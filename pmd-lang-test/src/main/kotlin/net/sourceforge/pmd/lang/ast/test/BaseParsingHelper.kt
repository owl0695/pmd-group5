--- conflicted
+++ resolved
@@ -4,7 +4,6 @@
 package net.sourceforge.pmd.lang.ast.test
 
 import net.sourceforge.pmd.*
-<<<<<<< HEAD
 import net.sourceforge.pmd.lang.Language
 import net.sourceforge.pmd.lang.LanguageRegistry
 import net.sourceforge.pmd.lang.LanguageVersion
@@ -12,15 +11,8 @@
 import net.sourceforge.pmd.lang.ast.*
 import net.sourceforge.pmd.processor.AbstractPMDProcessor
 import net.sourceforge.pmd.reporting.GlobalAnalysisListener
+import net.sourceforge.pmd.util.IOUtil
 import net.sourceforge.pmd.util.datasource.DataSource
-import org.apache.commons.io.IOUtils
-=======
-import net.sourceforge.pmd.lang.*
-import net.sourceforge.pmd.lang.ast.Node
-import net.sourceforge.pmd.lang.ast.RootNode
-import net.sourceforge.pmd.util.IOUtil
-import java.io.File
->>>>>>> 1c909680
 import java.io.InputStream
 import java.nio.charset.StandardCharsets
 import java.nio.file.Files
@@ -158,7 +150,7 @@
      */
     @JvmOverloads
     open fun parseFile(path: Path, version: String? = null): T =
-            parse(IOUtils.toString(Files.newBufferedReader(path)), version, fileName = path.toAbsolutePath().toString())
+            parse(IOUtil.readToString(Files.newBufferedReader(path)), version, fileName = path.toAbsolutePath().toString())
 
     /**
      * Fetches the source of the given [clazz].
@@ -176,13 +168,8 @@
     }
 
     private fun consume(input: InputStream) =
-<<<<<<< HEAD
-            IOUtils.toString(input, StandardCharsets.UTF_8)
+            IOUtil.readToString(input, StandardCharsets.UTF_8)
                     .replace(Regex("\\R"), "\n")  // normalize line-endings
-=======
-            IOUtil.readToString(input, StandardCharsets.UTF_8)
-                    .replace("\r\n", "\n")  // normalize line-endings
->>>>>>> 1c909680
 
     /**
      * Gets the source from the source file in which the class was declared.
