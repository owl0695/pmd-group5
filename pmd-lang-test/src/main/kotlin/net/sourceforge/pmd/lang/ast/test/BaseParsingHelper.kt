/*
 * BSD-style license; for more info see http://pmd.sourceforge.net/license.html
 */
package net.sourceforge.pmd.lang.ast.test

import net.sourceforge.pmd.*
import net.sourceforge.pmd.lang.*
<<<<<<< HEAD
import net.sourceforge.pmd.lang.ast.*
import net.sourceforge.pmd.processor.AbstractPMDProcessor
import net.sourceforge.pmd.reporting.GlobalAnalysisListener
import net.sourceforge.pmd.util.datasource.DataSource
=======
import net.sourceforge.pmd.lang.ast.AstAnalysisContext
import net.sourceforge.pmd.lang.ast.AstProcessingStage
import net.sourceforge.pmd.lang.ast.Node
import net.sourceforge.pmd.lang.ast.RootNode
>>>>>>> 649ad997
import org.apache.commons.io.IOUtils
import java.io.File
import java.io.InputStream
import java.nio.charset.StandardCharsets

/**
 * Language-independent base for a parser utils class.
 * Implementations are language-specific.
 */
abstract class BaseParsingHelper<Self : BaseParsingHelper<Self, T>, T : RootNode>(
        protected val langName: String,
        private val rootClass: Class<T>,
        protected val params: Params
) {

    data class Params(
            val doProcess: Boolean,
            val defaultVerString: String?,
            val resourceLoader: Class<*>?,
            val resourcePrefix: String,
            val parserOptions: ParserOptions? = null
    ) {
        companion object {

            @JvmStatic
            val defaultNoProcess = Params(false, null, null, "")

            @JvmStatic
            val defaultProcess = Params(true, null, null, "")

        }
    }

    internal val resourceLoader: Class<*>
        get() = params.resourceLoader ?: javaClass

    internal val resourcePrefix: String get() = params.resourcePrefix

    /**
     * Returns the language version with the given version string.
     * If null, this defaults to the default language version for
     * this instance (not necessarily the default language version
     * defined by the language module).
     */
    fun getVersion(version: String?): LanguageVersion {
        val language = language
        return if (version == null) language.defaultVersion
               else language.getVersion(version) ?: throw AssertionError("Unsupported version $version for language $language")
    }

    private val language: Language
        get() = LanguageRegistry.getLanguage(langName)
                ?: throw AssertionError("'$langName' is not a supported language (available ${LanguageRegistry.getLanguages()})")

    val defaultVersion: LanguageVersion
        get() = getVersion(params.defaultVerString)


    protected abstract fun clone(params: Params): Self

    @JvmOverloads
    fun withProcessing(boolean: Boolean = true): Self =
            clone(params.copy(doProcess = boolean))

    /**
     * Returns an instance of [Self] for which all parsing methods
     * default their language version to the provided [version]
     * If the [version] is null, then the default language version
     * defined by the language module is used instead.
     */
    fun withDefaultVersion(version: String?): Self =
            clone(params.copy(defaultVerString = version))

    /**
     * Returns an instance of [Self] for which [parseResource] uses
     * the provided [contextClass] and [resourcePrefix] to load resources.
     */
    @JvmOverloads
    fun withResourceContext(contextClass: Class<*>, resourcePrefix: String = ""): Self =
            clone(params.copy(resourceLoader = contextClass, resourcePrefix = resourcePrefix))


    /**
     * Returns an instance of [Self] for which the [parse] methods use
     * the provided [parserOptions].
     */
    fun withParserOptions(parserOptions: ParserOptions?): Self =
            clone(params.copy(parserOptions = parserOptions))


    fun getHandler(version: String): LanguageVersionHandler {
        return getVersion(version).languageVersionHandler
    }

    val defaultHandler: LanguageVersionHandler
        get() = defaultVersion.languageVersionHandler


    @JvmOverloads
    fun <R : Node> getNodes(target: Class<R>, source: String, version: String? = null): List<R> =
                parse(source, version).descendants(target).crossFindBoundaries(true).toList()

    /**
     * Parses the [sourceCode] with the given [version]. This may execute
     * additional processing passes if this instance is configured to do
     * so.
     */
    @JvmOverloads
    fun parse(sourceCode: String, version: String? = null): T {
        val lversion = if (version == null) defaultVersion else getVersion(version)
        val handler = lversion.languageVersionHandler
        val options = params.parserOptions ?: handler.defaultParserOptions
        val parser = handler.getParser(options)
        val source = DataSource.forString(sourceCode, FileAnalysisException.NO_FILE_NAME)
        val toString = DataSource.readToString(source, StandardCharsets.UTF_8)
        val task = Parser.ParserTask(lversion, FileAnalysisException.NO_FILE_NAME, toString, SemanticErrorReporter.noop(), options.suppressMarker)
        val rootNode = rootClass.cast(parser.parse(task))
        if (params.doProcess) {
            postProcessing(handler, lversion, rootNode)
        }
        return rootNode
    }

    /**
     * Select the processing stages that this should run in [postProcessing],
     * by default runs everything.
     */
    protected open fun selectProcessingStages(handler: LanguageVersionHandler): List<AstProcessingStage<*>> =
            handler.processingStages

    /**
     * Called only if [Params.doProcess] is true.
     */
    protected open fun postProcessing(handler: LanguageVersionHandler, lversion: LanguageVersion, rootNode: T) {
        val astAnalysisContext = object : AstAnalysisContext {
            override fun getTypeResolutionClassLoader(): ClassLoader = javaClass.classLoader

            override fun getLanguageVersion(): LanguageVersion = lversion
        }

        val stages = selectProcessingStages(handler).sortedWith(Comparator { o1, o2 -> o1.compare(o2) })

        stages.forEach {
            it.processAST(rootNode, astAnalysisContext)
        }
    }

    /**
     * Fetches and [parse]s the [resource] using the context defined for this
     * instance (by default uses this class' classloader, but can be configured
     * with [withResourceContext]).
     */
    @JvmOverloads
    open fun parseResource(resource: String, version: String? = null): T =
            parse(readResource(resource), version)

    /**
     * Fetches the source of the given [clazz].
     */
    @JvmOverloads
    open fun parseClass(clazz: Class<*>, version: String? = null): T =
            parse(readClassSource(clazz), version)

    fun readResource(resourceName: String): String {

        val input = resourceLoader.getResourceAsStream(params.resourcePrefix + resourceName)
                ?: throw IllegalArgumentException("Unable to find resource file ${params.resourcePrefix + resourceName} from $resourceLoader")

        return consume(input)
    }

    private fun consume(input: InputStream) =
            IOUtils.toString(input, StandardCharsets.UTF_8)
                    .replace(Regex("\\R"), "\n")  // normalize line-endings

    /**
     * Gets the source from the source file in which the class was declared.
     * Returns the source of the whole file even it it is not a top-level type.
     *
     * @param clazz Class to find the source for
     *
     * @return The source
     *
     * @throws IllegalArgumentException if the source file wasn't found
     */
    fun readClassSource(clazz: Class<*>): String {
        var sourceFile = clazz.name.replace('.', '/') + ".java"
        // Consider nested classes
        if (clazz.name.contains("$")) {
            sourceFile = sourceFile.substring(0, clazz.name.indexOf('$')) + ".java"
        }
        val input = (params.resourceLoader ?: javaClass).classLoader.getResourceAsStream(sourceFile)
                ?: throw IllegalArgumentException("Unable to find source file $sourceFile for $clazz")

        return consume(input)
    }

    /**
     * Execute the given [rule] on the [code]. Produce a report with the violations
     * found by the rule. The language version of the piece of code is determined by the [params].
     */
    @JvmOverloads
    fun executeRule(rule: Rule, code: String, filename: String = "testfile.${language.extensions[0]}"): Report {
        val p = PMD()
        p.configuration.suppressMarker = this.params.parserOptions?.suppressMarker ?: PMD.SUPPRESS_MARKER
        val ctx = RuleContext()
        val report = Report()
        ctx.report = report
        ctx.sourceCodeFile = File(filename)
        val rules = RuleSetFactory().createSingleRuleRuleSet(rule)
        try {
            p.sourceCodeProcessor.processSourceCode(StringReader(code), RuleSets(rules), ctx)
        } catch (e: PMDException) {
            throw AssertionError(e)
        }
        return report
    }

    fun executeRuleOnResource(rule: Rule, resourcePath: String): Report =
            executeRule(rule, readResource(resourcePath))


    /**
     * Execute the given [rule] on the [code]. Produce a report with the violations
     * found by the rule. The language version of the piece of code is determined by the [params].
     */
    fun executeRule(rule: Rule, code: String): Report {
        val rules = RulesetsFactoryUtils.defaultFactory().createSingleRuleRuleSet(rule)

        val configuration = PMDConfiguration()
        configuration.setDefaultLanguageVersion(defaultVersion)
        configuration.suppressMarker = params.parserOptions?.suppressMarker ?: PMD.SUPPRESS_MARKER

        val reportBuilder = Report.GlobalReportBuilderListener()
        val fullListener = GlobalAnalysisListener.tee(listOf(GlobalAnalysisListener.exceptionThrower(), reportBuilder))

        AbstractPMDProcessor.runSingleFile(
                listOf(rules),
                DataSource.forString(code, "test.${getVersion(null).language.extensions[0]}"),
                fullListener,
                configuration
        )

        fullListener.close()

        return reportBuilder.result
    }

    fun executeRuleOnResource(rule: Rule, resourcePath: String): Report =
            executeRule(rule, readResource(resourcePath))


}<|MERGE_RESOLUTION|>--- conflicted
+++ resolved
@@ -5,19 +5,11 @@
 
 import net.sourceforge.pmd.*
 import net.sourceforge.pmd.lang.*
-<<<<<<< HEAD
 import net.sourceforge.pmd.lang.ast.*
 import net.sourceforge.pmd.processor.AbstractPMDProcessor
 import net.sourceforge.pmd.reporting.GlobalAnalysisListener
 import net.sourceforge.pmd.util.datasource.DataSource
-=======
-import net.sourceforge.pmd.lang.ast.AstAnalysisContext
-import net.sourceforge.pmd.lang.ast.AstProcessingStage
-import net.sourceforge.pmd.lang.ast.Node
-import net.sourceforge.pmd.lang.ast.RootNode
->>>>>>> 649ad997
 import org.apache.commons.io.IOUtils
-import java.io.File
 import java.io.InputStream
 import java.nio.charset.StandardCharsets
 
@@ -213,36 +205,13 @@
         return consume(input)
     }
 
+
     /**
      * Execute the given [rule] on the [code]. Produce a report with the violations
      * found by the rule. The language version of the piece of code is determined by the [params].
      */
     @JvmOverloads
     fun executeRule(rule: Rule, code: String, filename: String = "testfile.${language.extensions[0]}"): Report {
-        val p = PMD()
-        p.configuration.suppressMarker = this.params.parserOptions?.suppressMarker ?: PMD.SUPPRESS_MARKER
-        val ctx = RuleContext()
-        val report = Report()
-        ctx.report = report
-        ctx.sourceCodeFile = File(filename)
-        val rules = RuleSetFactory().createSingleRuleRuleSet(rule)
-        try {
-            p.sourceCodeProcessor.processSourceCode(StringReader(code), RuleSets(rules), ctx)
-        } catch (e: PMDException) {
-            throw AssertionError(e)
-        }
-        return report
-    }
-
-    fun executeRuleOnResource(rule: Rule, resourcePath: String): Report =
-            executeRule(rule, readResource(resourcePath))
-
-
-    /**
-     * Execute the given [rule] on the [code]. Produce a report with the violations
-     * found by the rule. The language version of the piece of code is determined by the [params].
-     */
-    fun executeRule(rule: Rule, code: String): Report {
         val rules = RulesetsFactoryUtils.defaultFactory().createSingleRuleRuleSet(rule)
 
         val configuration = PMDConfiguration()
