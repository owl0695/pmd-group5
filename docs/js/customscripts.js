<<<<<<< HEAD

// Detect small devices and move the TOC in line
function moveToc(){
    if(window.innerWidth < 1350){
        $( "#toc" ).detach().appendTo("#inline-toc").removeClass("position-fixed");
    } else {
        $( "#toc" ).detach().appendTo(".toc-col").addClass("position-fixed");
=======
$('#mysidebar').height($('.nav').height());

// Detect small devices and move the TOC in line
function moveToc() {
    if (window.innerWidth < 1350) {
        $('#toc').detach().appendTo('#inline-toc').removeClass('affix');
    } else {
        $('#toc').detach().appendTo('.toc-col').addClass('affix');
>>>>>>> 44e779ce
    }
}

$(document).ready(function () {
    $('#toc').toc({
        minimumHeaders: 0,
        listType: 'ul',
        showSpeed: 0,
        headers: 'h2,h3,h4',
    });

    $('#mysidebar').height($(".nav").height());

    // this script says, if the height of the viewport is greater than 600px, then insert position-fixed class,
    // which makes the nav bar float in a fixed position as your scroll. If you have a lot of nav items,
    // this height may not work for you.
    var h = $(window).height();
    //console.log (h);
    if (h > 600) {
<<<<<<< HEAD
        $( "#mysidebar" ).attr("class", "nav position-fixed");
=======
        $('#mysidebar').attr('class', 'nav affix');
>>>>>>> 44e779ce
    }

    // activate tooltips. although this is a bootstrap js function, it must be activated this way in your theme.
    $('[data-toggle="tooltip"]').tooltip({
        placement: 'top',
    });

    /**
     * AnchorJS
     */
    anchors.add('h2,h3,h4,h5');

    // Add an "Edit on GitHub" button to each header (except h1)
    let url = $('div.post-content').data('githubEditUrl');
    if ( url !== undefined ) {
        $('div.post-content')
            .find(':header:not(h1)')
            .append(
                '  <a class="edit-header" target="_blank" href=' +
                    url +
                    ' role="button">✏️️</a>'
            );
    }

    // Check if TOC needs to be moved on page load
    moveToc();
<<<<<<< HEAD

    // This highlights the active parent class in the navgoco sidebar. This is critical so that the parent expands
    // when you're viewing a page.
    // Note: the class needs to be added before navgoco is initialized. Navgoco uses then this information
    // to expand the menus.
    $("li.active").parents('li').toggleClass("active");

    // Initialize navgoco with default options
    $("#mysidebar").navgoco({
        caretHtml: '',
        accordion: true,
        openClass: 'active',
        save: false,
        slide: {
            duration: 400,
            easing: 'swing'
        }
    });

    // This handles the automatic toc. Use ## for subheads to auto-generate the on-page minitoc.
    // If you use html tags, you must supply an ID for the heading element in order for it to appear in the minitoc.
    $('#toc').toc({ minimumHeaders: 0, listType: 'ul', showSpeed: 0, headers: 'h2,h3,h4' });

    // Initialize jekyll search in topnav.
    SimpleJekyllSearch.init({
        searchInput: document.getElementById('search-input'),
        resultsContainer: document.getElementById('results-container'),
        json: 'search.json',
        searchResultTemplate: '<li><a href="{url}">{title}</a></li>',
        noResultsText: '{{site.data.strings.search_no_results_text}}',
        limit: 10,
        fuzzy: true,
    });
    // Make sure to close and empty the search results after clicking one result item.
    // This is necessary, if we don't switch the page but only jump to a anchor on the
    // same page.
    $('#results-container').click(function() {
        $('#search-input').val('');
        $(this).empty();
    });

    // Topnav toggle button for displaying/hiding nav sidebar
    $("#tg-sb-link").click(function(event) {
        $("#tg-sb-sidebar").toggle();
        $("#tg-sb-content").toggleClass('col-md-9');
        $("#tg-sb-content").toggleClass('col-md-12');
        $("#tg-sb-icon").toggleClass('fa-toggle-on');
        $("#tg-sb-icon").toggleClass('fa-toggle-off');
        event.preventDefault();
=======
});

// needed for nav tabs on pages. See Formatting > Nav tabs for more details.
// script from http://stackoverflow.com/questions/10523433/how-do-i-keep-the-current-tab-active-with-twitter-bootstrap-after-a-page-reload
$(function () {
    var json, tabsState;
    $('a[data-toggle="pill"], a[data-toggle="tab"]').on(
        'shown.bs.tab',
        function (e) {
            var href, json, parentId, tabsState;

            tabsState = localStorage.getItem('tabs-state');
            json = JSON.parse(tabsState || '{}');
            parentId = $(e.target)
                .parents('ul.nav.nav-pills, ul.nav.nav-tabs')
                .attr('id');
            href = $(e.target).attr('href');
            json[parentId] = href;

            return localStorage.setItem('tabs-state', JSON.stringify(json));
        }
    );

    tabsState = localStorage.getItem('tabs-state');
    json = JSON.parse(tabsState || '{}');

    $.each(json, function (containerId, href) {
        return $('#' + containerId + ' a[href=' + href + ']').tab('show');
    });

    $('ul.nav.nav-pills, ul.nav.nav-tabs').each(function () {
        var $this = $(this);
        if (!json[$this.attr('id')]) {
            return $this
                .find('a[data-toggle=tab]:first, a[data-toggle=pill]:first')
                .tab('show');
        }
>>>>>>> 44e779ce
    });
});

// Check if TOC needs to be moved on window resizing
$(window).resize(function () {
    moveToc();
});<|MERGE_RESOLUTION|>--- conflicted
+++ resolved
@@ -1,25 +1,15 @@
-<<<<<<< HEAD
-
 // Detect small devices and move the TOC in line
 function moveToc(){
     if(window.innerWidth < 1350){
-        $( "#toc" ).detach().appendTo("#inline-toc").removeClass("position-fixed");
+        $( '#toc' ).detach().appendTo('#inline-toc').removeClass('position-fixed');
     } else {
-        $( "#toc" ).detach().appendTo(".toc-col").addClass("position-fixed");
-=======
-$('#mysidebar').height($('.nav').height());
-
-// Detect small devices and move the TOC in line
-function moveToc() {
-    if (window.innerWidth < 1350) {
-        $('#toc').detach().appendTo('#inline-toc').removeClass('affix');
-    } else {
-        $('#toc').detach().appendTo('.toc-col').addClass('affix');
->>>>>>> 44e779ce
+        $( '#toc' ).detach().appendTo('.toc-col').addClass('position-fixed');
     }
 }
 
 $(document).ready(function () {
+    // This handles the automatic toc. Use ## for subheads to auto-generate the on-page minitoc.
+    // If you use html tags, you must supply an ID for the heading element in order for it to appear in the minitoc.
     $('#toc').toc({
         minimumHeaders: 0,
         listType: 'ul',
@@ -35,11 +25,7 @@
     var h = $(window).height();
     //console.log (h);
     if (h > 600) {
-<<<<<<< HEAD
-        $( "#mysidebar" ).attr("class", "nav position-fixed");
-=======
-        $('#mysidebar').attr('class', 'nav affix');
->>>>>>> 44e779ce
+        $( '#mysidebar' ).attr('class', 'nav position-fixed');
     }
 
     // activate tooltips. although this is a bootstrap js function, it must be activated this way in your theme.
@@ -66,16 +52,15 @@
 
     // Check if TOC needs to be moved on page load
     moveToc();
-<<<<<<< HEAD
 
     // This highlights the active parent class in the navgoco sidebar. This is critical so that the parent expands
     // when you're viewing a page.
     // Note: the class needs to be added before navgoco is initialized. Navgoco uses then this information
     // to expand the menus.
-    $("li.active").parents('li').toggleClass("active");
+    $( 'li.active' ).parents('li').toggleClass('active');
 
     // Initialize navgoco with default options
-    $("#mysidebar").navgoco({
+    $( '#mysidebar' ).navgoco({
         caretHtml: '',
         accordion: true,
         openClass: 'active',
@@ -85,10 +70,6 @@
             easing: 'swing'
         }
     });
-
-    // This handles the automatic toc. Use ## for subheads to auto-generate the on-page minitoc.
-    // If you use html tags, you must supply an ID for the heading element in order for it to appear in the minitoc.
-    $('#toc').toc({ minimumHeaders: 0, listType: 'ul', showSpeed: 0, headers: 'h2,h3,h4' });
 
     // Initialize jekyll search in topnav.
     SimpleJekyllSearch.init({
@@ -116,45 +97,6 @@
         $("#tg-sb-icon").toggleClass('fa-toggle-on');
         $("#tg-sb-icon").toggleClass('fa-toggle-off');
         event.preventDefault();
-=======
-});
-
-// needed for nav tabs on pages. See Formatting > Nav tabs for more details.
-// script from http://stackoverflow.com/questions/10523433/how-do-i-keep-the-current-tab-active-with-twitter-bootstrap-after-a-page-reload
-$(function () {
-    var json, tabsState;
-    $('a[data-toggle="pill"], a[data-toggle="tab"]').on(
-        'shown.bs.tab',
-        function (e) {
-            var href, json, parentId, tabsState;
-
-            tabsState = localStorage.getItem('tabs-state');
-            json = JSON.parse(tabsState || '{}');
-            parentId = $(e.target)
-                .parents('ul.nav.nav-pills, ul.nav.nav-tabs')
-                .attr('id');
-            href = $(e.target).attr('href');
-            json[parentId] = href;
-
-            return localStorage.setItem('tabs-state', JSON.stringify(json));
-        }
-    );
-
-    tabsState = localStorage.getItem('tabs-state');
-    json = JSON.parse(tabsState || '{}');
-
-    $.each(json, function (containerId, href) {
-        return $('#' + containerId + ' a[href=' + href + ']').tab('show');
-    });
-
-    $('ul.nav.nav-pills, ul.nav.nav-tabs').each(function () {
-        var $this = $(this);
-        if (!json[$this.attr('id')]) {
-            return $this
-                .find('a[data-toggle=tab]:first, a[data-toggle=pill]:first')
-                .tab('show');
-        }
->>>>>>> 44e779ce
     });
 });
 
