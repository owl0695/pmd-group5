---
title: PMD Release Notes
permalink: pmd_release_notes.html
keywords: changelog, release notes
---

## {{ site.pmd.date }} - {{ site.pmd.version }}

The PMD team is pleased to announce PMD {{ site.pmd.version }}.

This is a {{ site.pmd.release_type }} release.

{% tocmaker is_release_notes_processor %}

### New and noteworthy

### Fixed Issues
<<<<<<< HEAD
* core
  * [#3881](https://github.com/pmd/pmd/issues/3881): \[core] SARIF renderer depends on platform default encoding
  * [#3882](https://github.com/pmd/pmd/pull/3882): \[core] Fix AssertionError about exhaustive switch
* java
  * [#3889](https://github.com/pmd/pmd/pull/3889): \[java] Catch LinkageError in UselessOverridingMethodRule
=======
* doc
  * [#2505](https://github.com/pmd/pmd/issues/2505): \[doc] Improve side bar to show release date
>>>>>>> 95a3eaf9

### API Changes

### External Contributions
* [#3883](https://github.com/pmd/pmd/pull/3883): \[doc] Improve side bar by Adding Release Date - [@jasonqiu98](https://github.com/jasonqiu98)

{% endtocmaker %}
<|MERGE_RESOLUTION|>--- conflicted
+++ resolved
@@ -15,16 +15,13 @@
 ### New and noteworthy
 
 ### Fixed Issues
-<<<<<<< HEAD
 * core
   * [#3881](https://github.com/pmd/pmd/issues/3881): \[core] SARIF renderer depends on platform default encoding
   * [#3882](https://github.com/pmd/pmd/pull/3882): \[core] Fix AssertionError about exhaustive switch
+* doc
+  * [#2505](https://github.com/pmd/pmd/issues/2505): \[doc] Improve side bar to show release date
 * java
   * [#3889](https://github.com/pmd/pmd/pull/3889): \[java] Catch LinkageError in UselessOverridingMethodRule
-=======
-* doc
-  * [#2505](https://github.com/pmd/pmd/issues/2505): \[doc] Improve side bar to show release date
->>>>>>> 95a3eaf9
 
 ### API Changes
 
