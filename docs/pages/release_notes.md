---
title: PMD Release Notes
permalink: pmd_release_notes.html
keywords: changelog, release notes
---

## {{ site.pmd.date }} - {{ site.pmd.version }}

The PMD team is pleased to announce PMD {{ site.pmd.version }}.

This is a {{ site.pmd.release_type }} release.

{% tocmaker is_release_notes_processor %}

### New and noteworthy

#### Modified rules

* The Java rule {% rule java/bestpractices/UnusedPrivateField %} has a new property `reportForAnnotations`.
  This is a list of fully qualified names of the annotation types that should be reported anyway. If an unused field
  has any of these annotations, then it is reported. If it has any other annotation, then it is still considered 
  to be used and is not reported.

#### Deprecated rules

* The Java rules {% rule java/design/ExcessiveClassLength %} and {% rule java/design/ExcessiveMethodLength %}
  have been deprecated. The rule {% rule java/design/NcssCount %} can be used instead.
  The deprecated rules will be removed with PMD 7.0.0.

* The Java rule {% rule java/errorprone/EmptyStatementNotInLoop %} is deprecated.
  Use the rule {% rule java/codestyle/UnnecessarySemicolon %} instead.
  Note: Actually it was announced to be deprecated since 6.46.0 but the rule was not marked as deprecated yet.
  This has been done now.

### Fixed Issues
<<<<<<< HEAD
<<<<<<< HEAD
* core
    * [#4248](https://github.com/pmd/pmd/issues/4248): \[core] Can't analyze sources in zip files
* apex-security
    * [#4146](https://github.com/pmd/pmd/issues/4146): \[apex] ApexCRUDViolation: Recognize User Mode in SOQL + DML
* java-bestpractices
    * [#4166](https://github.com/pmd/pmd/issues/4166): \[java] UnusedPrivateField doesn't find annotated unused private fields anymore
    * [#4250](https://github.com/pmd/pmd/issues/4250): \[java] WhileLoopWithLiteralBoolean - false negative with complex expressions still occurs in PMD 6.52.0
* java-design
    * [#2127](https://github.com/pmd/pmd/issues/2127): \[java] Deprecate rules ExcessiveClassLength and ExcessiveMethodLength
* java-multithreading
    * [#4210](https://github.com/pmd/pmd/issues/4210): \[java] DoNotUseThreads report duplicate warnings
=======
* java-errorprone
    * [#4164](https://github.com/pmd/pmd/issues/4164): \[java]\[doc] AvoidAssertAsIdentifier and AvoidEnumAsIdentifier - clarify use case
>>>>>>> 2cdef852

### API Changes

#### Deprecated APIs

##### For removal

These classes / APIs have been deprecated and will be removed with PMD 7.0.0.

* {% jdoc java::lang.java.rule.design.ExcessiveLengthRule %} (Java)

### External Contributions
* [#4244](https://github.com/pmd/pmd/pull/4244): \[apex] ApexCRUDViolation: user mode and system mode with test cases added - [Tarush Singh](https://github.com/Tarush-Singh35) (@Tarush-Singh35)

{% endtocmaker %}<|MERGE_RESOLUTION|>--- conflicted
+++ resolved
@@ -33,8 +33,6 @@
   This has been done now.
 
 ### Fixed Issues
-<<<<<<< HEAD
-<<<<<<< HEAD
 * core
     * [#4248](https://github.com/pmd/pmd/issues/4248): \[core] Can't analyze sources in zip files
 * apex-security
@@ -44,12 +42,10 @@
     * [#4250](https://github.com/pmd/pmd/issues/4250): \[java] WhileLoopWithLiteralBoolean - false negative with complex expressions still occurs in PMD 6.52.0
 * java-design
     * [#2127](https://github.com/pmd/pmd/issues/2127): \[java] Deprecate rules ExcessiveClassLength and ExcessiveMethodLength
+* java-errorprone
+    * [#4164](https://github.com/pmd/pmd/issues/4164): \[java]\[doc] AvoidAssertAsIdentifier and AvoidEnumAsIdentifier - clarify use case
 * java-multithreading
     * [#4210](https://github.com/pmd/pmd/issues/4210): \[java] DoNotUseThreads report duplicate warnings
-=======
-* java-errorprone
-    * [#4164](https://github.com/pmd/pmd/issues/4164): \[java]\[doc] AvoidAssertAsIdentifier and AvoidEnumAsIdentifier - clarify use case
->>>>>>> 2cdef852
 
 ### API Changes
 
