--- conflicted
+++ resolved
@@ -30,13 +30,10 @@
 *   core
     *   [#710](https://github.com/pmd/pmd/issues/710): \[core] Review used dependencies
     *   [#2594](https://github.com/pmd/pmd/issues/2594): \[core] Update exec-maven-plugin and align it in all project
-<<<<<<< HEAD
     *   [#2615](https://github.com/pmd/pmd/issues/2615): \[core] PMD/CPD produces invalid XML (insufficient escaping/wrong encoding)
-=======
 *   java-bestpractices
     *   [#2543](https://github.com/pmd/pmd/issues/2543): \[java] UseCollectionIsEmpty can not detect the case this.foo.size()
     *   [#2569](https://github.com/pmd/pmd/issues/2569): \[java] LiteralsFirstInComparisons: False negative for methods returning Strings
->>>>>>> 55a6b5be
 *   java-design
     *   [#2174](https://github.com/pmd/pmd/issues/2174): \[java] LawOfDemeter: False positive with 'this' pointer
     *   [#2189](https://github.com/pmd/pmd/issues/2189): \[java] LawOfDemeter: False positive when casting to derived class
