---
title: PMD Release Notes
permalink: pmd_release_notes.html
keywords: changelog, release notes
---

## {{ site.pmd.date }} - {{ site.pmd.version }}

The PMD team is pleased to announce PMD {{ site.pmd.version }}.

This is a {{ site.pmd.release_type }} release.

{% tocmaker is_release_notes_processor %}

### New and noteworthy

<<<<<<< HEAD
#### Modelica support

Thanks to [Anatoly Trosinenko](https://github.com/atrosinenko) PMD supports now a new language:
[Modelica](https://modelica.org/modelicalanguage) is a language to model complex physical systems.
Both PMD and CPD are supported and there are already [3 rules available](pmd_rules_modelica.html).
The PMD Designer supports syntax highlighting for Modelica.

While the language implementation is quite complete, Modelica support is considered experimental
for now. This is to allow us to change the rule API (e.g. the AST classes) slightly and improve
the implementation based on your feedback.

=======
#### Modified Rules

*   The Java rule {% rule "java/errorprone/AvoidLiteralsInIfCondition" %} (`java-errorprone`) has a new property
    `ignoreExpressions`. This property is set by default to `true` in order to maintain compatibility. If this
    property is set to false, then literals in more complex expressions are considered as well.
>>>>>>> 7b5e9703

### Fixed Issues

*   java-codestyle
    *   [#2167](https://github.com/pmd/pmd/issues/2167): \[java] UnnecessaryLocalBeforeReturn false positive with variable captured by method reference
*   java-bestpractices
    *   [#2149](https://github.com/pmd/pmd/issues/2149): \[java] JUnitAssertionsShouldIncludeMessage - False positive with assertEquals and JUnit5
*   java-errorprone
    *   [#2140](https://github.com/pmd/pmd/issues/2140): \[java] AvoidLiteralsInIfCondition: false negative for expressions
*   java-performance
    *   [#2141](https://github.com/pmd/pmd/issues/2141): \[java] StringInstatiation: False negative with String-array access

### API Changes


#### Deprecated APIs

##### Internal API

Those APIs are not intended to be used by clients, and will be hidden or removed with PMD 7.0.0.
You can identify them with the `@InternalApi` annotation. You'll also get a deprecation warning.

* {% jdoc java::lang.java.JavaLanguageHandler %}
* {% jdoc java::lang.java.JavaLanguageParser %}
* {% jdoc java::lang.java.JavaDataFlowHandler %}
* Implementations of {% jdoc core::lang.rule.RuleViolationFactory %} in each
  language module, eg {% jdoc java::lang.java.rule.JavaRuleViolationFactory %}.
  See javadoc of {% jdoc core::lang.rule.RuleViolationFactory %}.
* Implementations of {% jdoc core::RuleViolation %} in each language module,
  eg {% jdoc java::lang.java.rule.JavaRuleViolation %}. See javadoc of
  {% jdoc core::RuleViolation %}.

##### For removal

* {% jdoc java::lang.java.AbstractJavaParser %}
* {% jdoc java::lang.java.AbstractJavaHandler %}
* [`ASTAnyTypeDeclaration.TypeKind`](https://javadoc.io/page/net.sourceforge.pmd/pmd-java/6.21.0/net/sourceforge/pmd/lang/java/ast/ASTAnyTypeDeclaration.TypeKind.html)
* {% jdoc !!java::lang.java.ast.ASTAnyTypeDeclaration#getKind() %}
* {% jdoc java::lang.java.ast.JavaQualifiedName %}
* {% jdoc !!java::lang.java.ast.ASTCompilationUnit#declarationsAreInDefaultPackage() %}
* {% jdoc java::lang.java.ast.JavaQualifiableNode %}
  * {% jdoc !!java::lang.java.ast.ASTAnyTypeDeclaration#getQualifiedName() %}
  * {% jdoc !!java::lang.java.ast.ASTMethodOrConstructorDeclaration#getQualifiedName() %}
  * {% jdoc !!java::lang.java.ast.ASTLambdaExpression#getQualifiedName() %}
* {% jdoc_package java::lang.java.qname %} and its contents
* {% jdoc java::lang.java.ast.MethodLikeNode %}
  * Its methods will also be removed from its implementations,
    {% jdoc java::lang.java.ast.ASTMethodOrConstructorDeclaration %},
    {% jdoc java::lang.java.ast.ASTLambdaExpression %}.
* {% jdoc !!java::lang.java.ast.ASTAnyTypeDeclaration#getImage() %} will be removed. Please use `getSimpleName()`
  instead. This affects {% jdoc !!java::lang.java.ast.ASTAnnotationTypeDeclaration#getImage() %},
  {% jdoc !!java::lang.java.ast.ASTClassOrInterfaceDeclaration#getImage() %}, and
  {% jdoc !!java::lang.java.ast.ASTEnumDeclaration#getImage() %}.


### External Contributions

*   [#2041](https://github.com/pmd/pmd/pull/2041): \[modelica] Initial implementation for PMD - [Anatoly Trosinenko](https://github.com/atrosinenko)

{% endtocmaker %}
<|MERGE_RESOLUTION|>--- conflicted
+++ resolved
@@ -14,7 +14,6 @@
 
 ### New and noteworthy
 
-<<<<<<< HEAD
 #### Modelica support
 
 Thanks to [Anatoly Trosinenko](https://github.com/atrosinenko) PMD supports now a new language:
@@ -26,20 +25,18 @@
 for now. This is to allow us to change the rule API (e.g. the AST classes) slightly and improve
 the implementation based on your feedback.
 
-=======
 #### Modified Rules
 
 *   The Java rule {% rule "java/errorprone/AvoidLiteralsInIfCondition" %} (`java-errorprone`) has a new property
     `ignoreExpressions`. This property is set by default to `true` in order to maintain compatibility. If this
     property is set to false, then literals in more complex expressions are considered as well.
->>>>>>> 7b5e9703
 
 ### Fixed Issues
 
+*   java-bestpractices
+    *   [#2149](https://github.com/pmd/pmd/issues/2149): \[java] JUnitAssertionsShouldIncludeMessage - False positive with assertEquals and JUnit5
 *   java-codestyle
     *   [#2167](https://github.com/pmd/pmd/issues/2167): \[java] UnnecessaryLocalBeforeReturn false positive with variable captured by method reference
-*   java-bestpractices
-    *   [#2149](https://github.com/pmd/pmd/issues/2149): \[java] JUnitAssertionsShouldIncludeMessage - False positive with assertEquals and JUnit5
 *   java-errorprone
     *   [#2140](https://github.com/pmd/pmd/issues/2140): \[java] AvoidLiteralsInIfCondition: false negative for expressions
 *   java-performance
