---
title: PMD Release Notes
permalink: pmd_release_notes.html
keywords: changelog, release notes
---

## {{ site.pmd.date }} - {{ site.pmd.version }}

The PMD team is pleased to announce PMD {{ site.pmd.version }}.

This is a {{ site.pmd.release_type }} release.

{% tocmaker is_release_notes_processor %}

### New and noteworthy

#### Scala cross compilation

Up until now the PMD Scala module has been compiled against scala 2.13 only by default.
However, this makes it impossible to use pmd as a library in scala projects,
that use scala 2.12, e.g. in sbt plugins. Therefore PMD now provides cross compiled pmd-scala
modules for both versions: **scala 2.12** and **scala 2.13**.

The new modules have new maven artifactIds. The old artifactId `net.sourceforge.pmd:pmd-scala:{{ site.pmd.version }}`
is still available, but is deprecated from now on. It has been demoted to be just a delegation to the new
`pmd-scala_2.13` module and will be removed eventually.

The coordinates for the new modules are:

```
<dependency>
    <groupId>net.sourceforge.pmd</groupId>
    <artifactId>pmd-scala_2.12</artifactId>
    <version>{{ site.pmd.version }}</version>
</dependency>

<dependency>
    <groupId>net.sourceforge.pmd</groupId>
    <artifactId>pmd-scala_2.13</artifactId>
    <version>{{ site.pmd.version }}</version>
</dependency>
```

The command line version of PMD continues to use **scala 2.13**.

#### New Rules

*   The new Java Rule {% rule "java/codestyle/UnnecessaryCast" %} (`java-codestyle`)
    finds casts that are unnecessary while accessing collection elements.

*   The new Java Rule {% rule "java/performance/AvoidCalendarDateCreation" %} (`java-performance`)
    finds usages of `java.util.Calendar` whose purpose is just to get the current date. This
    can be done in a more lightweight way.

*   The new Java Rule {% rule "java/performance/UseIOStreamsWithApacheCommonsFileItem" %} (`java-performance`)
    finds usage of `FileItem.get()` and `FileItem.getString()`. These two methods are problematic since
    they load the whole uploaded file into memory.

#### Modified rules

*   The Java rule {% rule "java/codestyle/UseDiamondOperator" %} (`java-codestyle`) now by default
    finds unnecessary usages of type parameters, which are nested, involve wildcards and are used
    within a ternary operator. These usages are usually only unnecessary with Java8 and later, when
    the type inference in Java has been improved.
    
    In order to avoid false positives when checking Java7 only code, the rule has the new property
    `java7Compatibility`, which is disabled by default. Settings this to "true" retains
    the old rule behaviour.

### Fixed Issues

*   apex-bestpractices
    *   [#2554](https://github.com/pmd/pmd/issues/2554): \[apex] Exception applying rule UnusedLocalVariable on trigger
*   core
    *   [#971](https://github.com/pmd/pmd/issues/971): \[apex]\[plsql]\[java] Deprecate overly specific base rule classes
    *   [#2599](https://github.com/pmd/pmd/pull/2599): \[core] Fix XPath 2.0 Rule Chain Analyzer with Unions
    *   [#2483](https://github.com/pmd/pmd/issues/2483): \[lang-test] Support cpd tests based on text comparison.
        For details see
        [Testing your implementation](pmd_devdocs_major_adding_new_cpd_language.html#testing-your-implementation)
        in the developer documentation.
*   c#
    *   [#2551](https://github.com/pmd/pmd/issues/2551): \[c#] CPD suppression with comments doesn't work
*   cpp
    *   [#1757](https://github.com/pmd/pmd/issues/1757): \[cpp] Support unicode characters
*   java
    *   [#2549](https://github.com/pmd/pmd/issues/2549): \[java] Auxclasspath in PMD CLI does not support relative file path
*   java-codestyle
    *   [#2545](https://github.com/pmd/pmd/issues/2545): \[java] UseDiamondOperator false negatives
    *   [#2573](https://github.com/pmd/pmd/pull/2573): \[java] DefaultPackage: Allow package default JUnit 5 Test methods
*   java-design
    *   [#2563](https://github.com/pmd/pmd/pull/2563): \[java] UselessOverridingMethod false negative with already public methods
    *   [#2570](https://github.com/pmd/pmd/issues/2570): \[java] NPathComplexity should mention the expected NPath complexity
*   java-errorprone
    *   [#2544](https://github.com/pmd/pmd/issues/2544): \[java] UseProperClassLoader can not detect the case with method call on intermediate variable
*   java-performance
    *   [#2591](https://github.com/pmd/pmd/pull/2591): \[java] InefficientStringBuffering/AppendCharacterWithChar: Fix false negatives with concats in appends
    *   [#2600](https://github.com/pmd/pmd/pull/2600): \[java] UseStringBufferForStringAppends: fix false negative with fields
*   scala
    *   [#2547](https://github.com/pmd/pmd/pull/2547): \[scala] Add cross compilation for scala 2.12 and 2.13


### API Changes

*   The maven module `net.sourceforge.pmd:pmd-scala` is deprecated. Use `net.sourceforge.pmd:pmd-scala_2.13`
    or `net.sourceforge.pmd:pmd-scala_2.12` instead.

<<<<<<< HEAD
=======
*   Rule implementation classes are internal API and should not be used by clients directly.
    The rules should only be referenced via their entry in the corresponding category ruleset
    (e.g. `<rule ref="category/java/bestpractices.xml/AbstractClassWithoutAbstractMethod" />`).
    
    While we definitely won't move or rename the rule classes in PMD 6.x, we might consider changes
    in PMD 7.0.0 and onwards.

>>>>>>> da659816
#### Deprecated APIs

##### Internal API

Those APIs are not intended to be used by clients, and will be hidden or removed with PMD 7.0.0.
You can identify them with the `@InternalApi` annotation. You'll also get a deprecation warning.

*   {% jdoc java::lang.java.rule.AbstractIgnoredAnnotationRule %} (Java)
*   {% jdoc java::lang.java.rule.AbstractInefficientZeroCheck %} (Java)
*   {% jdoc java::lang.java.rule.AbstractJUnitRule %} (Java)
*   {% jdoc java::lang.java.rule.AbstractJavaMetricsRule %} (Java)
*   {% jdoc java::lang.java.rule.AbstractLombokAwareRule %} (Java)
*   {% jdoc java::lang.java.rule.AbstractPoorMethodCall %} (Java)
*   {% jdoc java::lang.java.rule.bestpractices.AbstractSunSecureRule %} (Java)
*   {% jdoc java::lang.java.rule.design.AbstractNcssCountRule %} (Java)
*   {% jdoc java::lang.java.rule.documentation.AbstractCommentRule %} (Java)
*   {% jdoc java::lang.java.rule.performance.AbstractOptimizationRule %} (Java)
*   {% jdoc java::lang.java.rule.regex.RegexHelper %} (Java)
*   {% jdoc apex::lang.apex.rule.AbstractApexUnitTestRule %} (Apex)
*   {% jdoc apex::lang.apex.rule.design.AbstractNcssCountRule %} (Apex)
*   {% jdoc plsql::lang.plsql.rule.design.AbstractNcssCountRule %} (PLSQL)

##### For removal

*   {% jdoc !!core::cpd.TokenEntry#TokenEntry(java.lang.String, java.lang.String, int) %}
*   {% jdoc test::testframework.AbstractTokenizerTest %}. Use CpdTextComparisonTest in module pmd-lang-test instead.
    For details see
    [Testing your implementation](pmd_devdocs_major_adding_new_cpd_language.html#testing-your-implementation)
    in the developer documentation.
*   {% jdoc !!apex::lang.apex.ast.ASTAnnotation#suppresses(core::Rule) %} (Apex)
*   {% jdoc apex::lang.apex.rule.ApexXPathRule %} (Apex)
*   {% jdoc java::lang.java.rule.SymbolTableTestRule %} (Java)



*   {% jdoc !!java::lang.java.rule.performance.InefficientStringBufferingRule#isInStringBufferOperation(net.sourceforge.pmd.lang.ast.Node, int, java.lang.String) %}

#### Internal API

*   {% jdoc apex::lang.apex.ApexParser %}
*   {% jdoc apex::lang.apex.ApexHandler %}
*   {% jdoc core::RuleChain %}
*   {% jdoc core::RuleSets %}
*   {% jdoc !!core::RulesetsFactoryUtils#getRuleSets(java.lang.String, net.sourceforge.pmd.RuleSetFactory) %}

### External Contributions

*   [#1932](https://github.com/pmd/pmd/pull/1932): \[java] Added 4 performance rules originating from PMD-jPinpoint-rules - [Jeroen Borgers](https://github.com/jborgers)
*   [#2349](https://github.com/pmd/pmd/pull/2349): \[java] Optimize UnusedPrivateMethodRule - [shilko2013](https://github.com/shilko2013)
*   [#2547](https://github.com/pmd/pmd/pull/2547): \[scala] Add cross compilation for scala 2.12 and 2.13 - [João Ferreira](https://github.com/jtjeferreira)
*   [#2567](https://github.com/pmd/pmd/pull/2567): \[c#] Fix CPD suppression with comments doesn't work - [Lixon Lookose](https://github.com/LixonLookose)
*   [#2573](https://github.com/pmd/pmd/pull/2573): \[java] DefaultPackage: Allow package default JUnit 5 Test methods - [Craig Andrews](https://github.com/candrews)
*   [#2593](https://github.com/pmd/pmd/pull/2593): \[java] NPathComplexity should mention the expected NPath complexity - [Artem Krosheninnikov](https://github.com/KroArtem)

{% endtocmaker %}
<|MERGE_RESOLUTION|>--- conflicted
+++ resolved
@@ -104,8 +104,6 @@
 *   The maven module `net.sourceforge.pmd:pmd-scala` is deprecated. Use `net.sourceforge.pmd:pmd-scala_2.13`
     or `net.sourceforge.pmd:pmd-scala_2.12` instead.
 
-<<<<<<< HEAD
-=======
 *   Rule implementation classes are internal API and should not be used by clients directly.
     The rules should only be referenced via their entry in the corresponding category ruleset
     (e.g. `<rule ref="category/java/bestpractices.xml/AbstractClassWithoutAbstractMethod" />`).
@@ -113,7 +111,6 @@
     While we definitely won't move or rename the rule classes in PMD 6.x, we might consider changes
     in PMD 7.0.0 and onwards.
 
->>>>>>> da659816
 #### Deprecated APIs
 
 ##### Internal API
