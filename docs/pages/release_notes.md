---
title: PMD Release Notes
permalink: pmd_release_notes.html
keywords: changelog, release notes
---

## {{ site.pmd.date }} - {{ site.pmd.version }}

The PMD team is pleased to announce PMD {{ site.pmd.version }}.

This is a {{ site.pmd.release_type }} release.

{% tocmaker is_release_notes_processor %}

### New and noteworthy

### Fixed Issues

*   apex
    *   [#3329](https://github.com/pmd/pmd/issues/3329): \[apex] ApexCRUDViolation doesn't report SOQL for loops
*   core
<<<<<<< HEAD
    *   [#3377](https://github.com/pmd/pmd/issues/3377): \[core] NPE when specifying report file in current directory in PMD CLI
=======
    *   [#3387](https://github.com/pmd/pmd/issues/3387): \[core] CPD should avoid unnecessary copies when running with --skip-lexical-errors
>>>>>>> 5b31a747

### API Changes

### External Contributions

*   [#3367](https://github.com/pmd/pmd/pull/3367): \[apex] Check SOQL CRUD on for loops - [Jonathan Wiesel](https://github.com/jonathanwiesel)
*   [#3385](https://github.com/pmd/pmd/pull/3385): \[core] CPD: Optimize --skip-lexical-errors option - [Woongsik Choi](https://github.com/woongsikchoi)

{% endtocmaker %}
<|MERGE_RESOLUTION|>--- conflicted
+++ resolved
@@ -19,11 +19,8 @@
 *   apex
     *   [#3329](https://github.com/pmd/pmd/issues/3329): \[apex] ApexCRUDViolation doesn't report SOQL for loops
 *   core
-<<<<<<< HEAD
     *   [#3377](https://github.com/pmd/pmd/issues/3377): \[core] NPE when specifying report file in current directory in PMD CLI
-=======
     *   [#3387](https://github.com/pmd/pmd/issues/3387): \[core] CPD should avoid unnecessary copies when running with --skip-lexical-errors
->>>>>>> 5b31a747
 
 ### API Changes
 
