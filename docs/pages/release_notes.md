---
title: PMD Release Notes
permalink: pmd_release_notes.html
keywords: changelog, release notes
---

## {{ site.pmd.date }} - {{ site.pmd.version }}

The PMD team is pleased to announce PMD {{ site.pmd.version }}.

This is a {{ site.pmd.release_type }} release.

{% tocmaker is_release_notes_processor %}

### New and noteworthy

<<<<<<< HEAD
#### Modified rules

*   The Java rule {% rule "java/errorprone/CompareObjectsWithEquals" %} has now a new property
    `typesThatCompareByReference`. With that property, you can configure types, that should be whitelisted
    for comparison by reference. By default, `java.lang.Enum` and `java.lang.Class` are allowed, but
    you could add custom types here.
    Additionally comparisons against constants are allowed now. This makes the rule less noisy when two constants
    are compared. Constants are identified by looking for an all-caps identifier.

### Fixed Issues

*   apex
    *   [#3183](https://github.com/pmd/pmd/issues/3183): \[apex] ApexUnitTestMethodShouldHaveIsTestAnnotation false positive with helper method
    *   [#3243](https://github.com/pmd/pmd/pull/3243): \[apex] Correct findBoundary when traversing AST
*   core
    *   [#2639](https://github.com/pmd/pmd/issues/2639): \[core] PMD CLI output file is not created if directory or directories in path don't exist
*   doc
    *   [#3230](https://github.com/pmd/pmd/issues/3230): \[doc] Remove "Edit me" button for language index pages
*   dist
    *   [#2466](https://github.com/pmd/pmd/issues/2466): \[dist] Distribution archive doesn't include all batch scripts
*   java
    *   [#3269](https://github.com/pmd/pmd/pull/3269): \[java] Fix NPE in MethodTypeResolution
*   java-bestpractices
    *   [#1175](https://github.com/pmd/pmd/issues/1175): \[java] UnusedPrivateMethod FP with Junit 5 @MethodSource
    *   [#2219](https://github.com/pmd/pmd/issues/2219): \[java] Document Reasons to Avoid Reassigning Parameters
    *   [#2737](https://github.com/pmd/pmd/issues/2737): \[java] Fix misleading rule message on rule SwitchStmtsShouldHaveDefault with non-exhaustive enum switch
    *   [#3236](https://github.com/pmd/pmd/issues/3236): \[java] LiteralsFirstInComparisons should consider constant fields (cont'd)
    *   [#3254](https://github.com/pmd/pmd/issues/3254): \[java] AvoidReassigningParameters reports violations on wrong line numbers
*   java-codestyle
    *   [#2655](https://github.com/pmd/pmd/issues/2655): \[java] UnnecessaryImport false positive for on-demand imports
    *   [#3262](https://github.com/pmd/pmd/pull/3262): \[java] FieldDeclarationsShouldBeAtStartOfClass: false negative with anon classes
    *   [#3265](https://github.com/pmd/pmd/pull/3265): \[java] MethodArgumentCouldBeFinal: false negatives with interfaces and inner classes
    *   [#3266](https://github.com/pmd/pmd/pull/3266): \[java] LocalVariableCouldBeFinal: false negatives with interfaces, anon classes
    *   [#3274](https://github.com/pmd/pmd/pull/3274): \[java] OnlyOneReturn: false negative with anonymous class
    *   [#3275](https://github.com/pmd/pmd/pull/3275): \[java] UnnecessaryLocalBeforeReturn: false negatives with lambda and anon class
*   java-design
    *   [#2780](https://github.com/pmd/pmd/issues/2780): \[java] DataClass example from documentation results in false-negative
*   java-errorprone
    *   [#3110](https://github.com/pmd/pmd/issues/3110): \[java] Enhance CompareObjectsWithEquals with list of exceptions
    *   [#3205](https://github.com/pmd/pmd/issues/3205): \[java] Make CompareObjectWithEquals allow comparing against constants
    *   [#3248](https://github.com/pmd/pmd/issues/3248): \[java] Documentation is wrong for SingletonClassReturningNewInstance rule
    *   [#3249](https://github.com/pmd/pmd/pull/3249): \[java] AvoidFieldNameMatchingTypeName: False negative with interfaces
    *   [#3268](https://github.com/pmd/pmd/pull/3268): \[java] ConstructorCallsOverridableMethod: IndexOutOfBoundsException with annotations
=======
#### Javascript module now requires at least Java 8

The latest version of [Rhino](https://github.com/mozilla/rhino), the implementation of JavaScript we use
for parsing JavaScript code, requires at least Java 8. Therefore we decided to upgrade the pmd-javascript
module to Java 8 as well. This means that from now on, a Java 8 or later runtime is required in order
to analyze JavaScript code. Note that PMD core still only requires Java 7.

### Fixed Issues

*   pmd-javascript
    *   [#699](https://github.com/pmd/pmd/issues/699): \[javascript] Update Rhino library to 1.7.13
    *   [#2081](https://github.com/pmd/pmd/issues/2081): \[javascript] Failing with OutOfMemoryError parsing a Javascript file
>>>>>>> a64077f1

### API Changes

### External Contributions
*   [#3272](https://github.com/pmd/pmd/pull/3272): \[apex] correction for ApexUnitTestMethodShouldHaveIsTestAnnotation false positives - [William Brockhus](https://github.com/YodaDaCoda)

{% endtocmaker %}<|MERGE_RESOLUTION|>--- conflicted
+++ resolved
@@ -14,7 +14,13 @@
 
 ### New and noteworthy
 
-<<<<<<< HEAD
+#### Javascript module now requires at least Java 8
+
+The latest version of [Rhino](https://github.com/mozilla/rhino), the implementation of JavaScript we use
+for parsing JavaScript code, requires at least Java 8. Therefore we decided to upgrade the pmd-javascript
+module to Java 8 as well. This means that from now on, a Java 8 or later runtime is required in order
+to analyze JavaScript code. Note that PMD core still only requires Java 7.
+
 #### Modified rules
 
 *   The Java rule {% rule "java/errorprone/CompareObjectsWithEquals" %} has now a new property
@@ -58,20 +64,9 @@
     *   [#3248](https://github.com/pmd/pmd/issues/3248): \[java] Documentation is wrong for SingletonClassReturningNewInstance rule
     *   [#3249](https://github.com/pmd/pmd/pull/3249): \[java] AvoidFieldNameMatchingTypeName: False negative with interfaces
     *   [#3268](https://github.com/pmd/pmd/pull/3268): \[java] ConstructorCallsOverridableMethod: IndexOutOfBoundsException with annotations
-=======
-#### Javascript module now requires at least Java 8
-
-The latest version of [Rhino](https://github.com/mozilla/rhino), the implementation of JavaScript we use
-for parsing JavaScript code, requires at least Java 8. Therefore we decided to upgrade the pmd-javascript
-module to Java 8 as well. This means that from now on, a Java 8 or later runtime is required in order
-to analyze JavaScript code. Note that PMD core still only requires Java 7.
-
-### Fixed Issues
-
-*   pmd-javascript
+*   javascript
     *   [#699](https://github.com/pmd/pmd/issues/699): \[javascript] Update Rhino library to 1.7.13
     *   [#2081](https://github.com/pmd/pmd/issues/2081): \[javascript] Failing with OutOfMemoryError parsing a Javascript file
->>>>>>> a64077f1
 
 ### API Changes
 
