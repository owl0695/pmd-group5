--- conflicted
+++ resolved
@@ -17,12 +17,9 @@
 ### Fixed Issues
 
 *   core
-<<<<<<< HEAD
     *   [#3424](https://github.com/pmd/pmd/issues/3424): \[core] Migrate CLI to using GNU-style long options
     *   [#3425](https://github.com/pmd/pmd/issues/3425): \[core] Add a `--version` CLI option
-=======
     *   [#3593](https://github.com/pmd/pmd/issues/3593): \[core] Ant task fails with Java17
->>>>>>> eb24a204
     *   [#3635](https://github.com/pmd/pmd/issues/3635): \[ci] Update sample projects for regression tester
 *   java-bestpractices
     *   [#3613](https://github.com/pmd/pmd/issues/3613): \[java] ArrayIsStoredDirectly doesn't consider nested classes
