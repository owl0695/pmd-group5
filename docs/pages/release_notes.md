--- conflicted
+++ resolved
@@ -51,7 +51,12 @@
 
 ### API Changes
 
-<<<<<<< HEAD
+#### Deprecated API
+
+*   {% jdoc xml::lang.xml.rule.AbstractDomXmlRule %}
+*   {% jdoc xml::lang.wsdl.rule.AbstractWsdlRule %}
+*   A few methods of {% jdoc xml::lang.xml.rule.AbstractXmlRule %}
+
 #### Experimental APIs
 
 *   The method {% jdoc !!core::lang.ast.GenericToken#getKind() %} has been added as experimental. This
@@ -59,13 +64,6 @@
     {% jdoc !!core::cpd.token.AntlrToken#getKind() %} is therefore experimental as well. The
     returned constant depends on the actual language and might change whenever the grammar
     of the language is changed.
-=======
-#### Deprecated API
-
-* {% jdoc xml::lang.xml.rule.AbstractDomXmlRule %}
-* {% jdoc xml::lang.wsdl.rule.AbstractWsdlRule %}
-* A few methods of {% jdoc xml::lang.xml.rule.AbstractXmlRule %}
->>>>>>> 0c5bd890
 
 ### External Contributions
 
