--- conflicted
+++ resolved
@@ -16,13 +16,10 @@
 
 ### Fixed Issues
 
-<<<<<<< HEAD
+*   doc
+    *   [#3230](https://github.com/pmd/pmd/issues/3230): \[doc] Remove "Edit me" button for language index pages
 *   java-codestyle
     *   [#2655](https://github.com/pmd/pmd/issues/2655): \[java] UnnecessaryImport false positive for on-demand imports
-=======
-*   doc
-    *   [#3230](https://github.com/pmd/pmd/issues/3230): \[doc] Remove "Edit me" button for language index pages
->>>>>>> 945c030d
 
 ### API Changes
 
