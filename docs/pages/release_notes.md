---
title: PMD Release Notes
permalink: pmd_release_notes.html
keywords: changelog, release notes
---

## {{ site.pmd.date }} - {{ site.pmd.version }}

The PMD team is pleased to announce PMD {{ site.pmd.version }}.

This is a {{ site.pmd.release_type }} release.

{% tocmaker is_release_notes_processor %}

### New and noteworthy

#### New Rules

*   The new Java rule {% rule "java/bestpractices/UnusedAssignment" %} (`java-bestpractices`) finds assignments
    to variables, that are never used and are useless. The new rule is supposed to entirely replace
    {% rule "java/errorprone/DataflowAnomalyAnalysis" %}.

### Fixed Issues
*   apex
    *   [#2610](https://github.com/pmd/pmd/pull/2610): \[apex] Support top-level enums in rules
*   apex-bestpractices
    *   [#2626](https://github.com/pmd/pmd/issues/2626): \[apex] UnusedLocalVariable - false positive on case insensitivity allowed in Apex
<<<<<<< HEAD
*   core
    *   [#710](https://github.com/pmd/pmd/issues/710): \[core] Review used dependencies
    *   [#2594](https://github.com/pmd/pmd/issues/2594): \[core] Update exec-maven-plugin and align it in all project
*   java-design
    *   [#2174](https://github.com/pmd/pmd/issues/2174): \[java] LawOfDemeter: False positive with 'this' pointer
    *   [#2189](https://github.com/pmd/pmd/issues/2189): \[java] LawOfDemeter: False positive when casting to derived class
*   java-performance
    *   [#1736](https://github.com/pmd/pmd/issues/1736): \[java] UseStringBufferForStringAppends: False positive if only one concatenation
    *   [#2207](https://github.com/pmd/pmd/issues/2207): \[java] AvoidInstantiatingObjectsInLoops: False positive - should not flag objects when assigned to lists/arrays
=======
*   apex-security
    *   [#2620](https://github.com/pmd/pmd/issues/2620): \[visualforce] False positive on VfUnescapeEl with new Message Channel feature
>>>>>>> d89a6d08

### API Changes

#### Deprecated API

##### For removal

* {% jdoc core::lang.rule.RuleChainVisitor %} and all implementations in language modules
* {% jdoc core::lang.rule.AbstractRuleChainVisitor %}
* {% jdoc core::lang.Language#getRuleChainVisitorClass() %}
* {% jdoc core::lang.BaseLanguageModule#<init>(java.lang.String,java.lang.String,java.lang.String,java.lang.Class,java.lang.String...) %}


### External Contributions
*   [#2558](https://github.com/pmd/pmd/pull/2558): \[java] Fix issue #1736 and issue #2207 - [Young Chan](https://github.com/YYoungC)
*   [#2560](https://github.com/pmd/pmd/pull/2560): \[java] Fix false positives of LawOfDemeter: this and cast expressions - [xioayuge](https://github.com/xioayuge)
*   [#2590](https://github.com/pmd/pmd/pull/2590): Update libraries snyk is referring to as `unsafe` - [Artem Krosheninnikov](https://github.com/KroArtem)
*   [#2597](https://github.com/pmd/pmd/pull/2597): \[dependencies] Fix issue #2594, update exec-maven-plugin everywhere - [Artem Krosheninnikov](https://github.com/KroArtem)

*   [#2621](https://github.com/pmd/pmd/pull/2621): \[visualforce] add new safe resource for VfUnescapeEl - [Peter Chittum](https://github.com/pchittum)

{% endtocmaker %}
<|MERGE_RESOLUTION|>--- conflicted
+++ resolved
@@ -25,7 +25,8 @@
     *   [#2610](https://github.com/pmd/pmd/pull/2610): \[apex] Support top-level enums in rules
 *   apex-bestpractices
     *   [#2626](https://github.com/pmd/pmd/issues/2626): \[apex] UnusedLocalVariable - false positive on case insensitivity allowed in Apex
-<<<<<<< HEAD
+*   apex-security
+    *   [#2620](https://github.com/pmd/pmd/issues/2620): \[visualforce] False positive on VfUnescapeEl with new Message Channel feature
 *   core
     *   [#710](https://github.com/pmd/pmd/issues/710): \[core] Review used dependencies
     *   [#2594](https://github.com/pmd/pmd/issues/2594): \[core] Update exec-maven-plugin and align it in all project
@@ -35,10 +36,6 @@
 *   java-performance
     *   [#1736](https://github.com/pmd/pmd/issues/1736): \[java] UseStringBufferForStringAppends: False positive if only one concatenation
     *   [#2207](https://github.com/pmd/pmd/issues/2207): \[java] AvoidInstantiatingObjectsInLoops: False positive - should not flag objects when assigned to lists/arrays
-=======
-*   apex-security
-    *   [#2620](https://github.com/pmd/pmd/issues/2620): \[visualforce] False positive on VfUnescapeEl with new Message Channel feature
->>>>>>> d89a6d08
 
 ### API Changes
 
@@ -57,7 +54,6 @@
 *   [#2560](https://github.com/pmd/pmd/pull/2560): \[java] Fix false positives of LawOfDemeter: this and cast expressions - [xioayuge](https://github.com/xioayuge)
 *   [#2590](https://github.com/pmd/pmd/pull/2590): Update libraries snyk is referring to as `unsafe` - [Artem Krosheninnikov](https://github.com/KroArtem)
 *   [#2597](https://github.com/pmd/pmd/pull/2597): \[dependencies] Fix issue #2594, update exec-maven-plugin everywhere - [Artem Krosheninnikov](https://github.com/KroArtem)
-
 *   [#2621](https://github.com/pmd/pmd/pull/2621): \[visualforce] add new safe resource for VfUnescapeEl - [Peter Chittum](https://github.com/pchittum)
 
 {% endtocmaker %}
