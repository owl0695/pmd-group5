--- conflicted
+++ resolved
@@ -16,13 +16,10 @@
 
 ### Fixed Issues
 
-<<<<<<< HEAD
 *   misc
     *   [#3759](https://github.com/pmd/pmd/issues/3759): \[lang-test] Upgrade dokka maven plugin to 1.4.32
-=======
 *   java-codestyle
     *   [#278](https://github.com/pmd/pmd/issues/278): \[java] ConfusingTernary should treat `!= null` as positive condition
->>>>>>> c85154ad
 
 ### API Changes
 
