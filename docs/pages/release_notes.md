--- conflicted
+++ resolved
@@ -46,11 +46,8 @@
 * core
     * [#4021](https://github.com/pmd/pmd/pull/4021): \[core] CPD: Add total number of tokens to XML reports
     * [#4031](https://github.com/pmd/pmd/issues/4031): \[core] If report is written to stdout, stdout should not be closed
-<<<<<<< HEAD
     * [#4051](https://github.com/pmd/pmd/issues/4051): \[doc] Additional rulesets are not listed in documentation
-=======
     * [#4053](https://github.com/pmd/pmd/pull/4053): \[core] Allow building PMD under Java 18+
->>>>>>> 0550512a
 * java
     * [#4015](https://github.com/pmd/pmd/issues/4015): \[java] Support JDK 19
 * java-bestpractices
