--- conflicted
+++ resolved
@@ -37,7 +37,8 @@
     * [#4248](https://github.com/pmd/pmd/issues/4248): \[core] Can't analyze sources in zip files
 * apex-security
     * [#4146](https://github.com/pmd/pmd/issues/4146): \[apex] ApexCRUDViolation: Recognize User Mode in SOQL + DML
-<<<<<<< HEAD
+* java
+    * [#4266](https://github.com/pmd/pmd/issues/4266): \[java] PMD fails to process a record with lambda in compact constructor
 * java-bestpractices
     * [#4166](https://github.com/pmd/pmd/issues/4166): \[java] UnusedPrivateField doesn't find annotated unused private fields anymore
     * [#4250](https://github.com/pmd/pmd/issues/4250): \[java] WhileLoopWithLiteralBoolean - false negative with complex expressions still occurs in PMD 6.52.0
@@ -47,10 +48,6 @@
     * [#4164](https://github.com/pmd/pmd/issues/4164): \[java]\[doc] AvoidAssertAsIdentifier and AvoidEnumAsIdentifier - clarify use case
 * java-multithreading
     * [#4210](https://github.com/pmd/pmd/issues/4210): \[java] DoNotUseThreads report duplicate warnings
-=======
-* java
-    * [#4266](https://github.com/pmd/pmd/issues/4266): \[java] PMD fails to process a record with lambda in compact constructor
->>>>>>> ebefb36c
 
 ### API Changes
 
