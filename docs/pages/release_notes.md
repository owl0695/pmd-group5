--- conflicted
+++ resolved
@@ -42,7 +42,6 @@
     * [#4139](https://github.com/pmd/pmd/issues/4139): \[java] UnnecessaryFullyQualifiedName FP when the same simple class name exists in the current package
 * java-documentation
     * [#4141](https://github.com/pmd/pmd/issues/4141): \[java] UncommentedEmptyConstructor FP when constructor annotated with @<!-- -->Autowired
-<<<<<<< HEAD
 * java-performance
     * [#1167](https://github.com/pmd/pmd/issues/1167): \[java] AvoidArrayLoops false positive on double assignment
     * [#2080](https://github.com/pmd/pmd/issues/2080): \[java] StringToString rule false-positive with field access
@@ -53,11 +52,9 @@
     * [#3977](https://github.com/pmd/pmd/issues/3977): \[java] StringToString false-positive with local method name confusion
     * [#4091](https://github.com/pmd/pmd/issues/4091): \[java] AvoidArrayLoops false negative with do-while loops
     * [#4148](https://github.com/pmd/pmd/issues/4148): \[java] UseArrayListInsteadOfVector ignores Vector when other classes are imported
-=======
 * java-errorprone
     * [#929](https://github.com/pmd/pmd/issues/929): \[java] Inconsistent results with TestClassWithoutTestCases
     * [#2636](https://github.com/pmd/pmd/issues/2636): \[java] TestClassWithoutTestCases false positive with JUnit5 ParameterizedTest
->>>>>>> 11764884
 
 ### API Changes
 
