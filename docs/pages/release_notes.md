--- conflicted
+++ resolved
@@ -14,7 +14,6 @@
 
 ### New and noteworthy
 
-<<<<<<< HEAD
 #### New rules
 
 * The new Java rule {% rule java/design/InvalidJavaBean %} identifies beans, that don't follow the [JavaBeans API specification](https://download.oracle.com/otndocs/jcp/7224-javabeans-1.01-fr-spec-oth-JSpec/),
@@ -24,14 +23,12 @@
 <rule ref="category/java/design.xml/InvalidJavaBean"/>
 ```
 
-=======
 #### Modified rules
 
 * The rule {% rule java/codestyle/ClassNamingConventions %} has a new property `testClassPattern`, which is applied
   to test classes. By default, test classes should end with the suffix "Test". Test classes are top-level classes, that
   either inherit from JUnit 3 TestCase or have at least one method annotated with the Test annotations from
   JUnit4/5 or TestNG.
->>>>>>> 184f2031
 
 ### Fixed Issues
 * cli
