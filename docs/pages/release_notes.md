---
title: PMD Release Notes
permalink: pmd_release_notes.html
keywords: changelog, release notes
---

## {{ site.pmd.date }} - {{ site.pmd.version }}

The PMD team is pleased to announce PMD {{ site.pmd.version }}.

This is a {{ site.pmd.release_type }} release.

{% tocmaker is_release_notes_processor %}

### New and noteworthy

<<<<<<< HEAD
#### Modelica support

Thanks to [Anatoly Trosinenko](https://github.com/atrosinenko) PMD supports now a new language:
[Modelica](https://modelica.org/modelicalanguage) is a language to model complex physical systems.
Both PMD and CPD are supported and there are already [3 rules available](pmd_rules_modelica.html).
The PMD Designer supports syntax highlighting for Modelica.

While the language implementation is quite complete, Modelica support is considered experimental
for now. This is to allow us to change the rule API (e.g. the AST classes) slightly and improve
the implementation based on your feedback.

#### Modified Rules

*   The Java rule {% rule "java/errorprone/AvoidLiteralsInIfCondition" %} (`java-errorprone`) has a new property
    `ignoreExpressions`. This property is set by default to `true` in order to maintain compatibility. If this
    property is set to false, then literals in more complex expressions are considered as well.
=======
#### Modified Rules

*   The Apex rule {% rule "apex/errorprone/ApexCSRF" %} (`apex-errorprone`) has been moved from category
    "Security" to "Error Prone". The Apex runtime already prevents DML statements from being executed, but only
    at runtime. So, if you try to do this, you'll get an error at runtime, hence this is error prone. See also
    the discussion on [#2064](https://github.com/pmd/pmd/issues/2064).
>>>>>>> 66e26a51

### Fixed Issues

*   java-bestpractices
    *   [#2149](https://github.com/pmd/pmd/issues/2149): \[java] JUnitAssertionsShouldIncludeMessage - False positive with assertEquals and JUnit5
*   java-codestyle
    *   [#2167](https://github.com/pmd/pmd/issues/2167): \[java] UnnecessaryLocalBeforeReturn false positive with variable captured by method reference
*   java-errorprone
    *   [#2140](https://github.com/pmd/pmd/issues/2140): \[java] AvoidLiteralsInIfCondition: false negative for expressions
*   java-performance
    *   [#2141](https://github.com/pmd/pmd/issues/2141): \[java] StringInstatiation: False negative with String-array access

### API Changes


#### Deprecated APIs

##### Internal API

Those APIs are not intended to be used by clients, and will be hidden or removed with PMD 7.0.0.
You can identify them with the `@InternalApi` annotation. You'll also get a deprecation warning.

* {% jdoc java::lang.java.JavaLanguageHandler %}
* {% jdoc java::lang.java.JavaLanguageParser %}
* {% jdoc java::lang.java.JavaDataFlowHandler %}
* Implementations of {% jdoc core::lang.rule.RuleViolationFactory %} in each
  language module, eg {% jdoc java::lang.java.rule.JavaRuleViolationFactory %}.
  See javadoc of {% jdoc core::lang.rule.RuleViolationFactory %}.
* Implementations of {% jdoc core::RuleViolation %} in each language module,
  eg {% jdoc java::lang.java.rule.JavaRuleViolation %}. See javadoc of
  {% jdoc core::RuleViolation %}.

##### For removal

* {% jdoc java::lang.java.AbstractJavaParser %}
* {% jdoc java::lang.java.AbstractJavaHandler %}
* [`ASTAnyTypeDeclaration.TypeKind`](https://javadoc.io/page/net.sourceforge.pmd/pmd-java/6.21.0/net/sourceforge/pmd/lang/java/ast/ASTAnyTypeDeclaration.TypeKind.html)
* {% jdoc !!java::lang.java.ast.ASTAnyTypeDeclaration#getKind() %}
* {% jdoc java::lang.java.ast.JavaQualifiedName %}
* {% jdoc !!java::lang.java.ast.ASTCompilationUnit#declarationsAreInDefaultPackage() %}
* {% jdoc java::lang.java.ast.JavaQualifiableNode %}
  * {% jdoc !!java::lang.java.ast.ASTAnyTypeDeclaration#getQualifiedName() %}
  * {% jdoc !!java::lang.java.ast.ASTMethodOrConstructorDeclaration#getQualifiedName() %}
  * {% jdoc !!java::lang.java.ast.ASTLambdaExpression#getQualifiedName() %}
* {% jdoc_package java::lang.java.qname %} and its contents
* {% jdoc java::lang.java.ast.MethodLikeNode %}
  * Its methods will also be removed from its implementations,
    {% jdoc java::lang.java.ast.ASTMethodOrConstructorDeclaration %},
    {% jdoc java::lang.java.ast.ASTLambdaExpression %}.
* {% jdoc !!java::lang.java.ast.ASTAnyTypeDeclaration#getImage() %} will be removed. Please use `getSimpleName()`
  instead. This affects {% jdoc !!java::lang.java.ast.ASTAnnotationTypeDeclaration#getImage() %},
  {% jdoc !!java::lang.java.ast.ASTClassOrInterfaceDeclaration#getImage() %}, and
  {% jdoc !!java::lang.java.ast.ASTEnumDeclaration#getImage() %}.


### External Contributions

*   [#2041](https://github.com/pmd/pmd/pull/2041): \[modelica] Initial implementation for PMD - [Anatoly Trosinenko](https://github.com/atrosinenko)

{% endtocmaker %}
<|MERGE_RESOLUTION|>--- conflicted
+++ resolved
@@ -14,7 +14,6 @@
 
 ### New and noteworthy
 
-<<<<<<< HEAD
 #### Modelica support
 
 Thanks to [Anatoly Trosinenko](https://github.com/atrosinenko) PMD supports now a new language:
@@ -31,14 +30,11 @@
 *   The Java rule {% rule "java/errorprone/AvoidLiteralsInIfCondition" %} (`java-errorprone`) has a new property
     `ignoreExpressions`. This property is set by default to `true` in order to maintain compatibility. If this
     property is set to false, then literals in more complex expressions are considered as well.
-=======
-#### Modified Rules
 
 *   The Apex rule {% rule "apex/errorprone/ApexCSRF" %} (`apex-errorprone`) has been moved from category
     "Security" to "Error Prone". The Apex runtime already prevents DML statements from being executed, but only
     at runtime. So, if you try to do this, you'll get an error at runtime, hence this is error prone. See also
     the discussion on [#2064](https://github.com/pmd/pmd/issues/2064).
->>>>>>> 66e26a51
 
 ### Fixed Issues
 
