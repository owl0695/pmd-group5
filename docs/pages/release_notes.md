--- conflicted
+++ resolved
@@ -14,32 +14,19 @@
 
 ### New and noteworthy
 
-<<<<<<< HEAD
+#### New Rules
+
+*   The new Apex rule {% rule "apex/performance/OperationWithLimitsInLoop" %} (`apex-performance`)
+    finds operations in loops that may hit governor limits such as DML operations, SOQL
+    queries and more. The rule replaces the three rules "AvoidDmlStatementsInLoops", "AvoidSoqlInLoops",
+    and "AvoidSoslInLoops".
+
 #### Renamed Rules
 
 *   The Java rule {% rule "java/errorprone/DoNotCallSystemExit" %} has been renamed to
     {% rule "java/errorprone/DoNotTerminateVM" %}, since it checks for all the following calls:
     `System.exit(int)`, `Runtime.exit(int)`, `Runtime.halt(int)`. All these calls terminate
     the Java VM, which is bad, if the VM runs an application server which many independent applications.
-
-### Fixed Issues
-
-*   core
-    *   [#2831](https://github.com/pmd/pmd/pull/2831): \[core] Fix XMLRenderer newlines when running under IBM Java
-*   java-errorprone
-    *   [#2157](https://github.com/pmd/pmd/issues/2157): \[java] Improve DoNotCallSystemExit: permit call in main(), flag System.halt
-    *   [#2764](https://github.com/pmd/pmd/issues/2764): \[java] CloseResourceRule does not recognize multiple assignment done to resource
-*   miscellaneous
-    *   [#2823](https://github.com/pmd/pmd/issues/2823): \[doc] Renamed/Moved rules are missing in documentation
-*   vf (Salesforce VisualForce)
-    *   [#2765](https://github.com/pmd/pmd/issues/2765): \[vf] Attributes with dot cause a VfParseException
-=======
-#### New Rules
-
-*   The new Apex rule {% rule "apex/performance/OperationWithLimitsInLoop" %} (`apex-performance`)
-    finds operations in loops that may hit governor limits such as DML operations, SOQL
-    queries and more. The rule replaces the three rules "AvoidDmlStatementsInLoops", "AvoidSoqlInLoops",
-    and "AvoidSoslInLoops".
 
 #### Deprecated Rules
 
@@ -53,7 +40,15 @@
 
 *   apex-performance
     *   [#1713](https://github.com/pmd/pmd/issues/1713): \[apex] Mark Database DML statements in For Loop
->>>>>>> 888fe3b1
+*   core
+    *   [#2831](https://github.com/pmd/pmd/pull/2831): \[core] Fix XMLRenderer newlines when running under IBM Java
+*   java-errorprone
+    *   [#2157](https://github.com/pmd/pmd/issues/2157): \[java] Improve DoNotCallSystemExit: permit call in main(), flag System.halt
+    *   [#2764](https://github.com/pmd/pmd/issues/2764): \[java] CloseResourceRule does not recognize multiple assignment done to resource
+*   miscellaneous
+    *   [#2823](https://github.com/pmd/pmd/issues/2823): \[doc] Renamed/Moved rules are missing in documentation
+*   vf (Salesforce VisualForce)
+    *   [#2765](https://github.com/pmd/pmd/issues/2765): \[vf] Attributes with dot cause a VfParseException
 
 ### API Changes
 
@@ -62,14 +57,11 @@
 *   [#2803](https://github.com/pmd/pmd/pull/2803): \[java] Improve DoNotCallSystemExit (Fixes #2157) - [Vitaly Polonetsky](https://github.com/mvitaly)
 *   [#2809](https://github.com/pmd/pmd/pull/2809): \[java] Move test config from file to test class - [Stefan Birkner](https://github.com/stefanbirkner)
 *   [#2810](https://github.com/pmd/pmd/pull/2810): \[core] Move method "renderTempFile" to XMLRendererTest - [Stefan Birkner](https://github.com/stefanbirkner)
-<<<<<<< HEAD
 *   [#2811](https://github.com/pmd/pmd/pull/2811): \[java] CloseResource - Fix #2764: False-negative when re-assigning variable - [Andi Pabst](https://github.com/andipabst)
 *   [#2813](https://github.com/pmd/pmd/pull/2813): \[core] Use JUnit's TemporaryFolder rule - [Stefan Birkner](https://github.com/stefanbirkner)
+*   [#2816](https://github.com/pmd/pmd/pull/2816): \[apex] Detect 'Database' method invocations inside loops - [Jeff Bartolotta](https://github.com/jbartolotta-sfdc)
 *   [#2829](https://github.com/pmd/pmd/pull/2829): \[doc] Small correction in pmd\_report\_formats.md - [Gustavo Krieger](https://github.com/gustavopcassol)
 *   [#2834](https://github.com/pmd/pmd/pull/2834): \[vf] Allow attributes with dot in Visualforce - [rmohan20](https://github.com/rmohan20)
 *   [#2842](https://github.com/pmd/pmd/pull/2842): \[core] Bump antlr4 from 4.7 to 4.7.2 - [Adrien Lecharpentier](https://github.com/alecharp)
-=======
-*   [#2816](https://github.com/pmd/pmd/pull/2816): \[apex] Detect 'Database' method invocations inside loops - [Jeff Bartolotta](https://github.com/jbartolotta-sfdc)
->>>>>>> 888fe3b1
 
 {% endtocmaker %}
