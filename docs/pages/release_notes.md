--- conflicted
+++ resolved
@@ -14,20 +14,18 @@
 
 ### New and noteworthy
 
-<<<<<<< HEAD
+#### Improved Golang CPD Support
+
+Thanks to the work of [ITBA](https://www.itba.edu.ar/) students [Matías Fraga](https://github.com/matifraga),
+[Tomi De Lucca](https://github.com/tomidelucca) and [Lucas Soncini](https://github.com/lsoncini),
+Golang is now backed by a proper Antlr Grammar. This means CPD is now better at detecting duplicates,
+as comments are recognized as such and ignored.
+
 #### New Rules
 
 *   The new PLSQL rule {% rule "plsql/codestyle/CodeFormat" %} (`plsql-codestyle`) verifies that
     PLSQL code is properly formatted. It checks e.g. for correct indentation in select statements and verifies
     that each parameter is defined on a separate line.
-=======
-#### Improved Golang CPD Support
-
-Thanks to the work of [ITBA](https://www.itba.edu.ar/) students [Matías Fraga](https://github.com/matifraga),
-[Tomi De Lucca](https://github.com/tomidelucca) and [Lucas Soncini](https://github.com/lsoncini),
-Golang is now backed by a proper Antlr Grammar. This means CPD is now better at detecting duplicates,
-as comments are recognized as such and ignored.
->>>>>>> a0be9712
 
 ### Fixed Issues
 
