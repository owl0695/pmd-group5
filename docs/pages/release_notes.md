--- conflicted
+++ resolved
@@ -12,22 +12,25 @@
 
 ### Table Of Contents
 
-<<<<<<< HEAD
 *   [New and noteworthy](#new-and-noteworthy)
 *   [Fixed Issues](#fixed-issues)
     *   [Ecmascript (JavaScript)](#ecmascript-javascript)
+    *   [Disable Incremental Analysis](#disable-incremental-analysis)
     *   [Modified Rules](#modified-rules)
 *   [API Changes](#api-changes)
 *   [External Contributions](#external-contributions)
-=======
-* [New and noteworthy](#new-and-noteworthy)
-  * [Disable Incremental Analysis](#disable-incremental-analysis)
-* [Fixed Issues](#fixed-issues)
-* [API Changes](#api-changes)
-* [External Contributions](#external-contributions)
->>>>>>> 1577931f
 
 ### New and noteworthy
+
+#### Ecmascript (JavaScript)
+
+The [Rhino Library](https://github.com/mozilla/rhino) has been upgraded from version 1.7.7 to version 1.7.7.2.
+
+Detailed changes for changed in Rhino can be found:
+* [For 1.7.7.2](https://github.com/mozilla/rhino/blob/master/RELEASE-NOTES.md#rhino-1772)
+* [For 1.7.7.1](https://github.com/mozilla/rhino/blob/master/RELEASE-NOTES.md#rhino-1771)
+
+Both are bugfixing releases.
 
 ### Disable Incremental Analysis
 
@@ -40,16 +43,6 @@
 the new `-no-cache` flag. On Ant, there is a `noCache` attribute for the `<pmd>` task.
 
 On both scenarios, disabling the cache takes precedence over setting a cache location.
-
-#### Ecmascript (JavaScript)
-
-The [Rhino Library](https://github.com/mozilla/rhino) has been upgraded from version 1.7.7 to version 1.7.7.2.
-
-Detailed changes for changed in Rhino can be found:
-* [For 1.7.7.2](https://github.com/mozilla/rhino/blob/master/RELEASE-NOTES.md#rhino-1772)
-* [For 1.7.7.1](https://github.com/mozilla/rhino/blob/master/RELEASE-NOTES.md#rhino-1771)
-
-Both are bugfixing releases.
 
 #### Modified Rules
 
