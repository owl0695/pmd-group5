---
title: PMD Release Notes
permalink: pmd_release_notes.html
keywords: changelog, release notes
---

## {{ site.pmd.date }} - {{ site.pmd.version }}

The PMD team is pleased to announce PMD {{ site.pmd.version }}.

This is a {{ site.pmd.release_type }} release.

{% tocmaker is_release_notes_processor %}

### New and noteworthy

<<<<<<< HEAD
#### Renamed rules

*   The Java rule {% rule java/errorprone/MissingBreakInSwitch %} has been renamed to
    {% rule java/errorprone/ImplicitSwitchFallThrough %} (category error prone) to better reflect the rule's
    purpose: The rule finds implicit fall-through cases in switch statements, which are most
    likely unexpected. The old rule name described only one way how to avoid a fall-through,
    namely using `break` but `continue`, `throw` and `return` avoid a fall-through
    as well. This enables us to improve this rule in the future.
=======
#### New rules

This release ships with 1 new Java rule.

*   {% rule java/errorprone/ReturnEmptyCollectionRatherThanNull %} suggests returning empty collections / arrays
    instead of null.

```xml
    <rule ref="category/java/errorprone.xml/ReturnEmptyCollectionRatherThanNull" />
```

   The rule is part of the quickstart.xml ruleset.

#### Deprecated rules

The rule {% rule java/errorprone/ReturnEmptyArrayRatherThanNull %} is deprecated and removed from
the quickstart ruleset, as the new rule {% rule java/errorprone/ReturnEmptyCollectionRatherThanNull %}
supersedes it.
>>>>>>> a03362e8

### Fixed Issues

*   apex
    *   [#3201](https://github.com/pmd/pmd/issues/3201): \[apex] ApexCRUDViolation doesn't report Database class DMLs, inline no-arg object instantiations and inline list initialization
    *   [#3329](https://github.com/pmd/pmd/issues/3329): \[apex] ApexCRUDViolation doesn't report SOQL for loops
*   core
    *   [#3377](https://github.com/pmd/pmd/issues/3377): \[core] NPE when specifying report file in current directory in PMD CLI
    *   [#3387](https://github.com/pmd/pmd/issues/3387): \[core] CPD should avoid unnecessary copies when running with --skip-lexical-errors
*   java-errorprone
<<<<<<< HEAD
    *   [#3361](https://github.com/pmd/pmd/issues/3361): \[java] Rename rule MissingBreakInSwitch to ImplicitSwitchFallThrough
=======
    *   [#3382](https://github.com/pmd/pmd/pull/3382): \[java] New rule ReturnEmptyCollectionRatherThanNull
>>>>>>> a03362e8

### API Changes

### External Contributions

*   [#3367](https://github.com/pmd/pmd/pull/3367): \[apex] Check SOQL CRUD on for loops - [Jonathan Wiesel](https://github.com/jonathanwiesel)
*   [#3373](https://github.com/pmd/pmd/pull/3373): \[apex] Add ApexCRUDViolation support for database class, inline no-arg object construction DML and inline list initialization DML - [Jonathan Wiesel](https://github.com/jonathanwiesel)
*   [#3385](https://github.com/pmd/pmd/pull/3385): \[core] CPD: Optimize --skip-lexical-errors option - [Woongsik Choi](https://github.com/woongsikchoi)
*   [#3388](https://github.com/pmd/pmd/pull/3388): \[doc] Add Code Inspector in the list of tools - [Julien Delange](https://github.com/juli1)

{% endtocmaker %}
<|MERGE_RESOLUTION|>--- conflicted
+++ resolved
@@ -14,16 +14,6 @@
 
 ### New and noteworthy
 
-<<<<<<< HEAD
-#### Renamed rules
-
-*   The Java rule {% rule java/errorprone/MissingBreakInSwitch %} has been renamed to
-    {% rule java/errorprone/ImplicitSwitchFallThrough %} (category error prone) to better reflect the rule's
-    purpose: The rule finds implicit fall-through cases in switch statements, which are most
-    likely unexpected. The old rule name described only one way how to avoid a fall-through,
-    namely using `break` but `continue`, `throw` and `return` avoid a fall-through
-    as well. This enables us to improve this rule in the future.
-=======
 #### New rules
 
 This release ships with 1 new Java rule.
@@ -37,12 +27,20 @@
 
    The rule is part of the quickstart.xml ruleset.
 
+#### Renamed rules
+
+*   The Java rule {% rule java/errorprone/MissingBreakInSwitch %} has been renamed to
+    {% rule java/errorprone/ImplicitSwitchFallThrough %} (category error prone) to better reflect the rule's
+    purpose: The rule finds implicit fall-through cases in switch statements, which are most
+    likely unexpected. The old rule name described only one way how to avoid a fall-through,
+    namely using `break` but `continue`, `throw` and `return` avoid a fall-through
+    as well. This enables us to improve this rule in the future.
+
 #### Deprecated rules
 
 The rule {% rule java/errorprone/ReturnEmptyArrayRatherThanNull %} is deprecated and removed from
 the quickstart ruleset, as the new rule {% rule java/errorprone/ReturnEmptyCollectionRatherThanNull %}
 supersedes it.
->>>>>>> a03362e8
 
 ### Fixed Issues
 
@@ -53,11 +51,8 @@
     *   [#3377](https://github.com/pmd/pmd/issues/3377): \[core] NPE when specifying report file in current directory in PMD CLI
     *   [#3387](https://github.com/pmd/pmd/issues/3387): \[core] CPD should avoid unnecessary copies when running with --skip-lexical-errors
 *   java-errorprone
-<<<<<<< HEAD
     *   [#3361](https://github.com/pmd/pmd/issues/3361): \[java] Rename rule MissingBreakInSwitch to ImplicitSwitchFallThrough
-=======
     *   [#3382](https://github.com/pmd/pmd/pull/3382): \[java] New rule ReturnEmptyCollectionRatherThanNull
->>>>>>> a03362e8
 
 ### API Changes
 
