--- conflicted
+++ resolved
@@ -66,11 +66,8 @@
 *   c#
     *   [#2551](https://github.com/pmd/pmd/issues/2551): \[c#] CPD suppression with comments doesn't work
 *   java-codestyle
-<<<<<<< HEAD
     *   [#2545](https://github.com/pmd/pmd/issues/2545): \[java] UseDiamondOperator false negatives
-=======
     *   [#2573](https://github.com/pmd/pmd/pull/2573): \[java] DefaultPackage: Allow package default JUnit 5 Test methods
->>>>>>> e3bed25b
 *   java-design
     *   [#2563](https://github.com/pmd/pmd/pull/2563): \[java] UselessOverridingMethod false negative with already public methods
 *   scala
