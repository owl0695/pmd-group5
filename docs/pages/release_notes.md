---
title: PMD Release Notes
permalink: pmd_release_notes.html
keywords: changelog, release notes
---

## {{ site.pmd.date }} - {{ site.pmd.version }}

The PMD team is pleased to announce PMD {{ site.pmd.version }}.

This is a {{ site.pmd.release_type }} release.

{% tocmaker is_release_notes_processor %}

### New and noteworthy

### Fixed Issues

*   java
<<<<<<< HEAD
    *   [#3117](https://github.com/pmd/pmd/issues/3117): \[java] Infinite loop when parsing invalid code nested in lambdas
=======
    *   [3145](https://github.com/pmd/pmd/issues/3145): \[java] Parse exception when using "record" as variable name
>>>>>>> 1905ea6d

### API Changes

### External Contributions

{% endtocmaker %}
<|MERGE_RESOLUTION|>--- conflicted
+++ resolved
@@ -17,11 +17,8 @@
 ### Fixed Issues
 
 *   java
-<<<<<<< HEAD
     *   [#3117](https://github.com/pmd/pmd/issues/3117): \[java] Infinite loop when parsing invalid code nested in lambdas
-=======
-    *   [3145](https://github.com/pmd/pmd/issues/3145): \[java] Parse exception when using "record" as variable name
->>>>>>> 1905ea6d
+    *   [#3145](https://github.com/pmd/pmd/issues/3145): \[java] Parse exception when using "record" as variable name
 
 ### API Changes
 
