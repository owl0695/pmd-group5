--- conflicted
+++ resolved
@@ -16,13 +16,10 @@
 
 ### Fixed Issues
 
-<<<<<<< HEAD
 *   apex
     *   [#1901](https://github.com/pmd/pmd/issues/1901): \[apex] Expose super type name of UserClass
-=======
 *   java-codestyle
     *   [#1951](https://github.com/pmd/pmd/issues/1951): \[java] UnnecessaryFullyQualifiedName rule triggered when variable name clashes with package name
->>>>>>> 4a294351
 
 ### API Changes
 
