--- conflicted
+++ resolved
@@ -114,7 +114,6 @@
 
 ### Fixed Issues
 
-<<<<<<< HEAD
 *   apex
     *   [#1089](https://github.com/pmd/pmd/issues/1089): \[apex] ApexUnitTestClassShouldHaveAsserts: Test asserts in other methods not detected
     *   [#1090](https://github.com/pmd/pmd/issues/1090): \[apex] ApexCRUDViolation: checks not detected if done in another method
@@ -131,10 +130,8 @@
     *   [#3560](https://github.com/pmd/pmd/issues/3560): \[java] InvalidLogMessageFormat: False positive with message and exception in a block inside a lambda
 *   java-performance
     *   [#2364](https://github.com/pmd/pmd/issues/2364): \[java] AddEmptyString false positive in annotation value
-=======
 *   java-security
     *   [#3368](https://github.com/pmd/pmd/issues/3368): \[java] HardcodedCryptoKey false negative with variable assignments
->>>>>>> ec164b4b
 
 ### API Changes
 
