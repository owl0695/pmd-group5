---
title: PMD Release Notes
permalink: pmd_release_notes.html
keywords: changelog, release notes
---

## ????? - 6.2.0-SNAPSHOT

The PMD team is pleased to announce PMD 6.2.0.

This is a bug fixing release.

### Table Of Contents

*   [New and noteworthy](#new-and-noteworthy)
*   [Fixed Issues](#fixed-issues)
    *   [Ecmascript (JavaScript)](#ecmascript-javascript)
    *   [Disable Incremental Analysis](#disable-incremental-analysis)
    *   [New Rules](#new-rules)
    *   [Modified Rules](#modified-rules)
*   [API Changes](#api-changes)
*   [External Contributions](#external-contributions)

### New and noteworthy

#### Ecmascript (JavaScript)

The [Rhino Library](https://github.com/mozilla/rhino) has been upgraded from version 1.7.7 to version 1.7.7.2.

Detailed changes for changed in Rhino can be found:
* [For 1.7.7.2](https://github.com/mozilla/rhino/blob/master/RELEASE-NOTES.md#rhino-1772)
* [For 1.7.7.1](https://github.com/mozilla/rhino/blob/master/RELEASE-NOTES.md#rhino-1771)

Both are bugfixing releases.

### Disable Incremental Analysis

Some time ago, we added support for [Incremental Analysis](pmd_userdocs_getting_started.html). On PMD 6.0.0, we
started to add warns when not using it, as we strongly believe it's a great improvement to our user's experience as
analysis time is greatly reduced; and in the future we plan to have it enabled by default. However, we realize some
scenarios don't benefit from it (ie: CI jobs), and having the warning logged can be noisy and cause confusion.

To this end, we have added a new flag to allow you to explicitly disable incremental analysis. On CLI, this is
the new `-no-cache` flag. On Ant, there is a `noCache` attribute for the `<pmd>` task.

On both scenarios, disabling the cache takes precedence over setting a cache location.

#### New Rules

*   The new Java rule `MissingOverride` (category `bestpractices`) detects overridden and implemented methods,
    which are not marked with the `@Override` annotation. Annotating overridden methods with `@Override` ensures
    at compile time that the method really overrides one, which helps refactoring and clarifies intent.

*   The new Java rule `UnnecessaryAnnotationValueElement` (category `codestyle`) detects annotations with a single
    element (`value`) that explicitely names it. That is, doing `@SuppressWarnings(value = "unchecked")` would be
    flagged in favor of `@SuppressWarnings("unchecked")`.

#### Modified Rules

*   The Java rule `CommentContentRule` (`java-documentation`) previously had the property `wordsAreRegex`. But this 
    property never had been implemented and is removed now.

*   The Java rule `UnusedPrivateField` (`java-bestpractices`) now has a new `ignoredAnnotations` property
    that allows to configure annotations that imply the field should be ignored. By default `@java.lang.Deprecated`
    and `@javafx.fxml.FXML` are ignored.

*   The Java rule `UnusedPrivateMethod` (`java-bestpractices`) now has a new `ignoredAnnotations` property
    that allows to configure annotations that imply the method should be ignored. By default `@java.lang.Deprecated`
    is ignored.


### Fixed Issues

*   all
    *   [#928](https://github.com/pmd/pmd/issues/928): \[core] PMD build failure on Windows
*   java-bestpracrtices
    *   [#907](https://github.com/pmd/pmd/issues/907): \[java] UnusedPrivateField false-positive with @FXML
    *   [#963](https://github.com/pmd/pmd/issues/965): \[java] ArrayIsStoredDirectly not triggered from variadic functions
*   java-codestyle
    *   [#983](https://github.com/pmd/pmd/issues/983): \[java] Detect annotations with single value element
*   java-design
<<<<<<< HEAD
    *   [#837](https://github.com/pmd/pmd/issues/837): \[java] CFGs of declared but not called lambdas are treated as parts of an enclosing method's CFG
=======
    *   [#832](https://github.com/pmd/pmd/issues/832): \[java] AvoidThrowingNullPointerException documentation suggestion
>>>>>>> da8969ec
    *   [#839](https://github.com/pmd/pmd/issues/839): \[java] SignatureDeclareThrowsException's IgnoreJUnitCompletely property not honored for constructors
    *   [#968](https://github.com/pmd/pmd/issues/968): \[java] UseUtilityClassRule reports false positive with lombok NoArgsConstructor

### API Changes

*    A new CLI switch, `-no-cache`, disables incremental analysis and the related suggestion. This overrides the
    `-cache` option. The corresponding Ant task parameter is `noCache`.

*   The static method `PMDParameters.transformParametersIntoConfiguration(PMDParameters)` is now deprecated,
    for removal in 7.0.0. The new instance method `PMDParameters.toConfiguration()` replaces it.

*   The method `ASTConstructorDeclaration.getParameters()` has been deprecated in favor of the new method
    `getFormalParameters()`. This method is available for both `ASTConstructorDeclaration` and
    `ASTMethodDeclaration`.

### External Contributions

* [#941](https://github.com/pmd/pmd/pull/941): \[java] Use char notation to represent a character to improve performance - [reudismam](https://github.com/reudismam)
* [#943](https://github.com/pmd/pmd/pull/943): \[java] UnusedPrivateField false-positive with @FXML - [BBG](https://github.com/djydewang)
* [#951](https://github.com/pmd/pmd/pull/951): \[java] Add ignoredAnnotations property to unusedPrivateMethod rule - [BBG](https://github.com/djydewang)
* [#952](https://github.com/pmd/pmd/pull/952): \[java] SignatureDeclareThrowsException's IgnoreJUnitCompletely property not honored for constructors - [BBG](https://github.com/djydewang)
* [#965](https://github.com/pmd/pmd/pull/965): \[java] Make Varargs trigger ArrayIsStoredDirectly - [Stephen](https://github.com/pmd/pmd/issues/907)
* [#967](https://github.com/pmd/pmd/pull/967): \[doc] Issue 959: fixed broken link to XPath Rule Tutorial - [Andrey Mochalov](https://github.com/epidemia)
* [#969](https://github.com/pmd/pmd/pull/969): \[java] Issue 968 Add logic to handle lombok private constructors with utility classes - [Kirk Clemens](https://github.com/clem0110)
* [#970](https://github.com/pmd/pmd/pull/970): \[java] Fixed inefficient use of keySet iterator instead of entrySet iterator - [Andrey Mochalov](https://github.com/epidemia)
<<<<<<< HEAD
* [#984](https://github.com/pmd/pmd/pull/984): \[java] issue983 Add new UnnecessaryAnnotationValueElement rule - [Kirk Clemens](https://github.com/clem0110)
=======
* [#990](https://github.com/pmd/pmd/pull/990): \[java] Updated Doc on AvoidThrowingNullPointerException to close Issue #832 - [Bolarinwa Saheed](https://github.com/refactormyself)
>>>>>>> da8969ec
<|MERGE_RESOLUTION|>--- conflicted
+++ resolved
@@ -79,11 +79,8 @@
 *   java-codestyle
     *   [#983](https://github.com/pmd/pmd/issues/983): \[java] Detect annotations with single value element
 *   java-design
-<<<<<<< HEAD
+    *   [#832](https://github.com/pmd/pmd/issues/832): \[java] AvoidThrowingNullPointerException documentation suggestion
     *   [#837](https://github.com/pmd/pmd/issues/837): \[java] CFGs of declared but not called lambdas are treated as parts of an enclosing method's CFG
-=======
-    *   [#832](https://github.com/pmd/pmd/issues/832): \[java] AvoidThrowingNullPointerException documentation suggestion
->>>>>>> da8969ec
     *   [#839](https://github.com/pmd/pmd/issues/839): \[java] SignatureDeclareThrowsException's IgnoreJUnitCompletely property not honored for constructors
     *   [#968](https://github.com/pmd/pmd/issues/968): \[java] UseUtilityClassRule reports false positive with lombok NoArgsConstructor
 
@@ -109,8 +106,5 @@
 * [#967](https://github.com/pmd/pmd/pull/967): \[doc] Issue 959: fixed broken link to XPath Rule Tutorial - [Andrey Mochalov](https://github.com/epidemia)
 * [#969](https://github.com/pmd/pmd/pull/969): \[java] Issue 968 Add logic to handle lombok private constructors with utility classes - [Kirk Clemens](https://github.com/clem0110)
 * [#970](https://github.com/pmd/pmd/pull/970): \[java] Fixed inefficient use of keySet iterator instead of entrySet iterator - [Andrey Mochalov](https://github.com/epidemia)
-<<<<<<< HEAD
 * [#984](https://github.com/pmd/pmd/pull/984): \[java] issue983 Add new UnnecessaryAnnotationValueElement rule - [Kirk Clemens](https://github.com/clem0110)
-=======
 * [#990](https://github.com/pmd/pmd/pull/990): \[java] Updated Doc on AvoidThrowingNullPointerException to close Issue #832 - [Bolarinwa Saheed](https://github.com/refactormyself)
->>>>>>> da8969ec
