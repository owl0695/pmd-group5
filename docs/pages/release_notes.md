---
title: PMD Release Notes
permalink: pmd_release_notes.html
keywords: changelog, release notes
---

## {{ site.pmd.date }} - {{ site.pmd.version }}

The PMD team is pleased to announce PMD {{ site.pmd.version }}.

This is a {{ site.pmd.release_type }} release.

{% tocmaker is_release_notes_processor %}

### New and noteworthy

#### Dart support

Thanks to the contribution from [Maikel Steneker](https://github.com/maikelsteneker), and built on top of the ongoing efforts to fully support Antlr-based languages,
PMD now has CPD support for [Dart](https://www.dartlang.org/).

Being based on a proper Antlr grammar, CPD can:
*   ignore comments
*   ignore imports / libraries
*   honor [comment-based suppressions](pmd_userdocs_cpd.html#suppression)

### Modified Rules

*   The Java rule {% rule "java/errorprone/AssignmentToNonFinalStatic" %} (`java-errorprone`) will now report on each
    assignment made within a constructor rather than on the field declaration. This makes it easier for developers to
    find the offending statements.

*   The Java rule {% rule "java/codestyle/NoPackage" %} (`java-codestyle`) will now report additionally enums
    and annotations that do not have a package declaration.

### Fixed Issues

*   go
    *   [#1751](https://github.com/pmd/pmd/issues/1751): \[go] Parsing errors encountered with escaped backslash
*   java
<<<<<<< HEAD
    *   [#1532](https://github.com/pmd/pmd/issues/1532): \[java] NPE with incomplete auxclasspath
=======
    *   [#1691](https://github.com/pmd/pmd/issues/1691): \[java] Possible Data Race in JavaTypeDefinitionSimple.getGenericType
>>>>>>> 84daa1df
    *   [#1729](https://github.com/pmd/pmd/issues/1729): \[java] JavaRuleViolation loses information in `className` field when class has package-private access level
*   java-bestpractices
    *   [#1190](https://github.com/pmd/pmd/issues/1190): \[java] UnusedLocalVariable/UnusedPrivateField false-positive 
    *   [#1720](https://github.com/pmd/pmd/issues/1720): \[java] UnusedImports false positive for Javadoc link with array type
*   java-codestyle
    *   [#1755](https://github.com/pmd/pmd/issues/1775): \[java] False negative in UnnecessaryLocalBeforeReturn when splitting statements across multiple lines
    *   [#1782](https://github.com/pmd/pmd/issues/1782): \[java] NoPackage: False Negative for enums
*   java-design
    *   [#1760](https://github.com/pmd/pmd/issues/1760): \[java] UseObjectForClearerAPI flags private methods

### API Changes

### External Contributions

*   [#1745](https://github.com/pmd/pmd/pull/1745): \[doc] Fixed some errors in docs - [0xflotus](https://github.com/0xflotus)
*   [#1746](https://github.com/pmd/pmd/pull/1746): \[java] Update rule to prevent UnusedImport when using JavaDoc with array type - [itaigilo](https://github.com/itaigilo)
*   [#1752](https://github.com/pmd/pmd/pull/1752): \[java] UseObjectForClearerAPI Only For Public - [Björn Kautler](https://github.com/Vampire)
*   [#1761](https://github.com/pmd/pmd/pull/1761): \[dart] \[cpd] Added CPD support for Dart - [Maikel Steneker](https://github.com/maikelsteneker)
*   [#1776](https://github.com/pmd/pmd/pull/1776): \[java] Show more detailed message when can't resolve field type - [Andrey Fomin](https://github.com/andrey-fomin)
*   [#1781](https://github.com/pmd/pmd/pull/1781): \[java] Location change in AssignmentToNonFinalStatic - [Maikel Steneker](https://github.com/maikelsteneker)

{% endtocmaker %}
<|MERGE_RESOLUTION|>--- conflicted
+++ resolved
@@ -38,11 +38,8 @@
 *   go
     *   [#1751](https://github.com/pmd/pmd/issues/1751): \[go] Parsing errors encountered with escaped backslash
 *   java
-<<<<<<< HEAD
     *   [#1532](https://github.com/pmd/pmd/issues/1532): \[java] NPE with incomplete auxclasspath
-=======
     *   [#1691](https://github.com/pmd/pmd/issues/1691): \[java] Possible Data Race in JavaTypeDefinitionSimple.getGenericType
->>>>>>> 84daa1df
     *   [#1729](https://github.com/pmd/pmd/issues/1729): \[java] JavaRuleViolation loses information in `className` field when class has package-private access level
 *   java-bestpractices
     *   [#1190](https://github.com/pmd/pmd/issues/1190): \[java] UnusedLocalVariable/UnusedPrivateField false-positive 
