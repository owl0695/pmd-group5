---
title: PMD Release Notes
permalink: pmd_release_notes.html
keywords: changelog, release notes
---

## {{ site.pmd.date }} - {{ site.pmd.version }}

The PMD team is pleased to announce PMD {{ site.pmd.version }}.

This is a {{ site.pmd.release_type }} release.

{% tocmaker is_release_notes_processor %}

### New and noteworthy

### Fixed Issues

<<<<<<< HEAD
*   java-errorprone
    * [#2934](https://github.com/pmd/pmd/pull/2934): \[java] CompareObjectsWithEquals / UseEqualsToCompareStrings - False negatives with fields
*   pmd-core
=======
*   core
>>>>>>> 317fb542
    * [#1939](https://github.com/pmd/pmd/issues/1939): \[core] XPath expressions return handling
    * [#1961](https://github.com/pmd/pmd/issues/1961): \[core] Text renderer should include name of violated rule
    * [#2874](https://github.com/pmd/pmd/pull/2874): \[core] Fix XMLRenderer with UTF-16
*   cs
    * [#2938](https://github.com/pmd/pmd/pull/2938): \[cs] CPD: ignoring using directives could not be disabled
*   java
    * [#2911](https://github.com/pmd/pmd/issues/2911): \[java] `ClassTypeResolver#searchNodeNameForClass` leaks memory
    * [#2940](https://github.com/pmd/pmd/pull/2940): \[java] Catch additional TypeNotPresentExceptions / LinkageErrors
*   scala
    * [#2480](https://github.com/pmd/pmd/issues/2480): \[scala] Support CPD suppressions


### API Changes

#### Deprecated API

*   {% jdoc !!java::lang.java.ast.ASTPackageDeclaration#getPackageNameImage() %},
    {% jdoc !!java::lang.java.ast.ASTTypeParameter#getParameterName() %}
    and the corresponding XPath attributes. In both cases they're replaced with a new method `getName`,
    the attribute is `@Name`.
*   {% jdoc !!java::lang.java.ast.ASTClassOrInterfaceBody#isAnonymousInnerClass() %},
    and {% jdoc !!java::lang.java.ast.ASTClassOrInterfaceBody#isEnumChild() %},
    refs [#905](https://github.com/pmd/pmd/issues/905)

#### Internal API

Those APIs are not intended to be used by clients, and will be hidden or removed with PMD 7.0.0.
You can identify them with the `@InternalApi` annotation. You'll also get a deprecation warning.

*   {% jdoc !!javascript::lang.ecmascript.Ecmascript3Handler %}
*   {% jdoc !!javascript::lang.ecmascript.Ecmascript3Parser %}
*   {% jdoc !!javascript::lang.ecmascript.ast.EcmascriptParser#parserOptions %}
*   {% jdoc !!javascript::lang.ecmascript.ast.EcmascriptParser#getSuppressMap() %}
*   {% jdoc !!core::lang.rule.ParametricRuleViolation %}
*   {% jdoc !!core::lang.ParserOptions#suppressMarker %}
*   {% jdoc !!modelica::lang.modelica.rule.ModelicaRuleViolationFactory %}


### External Contributions

*   [#2914](https://github.com/pmd/pmd/pull/2914): \[core] Include rule name in text renderer - [Gunther Schrijvers](https://github.com/GuntherSchrijvers)
*   [#2925](https://github.com/pmd/pmd/pull/2925): Cleanup: Correct annotation array initializer indents from checkstyle #8083 - [Abhishek Kumar](https://github.com/Abhishek-kumar09)
*   [#2929](https://github.com/pmd/pmd/pull/2929): \[scala] Add support for CPD-ON and CPD-OFF special comments - [Andy Robinson](https://github.com/andyrobinson)
*   [#2936](https://github.com/pmd/pmd/pull/2936): \[java] (doc) Fix typo: "an accessor" not "a" - [Igor Moreno](https://github.com/igormoreno)
*   [#2938](https://github.com/pmd/pmd/pull/2938): \[cs] CPD: fix issue where ignoring using directives could not be disabled - [Maikel Steneker](https://github.com/maikelsteneker)

{% endtocmaker %}<|MERGE_RESOLUTION|>--- conflicted
+++ resolved
@@ -16,13 +16,7 @@
 
 ### Fixed Issues
 
-<<<<<<< HEAD
-*   java-errorprone
-    * [#2934](https://github.com/pmd/pmd/pull/2934): \[java] CompareObjectsWithEquals / UseEqualsToCompareStrings - False negatives with fields
-*   pmd-core
-=======
 *   core
->>>>>>> 317fb542
     * [#1939](https://github.com/pmd/pmd/issues/1939): \[core] XPath expressions return handling
     * [#1961](https://github.com/pmd/pmd/issues/1961): \[core] Text renderer should include name of violated rule
     * [#2874](https://github.com/pmd/pmd/pull/2874): \[core] Fix XMLRenderer with UTF-16
@@ -30,6 +24,7 @@
     * [#2938](https://github.com/pmd/pmd/pull/2938): \[cs] CPD: ignoring using directives could not be disabled
 *   java
     * [#2911](https://github.com/pmd/pmd/issues/2911): \[java] `ClassTypeResolver#searchNodeNameForClass` leaks memory
+    * [#2934](https://github.com/pmd/pmd/pull/2934): \[java] CompareObjectsWithEquals / UseEqualsToCompareStrings - False negatives with fields
     * [#2940](https://github.com/pmd/pmd/pull/2940): \[java] Catch additional TypeNotPresentExceptions / LinkageErrors
 *   scala
     * [#2480](https://github.com/pmd/pmd/issues/2480): \[scala] Support CPD suppressions
