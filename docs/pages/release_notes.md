--- conflicted
+++ resolved
@@ -16,22 +16,16 @@
 
 ### Fixed Issues
 
-<<<<<<< HEAD
+*   core
+    *   [#2994](https://github.com/pmd/pmd/pull/2994): \[core] Fix code climate severity strings
 *   java-bestpractices
     *   [#575](https://github.com/pmd/pmd/issues/575): \[java] LiteralsFirstInComparisons should consider constant fields
-=======
-*   core
-    *   [#2994](https://github.com/pmd/pmd/pull/2994): \[core] Fix code climate severity strings
->>>>>>> a5a51f0d
 
 ### API Changes
 
 ### External Contributions
 
-<<<<<<< HEAD
 *   [#2983](https://github.com/pmd/pmd/pull/2983): \[java] LiteralsFirstInComparisons should consider constant fields - [Ozan Gulle](https://github.com/ozangulle)
-=======
 *   [#2994](https://github.com/pmd/pmd/pull/2994): \[core] Fix code climate severity strings - [Vincent Maurin](https://github.com/vmaurin)
->>>>>>> a5a51f0d
 
 {% endtocmaker %}
