--- conflicted
+++ resolved
@@ -21,28 +21,6 @@
 
 ### Fixed Issues
 
-<<<<<<< HEAD
-*   apex
-    *   [#3817](https://github.com/pmd/pmd/pull/3817): \[apex] Add designer bindings to display main attributes
-*   apex-performance
-    *   [#3773](https://github.com/pmd/pmd/pull/3773): \[apex] EagerlyLoadedDescribeSObjectResult false positives with SObjectField.getDescribe()
-*   core
-    *   [#2693](https://github.com/pmd/pmd/issues/2693): \[ci] Add integration tests with real open-source projects
-    *   [#3299](https://github.com/pmd/pmd/issues/3299): \[core] Deprecate system properties of PMDCommandLineInterface
-*   doc
-    *   [#2504](https://github.com/pmd/pmd/issues/2504): \[doc] Improve "Edit me on github" button
-    *   [#3812](https://github.com/pmd/pmd/issues/3812): \[doc] Documentation website table of contents broken on pages with many subheadings
-*   java
-    *   [#3809](https://github.com/pmd/pmd/issues/3809): \[java] Support JDK 18
-*   java-design
-    *   [#3850](https://github.com/pmd/pmd/issues/3850): \[java] ImmutableField - false negative when field assigned in constructor conditionally
-    *   [#3851](https://github.com/pmd/pmd/issues/3851): \[java] ClassWithOnlyPrivateConstructorsShouldBeFinal - false negative when a compilation unit contains two class declarations
-*   xml
-    *   [#2766](https://github.com/pmd/pmd/issues/2766): \[xml] XMLNS prefix is not pre-declared in xpath query
-    *   [#3863](https://github.com/pmd/pmd/issues/3863): \[xml] Make XPath rules work exactly as in the XPath spec
-
-=======
->>>>>>> 820a17d6
 ### API Changes
 
 ### External Contributions
