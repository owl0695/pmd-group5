---
title: PMD Release Notes
permalink: pmd_release_notes.html
keywords: changelog, release notes
---

## {{ site.pmd.date }} - {{ site.pmd.version }}

The PMD team is pleased to announce PMD {{ site.pmd.version }}.

This is a {{ site.pmd.release_type }} release.

{% tocmaker is_release_notes_processor %}

### New and noteworthy

<<<<<<< HEAD
#### CPD

*   The C++ module now supports the new option [`--ignore-literal-sequences`](https://pmd.github.io/latest/pmd_userdocs_cpd.html#-ignore-literal-sequences),
    which can be used to avoid detection of some uninteresting clones. This options has been
    introduced with PMD 6.30.0 for C# and is now available for C++ as well. See [#2963](https://github.com/pmd/pmd/pull/2963).

#### New Rules

*   The new Apex rule {% rule "apex/errorprone/OverrideBothEqualsAndHashcode" %} brings the well known Java rule
    to Apex. In Apex the same principle applies: `equals` and `hashCode` should always be overridden
    together to ensure collection classes such as Maps and Sets work as expected.

*   The new Visualforce rule {% rule "vf/security/VfHtmlStyleTagXss" %} checks for potential XSS problems
    when using `<style>` tags on Visualforce pages.

#### Deprecated rules

*   java-performance
    *   {% rule "java/performance/AvoidUsingShortType" %}: arithmetic on shorts is not significantly
        slower than on ints, whereas using shorts may provide significant memory savings in arrays.
    *   {% rule "java/performance/SimplifyStartsWith" %}: the suggested code transformation has an
        insignificant performance impact, and decreases readability.
=======
#### SARIF Format

PMD now supports the [Static Analysis Results Interchange Format (SARIF)](https://www.oasis-open.org/committees/tc_home.php?wg_abbrev=sarif)
as an additional report format. Just use the [command line parameter](pmd_userdocs_cli_reference.html#format) `-format sarif` to select it.
SARIF is an OASIS standard format for static analysis tools.
PMD creates SARIF JSON files in [SARIF version 2.1.0](https://docs.oasis-open.org/sarif/sarif/v2.1.0/sarif-v2.1.0.html).
An example report can be found in the documentation in [Report formats for PMD](pmd_userdocs_report_formats.html#sarif).
>>>>>>> aa9dd8fa

### Fixed Issues

*   core
<<<<<<< HEAD
    *   [#2970](https://github.com/pmd/pmd/issues/2970): \[core] PMD 6.30.0 release is not reproducible
=======
    *   [#2953](https://github.com/pmd/pmd/issues/2953): \[core] Support SARIF JSON Format
>>>>>>> aa9dd8fa
    *   [#2994](https://github.com/pmd/pmd/pull/2994): \[core] Fix code climate severity strings
*   java-bestpractices
    *   [#575](https://github.com/pmd/pmd/issues/575): \[java] LiteralsFirstInComparisons should consider constant fields
    *   [#2454](https://github.com/pmd/pmd/issues/2454): \[java] UnusedPrivateMethod violation for disabled class in 6.23.0
    *   [#2833](https://github.com/pmd/pmd/issues/2833): \[java] NPE in UseCollectionIsEmptyRule with enums
    *   [#2876](https://github.com/pmd/pmd/issues/2876): \[java] UnusedPrivateField cannot override ignored annotations property
    *   [#2957](https://github.com/pmd/pmd/issues/2957): \[java] Ignore unused declarations that have special name
*   java-codestyle
    *   [#2960](https://github.com/pmd/pmd/issues/2960): \[java] Thread issue in MethodNamingConventionsRule
*   java-design
    *   [#3006](https://github.com/pmd/pmd/issues/3006): \[java] NPE in SingularFieldRule with concise resource syntax
*   java-errorprone
    *   [#2976](https://github.com/pmd/pmd/issues/2976): \[java] CompareObjectsWithEquals: FP with array.length
    *   [#2977](https://github.com/pmd/pmd/issues/2977): \[java] 6.30.0 introduces new false positive in CloseResource rule?
    *   [#2979](https://github.com/pmd/pmd/issues/2979): \[java] UseEqualsToCompareStrings: FP with "var" variables
    *   [#3004](https://github.com/pmd/pmd/issues/3004): \[java] UseEqualsToCompareStrings false positive with PMD 6.30.0
    *   [#3062](https://github.com/pmd/pmd/issues/3062): \[java] CloseResource FP with reassigned stream
*   java-performance
    *   [#2296](https://github.com/pmd/pmd/issues/2296): \[java] Deprecate rule AvoidUsingShortType
    *   [#2740](https://github.com/pmd/pmd/issues/2740): \[java] Deprecate rule SimplifyStartsWith

### API Changes

#### Deprecated API

*   {% jdoc xml::lang.xml.rule.AbstractDomXmlRule %}
*   {% jdoc xml::lang.wsdl.rule.AbstractWsdlRule %}
*   A few methods of {% jdoc xml::lang.xml.rule.AbstractXmlRule %}

#### Experimental APIs

*   The method {% jdoc !!core::lang.ast.GenericToken#getKind() %} has been added as experimental. This
    unifies the token interface for both JavaCC and Antlr. The already existing method
    {% jdoc !!core::cpd.token.AntlrToken#getKind() %} is therefore experimental as well. The
    returned constant depends on the actual language and might change whenever the grammar
    of the language is changed.

### External Contributions

*   [#2666](https://github.com/pmd/pmd/pull/2666): \[swift] Manage swift5 string literals - [kenji21](https://github.com/kenji21)
*   [#2959](https://github.com/pmd/pmd/pull/2959): \[apex] New Rule: override equals and hashcode rule - [recdevs](https://github.com/recdevs)
*   [#2963](https://github.com/pmd/pmd/pull/2963): \[cpp] Add option to ignore sequences of literals - [Maikel Steneker](https://github.com/maikelsteneker)
*   [#2964](https://github.com/pmd/pmd/pull/2964): \[cs] Update C# grammar for additional C# 7 and C# 8 features - [Maikel Steneker](https://github.com/maikelsteneker)
*   [#2965](https://github.com/pmd/pmd/pull/2965): \[cs] Improvements for ignore sequences of literals functionality - [Maikel Steneker](https://github.com/maikelsteneker)
*   [#2968](https://github.com/pmd/pmd/pull/2968): \[java] NPE in UseCollectionIsEmptyRule with enums - [foxmason](https://github.com/foxmason)
*   [#2983](https://github.com/pmd/pmd/pull/2983): \[java] LiteralsFirstInComparisons should consider constant fields - [Ozan Gulle](https://github.com/ozangulle)
*   [#2994](https://github.com/pmd/pmd/pull/2994): \[core] Fix code climate severity strings - [Vincent Maurin](https://github.com/vmaurin)
<<<<<<< HEAD
*   [#3005](https://github.com/pmd/pmd/pull/3005): \[vf] \[New Rule] Handle XSS violations that can occur within Html Style tags - [rmohan20](https://github.com/rmohan20)
=======
*   [#3073](https://github.com/pmd/pmd/pull/3073): \[core] Include SARIF renderer - [Manuel Moya Ferrer](https://github.com/mmoyaferrer)
>>>>>>> aa9dd8fa

{% endtocmaker %}
<|MERGE_RESOLUTION|>--- conflicted
+++ resolved
@@ -14,7 +14,14 @@
 
 ### New and noteworthy
 
-<<<<<<< HEAD
+#### SARIF Format
+
+PMD now supports the [Static Analysis Results Interchange Format (SARIF)](https://www.oasis-open.org/committees/tc_home.php?wg_abbrev=sarif)
+as an additional report format. Just use the [command line parameter](pmd_userdocs_cli_reference.html#format) `-format sarif` to select it.
+SARIF is an OASIS standard format for static analysis tools.
+PMD creates SARIF JSON files in [SARIF version 2.1.0](https://docs.oasis-open.org/sarif/sarif/v2.1.0/sarif-v2.1.0.html).
+An example report can be found in the documentation in [Report formats for PMD](pmd_userdocs_report_formats.html#sarif).
+
 #### CPD
 
 *   The C++ module now supports the new option [`--ignore-literal-sequences`](https://pmd.github.io/latest/pmd_userdocs_cpd.html#-ignore-literal-sequences),
@@ -37,24 +44,12 @@
         slower than on ints, whereas using shorts may provide significant memory savings in arrays.
     *   {% rule "java/performance/SimplifyStartsWith" %}: the suggested code transformation has an
         insignificant performance impact, and decreases readability.
-=======
-#### SARIF Format
-
-PMD now supports the [Static Analysis Results Interchange Format (SARIF)](https://www.oasis-open.org/committees/tc_home.php?wg_abbrev=sarif)
-as an additional report format. Just use the [command line parameter](pmd_userdocs_cli_reference.html#format) `-format sarif` to select it.
-SARIF is an OASIS standard format for static analysis tools.
-PMD creates SARIF JSON files in [SARIF version 2.1.0](https://docs.oasis-open.org/sarif/sarif/v2.1.0/sarif-v2.1.0.html).
-An example report can be found in the documentation in [Report formats for PMD](pmd_userdocs_report_formats.html#sarif).
->>>>>>> aa9dd8fa
 
 ### Fixed Issues
 
 *   core
-<<<<<<< HEAD
+    *   [#2953](https://github.com/pmd/pmd/issues/2953): \[core] Support SARIF JSON Format
     *   [#2970](https://github.com/pmd/pmd/issues/2970): \[core] PMD 6.30.0 release is not reproducible
-=======
-    *   [#2953](https://github.com/pmd/pmd/issues/2953): \[core] Support SARIF JSON Format
->>>>>>> aa9dd8fa
     *   [#2994](https://github.com/pmd/pmd/pull/2994): \[core] Fix code climate severity strings
 *   java-bestpractices
     *   [#575](https://github.com/pmd/pmd/issues/575): \[java] LiteralsFirstInComparisons should consider constant fields
@@ -102,10 +97,7 @@
 *   [#2968](https://github.com/pmd/pmd/pull/2968): \[java] NPE in UseCollectionIsEmptyRule with enums - [foxmason](https://github.com/foxmason)
 *   [#2983](https://github.com/pmd/pmd/pull/2983): \[java] LiteralsFirstInComparisons should consider constant fields - [Ozan Gulle](https://github.com/ozangulle)
 *   [#2994](https://github.com/pmd/pmd/pull/2994): \[core] Fix code climate severity strings - [Vincent Maurin](https://github.com/vmaurin)
-<<<<<<< HEAD
 *   [#3005](https://github.com/pmd/pmd/pull/3005): \[vf] \[New Rule] Handle XSS violations that can occur within Html Style tags - [rmohan20](https://github.com/rmohan20)
-=======
 *   [#3073](https://github.com/pmd/pmd/pull/3073): \[core] Include SARIF renderer - [Manuel Moya Ferrer](https://github.com/mmoyaferrer)
->>>>>>> aa9dd8fa
 
 {% endtocmaker %}
