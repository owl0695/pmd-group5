--- conflicted
+++ resolved
@@ -14,7 +14,6 @@
 
 ### New and noteworthy
 
-<<<<<<< HEAD
 #### Quickstart Ruleset for Apex
 
 PMD provides now a quickstart ruleset for Salesforce.com Apex, which you can use as a base ruleset to
@@ -27,6 +26,12 @@
 
 Any feedback would be greatly appreciated.
 
+### PMD Designer
+
+The rule designer's codebase has been moved out of the main repository and
+will be developed at [pmd/pmd-designer](https://github.com/pmd/pmd-designer)
+from now on. The maven coordinates will stay the same for the time being.
+The designer will still be shipped with PMD's binaries.
 
 #### New Rules
 
@@ -37,11 +42,6 @@
 *   The new Java rule {% rule "java/errorprone/DetachedTestCase" %} (`java-errorprone`) searches for public
     methods in test classes, which are not annotated with `@Test`. These methods might be test cases where
     the annotation has been forgotten. Because of that those test cases are never executed.
-=======
-* The rule designer's codebase has been moved out of the main repository and
-will be developed at [pmd/pmd-designer](https://github.com/pmd/pmd-designer)
-from now on. The maven coordinates will stay the same for the time being.
->>>>>>> d42aa391
 
 ### Fixed Issues
 
