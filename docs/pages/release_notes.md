---
title: PMD Release Notes
permalink: pmd_release_notes.html
keywords: changelog, release notes
---

<!-- NOTE: THESE RELEASE NOTES ARE THOSE FROM MASTER -->
<!-- They were copied to avoid merge conflicts when merging back master -->
<!-- the 7_0_0_release_notes.md is the page to be used when adding new 7.0.0 changes -->


## {{ site.pmd.date }} - {{ site.pmd.version }}

The PMD team is pleased to announce PMD {{ site.pmd.version }}.

This is a {{ site.pmd.release_type }} release.

{% tocmaker is_release_notes_processor %}

### New and noteworthy

<<<<<<< HEAD
#### Java 20 Support

This release of PMD brings support for Java 20. There are no new standard language features.

PMD supports [JEP 433: Pattern Matching for switch (Fourth Preview)](https://openjdk.org/jeps/433) and
[JEP 432: Record Patterns (Second Preview)](https://openjdk.org/jeps/432) as preview language features.

In order to analyze a project with PMD that uses these language features,
you'll need to enable it via the environment variable `PMD_JAVA_OPTS` and select the new language
version `20-preview`:

    export PMD_JAVA_OPTS=--enable-preview
    ./run.sh pmd --use-version java-20-preview ...

### Fixed Issues
* java
    * [#4333](https://github.com/pmd/pmd/issues/4333): \[java] Support JDK 20
=======
#### T-SQL support
Thanks to the contribution from [Paul Guyot](https://github.com/pguyot) PMD now has CPD support
for T-SQL (Transact-SQL).

Being based on a proper Antlr grammar, CPD can:

* ignore comments
* honor [comment-based suppressions](pmd_userdocs_cpd.html#suppression)

### Fixed Issues
* core
  * [#4395](https://github.com/pmd/pmd/issues/4395): \[core] Support environment variable CLASSPATH with pmd.bat under Windows
* java-errorprone
  * [#4393](https://github.com/pmd/pmd/issues/4393): \[java] MissingStaticMethodInNonInstantiatableClass false-positive for Lombok's @UtilityClass for classes with non-private fields
>>>>>>> d0bb4361

### API Changes

#### Java
* Support for Java 18 preview language features have been removed. The version "18-preview" is no longer available.
* The experimental class `net.sourceforge.pmd.lang.java.ast.ASTGuardedPattern` has been removed.

#### Go
* The LanguageModule of Go, that only supports CPD execution, has been deprecated. This language
  is not fully supported by PMD, so having a language module does not make sense. The functionality of CPD is
  not affected by this change. The following class has been deprecated and will be removed with PMD 7.0.0:
  * {% jdoc go::lang.go.GoLanguageModule %}

### External Contributions
* [#4384](https://github.com/pmd/pmd/pull/4384): \[swift] Add more swift 5.x support (#unavailable mainly) - [Richard B.](https://github.com/kenji21) (@kenji21)
* [#4390](https://github.com/pmd/pmd/pull/4390): Add support for T-SQL using Antlr4 lexer - [Paul Guyot](https://github.com/pguyot) (@pguyot)
* [#4392](https://github.com/pmd/pmd/pull/4392): \[java] Fix #4393 MissingStaticMethodInNonInstantiatableClass: Fix false-positive for field-only class - [Dawid Ciok](https://github.com/dawiddc) (@dawiddc)

{% endtocmaker %}
<|MERGE_RESOLUTION|>--- conflicted
+++ resolved
@@ -19,7 +19,6 @@
 
 ### New and noteworthy
 
-<<<<<<< HEAD
 #### Java 20 Support
 
 This release of PMD brings support for Java 20. There are no new standard language features.
@@ -34,10 +33,6 @@
     export PMD_JAVA_OPTS=--enable-preview
     ./run.sh pmd --use-version java-20-preview ...
 
-### Fixed Issues
-* java
-    * [#4333](https://github.com/pmd/pmd/issues/4333): \[java] Support JDK 20
-=======
 #### T-SQL support
 Thanks to the contribution from [Paul Guyot](https://github.com/pguyot) PMD now has CPD support
 for T-SQL (Transact-SQL).
@@ -50,9 +45,10 @@
 ### Fixed Issues
 * core
   * [#4395](https://github.com/pmd/pmd/issues/4395): \[core] Support environment variable CLASSPATH with pmd.bat under Windows
+* java
+  * [#4333](https://github.com/pmd/pmd/issues/4333): \[java] Support JDK 20
 * java-errorprone
   * [#4393](https://github.com/pmd/pmd/issues/4393): \[java] MissingStaticMethodInNonInstantiatableClass false-positive for Lombok's @UtilityClass for classes with non-private fields
->>>>>>> d0bb4361
 
 ### API Changes
 
