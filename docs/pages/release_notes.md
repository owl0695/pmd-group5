--- conflicted
+++ resolved
@@ -15,13 +15,10 @@
 ### New and noteworthy
 
 ### Fixed Issues
-<<<<<<< HEAD
 * doc
     * [#4144](https://github.com/pmd/pmd/pull/4144) \[doc] Update docs to reflect supported languages
-=======
 * java-documentation
     * [#4141](https://github.com/pmd/pmd/issues/4141): \[java] UncommentedEmptyConstructor FP when constructor annotated with @<!-- -->Autowired
->>>>>>> d09aa480
 
 ### API Changes
 
