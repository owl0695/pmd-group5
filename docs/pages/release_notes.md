--- conflicted
+++ resolved
@@ -23,50 +23,6 @@
 
 ### API Changes
 
-<<<<<<< HEAD
-#### Deprecated API
-
-
-##### Around RuleSet parsing
-
-* {% jdoc core::RuleSetFactory %} and {% jdoc core::RuleSetFactoryUtils %} have been deprecated in favor of {% jdoc core::RuleSetLoader %}. This is easier to configure, and more maintainable than the multiple overloads of `RuleSetFactoryUtils`.
-* Some static creation methods have been added to {% jdoc core::RuleSet %} for simple cases, eg {% jdoc core::RuleSet#forSingleRule(core::Rule) %}. These replace some counterparts in {% jdoc core::RuleSetFactory %}
-* Since {% jdoc core::RuleSets %} is also deprecated, many APIs that require a RuleSets instance now are deprecated, and have a counterpart that expects a `List<RuleSet>`.
-* {% jdoc core::RuleSetReferenceId %}, {% jdoc core::RuleSetReference %}, {% jdoc core::RuleSetFactoryCompatibility %} are deprecated. They are most likely not relevant outside of the implementation of pmd-core.
-
-##### Around the `PMD` class
-
-Many classes around PMD's entry point ({% jdoc core::PMD %}) have been deprecated as internal, including:
-* The contents of the packages {% jdoc_package core::cli %}, {% jdoc_package core::processor %}
-* {% jdoc core::SourceCodeProcessor %}
-* The constructors of {% jdoc core::PMD %} (the class will be made a utility class)
-
-##### Miscellaneous
-
-*   {% jdoc !!java::lang.java.ast.ASTPackageDeclaration#getPackageNameImage() %},
-    {% jdoc !!java::lang.java.ast.ASTTypeParameter#getParameterName() %}
-    and the corresponding XPath attributes. In both cases they're replaced with a new method `getName`,
-    the attribute is `@Name`.
-*   {% jdoc !!java::lang.java.ast.ASTClassOrInterfaceBody#isAnonymousInnerClass() %},
-    and {% jdoc !!java::lang.java.ast.ASTClassOrInterfaceBody#isEnumChild() %},
-    refs [#905](https://github.com/pmd/pmd/issues/905)
-
-#### Internal API
-
-Those APIs are not intended to be used by clients, and will be hidden or removed with PMD 7.0.0.
-You can identify them with the `@InternalApi` annotation. You'll also get a deprecation warning.
-
-*   {% jdoc !!javascript::lang.ecmascript.Ecmascript3Handler %}
-*   {% jdoc !!javascript::lang.ecmascript.Ecmascript3Parser %}
-*   {% jdoc !!javascript::lang.ecmascript.ast.EcmascriptParser#parserOptions %}
-*   {% jdoc !!javascript::lang.ecmascript.ast.EcmascriptParser#getSuppressMap() %}
-*   {% jdoc !!core::lang.rule.ParametricRuleViolation %}
-*   {% jdoc !!core::lang.ParserOptions#suppressMarker %}
-*   {% jdoc !!modelica::lang.modelica.rule.ModelicaRuleViolationFactory %}
-
-
-=======
->>>>>>> 7d69a67a
 ### External Contributions
 
 {% endtocmaker %}
