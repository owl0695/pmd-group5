--- conflicted
+++ resolved
@@ -38,13 +38,10 @@
 * doc
     * [#4144](https://github.com/pmd/pmd/pull/4144): \[doc] Update docs to reflect supported languages
     * [#4163](https://github.com/pmd/pmd/issues/4163): \[doc] Broken links on page "Architecture Decisions"
-<<<<<<< HEAD
+* java-bestpractices
+    * [#4140](https://github.com/pmd/pmd/issues/4140): \[java] \[doc] AccessorClassGeneration violations hidden with Java 11
 * java-codestyle
     * [#4139](https://github.com/pmd/pmd/issues/4139): \[java] UnnecessaryFullyQualifiedName FP when the same simple class name exists in the current package
-=======
-* java-bestpractices
-    * [#4140](https://github.com/pmd/pmd/issues/4140): \[java] \[doc] AccessorClassGeneration violations hidden with Java 11
->>>>>>> 21cca4b9
 * java-documentation
     * [#4141](https://github.com/pmd/pmd/issues/4141): \[java] UncommentedEmptyConstructor FP when constructor annotated with @<!-- -->Autowired
 * java-performance
