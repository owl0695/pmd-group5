--- conflicted
+++ resolved
@@ -24,7 +24,6 @@
     the builder needs to end with "Builder", e.g. `newBuilder()` or `initBuilder()` works. This change
     fixes a couple of false positives.
 
-<<<<<<< HEAD
 *   The Java rule {% rule "java/errorprone/DataflowAnomalyAnalysis" %} (`java-errorprone`) doesn't check for
     UR anomalies (undefined and then referenced) anymore. These checks were all false-positives, since actual
     UR occurrences would lead to compile errors.
@@ -34,12 +33,11 @@
     a new thread. While the check for `Runnable` has been removed, the rule now additionally checks for
     usages of `Executors` and `ExecutorService`. Both create new threads, which are not managed by a J2EE
     server.
-=======
+
 #### Java Metrics
 
 *   The new metric "Class Fan Out Complexity" has been added. See
     [Java Metrics Documentation](pmd_java_metrics_index.html#class-fan-out-complexity-class_fan_out) for details.
->>>>>>> e8a4b5f7
 
 ### Fixed Issues
 
@@ -110,15 +108,11 @@
 *   [#2010](https://github.com/pmd/pmd/pull/2010): \[java] LawOfDemeter to support inner builder pattern - [Gregor Riegler](https://github.com/gregorriegler)
 *   [#2012](https://github.com/pmd/pmd/pull/2012): \[java] Fixes 336, slf4j log4j2 support - [Mark Hall](https://github.com/markhall82)
 *   [#2032](https://github.com/pmd/pmd/pull/2032): \[core] Allow adding SourceCode directly into CPD - [Nathan Braun](https://github.com/nbraun-Google)
-<<<<<<< HEAD
-*   [#2047](https://github.com/pmd/pmd/pull/2047): \[java] Fix computation of metrics with annotations - [Andi](https://github.com/andipabst)
+*   [#2047](https://github.com/pmd/pmd/pull/2047): \[java] Fix computation of metrics with annotations - [Andi Pabst](https://github.com/andipabst)
 *   [#2065](https://github.com/pmd/pmd/pull/2065): \[java] Stop checking UR anomalies - [Carlos Macasaet](https://github.com/l0s)
 *   [#2070](https://github.com/pmd/pmd/pull/2070): \[core] Fix renderer tests for windows builds - [Saladoc](https://github.com/Saladoc)
 *   [#2073](https://github.com/pmd/pmd/pull/2073): \[test]\[core] Add expected and actual line of numbers to message wording - [snuyanzin](https://github.com/snuyanzin)
+*   [#2076](https://github.com/pmd/pmd/pull/2076): \[java] Add Metric ClassFanOutComplexity - [Andi Pabst](https://github.com/andipabst)
 *   [#2078](https://github.com/pmd/pmd/pull/2078): \[java] DoNotUseThreads should not warn on Runnable #1627 - [Michael Clay](https://github.com/mclay)
-=======
-*   [#2047](https://github.com/pmd/pmd/pull/2047): \[java] Fix computation of metrics with annotations - [Andi Pabst](https://github.com/andipabst)
-*   [#2076](https://github.com/pmd/pmd/pull/2076): \[java] Add Metric ClassFanOutComplexity - [Andi Pabst](https://github.com/andipabst)
->>>>>>> e8a4b5f7
 
 {% endtocmaker %}
