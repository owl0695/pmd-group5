--- conflicted
+++ resolved
@@ -43,11 +43,8 @@
 *   java-bestpractices
     *   [#1720](https://github.com/pmd/pmd/issues/1720): \[java] UnusedImports false positive for Javadoc link with array type
 *   java-codestyle
-<<<<<<< HEAD
+    *   [#1755](https://github.com/pmd/pmd/issues/1775): \[java] False negative in UnnecessaryLocalBeforeReturn when splitting statements across multiple lines
     *   [#1782](https://github.com/pmd/pmd/issues/1782): \[java] NoPackage: False Negative for enums
-=======
-    *   [#1755](https://github.com/pmd/pmd/issues/1775): \[java] False negative in UnnecessaryLocalBeforeReturn when splitting statements across multiple lines
->>>>>>> 7c6d8be1
 *   java-design
     *   [#1760](https://github.com/pmd/pmd/issues/1760): \[java] UseObjectForClearerAPI flags private methods
 
