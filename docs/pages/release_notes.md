---
title: PMD Release Notes
permalink: pmd_release_notes.html
keywords: changelog, release notes
---

{% if is_release_notes_processor %}
{% capture baseurl %}https://docs.pmd-code.org/pmd-doc-{{ site.pmd.version }}/{% endcapture %}
{% else %}
{% assign baseurl = "" %}
{% endif %}

## {{ site.pmd.date }} - {{ site.pmd.version }}

We're excited to bring you the next major version of PMD!

Since this is a big release, we provide here only a concise version of the release notes. We prepared a separate
page with the full [Detailed Release Notes for PMD 7.0.0]({{ baseurl }}pmd_release_notes_pmd7.html).

<div style="border: 1px solid; border-radius: .25rem; padding: .75rem 1.25rem;" role="alert">
<strong>ℹ️ Release Candidates</strong>
<p>PMD 7.0.0 is finally almost ready. In order to gather feedback, we are going to ship a couple of release candidates.
These are officially available on GitHub and Maven Central and can be used as usual (e.g. as a dependency).
We encourage you to try out the new features, but keep in mind that we may introduce API breaking changes between
the release candidates. It should be stable enough if you don't use custom rules.</p>

<p>We have still some tasks planned for the next release candidates.
You can see the progress in <a href="https://github.com/pmd/pmd/issues/3898">PMD 7 Tracking Issue #3898</a>.</p>

<p>If you find any problem or difficulty while updating from PMD 6, please provide feedback via our
<a href="https://github.com/pmd/pmd/issues/new/choose">issue tracker</a>. That way we can improve the experience
for all.</p>
</div>

{% tocmaker is_release_notes_processor %}

### Changes since 7.0.0-rc1

This section lists the most important changes from the last release candidate.
The remaining section describe the complete release notes for 7.0.0.

<<<<<<< HEAD
#### Fixed issues
* [#4438](https://github.com/pmd/pmd/issues/4438): \[doc] Documentation links in VS Code are outdated
=======
Fixed Issues:
* miscellaneous
  * [#4462](https://github.com/pmd/pmd/issues/4462): Provide Software Bill of Materials (SBOM)
* java-codestyle
  * [#4273](https://github.com/pmd/pmd/issues/4273): \[java] CommentDefaultAccessModifier ignoredAnnotations should include "org.junit.jupiter.api.extension.RegisterExtension" by default
* java-errorprone
  * [#4449](https://github.com/pmd/pmd/issues/4449): \[java] AvoidAccessibilityAlteration: Possible false positive in AvoidAccessibilityAlteration rule when using Lambda expression
>>>>>>> 08d362aa

### 🚀 Major Features and Enhancements

#### New official logo

The new official logo of PMD:

![New PMD Logo]({{ baseurl }}images/logo/pmd-logo-300px.png)

#### Revamped Java module

* Java grammar substantially refactored - more correct regarding the Java Language Specification (JLS)
* Built-in rules have been upgraded for the changed AST
* Rewritten type resolution framework and symbol table correctly implements the JLS
* AST exposes more semantic information (method calls, field accesses)

For more information, see the [Detailed Release Notes for PMD 7]({{ baseurl }}pmd_release_notes_pmd7.html).

Contributors: [Clément Fournier](https://github.com/oowekyala) (@oowekyala),
[Andreas Dangel](https://github.com/adangel) (@adangel),
[Juan Martín Sotuyo Dodero](https://github.com/jsotuyod) (@jsotuyod)

#### Revamped Command Line Interface

* unified and consistent Command Line Interface for both Linux/Unix and Windows across our different utilities
* single script `pmd` (`pmd.bat` for Windows) to launch the different utilities:
    * `pmd check` to run PMD rules and analyze a project
    * `pmd cpd` to run CPD (copy paste detector)
    * `pmd designer` to run the PMD Rule Designer
* progress bar support for `pmd check`
* shell completion

![Demo]({{ baseurl }}images/userdocs/pmd-demo.gif)

For more information, see the [Detailed Release Notes for PMD 7]({{ baseurl }}pmd_release_notes_pmd7.html).

Contributors: [Juan Martín Sotuyo Dodero](https://github.com/jsotuyod) (@jsotuyod)

#### Full Antlr support

* [Antlr](https://www.antlr.org/) based grammars can now be used to build full-fledged PMD rules.
* Previously, Antlr grammar could only be used for CPD
* New supported languages: Swift and Kotlin

For more information, see the [Detailed Release Notes for PMD 7]({{ baseurl }}pmd_release_notes_pmd7.html).

Contributors: [Lucas Soncini](https://github.com/lsoncini) (@lsoncini),
[Matías Fraga](https://github.com/matifraga) (@matifraga),
[Tomás De Lucca](https://github.com/tomidelucca) (@tomidelucca)

### 🎉 Language Related Changes

Note that this is just a concise listing of the highlight.
For more information on the languages, see the [Detailed Release Notes for PMD 7]({{ baseurl }}pmd_release_notes_pmd7.html).

#### New: Swift support

* use PMD to analyze Swift code with PMD rules
* initially 4 built-in rules

Contributors: [Lucas Soncini](https://github.com/lsoncini) (@lsoncini),
[Matías Fraga](https://github.com/matifraga) (@matifraga),
[Tomás De Lucca](https://github.com/tomidelucca) (@tomidelucca)

#### New: Kotlin support (experimental)

* use PMD to analyze Kotlin code with PMD rules
* Support for Kotlin 1.8 grammar
* initially 2 built-in rules

#### Changed: JavaScript support

* latest version supports ES6 and also some new constructs (see [Rhino](https://github.com/mozilla/rhino)])
* comments are retained

#### Changed: Language versions

* more predefined language versions for each supported language
* can be used to limit rule execution for specific versions only with `minimumLanguageVersion` and
  `maximumLanguageVersion` attributes.

### 🌟 New and changed rules

#### New Rules

**Apex**
* {% rule apex/design/UnusedMethod %} finds unused methods in your code.

**Java**
* {% rule java/codestyle/UnnecessaryBoxing %} reports boxing and unboxing conversions that may be made implicit.

**Kotlin**
* {% rule kotlin/bestpractices/FunctionNameTooShort %}
* {% rule kotlin/errorprone/OverrideBothEqualsAndHashcode %}

**Swift**
* {% rule swift/bestpractices/ProhibitedInterfaceBuilder %}
* {% rule swift/bestpractices/UnavailableFunction %}
* {% rule swift/errorprone/ForceCast %}
* {% rule swift/errorprone/ForceTry %}

#### Changed Rules

**Java**

* {% rule "java/codestyle/UnnecessaryFullyQualifiedName" %}: the rule has two new properties,
  to selectively disable reporting on static field and method qualifiers. The rule also has been improved
  to be more precise.
* {% rule "java/codestyle/UselessParentheses" %}: the rule has two new properties which control how strict
  the rule should be applied. With `ignoreClarifying` (default: true) parentheses that are strictly speaking
  not necessary are allowed, if they separate expressions of different precedence.
  The other property `ignoreBalancing` (default: true) is similar, in that it allows parentheses that help
  reading and understanding the expressions.
* {% rule "java/bestpractices/LooseCoupling" %}: the rule has a new property to allow some types to be coupled
  to (`allowedTypes`).
* {% rule "java/errorprone/EmptyCatchBlock" %}: `CloneNotSupportedException` and `InterruptedException` are not
  special-cased anymore. Rename the exception parameter to `ignored` to ignore them.
* {% rule "java/errorprone/DontImportSun" %}: `sun.misc.Signal` is not special-cased anymore.
* {% rule "java/codestyle/UseDiamondOperator" %}: the property `java7Compatibility` is removed. The rule now
  handles Java 7 properly without a property.
* {% rule "java/design/SingularField" %}: Properties `checkInnerClasses` and `disallowNotAssignment` are removed.
  The rule is now more precise and will check these cases properly.
* {% rule "java/design/UseUtilityClass" %}: The property `ignoredAnnotations` has been removed.
* {% rule "java/design/LawOfDemeter" %}: the rule has a new property `trustRadius`. This defines the maximum degree
  of trusted data. The default of 1 is the most restrictive.
* {% rule "java/documentation/CommentContent" %}: The properties `caseSensitive` and `disallowedTerms` are removed. The
  new property `fobiddenRegex` can be used now to define the disallowed terms with a single regular
  expression.

#### Removed Rules

Many rules, that were previously deprecated have been finally removed.
See [Detailed Release Notes for PMD 7]({{ baseurl }}pmd_release_notes_pmd7.html) for the complete list.

### 🚨 API

The API of PMD has been growing over the years and needed some cleanup. The goal is, to
have a clear separation between a well-defined API and the implementation, which is internal.
This should help us in future development.

Also, there are some improvement and changes in different areas. For the detailed description
of the changes listed here, see [Detailed Release Notes for PMD 7]({{ baseurl }}pmd_release_notes_pmd7.html).

* Miscellaneous smaller changes and cleanups
* XPath 3.1 support for XPath-based rules
* Node stream API for AST traversal
* Metrics framework
* Testing framework
* Language Lifecycle and Language Properties

### 💥 Compatibility and migration notes
See [Detailed Release Notes for PMD 7]({{ baseurl }}pmd_release_notes_pmd7.html).

### 🐛 Fixed Issues

* miscellaneous
    * [#881](https://github.com/pmd/pmd/issues/881):   \[all] Breaking API changes for 7.0.0
    * [#896](https://github.com/pmd/pmd/issues/896):   \[all] Use slf4j
    * [#1431](https://github.com/pmd/pmd/pull/1431):   \[ui] Remove old GUI applications (designerold, bgastviewer)
    * [#1451](https://github.com/pmd/pmd/issues/1451): \[core] RulesetFactoryCompatibility stores the whole ruleset file in memory as a string
    * [#2496](https://github.com/pmd/pmd/issues/2496): Update PMD 7 Logo on landing page
    * [#2497](https://github.com/pmd/pmd/issues/2497): PMD 7 Logo page
    * [#2498](https://github.com/pmd/pmd/issues/2498): Update PMD 7 Logo in documentation
    * [#3797](https://github.com/pmd/pmd/issues/3797): \[all] Use JUnit5
    * [#4462](https://github.com/pmd/pmd/issues/4462): Provide Software Bill of Materials (SBOM)
* ant
    * [#4080](https://github.com/pmd/pmd/issues/4080): \[ant] Split off Ant integration into a new submodule
* core
    * [#880](https://github.com/pmd/pmd/issues/880):   \[core] Make visitors generic
    * [#1622](https://github.com/pmd/pmd/pull/1622):   \[core] NodeStream API
    * [#1687](https://github.com/pmd/pmd/issues/1687): \[core] Deprecate and Remove XPath 1.0 support
    * [#1785](https://github.com/pmd/pmd/issues/1785): \[core] Allow abstract node types to be valid rulechain visits
    * [#1825](https://github.com/pmd/pmd/pull/1825):   \[core] Support NoAttribute for XPath
    * [#2038](https://github.com/pmd/pmd/issues/2038): \[core] Remove DCD
    * [#2218](https://github.com/pmd/pmd/issues/2218): \[core] `isFindBoundary` should not be an attribute
    * [#2234](https://github.com/pmd/pmd/issues/2234): \[core] Consolidate PMD CLI into a single command
    * [#2239](https://github.com/pmd/pmd/issues/2239): \[core] Merging Javacc build scripts
    * [#2518](https://github.com/pmd/pmd/issues/2518): \[core] Language properties
    * [#2602](https://github.com/pmd/pmd/issues/2602): \[core] Remove ParserOptions
    * [#2614](https://github.com/pmd/pmd/pull/2614):   \[core] Upgrade Saxon, add XPath 3.1, remove Jaxen
    * [#2696](https://github.com/pmd/pmd/pull/2696):   \[core] Remove DFA
    * [#2821](https://github.com/pmd/pmd/issues/2821): \[core] Rule processing error filenames are missing paths
    * [#2873](https://github.com/pmd/pmd/issues/2873): \[core] Utility classes in pmd 7
    * [#2885](https://github.com/pmd/pmd/issues/2885): \[core] Error recovery mode
    * [#3203](https://github.com/pmd/pmd/issues/3203): \[core] Replace RuleViolationFactory implementations with ViolationDecorator
    * [#3692](https://github.com/pmd/pmd/pull/3692):   \[core] Analysis listeners
    * [#3782](https://github.com/pmd/pmd/issues/3782): \[core] Language lifecycle
    * [#3815](https://github.com/pmd/pmd/issues/3815): \[core] Update Saxon HE to 10.7
    * [#3893](https://github.com/pmd/pmd/pull/3893):   \[core] Text documents
    * [#3902](https://github.com/pmd/pmd/issues/3902): \[core] Violation decorators
    * [#3918](https://github.com/pmd/pmd/issues/3918): \[core] Make LanguageRegistry non static
    * [#3922](https://github.com/pmd/pmd/pull/3922):   \[core] Better error reporting for the ruleset parser
    * [#4035](https://github.com/pmd/pmd/issues/4035): \[core] ConcurrentModificationException in DefaultRuleViolationFactory
    * [#4120](https://github.com/pmd/pmd/issues/4120): \[core] Explicitly name all language versions
    * [#4353](https://github.com/pmd/pmd/pull/4353):   \[core] Micro optimizations for Node API
    * [#4365](https://github.com/pmd/pmd/pull/4365):   \[core] Improve benchmarking
    * [#4420](https://github.com/pmd/pmd/pull/4420):   \[core] Remove PMD.EOL
* cli
    * [#2234](https://github.com/pmd/pmd/issues/2234): \[core] Consolidate PMD CLI into a single command
    * [#3828](https://github.com/pmd/pmd/issues/3828): \[core] Progress reporting
    * [#4079](https://github.com/pmd/pmd/issues/4079): \[cli] Split off CLI implementation into a pmd-cli submodule
* doc
    * [#4438](https://github.com/pmd/pmd/issues/4438): \[doc] Documentation links in VS Code are outdated
* testing
    * [#2435](https://github.com/pmd/pmd/issues/2435): \[test] Remove duplicated Dummy language module
    * [#4234](https://github.com/pmd/pmd/issues/4234): \[test] Tests that change the logging level do not work

Language specific fixes:

* apex
    * [#1937](https://github.com/pmd/pmd/issues/1937): \[apex] Apex should only have a single RootNode
    * [#1648](https://github.com/pmd/pmd/issues/1648): \[apex,vf] Remove CodeClimate dependency
    * [#1750](https://github.com/pmd/pmd/pull/1750):   \[apex] Remove apex statistical rules
    * [#2836](https://github.com/pmd/pmd/pull/2836):   \[apex] Remove Apex ProjectMirror
    * [#4427](https://github.com/pmd/pmd/issues/4427): \[apex] ApexBadCrypto test failing to detect inline code
* apex-design
    * [#2667](https://github.com/pmd/pmd/issues/2667): \[apex] Integrate nawforce/ApexLink to build robust Unused rule
* java
    * [#520](https://github.com/pmd/pmd/issues/520):   \[java] Allow `@SuppressWarnings` with constants instead of literals
    * [#864](https://github.com/pmd/pmd/issues/864):   \[java] Similar/duplicated implementations for determining FQCN
    * [#905](https://github.com/pmd/pmd/issues/905):   \[java] Add new node for anonymous class declaration
    * [#910](https://github.com/pmd/pmd/issues/910):   \[java] AST inconsistency between primitive and reference type arrays
    * [#997](https://github.com/pmd/pmd/issues/997):   \[java] Java8 parsing corner case with annotated array types
    * [#998](https://github.com/pmd/pmd/issues/998):   \[java] AST inconsistencies around FormalParameter
    * [#1019](https://github.com/pmd/pmd/issues/1019): \[java] Breaking Java Grammar changes for PMD 7.0.0
    * [#1124](https://github.com/pmd/pmd/issues/1124): \[java] ImmutableList implementation in the qname codebase
    * [#1128](https://github.com/pmd/pmd/issues/1128): \[java] Improve ASTLocalVariableDeclaration
    * [#1150](https://github.com/pmd/pmd/issues/1150): \[java] ClassOrInterfaceType AST improvements
    * [#1207](https://github.com/pmd/pmd/issues/1207): \[java] Resolve explicit types using FQCNs, without hitting the classloader
    * [#1367](https://github.com/pmd/pmd/issues/1367): \[java] Parsing error on annotated inner class
    * [#1661](https://github.com/pmd/pmd/issues/1661): \[java] About operator nodes
    * [#2366](https://github.com/pmd/pmd/pull/2366):   \[java] Remove qualified names
    * [#2819](https://github.com/pmd/pmd/issues/2819): \[java] GLB bugs in pmd 7
    * [#3763](https://github.com/pmd/pmd/issues/3763): \[java] Ambiguous reference error in valid code
    * [#3749](https://github.com/pmd/pmd/issues/3749): \[java] Improve `isOverridden` in ASTMethodDeclaration
    * [#3750](https://github.com/pmd/pmd/issues/3750): \[java] Make symbol table support instanceof pattern bindings
    * [#3752](https://github.com/pmd/pmd/issues/3752): \[java] Expose annotations in symbol API
    * [#4237](https://github.com/pmd/pmd/pull/4237):   \[java] Cleanup handling of Java comments
    * [#4317](https://github.com/pmd/pmd/issues/4317): \[java] Some AST nodes should not be TypeNodes
    * [#4359](https://github.com/pmd/pmd/issues/4359): \[java] Type resolution fails with NPE when the scope is not a type declaration
    * [#4367](https://github.com/pmd/pmd/issues/4367): \[java] Move testrule TypeResTest into internal
* java-bestpractices
    * [#342](https://github.com/pmd/pmd/issues/342):   \[java] AccessorMethodGeneration: Name clash with another public field not properly handled
    * [#755](https://github.com/pmd/pmd/issues/755):   \[java] AccessorClassGeneration false positive for private constructors
    * [#770](https://github.com/pmd/pmd/issues/770):   \[java] UnusedPrivateMethod yields false positive for counter-variant arguments
    * [#807](https://github.com/pmd/pmd/issues/807):   \[java] AccessorMethodGeneration false positive with overloads
    * [#833](https://github.com/pmd/pmd/issues/833):   \[java] ForLoopCanBeForeach should consider iterating on this
    * [#1189](https://github.com/pmd/pmd/issues/1189): \[java] UnusedPrivateMethod false positive from inner class via external class
    * [#1205](https://github.com/pmd/pmd/issues/1205): \[java] Improve ConstantsInInterface message to mention alternatives
    * [#1212](https://github.com/pmd/pmd/issues/1212): \[java] Don't raise JUnitTestContainsTooManyAsserts on JUnit 5's assertAll
    * [#1422](https://github.com/pmd/pmd/issues/1422): \[java] JUnitTestsShouldIncludeAssert false positive with inherited @Rule field
    * [#1565](https://github.com/pmd/pmd/issues/1565): \[java] JUnitAssertionsShouldIncludeMessage false positive with AssertJ
    * [#1747](https://github.com/pmd/pmd/issues/1747): \[java] PreserveStackTrace false-positive
    * [#1969](https://github.com/pmd/pmd/issues/1969): \[java] MissingOverride false-positive triggered by package-private method overwritten in another package by extending class
    * [#1998](https://github.com/pmd/pmd/issues/1998): \[java] AccessorClassGeneration false-negative: subclass calls private constructor
    * [#2130](https://github.com/pmd/pmd/issues/2130): \[java] UnusedLocalVariable: false-negative with array
    * [#2147](https://github.com/pmd/pmd/issues/2147): \[java] JUnitTestsShouldIncludeAssert - false positives with lambdas and static methods
    * [#2464](https://github.com/pmd/pmd/issues/2464): \[java] LooseCoupling must ignore class literals: ArrayList.class
    * [#2542](https://github.com/pmd/pmd/issues/2542): \[java] UseCollectionIsEmpty can not detect the case `foo.bar().size()`
    * [#2650](https://github.com/pmd/pmd/issues/2650): \[java] UseTryWithResources false positive when AutoCloseable helper used
    * [#2796](https://github.com/pmd/pmd/issues/2796): \[java] UnusedAssignment false positive with call chains
    * [#2797](https://github.com/pmd/pmd/issues/2797): \[java] MissingOverride long-standing issues
    * [#2806](https://github.com/pmd/pmd/issues/2806): \[java] SwitchStmtsShouldHaveDefault false-positive with Java 14 switch non-fallthrough branches
    * [#2822](https://github.com/pmd/pmd/issues/2822): \[java] LooseCoupling rule: Extend to cover user defined implementations and interfaces
    * [#2843](https://github.com/pmd/pmd/pull/2843):   \[java] Fix UnusedAssignment FP with field accesses
    * [#2882](https://github.com/pmd/pmd/issues/2882): \[java] UseTryWithResources - false negative for explicit close
    * [#2883](https://github.com/pmd/pmd/issues/2883): \[java] JUnitAssertionsShouldIncludeMessage false positive with method call
    * [#2890](https://github.com/pmd/pmd/issues/2890): \[java] UnusedPrivateMethod false positive with generics
    * [#2946](https://github.com/pmd/pmd/issues/2946): \[java] SwitchStmtsShouldHaveDefault false positive on enum inside enums
    * [#3672](https://github.com/pmd/pmd/pull/3672):   \[java] LooseCoupling - fix false positive with generics
    * [#3675](https://github.com/pmd/pmd/pull/3675):   \[java] MissingOverride - fix false positive with mixing type vars
* java-codestyle
    * [#1208](https://github.com/pmd/pmd/issues/1208): \[java] PrematureDeclaration rule false-positive on variable declared to measure time
    * [#1429](https://github.com/pmd/pmd/issues/1429): \[java] PrematureDeclaration as result of method call (false positive)
    * [#1673](https://github.com/pmd/pmd/issues/1673): \[java] UselessParentheses false positive with conditional operator
    * [#1790](https://github.com/pmd/pmd/issues/1790): \[java] UnnecessaryFullyQualifiedName false positive with enum constant
    * [#1918](https://github.com/pmd/pmd/issues/1918): \[java] UselessParentheses false positive with boolean operators
    * [#2134](https://github.com/pmd/pmd/issues/2134): \[java] PreserveStackTrace not handling `Throwable.addSuppressed(...)`
    * [#2299](https://github.com/pmd/pmd/issues/2299): \[java] UnnecessaryFullyQualifiedName false positive with similar package name
    * [#2391](https://github.com/pmd/pmd/issues/2391): \[java] UseDiamondOperator FP when expected type and constructed type have a different parameterization
    * [#2528](https://github.com/pmd/pmd/issues/2528): \[java] MethodNamingConventions - JUnit 5 method naming not support ParameterizedTest
    * [#2739](https://github.com/pmd/pmd/issues/2739): \[java] UselessParentheses false positive for string concatenation
    * [#2748](https://github.com/pmd/pmd/issues/2748): \[java] UnnecessaryCast false positive with unchecked cast
    * [#2973](https://github.com/pmd/pmd/issues/2973): \[java] New rule: UnnecessaryBoxing
    * [#3195](https://github.com/pmd/pmd/pull/3195):   \[java] Improve rule UnnecessaryReturn to detect more cases
    * [#3218](https://github.com/pmd/pmd/pull/3218):   \[java] Generalize UnnecessaryCast to flag all unnecessary casts
    * [#3221](https://github.com/pmd/pmd/issues/3221): \[java] PrematureDeclaration false positive for unused variables
    * [#3238](https://github.com/pmd/pmd/issues/3238): \[java] Improve ExprContext, fix FNs of UnnecessaryCast
    * [#3500](https://github.com/pmd/pmd/pull/3500):   \[java] UnnecessaryBoxing - check for Integer.valueOf(String) calls
    * [#4273](https://github.com/pmd/pmd/issues/4273): \[java] CommentDefaultAccessModifier ignoredAnnotations should include "org.junit.jupiter.api.extension.RegisterExtension" by default
    * [#4357](https://github.com/pmd/pmd/pull/4357):   \[java] Fix IllegalStateException in UseDiamondOperator rule
* java-design
    * [#1014](https://github.com/pmd/pmd/issues/1014): \[java] LawOfDemeter: False positive with lambda expression
    * [#1605](https://github.com/pmd/pmd/issues/1605): \[java] LawOfDemeter: False positive for standard UTF-8 charset name
    * [#2175](https://github.com/pmd/pmd/issues/2175): \[java] LawOfDemeter: False positive for chained methods with generic method call
    * [#2179](https://github.com/pmd/pmd/issues/2179): \[java] LawOfDemeter: False positive with static property access - should treat class-level property as global object, not dot-accessed property
    * [#2180](https://github.com/pmd/pmd/issues/2180): \[java] LawOfDemeter: False positive with Thread and ThreadLocalRandom
    * [#2182](https://github.com/pmd/pmd/issues/2182): \[java] LawOfDemeter: False positive with package-private access
    * [#2188](https://github.com/pmd/pmd/issues/2188): \[java] LawOfDemeter: False positive with fields assigned to local vars
    * [#2536](https://github.com/pmd/pmd/issues/2536): \[java] ClassWithOnlyPrivateConstructorsShouldBeFinal can't detect inner class
    * [#3668](https://github.com/pmd/pmd/pull/3668):   \[java] ClassWithOnlyPrivateConstructorsShouldBeFinal - fix FP with inner private classes
    * [#3754](https://github.com/pmd/pmd/issues/3754): \[java] SingularField false positive with read in while condition
    * [#3786](https://github.com/pmd/pmd/issues/3786): \[java] SimplifyBooleanReturns should consider operator precedence
    * [#4238](https://github.com/pmd/pmd/pull/4238):   \[java] Make LawOfDemeter not use the rulechain
    * [#4254](https://github.com/pmd/pmd/issues/4254): \[java] ImmutableField - false positive with Lombok @<!-- -->Setter
* java-documentation
    * [#4369](https://github.com/pmd/pmd/pull/4369):   \[java] Improve CommentSize
    * [#4416](https://github.com/pmd/pmd/pull/4416):   \[java] Fix reported line number in CommentContentRule
* java-errorprone
    * [#659](https://github.com/pmd/pmd/issues/659):   \[java] MissingBreakInSwitch - last default case does not contain a break
    * [#1005](https://github.com/pmd/pmd/issues/1005): \[java] CloneMethodMustImplementCloneable triggers for interfaces
    * [#1669](https://github.com/pmd/pmd/issues/1669): \[java] NullAssignment - FP with ternay and null as constructor argument
    * [#1899](https://github.com/pmd/pmd/issues/1899): \[java] Recognize @SuppressWanings("fallthrough") for MissingBreakInSwitch
    * [#2320](https://github.com/pmd/pmd/issues/2320): \[java] NullAssignment - FP with ternary and null as method argument
    * [#2532](https://github.com/pmd/pmd/issues/2532): \[java] AvoidDecimalLiteralsInBigDecimalConstructor can not detect the case `new BigDecimal(Expression)`
    * [#2579](https://github.com/pmd/pmd/issues/2579): \[java] MissingBreakInSwitch detects the lack of break in the last case
    * [#2880](https://github.com/pmd/pmd/issues/2880): \[java] CompareObjectsWithEquals - false negative with type res
    * [#2893](https://github.com/pmd/pmd/issues/2893): \[java] Remove special cases from rule EmptyCatchBlock
    * [#2894](https://github.com/pmd/pmd/issues/2894): \[java] Improve MissingBreakInSwitch
    * [#3071](https://github.com/pmd/pmd/issues/3071): \[java] BrokenNullCheck FP with PMD 6.30.0
    * [#3087](https://github.com/pmd/pmd/issues/3087): \[java] UnnecessaryBooleanAssertion overlaps with SimplifiableTestAssertion
    * [#3100](https://github.com/pmd/pmd/issues/3100): \[java] UseCorrectExceptionLogging FP in 6.31.0
    * [#3173](https://github.com/pmd/pmd/issues/3173): \[java] UseProperClassLoader false positive
    * [#3351](https://github.com/pmd/pmd/issues/3351): \[java] ConstructorCallsOverridableMethod ignores abstract methods
    * [#3400](https://github.com/pmd/pmd/issues/3400): \[java] AvoidUsingOctalValues FN with underscores
    * [#4356](https://github.com/pmd/pmd/pull/4356):   \[java] Fix NPE in CloseResourceRule
    * [#4449](https://github.com/pmd/pmd/issues/4449): \[java] AvoidAccessibilityAlteration: Possible false positive in AvoidAccessibilityAlteration rule when using Lambda expression
* java-multithreading
    * [#2537](https://github.com/pmd/pmd/issues/2537): \[java] DontCallThreadRun can't detect the case that call run() in `this.run()`
    * [#2538](https://github.com/pmd/pmd/issues/2538): \[java] DontCallThreadRun can't detect the case that call run() in `foo.bar.run()`
    * [#2577](https://github.com/pmd/pmd/issues/2577): \[java] UseNotifyAllInsteadOfNotify falsely detect a special case with argument: `foo.notify(bar)`
    * [#4483](https://github.com/pmd/pmd/issues/4483): \[java] NonThreadSafeSingleton false positive with double-checked locking
* java-performance
    * [#1224](https://github.com/pmd/pmd/issues/1224): \[java] InefficientEmptyStringCheck false negative in anonymous class
    * [#2587](https://github.com/pmd/pmd/issues/2587): \[java] AvoidArrayLoops could also check for list copy through iterated List.add()
    * [#2712](https://github.com/pmd/pmd/issues/2712): \[java] SimplifyStartsWith false-positive with AssertJ
    * [#3486](https://github.com/pmd/pmd/pull/3486):   \[java] InsufficientStringBufferDeclaration: Fix NPE
* kotlin
    * [#419](https://github.com/pmd/pmd/issues/419):   \[kotlin] Add support for Kotlin
    * [#4389](https://github.com/pmd/pmd/pull/4389):   \[kotlin] Update grammar to version 1.8
* swift
    * [#1877](https://github.com/pmd/pmd/pull/1877):   \[swift] Feature/swift rules
    * [#1882](https://github.com/pmd/pmd/pull/1882):   \[swift] UnavailableFunction Swift rule
* xml
    * [#1800](https://github.com/pmd/pmd/pull/1800):   \[xml] Unimplement org.w3c.dom.Node from the XmlNodeWrapper

###  ✨ External Contributions

* [#1658](https://github.com/pmd/pmd/pull/1658): \[core] Node support for Antlr-based languages - [Matías Fraga](https://github.com/matifraga) (@matifraga)
* [#1698](https://github.com/pmd/pmd/pull/1698): \[core] [swift] Antlr Base Parser adapter and Swift Implementation - [Lucas Soncini](https://github.com/lsoncini) (@lsoncini)
* [#1774](https://github.com/pmd/pmd/pull/1774): \[core] Antlr visitor rules - [Lucas Soncini](https://github.com/lsoncini) (@lsoncini)
* [#1877](https://github.com/pmd/pmd/pull/1877): \[swift] Feature/swift rules - [Matías Fraga](https://github.com/matifraga) (@matifraga)
* [#1881](https://github.com/pmd/pmd/pull/1881): \[doc] Add ANTLR documentation - [Matías Fraga](https://github.com/matifraga) (@matifraga)
* [#1882](https://github.com/pmd/pmd/pull/1882): \[swift] UnavailableFunction Swift rule - [Tomás de Lucca](https://github.com/tomidelucca) (@tomidelucca)
* [#2830](https://github.com/pmd/pmd/pull/2830): \[apex] Apexlink POC - [Kevin Jones](https://github.com/nawforce) (@nawforce)
* [#3866](https://github.com/pmd/pmd/pull/3866): \[core] Add CLI Progress Bar - [@JerritEic](https://github.com/JerritEic) (@JerritEic)
* [#4412](https://github.com/pmd/pmd/pull/4412): \[doc] Added new error msg to ConstantsInInterface - [David Ljunggren](https://github.com/dague1) (@dague1)
* [#4428](https://github.com/pmd/pmd/pull/4428): \[apex] ApexBadCrypto bug fix for #4427 - inline detection of hard coded values - [Steven Stearns](https://github.com/sfdcsteve) (@sfdcsteve)
* [#4444](https://github.com/pmd/pmd/pull/4444): \[java] CommentDefaultAccessModifier - ignore org.junit.jupiter.api.extension.RegisterExtension by default - [Nirvik Patel](https://github.com/nirvikpatel) (@nirvikpatel)
* [#4450](https://github.com/pmd/pmd/pull/4450): \[java] Fix #4449 AvoidAccessibilityAlteration: Correctly handle Lambda expressions in PrivilegedAction scenarios - [Seren](https://github.com/mohui1999) (@mohui1999)
* [#4452](https://github.com/pmd/pmd/pull/4452): \[doc] Update PMD_APEX_ROOT_DIRECTORY documentation reference - [nwcm](https://github.com/nwcm) (@nwcm)
* [#4474](https://github.com/pmd/pmd/pull/4474): \[java] ImmutableField: False positive with lombok (fixes #4254) - [Pim van der Loos](https://github.com/PimvanderLoos) (@PimvanderLoos)

### 📈 Stats
* 4416 commits
* 464 closed tickets & PRs
* Days since last release: 28

{% endtocmaker %}
<|MERGE_RESOLUTION|>--- conflicted
+++ resolved
@@ -39,18 +39,15 @@
 This section lists the most important changes from the last release candidate.
 The remaining section describe the complete release notes for 7.0.0.
 
-<<<<<<< HEAD
 #### Fixed issues
-* [#4438](https://github.com/pmd/pmd/issues/4438): \[doc] Documentation links in VS Code are outdated
-=======
-Fixed Issues:
+* documentation
+  * [#4438](https://github.com/pmd/pmd/issues/4438): \[doc] Documentation links in VS Code are outdated
 * miscellaneous
   * [#4462](https://github.com/pmd/pmd/issues/4462): Provide Software Bill of Materials (SBOM)
 * java-codestyle
   * [#4273](https://github.com/pmd/pmd/issues/4273): \[java] CommentDefaultAccessModifier ignoredAnnotations should include "org.junit.jupiter.api.extension.RegisterExtension" by default
 * java-errorprone
   * [#4449](https://github.com/pmd/pmd/issues/4449): \[java] AvoidAccessibilityAlteration: Possible false positive in AvoidAccessibilityAlteration rule when using Lambda expression
->>>>>>> 08d362aa
 
 ### 🚀 Major Features and Enhancements
 
