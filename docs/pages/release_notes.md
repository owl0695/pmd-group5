--- conflicted
+++ resolved
@@ -17,14 +17,10 @@
 ### Fixed Issues
 
 * pmd-java
-<<<<<<< HEAD
     * [#2708](https://github.com/pmd/pmd/issues/2708): \[java] False positive FinalFieldCouldBeStatic when using lombok Builder.Default
     * [#2738](https://github.com/pmd/pmd/issues/2738): \[java] Custom rule with @ExhaustiveEnumSwitch throws NPE
     * [#2756](https://github.com/pmd/pmd/issues/2756): \[java] TypeTestUtil fails with NPE for anonymous class
-=======
-   * [#2708](https://github.com/pmd/pmd/pull/2708): \[java] False positive FinalFieldCouldBeStatic when using lombok Builder.Default
-    *   [#2767](https://github.com/pmd/pmd/issues/2767): \[java] IndexOutOfBoundsException when parsing an initializer BlockStatement
->>>>>>> a13f88de
+    * [#2767](https://github.com/pmd/pmd/issues/2767): \[java] IndexOutOfBoundsException when parsing an initializer BlockStatement
 
 
 ### API Changes
