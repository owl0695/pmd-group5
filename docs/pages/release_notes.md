--- conflicted
+++ resolved
@@ -14,6 +14,10 @@
 
 ### New and noteworthy
 
+#### Updated Apex Support
+
+*   The Apex language support has been bumped to version 54.0 (Spring '22).
+
 #### New rules
 
 *   The new Apex rule {% rule apex/performance/EagerlyLoadedDescribeSObjectResult %} finds
@@ -23,11 +27,6 @@
     <rule ref="category/apex/performance.xml/EagerlyLoadedDescribeSObjectResult" />
 ```
 
-<<<<<<< HEAD
-#### Updated Apex Support
-
-*   The Apex language support has been bumped to version 54.0 (Spring '22).
-=======
 #### Modified rules
 
 *   The Apex rule {% rule apex/bestpractices/ApexUnitTestClassShouldHaveAsserts %} has a new property
@@ -112,7 +111,6 @@
     for (Integer i = 0, numIterations = computeNumIterations(); i < numIterations; i++) {
     }
     ```
->>>>>>> f4d34f96
 
 ### Fixed Issues
 
