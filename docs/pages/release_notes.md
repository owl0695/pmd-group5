--- conflicted
+++ resolved
@@ -14,7 +14,6 @@
 
 ### New and noteworthy
 
-<<<<<<< HEAD
 #### Drawing a line between private and public API
 
 Until now, all released public members and types were implicitly considered part
@@ -46,13 +45,22 @@
 
 ###### `@Experimental`
 
-
 APIs marked with the `@Experimental` annotation at the class or method level are subject to change.
 They can be modified in any way, or even removed, at any time. You should not use or rely
  on them in any production code. They are purely to allow broad testing and feedback.
 
 ###### `@Deprecated`
-=======
+
+APIs marked with the `@Deprecated` annotation at the class or method level will remain supported
+until the next major release but it is recommended to stop using them.
+
+###### The transition
+
+*All currently supported APIs will remain so until 7.0.0*. All APIs that are to be moved to
+`.internal` packages or hidden will be tagged `@InternalApi` before that major release, and
+the breaking API changes will be performed in 7.0.0.
+
+
 #### Quickstart Ruleset
 
 PMD 6.8.0 provides a first quickstart ruleset for Java, which you can use as a base ruleset to get your
@@ -65,25 +73,14 @@
 
 Any feedback would be greatly appreciated.
 
+
 #### New Rules
->>>>>>> 14352a75
-
-APIs marked with the `@Deprecated` annotation at the class or method level will remain supported
-until the next major release but it is recommended to stop using them.
-
-
-###### The transition
-
-*All currently supported APIs will remain so until 7.0.0*. All APIs that are to be moved to
-`.internal` packages or hidden will be tagged `@InternalApi` before that major release, and
-the breaking API changes will be performed in 7.0.0.
-
-#### New Rules
 
 *   The new Apex rule {% rule apex/documentation/ApexDoc %} (`apex-documentation`)
     enforces the inclusion of ApexDoc on classes, interfaces, properties and methods; as well as some
     sanity rules for such docs (no missing parameters, parameters' order, and return value). By default,
     method overrides and test classes are allowed to not include ApexDoc.
+
 
 #### Modified Rules
 
@@ -91,6 +88,7 @@
     in order to recognize also missing `serialVersionUID` fields in abstract classes, if they are serializable.
     Each individual class in the inheritance chain needs an own serialVersionUID field. See also [Should an abstract class have a serialVersionUID](https://stackoverflow.com/questions/893259/should-an-abstract-class-have-a-serialversionuid).
     This change might lead to additional violations in existing code bases.
+
 
 ### Fixed Issues
 
@@ -106,6 +104,7 @@
     *   [#1325](https://github.com/pmd/pmd/issues/1325): \[java] False positive in ConsecutiveLiteralAppends
 *   plsql
     *   [#1279](https://github.com/pmd/pmd/pull/1279): \[plsql] Support for SELECT INTO
+
 
 ### API Changes
 
@@ -126,6 +125,7 @@
     a RuleSetReference. Furthermore the following methods are deprecated: `setRuleReference()`,
     `hasOverriddenProperty()`, `usesDefaultValues()`, `useDefaultValueFor()`.
 
+
 ### External Contributions
 
 *   [#1309](https://github.com/pmd/pmd/pull/1309): \[core] \[CPD] Decouple Antlr Tokenizer implementation from any CPD language supported with Antlr - [Matías Fraga](https://github.com/matifraga)
