---
title: PMD Release Notes
permalink: pmd_release_notes.html
keywords: changelog, release notes
---

## {{ site.pmd.date }} - {{ site.pmd.version }}

The PMD team is pleased to announce PMD {{ site.pmd.version }}.

This is a {{ site.pmd.release_type }} release.

{% tocmaker is_release_notes_processor %}

### New and noteworthy

#### Javascript: Rhino updated to latest version 1.7.14

[Rhino](https://github.com/mozilla/rhino), the implementation of JavaScript we use
for parsing JavaScript code, has been updated to the latest version 1.7.14.
Now language features like template strings can be parsed. However Rhino does
not support all features of the latest EcmaScript standard.

#### New rules

*   The new Java rule {% rule "java/codestyle/FinalParameterInAbstractMethod" %} detects parameters that are
    declared as final in interfaces or abstract methods. Declaring the parameters as final is useless
    because the implementation may choose to not respect it.

```xml
    <rule ref="category/java/codestyle.xml/FinalParameterInAbstractMethod" />
```

   The rule is part of the quickstart.xml ruleset.

#### Modified rules

*   The Apex rule {% rule "apex/documentation/ApexDoc" %} has a new property `reportProperty`.
    If set to `false` (default is `true` if unspecified) doesn't report missing ApexDoc comments on properties.
    It allows you to enforce ApexDoc comments for classes and methods without requiring them for properties.

### Fixed Issues

*   java
    *   [#3698](https://github.com/pmd/pmd/issues/3698): \[java] Error resolving Symbol Table
*   java-bestpractices
    *   [#3209](https://github.com/pmd/pmd/issues/3209): \[java] UnusedPrivateMethod false positive with static method and cast expression
    *   [#3468](https://github.com/pmd/pmd/issues/3468): \[java] UnusedPrivateMethod false positive when outer class calls private static method on inner class
*   java-design
    *   [#3679](https://github.com/pmd/pmd/issues/3679): \[java] Make FinalFieldCouldBeStatic detect constant variable
*   java-errorprone
    *   [#3644](https://github.com/pmd/pmd/issues/3644): \[java] InvalidLogMessageFormat: false positives with logstash structured logging
    *   [#3686](https://github.com/pmd/pmd/issues/3686): \[java] ReturnEmptyCollectionRatherThanNull - false negative with conditioned returns
<<<<<<< HEAD
    *   [#3701](https://github.com/pmd/pmd/issues/3701): \[java] MissingStaticMethodInNonInstantiatableClass false positive with method inner classes
=======
    *   [#3721](https://github.com/pmd/pmd/issues/3721): \[java] ReturnEmptyCollectionRatherThanNull - false positive with stream and lambda
>>>>>>> 1743a3b9
*   java-performance
    *   [#3492](https://github.com/pmd/pmd/issues/3492): \[java] UselessStringValueOf: False positive when there is no initial String to append to
    *   [#3639](https://github.com/pmd/pmd/issues/3639): \[java] UseStringBufferLength: false negative with empty string variable
    *   [#3712](https://github.com/pmd/pmd/issues/3712): \[java] InsufficientStringBufferDeclaration false positive with StringBuilder.setLength(0)
*   javascript
    *   [#3703](https://github.com/pmd/pmd/issues/3703): \[javascript] Error - no Node adapter class registered for XmlPropRef

### API Changes

### External Contributions

*   [#3631](https://github.com/pmd/pmd/pull/3631): \[java] Fixed False positive for UselessStringValueOf when there is no initial String to append to - [John Armgardt](https://github.com/johnra2)
*   [#3683](https://github.com/pmd/pmd/pull/3683): \[java] Fixed 3468 UnusedPrivateMethod false positive when outer class calls private static method on inner class - [John Armgardt](https://github.com/johnra2)
*   [#3688](https://github.com/pmd/pmd/pull/3688): \[java] Bump log4j to 2.16.0 - [Sergey Nuyanzin](https://github.com/snuyanzin)
*   [#3693](https://github.com/pmd/pmd/pull/3693): \[apex] ApexDoc: Add reportProperty property - [Steve Babula](https://github.com/babula)
*   [#3704](https://github.com/pmd/pmd/pull/3704): \[java] Fix for #3686 - Fix ReturnEmptyCollectionRatherThanNull - [Oleksii Dykov](https://github.com/dykov)
*   [#3713](https://github.com/pmd/pmd/pull/3713): \[java] Enhance UnnecessaryModifier to support records - [Vincent Galloy](https://github.com/vgalloy)
*   [#3719](https://github.com/pmd/pmd/pull/3719): \[java] Upgrade log4j to 2.17.1 - [Daniel Paul Searles](https://github.com/squaresurf)
*   [#3720](https://github.com/pmd/pmd/pull/3720): \[java] New rule: FinalParameterInAbstractMethod - [Vincent Galloy](https://github.com/vgalloy)
*   [#3724](https://github.com/pmd/pmd/pull/3724): \[java] Fix for #3679 - fix FinalFieldCouldBeStatic - [Oleksii Dykov](https://github.com/dykov)
*   [#3727](https://github.com/pmd/pmd/pull/3727): \[java] #3724 - fix FinalFieldCouldBeStatic: triggers only if the referenced name is static - [Oleksii Dykov](https://github.com/dykov)
*   [#3742](https://github.com/pmd/pmd/pull/3742): \[java] Fix #3701 - fix MissingStaticMethodInNonInstantiatableClass for method local classes - [Oleksii Dykov](https://github.com/dykov)
*   [#3744](https://github.com/pmd/pmd/pull/3744): \[core] Updated SaxonXPathRuleQueryTest.java - [Vyom Yadav](https://github.com/Vyom-Yadav)
*   [#3745](https://github.com/pmd/pmd/pull/3745): \[java] Fix #3712: InsufficientStringBufferDeclaration setLength false positive - [Daniel Gredler](https://github.com/gredler)

{% endtocmaker %}
<|MERGE_RESOLUTION|>--- conflicted
+++ resolved
@@ -51,11 +51,8 @@
 *   java-errorprone
     *   [#3644](https://github.com/pmd/pmd/issues/3644): \[java] InvalidLogMessageFormat: false positives with logstash structured logging
     *   [#3686](https://github.com/pmd/pmd/issues/3686): \[java] ReturnEmptyCollectionRatherThanNull - false negative with conditioned returns
-<<<<<<< HEAD
     *   [#3701](https://github.com/pmd/pmd/issues/3701): \[java] MissingStaticMethodInNonInstantiatableClass false positive with method inner classes
-=======
     *   [#3721](https://github.com/pmd/pmd/issues/3721): \[java] ReturnEmptyCollectionRatherThanNull - false positive with stream and lambda
->>>>>>> 1743a3b9
 *   java-performance
     *   [#3492](https://github.com/pmd/pmd/issues/3492): \[java] UselessStringValueOf: False positive when there is no initial String to append to
     *   [#3639](https://github.com/pmd/pmd/issues/3639): \[java] UseStringBufferLength: false negative with empty string variable
