---
title: PMD Release Notes
permalink: pmd_release_notes.html
keywords: changelog, release notes
---

## {{ site.pmd.date }} - {{ site.pmd.version }}

The PMD team is pleased to announce PMD {{ site.pmd.version }}.

This is a {{ site.pmd.release_type }} release.

{% tocmaker %}

### New and noteworthy

#### Drawing a line between private and public API

<<<<<<< HEAD
Until now, all released public members and types were implicitly considered part
of PMD's public API, including inheritance-specific members (protected members, abstract methods).
We have maintained those APIs with the goal to preserve full binary compatibility between minor releases,
only breaking those APIs infrequently, for major releases.
=======
*   The new Apex rule {% rule apex/documentation/ApexDoc %} (`apex-documentation`)
    enforces the inclusion of ApexDoc on classes, interfaces, properties and methods; as well as some
    sanity rules for such docs (no missing parameters, parameters' order, and return value). By default,
    method overrides and test classes are allowed to not include ApexDoc.

*   The new Java rule {% rule java/codestyle/LinguisticNaming %} (`java-codestyle`)
    detects cases, when a method name indicates it returns a boolean (such as `isSmall()`) but it doesn't.
    Besides method names, the rule also checks field and variable names. It also checks, that getters return
    something but setters won't. The rule has several properties with which it can be customized.
>>>>>>> d5d08374


In order to allow PMD to move forward at a faster pace, this implicit contract will
be invalidated with PMD 7.0.0. We now introduce more fine-grained distinctions between
the type of compatibility support we guarantee for our libraries, and ways to make
them explicit to clients of PMD.

##### `.internal` packages and `@InternalApi` annotation

*Internal API* is meant for use *only* by the main PMD codebase. Internal types and methods
may be modified in any way, or even removed, at any time.

Any API in a package that contains an `.internal` segment is considered internal.
The `@InternalApi` annotation will be used for APIs that have to live outside of
these packages, e.g. methods of a public type that shouldn't be used outside of PMD (again,
these can be removed anytime).

##### `@ReservedSubclassing`

Types marked with the `@ReservedSubclassing` annotation are only meant to be subclassed
by classes within PMD. As such, we may add new abstract methods, or remove protected methods,
at any time. All published public members remain supported. The annotation is *not* inherited, which
means a reserved interface doesn't prevent its implementors to be subclassed.

##### `@Experimental`


APIs marked with the `@Experimental` annotation at the class or method level are subject to change.
They can be modified in any way, or even removed, at any time. You should not use or rely
 on them in any production code. They are purely to allow broad testing and feedback.

##### `@Deprecated`

APIs marked with the `@Deprecated` annotation at the class or method level will remain supported
until the next major release but it is recommended to stop using them.


##### The transition

*All currently supported APIs will remain so until 7.0.0*. All APIs that are to be moved to
`.internal` packages or hidden will be tagged `@InternalApi` before that major release, and
the breaking API changes will be performed in 7.0.0.

### Fixed Issues

*   java-codestyle
    *   [#1329](https://github.com/pmd/pmd/issues/1329): \[java] FieldNamingConventions: false positive in serializable class with serialVersionUID
    *   [#1334](https://github.com/pmd/pmd/issues/1334): \[java] LinguisticNaming should support AtomicBooleans
*   java-performance
    *   [#1325](https://github.com/pmd/pmd/issues/1325): \[java] False positive in ConsecutiveLiteralAppends

### API Changes

*   A couple of methods and fields in `net.sourceforge.pmd.properties.AbstractPropertySource` have been
    deprecated, as they are replaced by already existing functionality or expose internal implementation
    details: `propertyDescriptors`, `propertyValuesByDescriptor`,
    `copyPropertyDescriptors()`, `copyPropertyValues()`, `ignoredProperties()`, `usesDefaultValues()`,
    `useDefaultValueFor()`.

*   Some methods in `net.sourceforge.pmd.properties.PropertySource` have been deprecated as well:
    `usesDefaultValues()`, `useDefaultValueFor()`, `ignoredProperties()`.

*   The class `net.sourceforge.pmd.lang.rule.AbstractDelegateRule` has been deprecated and will
    be removed with PMD 7.0.0. It is internally only in use by RuleReference.

*   The default constructor of `net.sourceforge.pmd.lang.rule.RuleReference` has been deprecated
    and will be removed with PMD 7.0.0. RuleReferences should only be created by providing a Rule and
    a RuleSetReference. Furthermore the following methods are deprecated: `setRuleReference()`,
    `hasOverriddenProperty()`, `usesDefaultValues()`, `useDefaultValueFor()`.

### External Contributions

<<<<<<< HEAD
*   [#1309](https://github.com/pmd/pmd/pull/1309): \[core] \[CPD] Decouple Antlr Tokenizer implementation from any CPD language supported with Antlr - [Matías Fraga](https://github.com/matifraga)
*   [#1339](https://github.com/pmd/pmd/pull/1339): \[ci] Improve danger message - [BBG](https://github.com/djydewang)
*   [#1340](https://github.com/pmd/pmd/pull/1340): \[java] Derive correct classname for non-public non-classes - [kris-scheibe](https://github.com/kris-scheibe)

{% endtocmaker %}
=======
*   [#109](https://github.com/pmd/pmd/pull/109): \[java] Add two linguistics rules under naming - [Arda Aslan](https://github.com/ardaasln)
*   [#1254](https://github.com/pmd/pmd/pull/1254): \[ci] \[GSoC] Integrating the danger and pmdtester to travis CI - [BBG](https://github.com/djydewang)
*   [#1258](https://github.com/pmd/pmd/pull/1258): \[java] Use typeof in MissingSerialVersionUID - [krichter722](https://github.com/krichter722)
*   [#1264](https://github.com/pmd/pmd/pull/1264): \[cpp] Fix NullPointerException in CPPTokenizer:99 - [Rafael Cortês](https://github.com/mrfyda)
*   [#1277](https://github.com/pmd/pmd/pull/1277): \[jsp] #1276 add support for jspf and tag extensions - [Jordi Llach](https://github.com/jordillachmrf)
*   [#1275](https://github.com/pmd/pmd/pull/1275): \[jsp] Issue #1274 - Support EL in tag attributes - [Jordi Llach](https://github.com/jordillachmrf)
*   [#1278](https://github.com/pmd/pmd/pull/1278): \[ci] \[GSoC] Use pmdtester 1.0.0.pre.beta3 - [BBG](https://github.com/djydewang)
*   [#1289](https://github.com/pmd/pmd/pull/1289): \[java] UselessParentheses: Fix false positive with assignments - [cobratbq](https://github.com/cobratbq)
*   [#1290](https://github.com/pmd/pmd/pull/1290): \[docs] \[GSoC] Create the documentation about pmdtester - [BBG](https://github.com/djydewang)
*   [#1256](https://github.com/pmd/pmd/pull/1256): \[java] #940 Avoid JUnit 4 false positives for JUnit 5 tests - [Alex Shesterov](https://github.com/vovkss)
*   [#1314](https://github.com/pmd/pmd/pull/1314): \[apex] Add validation of ApexDoc comments - [Jeff Hube](https://github.com/jeffhube)
*   [#1315](https://github.com/pmd/pmd/pull/1315): \[apex] Add OneDeclarationPerStatement rule - [Jeff Hube](https://github.com/jeffhube) 

{% endtocmaker %}
>>>>>>> d5d08374
<|MERGE_RESOLUTION|>--- conflicted
+++ resolved
@@ -16,30 +16,17 @@
 
 #### Drawing a line between private and public API
 
-<<<<<<< HEAD
 Until now, all released public members and types were implicitly considered part
 of PMD's public API, including inheritance-specific members (protected members, abstract methods).
 We have maintained those APIs with the goal to preserve full binary compatibility between minor releases,
 only breaking those APIs infrequently, for major releases.
-=======
-*   The new Apex rule {% rule apex/documentation/ApexDoc %} (`apex-documentation`)
-    enforces the inclusion of ApexDoc on classes, interfaces, properties and methods; as well as some
-    sanity rules for such docs (no missing parameters, parameters' order, and return value). By default,
-    method overrides and test classes are allowed to not include ApexDoc.
-
-*   The new Java rule {% rule java/codestyle/LinguisticNaming %} (`java-codestyle`)
-    detects cases, when a method name indicates it returns a boolean (such as `isSmall()`) but it doesn't.
-    Besides method names, the rule also checks field and variable names. It also checks, that getters return
-    something but setters won't. The rule has several properties with which it can be customized.
->>>>>>> d5d08374
-
 
 In order to allow PMD to move forward at a faster pace, this implicit contract will
 be invalidated with PMD 7.0.0. We now introduce more fine-grained distinctions between
 the type of compatibility support we guarantee for our libraries, and ways to make
 them explicit to clients of PMD.
 
-##### `.internal` packages and `@InternalApi` annotation
+###### `.internal` packages and `@InternalApi` annotation
 
 *Internal API* is meant for use *only* by the main PMD codebase. Internal types and methods
 may be modified in any way, or even removed, at any time.
@@ -49,31 +36,38 @@
 these packages, e.g. methods of a public type that shouldn't be used outside of PMD (again,
 these can be removed anytime).
 
-##### `@ReservedSubclassing`
+###### `@ReservedSubclassing`
 
 Types marked with the `@ReservedSubclassing` annotation are only meant to be subclassed
 by classes within PMD. As such, we may add new abstract methods, or remove protected methods,
 at any time. All published public members remain supported. The annotation is *not* inherited, which
 means a reserved interface doesn't prevent its implementors to be subclassed.
 
-##### `@Experimental`
+###### `@Experimental`
 
 
 APIs marked with the `@Experimental` annotation at the class or method level are subject to change.
 They can be modified in any way, or even removed, at any time. You should not use or rely
  on them in any production code. They are purely to allow broad testing and feedback.
 
-##### `@Deprecated`
+###### `@Deprecated`
 
 APIs marked with the `@Deprecated` annotation at the class or method level will remain supported
 until the next major release but it is recommended to stop using them.
 
 
-##### The transition
+###### The transition
 
 *All currently supported APIs will remain so until 7.0.0*. All APIs that are to be moved to
 `.internal` packages or hidden will be tagged `@InternalApi` before that major release, and
 the breaking API changes will be performed in 7.0.0.
+
+#### New Rules
+
+*   The new Apex rule {% rule apex/documentation/ApexDoc %} (`apex-documentation`)
+    enforces the inclusion of ApexDoc on classes, interfaces, properties and methods; as well as some
+    sanity rules for such docs (no missing parameters, parameters' order, and return value). By default,
+    method overrides and test classes are allowed to not include ApexDoc.
 
 ### Fixed Issues
 
@@ -104,25 +98,9 @@
 
 ### External Contributions
 
-<<<<<<< HEAD
 *   [#1309](https://github.com/pmd/pmd/pull/1309): \[core] \[CPD] Decouple Antlr Tokenizer implementation from any CPD language supported with Antlr - [Matías Fraga](https://github.com/matifraga)
+*   [#1314](https://github.com/pmd/pmd/pull/1314): \[apex] Add validation of ApexDoc comments - [Jeff Hube](https://github.com/jeffhube)
 *   [#1339](https://github.com/pmd/pmd/pull/1339): \[ci] Improve danger message - [BBG](https://github.com/djydewang)
 *   [#1340](https://github.com/pmd/pmd/pull/1340): \[java] Derive correct classname for non-public non-classes - [kris-scheibe](https://github.com/kris-scheibe)
 
 {% endtocmaker %}
-=======
-*   [#109](https://github.com/pmd/pmd/pull/109): \[java] Add two linguistics rules under naming - [Arda Aslan](https://github.com/ardaasln)
-*   [#1254](https://github.com/pmd/pmd/pull/1254): \[ci] \[GSoC] Integrating the danger and pmdtester to travis CI - [BBG](https://github.com/djydewang)
-*   [#1258](https://github.com/pmd/pmd/pull/1258): \[java] Use typeof in MissingSerialVersionUID - [krichter722](https://github.com/krichter722)
-*   [#1264](https://github.com/pmd/pmd/pull/1264): \[cpp] Fix NullPointerException in CPPTokenizer:99 - [Rafael Cortês](https://github.com/mrfyda)
-*   [#1277](https://github.com/pmd/pmd/pull/1277): \[jsp] #1276 add support for jspf and tag extensions - [Jordi Llach](https://github.com/jordillachmrf)
-*   [#1275](https://github.com/pmd/pmd/pull/1275): \[jsp] Issue #1274 - Support EL in tag attributes - [Jordi Llach](https://github.com/jordillachmrf)
-*   [#1278](https://github.com/pmd/pmd/pull/1278): \[ci] \[GSoC] Use pmdtester 1.0.0.pre.beta3 - [BBG](https://github.com/djydewang)
-*   [#1289](https://github.com/pmd/pmd/pull/1289): \[java] UselessParentheses: Fix false positive with assignments - [cobratbq](https://github.com/cobratbq)
-*   [#1290](https://github.com/pmd/pmd/pull/1290): \[docs] \[GSoC] Create the documentation about pmdtester - [BBG](https://github.com/djydewang)
-*   [#1256](https://github.com/pmd/pmd/pull/1256): \[java] #940 Avoid JUnit 4 false positives for JUnit 5 tests - [Alex Shesterov](https://github.com/vovkss)
-*   [#1314](https://github.com/pmd/pmd/pull/1314): \[apex] Add validation of ApexDoc comments - [Jeff Hube](https://github.com/jeffhube)
-*   [#1315](https://github.com/pmd/pmd/pull/1315): \[apex] Add OneDeclarationPerStatement rule - [Jeff Hube](https://github.com/jeffhube) 
-
-{% endtocmaker %}
->>>>>>> d5d08374
