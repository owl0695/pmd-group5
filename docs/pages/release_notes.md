--- conflicted
+++ resolved
@@ -30,7 +30,6 @@
 
 ### Fixed Issues
 
-<<<<<<< HEAD
 *   core
     *   [#1913](https://github.com/pmd/pmd/issues/1913): \[core] "-help" CLI option ends with status code != 0
 *   doc
@@ -39,27 +38,21 @@
     *   [#1906](https://github.com/pmd/pmd/issues/1906): \[doc] Broken link for adding own CPD languages
     *   [#1909](https://github.com/pmd/pmd/issues/1909): \[doc] Sample usage example refers to deprecated ruleset "basic.xml" instead of "quickstart.xml"
 *   java-errorprone
+    *   [#1749](https://github.com/pmd/pmd/issues/1749): \[java] DD False Positive in DataflowAnomalyAnalysis
     *   [#1921](https://github.com/pmd/pmd/issues/1921): \[java] CloseResource false positive with ByteArrayInputStream
 *   java-multithreading
     *   [#1903](https://github.com/pmd/pmd/issues/1903): \[java] UnsynchronizedStaticFormatter doesn't allow block-level synchronization when using allowMethodLevelSynchronization=true
 *   xml
     *   [#1666](https://github.com/pmd/pmd/issues/1666): \[xml] wrong cdata rule description and examples
-=======
-*   java-errorprone
-    *   [#1749](https://github.com/pmd/pmd/issues/1749): \[java] DD False Positive in DataflowAnomalyAnalysis
->>>>>>> 342f8482
 
 ### API Changes
 
 ### External Contributions
 
-<<<<<<< HEAD
 *   [#1869](https://github.com/pmd/pmd/pull/1869): \[xml] fix #1666 wrong cdata rule description and examples - [Artem](https://github.com/KroArtem)
 *   [#1892](https://github.com/pmd/pmd/pull/1892): \[lua] \[cpd] Added CPD support for Lua - [Maikel Steneker](https://github.com/maikelsteneker)
+*   [#1905](https://github.com/pmd/pmd/pull/1905): \[java] DataflowAnomalyAnalysis Rule in right order - [YoonhoChoi96](https://github.com/YoonhoChoi96)
 *   [#1908](https://github.com/pmd/pmd/pull/1908): \[doc] Update ruleset filename from deprecated basic.xml to quickstart.xml - [crunsk](https://github.com/crunsk)
 *   [#1917](https://github.com/pmd/pmd/pull/1917): \[core] Add 'no error' return option, and assign it to the cli when the help command is invoked - [Renato Oliveira](https://github.com/renatoliveira)
-=======
-*   [#1905](https://github.com/pmd/pmd/pull/1905): \[java] DataflowAnomalyAnalysis Rule in right order - [YoonhoChoi96](https://github.com/YoonhoChoi96)
->>>>>>> 342f8482
 
 {% endtocmaker %}
