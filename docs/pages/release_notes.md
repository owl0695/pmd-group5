--- conflicted
+++ resolved
@@ -13,6 +13,7 @@
 ### Table Of Contents
 
 * [New and noteworthy](#new-and-noteworthy)
+    *   [New Rules](#new-rules)
     *   [Modified Rules](#modified-rules)
 * [Fixed Issues](#fixed-issues)
 * [API Changes](#api-changes)
@@ -20,78 +21,11 @@
 
 ### New and noteworthy
 
-<<<<<<< HEAD
-=======
-#### Tree traversal revision
-
-As described in [#904](https://github.com/pmd/pmd/issues/904), when searching for child nodes of the AST methods
-such as `hasDescendantOfType`, `getFirstDescendantOfType` and `findDescendantsOfType` were found to behave inconsistently,
-not all of them honoring find boundaries; that is, nodes that define a self-contained entity which should be considered separately
-(think of lambdas, nested classes, anonymous classes, etc.). We have modified these methods to ensure all of them honor
-find boundaries.
-
-This change implies several false positives / unexpected results (ie: `ASTBlockStatement` falsely returning `true` to `isAllocation()`)
-have been fixed; and lots of searches are now restricted to smaller search areas, which improves performance (depending on the project,
-we have measured up to 10% improvements during Type Resolution, Symbol Table analysis, and some rules' application).
-
-#### Naming rules enhancements
-
- *   [`ClassNamingConventions`](pmd_rules_java_codestyle.html#classnamingconventions)
-     has been enhanced to allow granular configuration of naming
-     conventions for different kinds of type declarations (eg enum or abstract
-     class). Each kind of declaration can use its own naming convention
-     using a regex property. See the rule's documentation for more info about
-     configuration and default conventions.
-
-#### CPD Suppression
-
-Back in PMD 5.6.0 we introduced the ability to suppress CPD warnings in Java using comments, by
-including `CPD-OFF` (to start ignoring code), or `CPD-ON` (to resume analysis) during CPD execution.
-This has proved to be much more flexible and versatile than the old annotation-based approach,
-and has since been the preferred way to suppress CPD warnings.
-
-On this ocassion, we are extending support for comment-based suppressions to many other languages:
-
-*   C/C++
-*   Ecmascript / Javascript
-*   Matlab
-*   Objective-C
-*   PL/SQL
-*   Python
-
-So for instance, in Python we could now do:
-
-```python
-class BaseHandler(object):
-    def __init__(self):
-        # some unignored code
-
-        # tell cpd to start ignoring code - CPD-OFF
-
-        # mission critical code, manually loop unroll
-        GoDoSomethingAwesome(x + x / 2);
-        GoDoSomethingAwesome(x + x / 2);
-        GoDoSomethingAwesome(x + x / 2);
-        GoDoSomethingAwesome(x + x / 2);
-        GoDoSomethingAwesome(x + x / 2);
-        GoDoSomethingAwesome(x + x / 2);
-
-        # resume CPD analysis - CPD-ON
-
-        # further code will *not* be ignored
-```
-
-Other languages are equivalent.
-
 #### New Rules
 
-*   The new Java rule [`InsecureCryptoIv`](pmd_rules_java_security.html#insecurecryptoiv) (`java-security`)
-    detects hard coded initialization vectors used in cryptographic operations. It is recommended to use
-    a randomly generated IV.
 *   The new Java rule [`HardCodedCryptoKey`](pmd_rules_java_security.html#hardcodedcryptokey) (`java-security`)
     detects hard coded keys used for encryption. It is recommended to store keys outside of the source code.
 
->>>>>>> 43023811
 #### Modified Rules
 
 *   The Java rule [JUnit4TestShouldUseTestAnnotation](pmd_rules_java_bestpractices.html#junit4testshouldusetestannotation) (`java-bestpractices`)
@@ -132,20 +66,8 @@
   in the same package.
 
 
-
 ### External Contributions
 
-<<<<<<< HEAD
+*   [#1046](https://github.com/pmd/pmd/pull/1046): \[java] New security rule for finding hard-coded keys used for cryptographic operations - [Sergey Gorbaty](https://github.com/sgorbaty)
 *   [#1101](https://github.com/pmd/pmd/pull/1101): \[java] Fixes false positive for `DoNotExtendJavaLangError`  - [Akshat Bahety](https://github.com/akshatbahety)
-*   [#1106](https://github.com/pmd/pmd/pull/1106): \[vf] URLENCODE is ignored as valid escape method - [Robert Sösemann](https://github.com/rsoesemann)
-=======
-*   [#1002](https://github.com/pmd/pmd/pull/1002): \[doc] Delete duplicate page contributing.md on the website - [Ishan Srivastava](https://github.com/ishanSrt)
-*   [#1008](https://github.com/pmd/pmd/pull/1008): \[core] DOC: fix closing tag for &lt;pmdVersion> - [stonio](https://github.com/stonio)
-*   [#1010](https://github.com/pmd/pmd/pull/1010): \[java] UnnecessaryConstructor triggered on required empty constructor (Dagger @Inject) - [BBG](https://github.com/djydewang)
-*   [#1012](https://github.com/pmd/pmd/pull/1012): \[java] JUnitAssertionsShouldIncludeMessage - False positive with assertEquals and JUnit5 - [BBG](https://github.com/djydewang)
-*   [#1024](https://github.com/pmd/pmd/pull/1024): \[java] Issue 558: Properlogger for enums - [Utku Cuhadaroglu](https://github.com/utkuc)
-*   [#1041](https://github.com/pmd/pmd/pull/1041): \[java] Make BasicProjectMemoizer thread safe. - [bergander](https://github.com/bergander)
-*   [#1042](https://github.com/pmd/pmd/pull/1042): \[java] New security rule: report usage of hard coded IV in crypto operations - [Sergey Gorbaty](https://github.com/sgorbaty)
-*   [#1044](https://github.com/pmd/pmd/pull/1044): \[java] Fix for issue #816 - [Akshat Bahety](https://github.com/akshatbahety)
-*   [#1046](https://github.com/pmd/pmd/pull/1046): \[java] New security rule for finding hard-coded keys used for cryptographic operations - [Sergey Gorbaty](https://github.com/sgorbaty)
->>>>>>> 43023811
+*   [#1106](https://github.com/pmd/pmd/pull/1106): \[vf] URLENCODE is ignored as valid escape method - [Robert Sösemann](https://github.com/rsoesemann)