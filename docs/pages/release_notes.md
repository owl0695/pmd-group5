---
title: PMD Release Notes
permalink: pmd_release_notes.html
keywords: changelog, release notes
---

## ????? - 6.3.0-SNAPSHOT

The PMD team is pleased to announce PMD 6.3.0.

This is a minor release.

### Table Of Contents

* [New and noteworthy](#new-and-noteworthy)
    *   [Tree Traversal Revision](#tree-traversal-revision)
    *   [Naming Rules Enhancements](#naming-rules-enhancements)
    *   [CPD Suppression](#cpd-suppression)
    *   [Swift 4.1 Support](#swift-41-support)
    *   [New Rules](#new-rules)
    *   [Modified Rules](#modified-rules)
* [Fixed Issues](#fixed-issues)
* [API Changes](#api-changes)
    *   [Deprecated Rules](#deprecated-rules)
* [External Contributions](#external-contributions)

### New and noteworthy

#### Tree Traversal Revision

As described in [#904](https://github.com/pmd/pmd/issues/904), when searching for child nodes of the AST methods
such as `hasDescendantOfType`, `getFirstDescendantOfType` and `findDescendantsOfType` were found to behave inconsistently,
not all of them honoring find boundaries; that is, nodes that define a self-contained entity which should be considered separately
(think of lambdas, nested classes, anonymous classes, etc.). We have modified these methods to ensure all of them honor
find boundaries.

This change implies several false positives / unexpected results (ie: `ASTBlockStatement` falsely returning `true` to `isAllocation()`)
have been fixed; and lots of searches are now restricted to smaller search areas, which improves performance (depending on the project,
we have measured up to 10% improvements during Type Resolution, Symbol Table analysis, and some rules' application).

#### Naming Rules Enhancements

 *   [`ClassNamingConventions`](pmd_rules_java_codestyle.html#classnamingconventions)
     has been enhanced to allow granular configuration of naming
     conventions for different kinds of type declarations (eg enum or abstract
     class). Each kind of declaration can use its own naming convention
     using a regex property. See the rule's documentation for more info about
     configuration and default conventions.

 *  [`MethodNamingConventions`](pmd_rules_java_codestyle.html#methodnamingconventions)
    has been enhanced in the same way.

#### CPD Suppression

Back in PMD 5.6.0 we introduced the ability to suppress CPD warnings in Java using comments, by
including `CPD-OFF` (to start ignoring code), or `CPD-ON` (to resume analysis) during CPD execution.
This has proved to be much more flexible and versatile than the old annotation-based approach,
and has since been the preferred way to suppress CPD warnings.

On this ocassion, we are extending support for comment-based suppressions to many other languages:

*   C/C++
*   Ecmascript / Javascript
*   Matlab
*   Objective-C
*   PL/SQL
*   Python

So for instance, in Python we could now do:

```python
class BaseHandler(object):
    def __init__(self):
        # some unignored code

        # tell cpd to start ignoring code - CPD-OFF

        # mission critical code, manually loop unroll
        GoDoSomethingAwesome(x + x / 2);
        GoDoSomethingAwesome(x + x / 2);
        GoDoSomethingAwesome(x + x / 2);
        GoDoSomethingAwesome(x + x / 2);
        GoDoSomethingAwesome(x + x / 2);
        GoDoSomethingAwesome(x + x / 2);

        # resume CPD analysis - CPD-ON

        # further code will *not* be ignored
```

Other languages are equivalent.

#### Swift 4.1 Support

Thanks to major contributions from [kenji21](https://github.com/kenji21) the Swift grammar has been updated to support Swift 4.1.
This is a major update, since the old grammar was quite dated, and we are sure all iOS developers will enjoy it.

Unfortunately, this change is not compatible. The grammar elements that have been removed (ie: the keywords `__FILE__`,
`__LINE__`, `__COLUMN__` and `__FUNCTION__`) are no longer supported. We don't usually introduce such drastic / breaking
changes in minor releases, however, given that the whole Swift ecosystem pushes hard towards always using the latest
versions, and that Swift needs all code and libraries to be currently compiling against the same Swift version,
we felt strongly this change was both safe and necessary to be shipped as soon as possible. We had great feedback
from the comunity during the processm but if you have a legitimate use case for older Swift versions, please let us know
[on our Issue Tracke](https://github.com/pmd/pmd/issues).

#### New Rules

*   The new Java rule [`InsecureCryptoIv`](pmd_rules_java_security.html#insecurecryptoiv) (`java-security`)
    detects hard coded initialization vectors used in cryptographic operations. It is recommended to use
    a randomly generated IV.

#### Modified Rules

*   The Java rule [`UnnecessaryConstructor`](pmd_rules_java_codestyle.html#unnecessaryconstructor) (`java-codestyle`)
    has been rewritten as a Java rule (previously it was a XPath-based rule). It supports a new property
    `ignoredAnnotations` and ignores by default empty constructors,
    that are annotated with `javax.inject.Inject`. Additionally, it detects now also unnecessary private constructors
    in enums.

<<<<<<< HEAD
*   The property `checkNativeMethods` of the Java rule [`MethodNamingConventions`](pmd_rules_java_codestyle.html#methodnamingconventions)
    is now deprecated, as it is now superseded by `nativePattern`. Support for that property will be maintained until
    7.0.0.

=======
*   The Java rule [`ControlStatementBraces`](pmd_rules_java_codestyle.html#controlstatementbraces) (`java-codestyle`)
    supports a new boolean property `checkSingleIfStmts`. When unset, the rule won't report `if` statements which lack
    braces, if the statement is not part of an `if ... else if` chain. This property defaults to true.
>>>>>>> 43d8dc47

### Fixed Issues

*   all
    *   [#695](https://github.com/pmd/pmd/issues/695): \[core] Extend comment-based suppression to all JavaCC languages
    *   [#988](https://github.com/pmd/pmd/issues/988): \[core] FileNotFoundException for missing classes directory with analysis cache enabled
    *   [#1036](https://github.com/pmd/pmd/issues/1036): \[core] Non-XML output breaks XML-based CLI integrations
*   apex-errorprone
    *   [#776](https://github.com/pmd/pmd/issues/776): \[apex] AvoidHardcodingId false positives
*   documentation
    *   [#994](https://github.com/pmd/pmd/issues/994): \[doc] Delete duplicate page contributing.md on the website
*   java
    *   [#894](https://github.com/pmd/pmd/issues/894): \[java] Maven PMD plugin fails to process some files without any explanation
    *   [#899](https://github.com/pmd/pmd/issues/899): \[java] JavaTypeDefinitionSimple.toString can cause NPEs
    *   [#1020](https://github.com/pmd/pmd/issues/1020): \[java] The CyclomaticComplexity rule runs forever in 6.2.0
    *   [#1030](https://github.com/pmd/pmd/pull/1030): \[java] NoClassDefFoundError when analyzing PMD with PMD
    *   [#1061](https://github.com/pmd/pmd/issues/1061): \[java] Update ASM to handle Java 10 bytecode
*   java-bestpractices
    *   [#370](https://github.com/pmd/pmd/issues/370): \[java] GuardLogStatementJavaUtil not considering lambdas
    *   [#558](https://github.com/pmd/pmd/issues/558): \[java] ProperLogger Warnings for enums
    *   [#719](https://github.com/pmd/pmd/issues/719): \[java] Unused Code: Java 8 receiver parameter with an internal class
    *   [#1009](https://github.com/pmd/pmd/issues/1009): \[java] JUnitAssertionsShouldIncludeMessage - False positive with assertEquals and JUnit5
*   java-codestyle
    *   [#1003](https://github.com/pmd/pmd/issues/1003): \[java] UnnecessaryConstructor triggered on required empty constructor (Dagger @Inject)
    *   [#1023](https://github.com/pmd/pmd/issues/1023): \[java] False positive for useless parenthesis
<<<<<<< HEAD
*   java-design
    *   [#1056](https://github.com/pmd/pmd/issues/1056): \[java] Property ignoredAnnotations does not work for SingularField and ImmutableField
=======
    *   [#1004](https://github.com/pmd/pmd/issues/1004): \[java] ControlStatementBraces is missing checkIfStmt property
>>>>>>> 43d8dc47
*   java-errorprone
    *   [#629](https://github.com/pmd/pmd/issues/629): \[java] NullAssignment false positive
    *   [#816](https://github.com/pmd/pmd/issues/816): \[java] SingleMethodSingleton false positives with inner classes
*   java-performance
    *   [#586](https://github.com/pmd/pmd/issues/586): \[java] AvoidUsingShortType erroneously triggered on overrides of 3rd party methods
*   swift
    *   [#678](https://github.com/pmd/pmd/issues/678): \[swift][cpd] Exception when running for Swift 4 code (KeyPath)

### API Changes

#### Deprecated Rules

  * The Java rule `AbstractNaming` (category `codestyle`) is deprecated
  in favour of [`ClassNamingConventions`](pmd_rules_java_codestyle.html#classnamingconventions).
  See [Naming rules enhancements](#naming-rules-enhancements).

### External Contributions

*   [#778](https://github.com/pmd/pmd/pull/778): \[swift] Support Swift 4 grammar - [kenji21](https://github.com/kenji21)
*   [#1002](https://github.com/pmd/pmd/pull/1002): \[doc] Delete duplicate page contributing.md on the website - [Ishan Srivastava](https://github.com/ishanSrt)
*   [#1008](https://github.com/pmd/pmd/pull/1008): \[core] DOC: fix closing tag for &lt;pmdVersion> - [stonio](https://github.com/stonio)
*   [#1010](https://github.com/pmd/pmd/pull/1010): \[java] UnnecessaryConstructor triggered on required empty constructor (Dagger @Inject) - [BBG](https://github.com/djydewang)
*   [#1012](https://github.com/pmd/pmd/pull/1012): \[java] JUnitAssertionsShouldIncludeMessage - False positive with assertEquals and JUnit5 - [BBG](https://github.com/djydewang)
*   [#1024](https://github.com/pmd/pmd/pull/1024): \[java] Issue 558: Properlogger for enums - [Utku Cuhadaroglu](https://github.com/utkuc)
*   [#1041](https://github.com/pmd/pmd/pull/1041): \[java] Make BasicProjectMemoizer thread safe. - [bergander](https://github.com/bergander)
*   [#1042](https://github.com/pmd/pmd/pull/1042): \[java] New security rule: report usage of hard coded IV in crypto operations - [Sergey Gorbaty](https://github.com/sgorbaty)
*   [#1044](https://github.com/pmd/pmd/pull/1044): \[java] Fix for issue #816 - [Akshat Bahety](https://github.com/akshatbahety)
*   [#1048](https://github.com/pmd/pmd/pull/1048): \[core] Make MultiThreadProcessor more space efficient - [Gonzalo Exequiel Ibars Ingman](https://github.com/gibarsin)
*   [#1062](https://github.com/pmd/pmd/pull/1062): \[core] Update ASM to version 6.1.1 - [Austin Shalit](https://github.com/AustinShalit)
<|MERGE_RESOLUTION|>--- conflicted
+++ resolved
@@ -117,16 +117,13 @@
     that are annotated with `javax.inject.Inject`. Additionally, it detects now also unnecessary private constructors
     in enums.
 
-<<<<<<< HEAD
 *   The property `checkNativeMethods` of the Java rule [`MethodNamingConventions`](pmd_rules_java_codestyle.html#methodnamingconventions)
     is now deprecated, as it is now superseded by `nativePattern`. Support for that property will be maintained until
     7.0.0.
 
-=======
 *   The Java rule [`ControlStatementBraces`](pmd_rules_java_codestyle.html#controlstatementbraces) (`java-codestyle`)
-    supports a new boolean property `checkSingleIfStmts`. When unset, the rule won't report `if` statements which lack
+    supports a new boolean property `checkSingleIfStmt`. When unset, the rule won't report `if` statements which lack
     braces, if the statement is not part of an `if ... else if` chain. This property defaults to true.
->>>>>>> 43d8dc47
 
 ### Fixed Issues
 
@@ -152,12 +149,9 @@
 *   java-codestyle
     *   [#1003](https://github.com/pmd/pmd/issues/1003): \[java] UnnecessaryConstructor triggered on required empty constructor (Dagger @Inject)
     *   [#1023](https://github.com/pmd/pmd/issues/1023): \[java] False positive for useless parenthesis
-<<<<<<< HEAD
+    *   [#1004](https://github.com/pmd/pmd/issues/1004): \[java] ControlStatementBraces is missing checkIfStmt property
 *   java-design
     *   [#1056](https://github.com/pmd/pmd/issues/1056): \[java] Property ignoredAnnotations does not work for SingularField and ImmutableField
-=======
-    *   [#1004](https://github.com/pmd/pmd/issues/1004): \[java] ControlStatementBraces is missing checkIfStmt property
->>>>>>> 43d8dc47
 *   java-errorprone
     *   [#629](https://github.com/pmd/pmd/issues/629): \[java] NullAssignment false positive
     *   [#816](https://github.com/pmd/pmd/issues/816): \[java] SingleMethodSingleton false positives with inner classes
