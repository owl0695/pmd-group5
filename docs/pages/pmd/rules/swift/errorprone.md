--- conflicted
+++ resolved
@@ -17,18 +17,13 @@
 
 Force casts should be avoided. This may lead to a crash if it's not used carefully.
 For example assuming a JSON property has a given type, or your reused Cell has a certain contract.
-<<<<<<< HEAD
-=======
 Consider using conditional casting and handling the resulting optional.
->>>>>>> be4bef74
 
 **This rule is defined by the following XPath expression:**
 ``` xpath
-//TypeCastingOperatorContext[starts-with(@Text,'as!')]
+//TypeCastingOperator[starts-with(@Text,'as!')]
 ```
 
-<<<<<<< HEAD
-=======
 **Example(s):**
 
 ``` swift
@@ -37,7 +32,6 @@
 NSNumber() as? Int // no violation{%endraw%}
 ```
 
->>>>>>> be4bef74
 **Use this rule by referencing it:**
 ``` xml
 <rule ref="category/swift/errorprone.xml/ForceCast" />
@@ -50,14 +44,11 @@
 **Priority:** Medium (3)
 
 Force tries should be avoided. If the code being wrapped happens to raise and exception, our application will crash.
-<<<<<<< HEAD
-=======
 Consider using a conditional try and handling the resulting optional, or wrapping the try statement in a do-catch block.
->>>>>>> be4bef74
 
 **This rule is defined by the following XPath expression:**
 ``` xpath
-//TryOperatorContext[@Text='try!']
+//TryOperator[@Text='try!']
 ```
 
 **Example(s):**
