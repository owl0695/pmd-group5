---
title: PMD CLI reference
summary: "Full reference for PMD's command-line interface, including options, output formats and supported languages"
tags: [userdocs]
keywords: [command, line, options, help, formats, renderers]
permalink: pmd_userdocs_cli_reference.html
author: Tom Copeland <tom@infoether.com>, Xavier Le Vourch <xlv@users.sourceforge.net>, Juan Martín Sotuyo Dodero <juansotuyo@gmail.com>
---


## Options

The tool comes with a rather extensive help text, simply running with `--help`!

<table>
    <tr>
        <th>Option</th>
        <th>Description</th>
        <th>Default value</th>
        <th>Applies to</th>
    </tr>

    {% include custom/cli_option_row.html options="--rulesets,-R"
               option_arg="refs"
               description="Path to a ruleset xml file. The path may reference
                              a resource on the classpath of the application,
                              be a local file system path, or a URL. The option
                              can be repeated, and multiple arguments separated
                              by comma can be provided to a single occurrence
                              of the option."
               required="yes"
    %}
    {% include custom/cli_option_row.html options="--dir,-d"
               option_arg="path"
               description="Path to a source file, or directory containing
                              source files to analyze. Zip and Jar files are
                              also supported, if they are specified directly
                              (archive files found while exploring a directory
                              are not recursively expanded). This option can be
                              repeated, and multiple arguments can be provided
                              to a single occurrence of the option. One of
                              `--dir`, `--file-list` or `--uri` must be provided."
    %}
    {% include custom/cli_option_row.html options="--format,-f"
               option_arg="format"
               description="Output format of the analysis report. The available formats
                            are described [here](#available-report-formats)."
               default="text"
    %}
     <tr><td/><td/><td/><td/></tr>
    {% include custom/cli_option_row.html options="--aux-classpath"
               option_arg="cp"
               description="Specifies the classpath for libraries used by the source code.
               This is used to resolve types in source files. The platform specific path delimiter
               (\":\" on Linux, \";\" on Windows) is used to separate the entries.
               Alternatively, a single `file:` URL
               to a text file containing path elements on consecutive lines can be specified."
               languages="Java"
    %}
    {% include custom/cli_option_row.html options="--benchmark,-b"
               description="Enables benchmark mode, which outputs a benchmark report upon completion.
                            The report is sent to standard error."
    %}
    {% include custom/cli_option_row.html options="--cache"
               option_arg="filepath"
               description="Specify the location of the cache file for incremental analysis.
                            This should be the full path to the file, including the desired file name (not just the parent directory).
                            If the file doesn't exist, it will be created on the first run. The file will be overwritten on each run
                            with the most up-to-date rule violations.
                            This can greatly improve analysis performance and is **highly recommended**."
    %}
    {% include custom/cli_option_row.html options="--debug,--verbose,-D,-v"
               description="Debug mode. Prints more log output. See also [Logging](#logging)."
    %}
    {% include custom/cli_option_row.html options="--encoding,-e"
               option_arg="charset"
               description="Specifies the character set encoding of the source code files PMD is reading.
                            The valid values are the standard character sets of `java.nio.charset.Charset`."
               default="UTF-8"
    %}
    {% include custom/cli_option_row.html options="--[no-]fail-on-violation"
               description="Specifies whether PMD exits with non-zero status if violations are found.
                            By default PMD exits with status 4 if violations are found.
                            Disable this feature with `--no-fail-on-violation` to exit with 0 instead and just output the report."
    %}
    {% include custom/cli_option_row.html options="--file-list"
               option_arg="filepath"
               description="Path to a file containing a list of files to
                              analyze, one path per line. One of `--dir`,
                              `--file-list` or `--uri` must be provided."
    %}
    {% include custom/cli_option_row.html options="--force-language"
               option_arg="lang"
               description="Force a language to be used for all input files, irrespective of
                            file names. When using this option, the automatic language selection
                            by extension is disabled and PMD tries to parse all files with
                            the given language `&lt;lang&gt;`. Parsing errors are ignored and unparsable files
                            are skipped.
                            
                            <p>Use `--use-version` to specify the language version to use, if it is not the default.</p>

                            <p>This option allows to use the xml language for files, that don't
                            use xml as extension. See [example](#analyze-other-xml-formats) below.</p>"
    %}
    {% include custom/cli_option_row.html options="--ignore-list"
               option_arg="filepath"
               description="Path to file containing a list of files to ignore, one path per line.
                            This option overrides files included by any of `--dir`, `--file-list` and `--uri`."
    %}
    {% include custom/cli_option_row.html options="--help,-h"
               description="Display help on usage."
    %}
    {% include custom/cli_option_row.html options="--use-version"
               option_arg="lang-version"
               description="The language version PMD should use when parsing source code.
                            <p>Values are in the format of *language-version*.</p>
                            <p>This option can be repeated to configure multiple languages to be analyzed during a single run</p>
                            <p>See also [Supported Languages](#supported-languages).
                            Using `--help` will display a full list of supported languages and versions.</p>"
    %}
    {% include custom/cli_option_row.html options="--minimum-priority"
               option_arg="priority"
               description="Rule priority threshold; rules with lower priority
                              than configured here won't be used.
                            Valid values (case insensitive): High, Medium High,
                              Medium, Medium Low, Low"
               default="Low"
    %}
    {% include custom/cli_option_row.html options="--no-ruleset-compatibility"
               description='Disable automatic fixing of invalid rule references. Without the switch, PMD tries to automatically replace rule references that point to moved or renamed rules with the newer location if possible. Disabling it is not recommended.'
    %}
    {% include custom/cli_option_row.html options="--no-cache"
               description="Explicitly disables incremental analysis. This switch turns off suggestions to use Incremental Analysis,
               and causes the `--cache` option to be discarded if it is provided."
    %}
    {% include custom/cli_option_row.html options="--[no-]progress"
               description="Enables / disable progress bar indicator of live analysis progress. This ie enabled by default."
    %}
    {% include custom/cli_option_row.html options="--property,-P"
               option_arg="name>=<value"
               description="Specifies a property for the report renderer. The option can be specified several times.
                           <p>Using `--help` will provide a complete list of supported properties for each report format</p>"
    %}
    {% include custom/cli_option_row.html options="--report-file,-r"
               option_arg="path"
               description="Path to a file to which report output is written. The file is created if it does not exist. If this option is not specified, the report is rendered to standard output."
    %}
    {% include custom/cli_option_row.html options="--short-names"
               description="Prints shortened filenames in the report."
    %}
    {% include custom/cli_option_row.html options="--show-suppressed"
               description="Causes the suppressed rule violations to be added to the report."
    %}
    {% include custom/cli_option_row.html options="--suppress-marker"
               option_arg="marker"
               description="Specifies the comment token that marks lines which PMD should ignore."
               default="NOPMD"
    %}
    {% include custom/cli_option_row.html options="--threads,-t"
               option_arg="num"
               description="Sets the number of threads used by PMD.
                            Set threads to `0` to disable multi-threading processing."
               default="1"
    %}
    {% include custom/cli_option_row.html options="--uri,-u"
                   option_arg="uri"
                   description="Database URI for sources.  One of `--dir`, `--file-list` or `--uri` must be provided."
                   languages="PLSQL"
    %}
</table>

## Additional Java Runtime Options

PMD is executed via a Java runtime. In some cases, you might need to set additional runtime options, e.g.
if you want to analyze a project, that uses one of OpenJDK's [Preview Language Features](http://openjdk.java.net/jeps/12).

Just set the environment variable `PMD_JAVA_OPTS` before executing PMD, e.g.

{% include cli_example.html
   id="preview"
   linux="export PMD_JAVA_OPTS=\"--enable-preview\"
    pmd check -d src/main/java/ -f text -R rulesets/java/quickstart.xml"
   windows="set \"PMD_JAVA_OPTS=--enable-preview\"
    pmd.bat check -d src\main\java\ -f text -R rulesets/java/quickstart.xml" %}

## Exit Status

Please note that if PMD detects any violations, it will exit with status 4 (since 5.3).
This behavior has been introduced to ease PMD integration into scripts or hooks, such as SVN hooks.

<table>
<tr><td>0</td><td>Everything is fine, no violations found.</td></tr>
<tr><td>1</td><td>PMD exited with an exception.</td></tr>
<tr><td>2</td><td>Usage error. Command-line parameters are invalid or missing.</td></tr>
<tr><td>4</td><td>At least one violation has been detected, unless <code>--no-fail-on-violation</code> is set.</td></tr>
</table>

## Logging

PMD internally uses [slf4j](https://www.slf4j.org/) and ships with slf4j-simple as the logging implementation.
Logging messages are printed to System.err, that's why you should use `--report-file` to specify an output for
the report and not rely on redirecting the console output.

The configuration for slf4j-simple is in the file `conf/simplelogger.properties`. There you can enable
logging of specific classes if needed. The `--debug` command line option configures the default log level
to be "debug".

## Supported Languages

The language is determined automatically by PMD from the file extensions. Some languages such as "Java"
however support multiple versions. The default version will be used, which is usually the latest supported
non-preview version. If you want to use an older version, so that e.g. rules that suggest usage of language features
that are not available yet won't be executed, you need to specify a specific version via the `--use-version`
parameter.

Example:

{% include cli_example.html
   id="lang-ver"
   linux="pmd check -d src/main/java -f text -R rulesets/java/quickstart.xml --use-version java-1.8"
   windows="pmd.bat check -d src\main\java -f text -R rulesets/java/quickstart.xml --use-version java-1.8" %}

*   [apex](pmd_rules_apex.html) (Salesforce Apex)
*   [ecmascript](pmd_rules_ecmascript.html) (JavaScript)
*   [html](pmd_rules_html.html)
*   [java](pmd_rules_java.html)
<<<<<<< HEAD
    *   [Supported Versions](pmd_languages_java_versions.html)
=======
    *   [Supported Versions](pmd_languages_java.html)
*   [ecmascript](pmd_rules_ecmascript.html) (JavaScript)
>>>>>>> 0b86bf12
*   [jsp](pmd_rules_jsp.html)
*   [kotlin](pmd_rules_kotlin.html)
*   [modelica](pmd_rules_modelica.html)
*   [plsql](pmd_rules_plsql.html)
*   [pom](pmd_rules_pom.html) (Maven POM)
*   [scala](pmd_rules_scala.html)
    *   Supported Versions: 2.10, 2.11, 2.12, 2.13 (default)
*   [swift](pmd_rules_swift.html)
*   [vf](pmd_rules_vf.html) (Salesforce VisualForce)
*   [vm](pmd_rules_vm.html) (Apache Velocity)
*   [xml](pmd_rules_xml.html)
*   [xsl](pmd_rules_xsl.html)
<<<<<<< HEAD

=======
>>>>>>> 0b86bf12

## Available Report Formats

PMD comes with many different renderers.
All formats are described at [PMD Report formats](pmd_userdocs_report_formats.html)

## Examples

### Analyze other xml formats

If your xml language doesn't use `xml` as file extension, you can still use PMD with `--force-language`:

{% include cli_example.html
   id="force"
   linux="pmd check -d src/xml-file.ext -f text -R ruleset.xml --force-language xml"
   windows="pmd.bat check -d src\xml-file.ext -f text -R ruleset.xml --force-language xml" %}

You can also specify a directory instead of a single file. Then all files are analyzed. In that case,
parse errors are suppressed in order to reduce irrelevant noise:

{% include cli_example.html
   id="force-dir"
   linux="pmd check -d src/ -f text -R ruleset.xml --force-language xml"
   windows="pmd.bat check -d src\ -f text -R ruleset.xml --force-language xml" %}

Alternatively, you can create a filelist to only analyze files with a given extension:

{% include cli_example.html
   id="file-list"
   linux="find src/ -name \"*.ext\" > filelist.txt
     pmd check --file-list filelist.txt -f text -R ruleset.xml --force-language xml"
   windows="for /r src/ %i in (*.ext) do echo %i >> filelist.txt
     pmd.bat check --file-list filelist.txt -f text -R ruleset.xml --force-language xml" %}
<|MERGE_RESOLUTION|>--- conflicted
+++ resolved
@@ -224,12 +224,8 @@
 *   [ecmascript](pmd_rules_ecmascript.html) (JavaScript)
 *   [html](pmd_rules_html.html)
 *   [java](pmd_rules_java.html)
-<<<<<<< HEAD
-    *   [Supported Versions](pmd_languages_java_versions.html)
-=======
     *   [Supported Versions](pmd_languages_java.html)
 *   [ecmascript](pmd_rules_ecmascript.html) (JavaScript)
->>>>>>> 0b86bf12
 *   [jsp](pmd_rules_jsp.html)
 *   [kotlin](pmd_rules_kotlin.html)
 *   [modelica](pmd_rules_modelica.html)
@@ -242,10 +238,6 @@
 *   [vm](pmd_rules_vm.html) (Apache Velocity)
 *   [xml](pmd_rules_xml.html)
 *   [xsl](pmd_rules_xsl.html)
-<<<<<<< HEAD
-
-=======
->>>>>>> 0b86bf12
 
 ## Available Report Formats
 
