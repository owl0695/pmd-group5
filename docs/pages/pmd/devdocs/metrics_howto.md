---
title:  Using code metrics in custom rules
tags: [customizing]
summary: "PMD was recently enhanced with the ability to compute code metrics on Java and Apex source (the so-called
Metrics Framework). This framework provides developers with a straightforward interface to use code metrics in their
rules, and to extend the framework with their own custom metrics."
last_updated: July 20, 2017
permalink: pmd_devdocs_metrics_howto.html
author: Clément Fournier <clement.fournier76@gmail.com>
---
# Using code metrics in custom rules

## Using the metrics framework

{%include note.html content="Using the metrics framework is for now restricted to Java rules (with plans to support
XPath rules later)." %}

<<<<<<< HEAD
{%include note.html content="The following explains how to use the Java metrics framework. The Apex framework 
=======
To use the metrics framework in a custom rule, the first thing to do would be to **enable metrics by adding the
`metrics="true"` attribute** to your rule's XML element.

{%include note.html content="The following explains how to use the Java metrics framework. The Apex framework
>>>>>>> 09d49c6e
differs only by the name of its classes." %}

In PMD's Metrics framework, a metric is an operation that can be carried out on nodes of a certain type and produces
a numeric result. In the Java framework, metrics can be computed on operation declaration nodes (constructor and
method declaration), and type declaration nodes (class, interface, enum, and annotation declarations). A metric
object in the framework can only handle either types or operations, but not both.

PMD ships with a library of already implemented metrics. These metrics are referenced by `MetricKey` objects,
which are listed in two public enums: `JavaClassMetricKey` and `JavaOperationMetricKey`. Metric keys wrap a metric, and
know which type of node their metric can be computed on. That way, you cannot compute an operation metric on a class 
declaration node. Metrics that can be computed on both operation and type declarations (e.g. NCSS) have one metric key in
each enum.

## For XPath rules

XPath rules can compute metrics using the `metric` function. This function takes a single **string argument**,
which is the name of the metric key as defined in  `JavaClassMetricKey` or `JavaOperationMetricKey`. The metric
 will be **computed on the context node**.

The function will throw an exception in the following cases:
* The context node is neither an instance of `ASTAnyTypeDeclaration` or `ASTMethodOrConstructorDeclaration`, that is,
it's not one of `ClassOrInterfaceDeclaration`, `EnumDeclaration`, `AnnotationDeclaration`, `MethodDeclaration`,
or `ConstructorDeclaration`.
* The metric key does not exist (the name is case insensitive) or is not defined for the type of the context node.

{%include note.html
  content="More advanced features of the API are not accessible yet, but may be supported in the future.
           The API is thus subject to change." %}

### Examples

* `//ClassOrInterfaceDeclaration[metric('NCSS') > 200]`
* `//MethodDeclaration[metric('CYCLO') > 10 and metric('NCSS') > 20]`
* `//ClassOrInterfaceDeclaration[metric('CYCLO') > 50]`: IllegalArgumentException!
  CYCLO's only defined for methods and constructors.

## For Java Rules

First, similarly to XPath rules, you should add the `metrics="true"` attribute to your rule's XML element.

The static façade class `JavaMetrics` is the single entry point to compute metrics in the Java framework. 

This class provides the method `get` and its overloads. The following sections describes the interface of this class.

### Basic usage

The simplest overloads of `JavaMetrics.get` take two parameters: **a `MetricKey` and a node of the corresponding type.**
Say you want to write a rule to report methods that have a high cyclomatic complexity. In your rule's visitor, you
can get the value of Cyclo for a method node like so:
```java
public Object visit(ASTMethodDeclaration method, Object data) {
  int cyclo = (int) JavaMetrics.get(JavaOperationMetricKey.CYCLO, method);
  if (cyclo > 10) {
    // add violation
  }
  return data;
}
```

The same goes for class metrics: you select one among `JavaClassMetricKey`'s constants and pass it along with the node
to `JavaMetrics.get`.

{%include tip.html
           content="A specific base rule class (`AbstractJavaMetricsRule`) exists
           to e.g. check constructors and method nodes completely alike. This comes
           in handy for metrics, as they usually don't make the distinction" %}

### Capability checking

Metrics are not necessarily computable on any node of the type they handle. For example, Cyclo cannot be computed on
abstract methods. Metric keys provides a `supports(Node)` boolean method to find out if the metric can be computed on
the specified node. **If the metric cannot be computed on the given node, `JavaMetrics.get` will return `Double.NaN` .**
If you're concerned about that, you can condition your call on whether the node is supported or not:
```java
public Object visit(ASTMethodDeclaration method, Object data) {
  if (JavaOperationMetricKey.CYCLO.supports(node)) {
    int cyclo = (int) JavaMetrics.get(JavaOperationMetricKey.CYCLO, method);
    if (cyclo > 10) {
      // add violation
    }
    return data;
  }
}
```

### Metric options

Some metrics define options that can be used to slightly modify the computation. You'll typically see these options
gathered inside an enum in the implementation class of the metric, for example `CycloMetric.CycloOptions`. They're
also documented on the [index of metrics](pmd_java_metrics_index.html).

To use options with a metric, you must first bundle them into a `MetricOptions` object. `MetricOptions` provides the
utility method `ofOptions` to get a `MetricOptions` bundle from a collection or with varargs parameters. You can then
pass this bundle as a parameter to `JavaMetrics.get`:
```java
public Object visit(ASTMethodDeclaration method, Object data) {
  int cyclo = (int) JavaMetrics.get(JavaOperationMetricKey.CYCLO, method,
                                    MetricOptions.ofOptions(CycloOptions.IGNORE_BOOLEAN_PATHS));
  if (cyclo > 10) {
      // add violation
  }
    return data;
}
```

The version of `MetricOptions.ofOptions` using a collection is useful when you're building a `MetricOptions` from eg
the value of an `EnumeratedMultiProperty`, which gives users control of the options they use. See
[CyclomaticComplexityRule]( https://github.com/pmd/pmd/blob/master/pmd-java/src/main/java/net/sourceforge/pmd/lang/java/metrics/rule/CyclomaticComplexityRule.java)
for an example usage.

### Result options

The Metrics API also gives you the possibility to aggregate the result of an operation metric on all operations of a
class very simply. You can for example get the highest value of the metric over a class that way:
```java
public Object visit(ASTClassOrInterfaceDeclaration clazz, Object data) {
  int highest = (int) JavaMetrics.get(JavaOperationMetricKey.CYCLO, clazz,
                                      ResultOption.HIGHEST);
  if (highest > 10) {
      // add violation
  }
    return data;
}
```

Notice that **we use an operation metric and a class node**. The `ResultOption` parameter controls what result will be
computed: you can choose among `HIGHEST`, `SUM` and `AVERAGE`. You can use metric options together with a result
option too.

### Complete use case

The following is a sample code for a rule reporting methods with a cyclomatic
complexity over 10 and classes with a total cyclo over 50. A metric option can be
user-configured with a rule property. More complete examples can be found in
[CyclomaticComplexityRule]( https://github.com/pmd/pmd/blob/master/pmd-java/src/main/java/net/sourceforge/pmd/lang/java/metrics/rule/CyclomaticComplexityRule.java),
[NcssCountRule](https://github.com/pmd/pmd/blob/master/pmd-java/src/main/java/net/sourceforge/pmd/lang/java/metrics/rule/NcssCountRule.java),
or [GodClassRule](https://github.com/pmd/pmd/blob/master/pmd-java/src/main/java/net/sourceforge/pmd/lang/java/rule/design/GodClassRule.java).


```java
public class CycloRule extends AbstractJavaMetricsRule {

  public static final BooleanProperty COUNT_BOOLEAN_PATHS
      = new BooleanProperty("countBooleanPaths", "Count boolean paths",
                            true, 0f);

  private static final MetricOptions options;

  public CycloRule() {
    definePropertyDescriptor(COUNT_BOOLEAN_PATHS);
  }

  @Override
  public Object visit(ASTCompilationUnit node, Object data) {
    options = getProperty(COUNT_BOOLEAN_PATHS)
              ? MetricOptions.ofOptions(CycloOptions.IGNORE_BOOLEAN_PATHS)
              : MetricOptions.emptyOptions();
  }

  @Override
  public Object visit(ASTAnyTypeDeclaration clazz, Object data) {
    int total = (int) JavaMetrics.get(JavaOperationMetricKey.CYCLO, clazz,
                                      options, ResultOption.SUM);

    if (total > 50) {
     // add violation
    }

    return data;
  }

  @Override
  public Object visit(ASTMethodDeclaration method, Object data) {
    int cyclo = (int) JavaMetrics.get(JavaOperationMetricKey.CYCLO, method,
                                      options);
    if (cyclo > 10) { // this is safe if the node is not supported, as (Double.NaN > 10) == false
      // add violation
    }
    return data;
  }
}
```

## Available metrics

There are already many metrics ready to use. We maintain the following documentation
pages to describe them all, including their usage and options:
* [Java metrics](pmd_java_metrics_index.html)
* [Apex metrics](pmd_apex_metrics_index.html)


## Writing custom metrics

You can use the framework to customize the existing metrics at will, or define
new ones quite easily. Here's some info to get you started. Again, the examples are for
the Java framework but it's symmetrical in the Apex framework.

### The really short guide

1. Determine whether your metric is an operation metric or a class metric and
   **extend the correct base class** (`AbstractJavaClassMetric` or
   `AbstractJavaOperationMetric`)
1. You're immediately prompted by your IDE to **implement the `computeFor` method**.
   This method takes a node of the type you want to handle, a bundle of options,
   and returns the result of the metric.
1. Optionally specify a predicate to check if a node can be handled by **overriding
   the `supports` method**.
1. Optionally define options (implementing [`MetricOption`](https://github.com/pmd/pmd/blob/master/pmd-core/src/main/java/net/sourceforge/pmd/lang/metrics/MetricOption.java))
   and handle them as you see fit in your `computeFor` method
1. **Create a metric key** using `MetricKeyUtil`'s `of` method, specifying a name
   for your metric and an instance of your metric. You're done and can use your
   metric key as if it were a standard one.

### Best practices

* **Metrics should be stateless**. In any case, instances of the same metric class
  are considered `equals`. The same instance of your metric will be used to
  compute the metric on the AST of different nodes so it should really be
  "functionnally pure". That rule also makes you keep it simple and understandable
  which is nice.
* **Implementation patterns:** You can implement your `computeFor` method as you
  like it. But most metrics in our library are implemented following a few
  patterns you may want to look at:
  * *Visitor metrics:* Those metrics use one or more AST visitor to compute their
    value. That's especially good to implement metrics that count some kind of node,
    e.g. [NPath complexity](https://github.com/pmd/pmd/blob/master/pmd-java/src/main/java/net/sourceforge/pmd/lang/java/metrics/impl/NpathMetric.java)
    or [NCSS](https://github.com/pmd/pmd/blob/master/pmd-java/src/main/java/net/sourceforge/pmd/lang/java/metrics/impl/NcssMetric.java).
    Additionnally, it makes your metric more easily generalisable to other node types.

    {%include tip.html
              content="All visitor metrics shipped with PMD define their visitor
              publicly, so that you may extend it to override its behaviour
              easily. You can find them in the package `n.s.pmd.lang.<name>.metrics.impl.visitors`." %}

  * *Signature matching metrics:* That's even more straightforward when you want
    to count the number of methods or fields that match a specific signature, e.g.
    public static final fields. Basically a signature is an object that describes
    a field or method, with info about its modifers and other node-specific info.
     `AbstractJavaClassMetric` has a few methods that allow you to count signatures
      directly, see e.g. the metrics [NOPA](https://github.com/pmd/pmd/blob/master/pmd-java/src/main/java/net/sourceforge/pmd/lang/java/metrics/impl/NopaMetric.java)
      and [WOC](https://github.com/pmd/pmd/blob/master/pmd-java/src/main/java/net/sourceforge/pmd/lang/java/metrics/impl/WocMetric.java).


### Capability checking

You may have noticed that when you extend e.g. `AbstractJavaClassMetric`, the
`computeFor` method you're prompted to implement takes a node of type
`ASTAnyTypeDeclaration` as a parameter. That's not a concrete node type, but
an interface, implemented by several concrete node types. Basically that's done
so that class metrics are given the ability to be computed on any type
declaration, and operation metrics on constructors and methods. Here are the
concrete node types you can target with class and operation metrics, by language:


Language   | Java | Apex |
-----------|------|------|
Operation declaration|`ASTMethodOrConstructorDeclaration`<br/>>: `ASTMethodDeclaration`, `ASTConstructorDeclaration`| `ASTMethod`
Type declaration|`ASTAnyTypeDeclaration` >: `ASTEnumDeclaration`, <br> `ASTAnnotationDeclaration`, `ASTClassOrInterfaceDeclaration`| `ASTUserClassOrInterface` >: `ASTUserClass`, `ASTUserInterface`


What if you don't want such a generalisation? The `supports` method lets you
define a predicate to check that the node is supported by your metric. For example,
if your metric can only be computed on classes, you may override the default behaviour
like so:
```java
@Override
public boolean supports(ASTAnyTypeDeclaration node) {
  return node.getTypeKind() == TypeKind.CLASS;
}
```

{%include tip.html
  content="You can be sure that if your `supports` method returns `false` on a node, then
           that node will never be passed as a parameter to `computeFor`. That allows you
           to write your `computeFor` method without worrying about unsupported nodes." %}

The `supports` method already has a default implementation in the abstract base
classes. Here's the default behaviour by language and type of metric:

Language   | Java | Apex |
-----------|------|------|
Operation metrics| supports constructors and non abstract methods| supports any non abstract method except `<init>`, `<clinit>`, and `clone`
Type declaration|supports classes and enums|supports classes<|MERGE_RESOLUTION|>--- conflicted
+++ resolved
@@ -15,14 +15,7 @@
 {%include note.html content="Using the metrics framework is for now restricted to Java rules (with plans to support
 XPath rules later)." %}
 
-<<<<<<< HEAD
 {%include note.html content="The following explains how to use the Java metrics framework. The Apex framework 
-=======
-To use the metrics framework in a custom rule, the first thing to do would be to **enable metrics by adding the
-`metrics="true"` attribute** to your rule's XML element.
-
-{%include note.html content="The following explains how to use the Java metrics framework. The Apex framework
->>>>>>> 09d49c6e
 differs only by the name of its classes." %}
 
 In PMD's Metrics framework, a metric is an operation that can be carried out on nodes of a certain type and produces
