--- conflicted
+++ resolved
@@ -322,16 +322,20 @@
     - title: null
       output: web, pdf
       subfolders:
-<<<<<<< HEAD
+      - title: Scala Rules
+        output: web, pdf
+        subfolderitems:
+          - title: Index
+            output: web, pdf
+            url: /pmd_rules_scala.html
+    - title: null
+      output: web, pdf
+      subfolders:
       - title: Swift Rules
-=======
-      - title: Scala Rules
->>>>>>> 184f2031
-        output: web, pdf
-        subfolderitems:
-        - title: Index
-          output: web, pdf
-<<<<<<< HEAD
+        output: web, pdf
+        subfolderitems:
+        - title: Index
+          output: web, pdf
           url: /pmd_rules_swift.html
         - title: Best Practices
           output: web, pdf
@@ -339,9 +343,6 @@
         - title: Error Prone
           output: web, pdf
           url: /pmd_rules_swift_errorprone.html
-=======
-          url: /pmd_rules_scala.html
->>>>>>> 184f2031
     - title: null
       output: web, pdf
       subfolders:
