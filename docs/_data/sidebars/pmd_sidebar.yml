entries:
- title: sidebar
  product: PMD
  version: '!PMD_VERSION!'
  folders:
  - title: null
    output: pdf
    type: frontmatter
    folderitems:
    - title: null
      url: /titlepage
      output: pdf
      type: frontmatter
    - title: null
      url: /tocpage
      output: pdf
      type: frontmatter
  - title: About
    output: web, pdf
    folderitems:
    - title: Home
      url: /index.html
      output: web, pdf
      type: homepage
    - title: Release notes
      url: /pmd_release_notes.html
      output: web, pdf
    - title: PMD 7.0.0 development
      url: /pmd_next_major_development.html
      output: web, pdf
    - title: Getting help
      url: /pmd_about_help.html
      output: web, pdf
  - title: User Documentation
    output: web, pdf
    folderitems:
    - title: Installation and basic CLI usage
      url: /pmd_userdocs_installation.html
      output: web, pdf
    - title: Making rulesets
      url: /pmd_userdocs_making_rulesets.html
      output: web, pdf
    - title: Configuring rules
      url: /pmd_userdocs_configuring_rules.html
      output: web, pdf
    - title: Best practices
      url: /pmd_userdocs_best_practices.html
      output: web, pdf
    - title: Suppressing warnings
      url: /pmd_userdocs_suppressing_warnings.html
      output: web, pdf
    - title: Incremental analysis
      url: /pmd_userdocs_incremental_analysis.html
      output: web, pdf
    - title: PMD CLI reference
      url: /pmd_userdocs_cli_reference.html
      output: web, pdf
    - title: PMD Report formats
      url: /pmd_userdocs_report_formats.html
      output: web, pdf
    - title: null
      output: web, pdf
      subfolders:
      - title: CPD reference
        output: web, pdf
        subfolderitems:
        - title: Copy-paste detection
          url: /pmd_userdocs_cpd.html
          output: web, pdf
        - title: CPD Report formats
          url: /pmd_userdocs_cpd_report_formats.html
          output: web, pdf
    - title: null
      output: web, pdf
      subfolders:
      - title: Extending PMD
        output: web, pdf
        subfolderitems:
        - title: Introduction to writing rules
          url: /pmd_userdocs_extending_writing_rules_intro.html
          output: web, pdf
        - title: Your first rule
          url: /pmd_userdocs_extending_your_first_rule.html
          output: web, pdf
        - title: XPath rules
          url: /pmd_userdocs_extending_writing_xpath_rules.html
          output: web, pdf
        - title: Java rules
          url: /pmd_userdocs_extending_writing_java_rules.html
          output: web, pdf
        - title: Rule designer reference
          url: /pmd_userdocs_extending_designer_reference.html
          output: web, pdf
        - title: Defining rule properties
          url: /pmd_userdocs_extending_defining_properties.html
          output: web, pdf
        - title: Rule guidelines
          url: /pmd_userdocs_extending_rule_guidelines.html
          output: web, pdf
        - title: Testing your rules
          url: /pmd_userdocs_extending_testing.html
          output: web, pdf
    - title: null
      output: web, pdf
      subfolders:
      - title: Tools / Integrations
        output: web, pdf
        subfolderitems:
        - title: Maven PMD Plugin
          output: web, pdf
          url: /pmd_userdocs_tools_maven.html
        - title: Gradle
          output: web, pdf
          url: /pmd_userdocs_tools_gradle.html
        - title: Ant
          output: web, pdf
          url: /pmd_userdocs_tools_ant.html
        - title: PMD Java API
          output: web, pdf
          url: /pmd_userdocs_tools_java_api.html
        - title: CI integrations
          output: web, pdf
          url: /pmd_userdocs_tools_ci.html
        - title: Other Tools / Integrations
          output: web, pdf
          url: /pmd_userdocs_tools.html
  - title: Rule Reference
    output: web, pdf
    folderitems:
    - title: null
      output: web, pdf
      subfolders:
      - title: Apex Rules
        output: web, pdf
        subfolderitems:
        - title: Index
          output: web, pdf
          url: /pmd_rules_apex.html
        - title: Best Practices
          output: web, pdf
          url: /pmd_rules_apex_bestpractices.html
        - title: Code Style
          output: web, pdf
          url: /pmd_rules_apex_codestyle.html
        - title: Design
          output: web, pdf
          url: /pmd_rules_apex_design.html
        - title: Documentation
          output: web, pdf
          url: /pmd_rules_apex_documentation.html
        - title: Error Prone
          output: web, pdf
          url: /pmd_rules_apex_errorprone.html
        - title: Performance
          output: web, pdf
          url: /pmd_rules_apex_performance.html
        - title: Security
          output: web, pdf
          url: /pmd_rules_apex_security.html
    - title: null
      output: web, pdf
      subfolders:
      - title: Ecmascript Rules
        output: web, pdf
        subfolderitems:
        - title: Index
          output: web, pdf
          url: /pmd_rules_ecmascript.html
        - title: Best Practices
          output: web, pdf
          url: /pmd_rules_ecmascript_bestpractices.html
        - title: Code Style
          output: web, pdf
          url: /pmd_rules_ecmascript_codestyle.html
        - title: Error Prone
          output: web, pdf
          url: /pmd_rules_ecmascript_errorprone.html
    - title: null
      output: web, pdf
      subfolders:
      - title: Java Rules
        output: web, pdf
        subfolderitems:
        - title: Index
          output: web, pdf
          url: /pmd_rules_java.html
        - title: Best Practices
          output: web, pdf
          url: /pmd_rules_java_bestpractices.html
        - title: Code Style
          output: web, pdf
          url: /pmd_rules_java_codestyle.html
        - title: Design
          output: web, pdf
          url: /pmd_rules_java_design.html
        - title: Documentation
          output: web, pdf
          url: /pmd_rules_java_documentation.html
        - title: Error Prone
          output: web, pdf
          url: /pmd_rules_java_errorprone.html
        - title: Multithreading
          output: web, pdf
          url: /pmd_rules_java_multithreading.html
        - title: Performance
          output: web, pdf
          url: /pmd_rules_java_performance.html
        - title: Security
          output: web, pdf
          url: /pmd_rules_java_security.html
    - title: null
      output: web, pdf
      subfolders:
      - title: Java Server Pages Rules
        output: web, pdf
        subfolderitems:
        - title: Index
          output: web, pdf
          url: /pmd_rules_jsp.html
        - title: Best Practices
          output: web, pdf
          url: /pmd_rules_jsp_bestpractices.html
        - title: Code Style
          output: web, pdf
          url: /pmd_rules_jsp_codestyle.html
        - title: Design
          output: web, pdf
          url: /pmd_rules_jsp_design.html
        - title: Error Prone
          output: web, pdf
          url: /pmd_rules_jsp_errorprone.html
        - title: Security
          output: web, pdf
          url: /pmd_rules_jsp_security.html
    - title: null
      output: web, pdf
      subfolders:
      - title: Maven POM Rules
        output: web, pdf
        subfolderitems:
        - title: Index
          output: web, pdf
          url: /pmd_rules_pom.html
        - title: Error Prone
          output: web, pdf
          url: /pmd_rules_pom_errorprone.html
    - title: null
      output: web, pdf
      subfolders:
      - title: Modelica Rules
        output: web, pdf
        subfolderitems:
        - title: Index
          output: web, pdf
          url: /pmd_rules_modelica.html
        - title: Best Practices
          output: web, pdf
          url: /pmd_rules_modelica_bestpractices.html
    - title: null
      output: web, pdf
      subfolders:
      - title: PLSQL Rules
        output: web, pdf
        subfolderitems:
        - title: Index
          output: web, pdf
          url: /pmd_rules_plsql.html
        - title: Best Practices
          output: web, pdf
          url: /pmd_rules_plsql_bestpractices.html
        - title: Code Style
          output: web, pdf
          url: /pmd_rules_plsql_codestyle.html
        - title: Design
          output: web, pdf
          url: /pmd_rules_plsql_design.html
        - title: Error Prone
          output: web, pdf
          url: /pmd_rules_plsql_errorprone.html
    - title: null
      output: web, pdf
      subfolders:
      - title: Salesforce VisualForce Rules
        output: web, pdf
        subfolderitems:
        - title: Index
          output: web, pdf
          url: /pmd_rules_vf.html
        - title: Security
          output: web, pdf
          url: /pmd_rules_vf_security.html
    - title: null
      output: web, pdf
      subfolders:
      - title: Swift Rules
        output: web, pdf
        subfolderitems:
        - title: Index
          output: web, pdf
          url: /pmd_rules_swift.html
        - title: Best Practices
          output: web, pdf
          url: /pmd_rules_swift_bestpractices.html
        - title: Error Prone
          output: web, pdf
          url: /pmd_rules_swift_errorprone.html
    - title: null
      output: web, pdf
      subfolders:
      - title: VM Rules
        output: web, pdf
        subfolderitems:
        - title: Index
          output: web, pdf
          url: /pmd_rules_vm.html
        - title: Best Practices
          output: web, pdf
          url: /pmd_rules_vm_bestpractices.html
        - title: Design
          output: web, pdf
          url: /pmd_rules_vm_design.html
        - title: Error Prone
          output: web, pdf
          url: /pmd_rules_vm_errorprone.html
    - title: null
      output: web, pdf
      subfolders:
      - title: XML Rules
        output: web, pdf
        subfolderitems:
        - title: Index
          output: web, pdf
          url: /pmd_rules_xml.html
        - title: Error Prone
          output: web, pdf
          url: /pmd_rules_xml_errorprone.html
    - title: null
      output: web, pdf
      subfolders:
      - title: XSL Rules
        output: web, pdf
        subfolderitems:
        - title: Index
          output: web, pdf
          url: /pmd_rules_xsl.html
        - title: Code Style
          output: web, pdf
          url: /pmd_rules_xsl_codestyle.html
        - title: Performance
          output: web, pdf
          url: /pmd_rules_xsl_performance.html
  - title: Language-Specific Documentation
    output: web, pdf
    folderitems:
    - title: Apex
      url: /pmd_languages_apex.html
      output: web, pdf
<<<<<<< HEAD
    - title: null
      output: web, pdf
      subfolders:
      - title: Java
        output: web, pdf
        subfolderitems:
        - title: Java Support
          url: /pmd_languages_java.html
          output: web, pdf
        - title: Java Versions
          url: /pmd_languages_java_versions.html
          output: web, pdf
=======
    - title: Java
      url: /pmd_languages_java.html
      output: web, pdf
>>>>>>> 2c80e34e
    - title: JSP
      url: /pmd_languages_jsp.html
      output: web, pdf
    - title: PLSQL
      url: /pmd_languages_plsql.html
      output: web, pdf
    - title: Visualforce
      url: /pmd_languages_visualforce.html
      output: web, pdf
    - title: XML and XML dialects
      url: /pmd_languages_xml.html
      output: web, pdf
  - title: Developer Documentation
    output: web, pdf
    folderitems:
    - title: Developer resources
      url: /pmd_devdocs_development.html
      output: web, pdf
    - title: Building PMD from source
      url: /pmd_devdocs_building.html
      output: web, pdf
    - title: Contributing
      external_url: https://github.com/pmd/pmd/blob/master/CONTRIBUTING.md
      output: web, pdf
    - title: Writing documentation
      url: /pmd_devdocs_writing_documentation.html
      output: web, pdf
    - title: Roadmap
      url: /pmd_devdocs_roadmap.html
      output: web, pdf
    - title: How PMD works
      url: /pmd_devdocs_how_pmd_works.html
      output: web, pdf
    - title: Pmdtester
      url: /pmd_devdocs_pmdtester.html
      output: web, pdf
    - title: Rule Deprecation Policy
      url: /pmd_devdocs_rule_deprecation_policy.html
      output: web, pdf
    - title: null
      output: web, pdf
      subfolders:
      - title: Major contributions
        output: web, pdf
        subfolderitems:
        - title: Rule Guidelines
          url: /pmd_devdocs_major_rule_guidelines.html
          output: web, pdf
        - title: Adding a new language (JavaCC)
          url: /pmd_devdocs_major_adding_new_language_javacc.html
          output: web, pdf
        - title: Adding a new language (Antlr)
          url: /pmd_devdocs_major_adding_new_language_antlr.html
          output: web, pdf
        - title: Adding a new CPD language
          url: /pmd_devdocs_major_adding_new_cpd_language.html
          output: web, pdf
      - title: Experimental features
        output: web, pdf
        subfolderitems:
        - title: Creating (XML) dump of the AST
          url: /pmd_devdocs_experimental_ast_dump.html
          output: web, pdf
  - title: Project documentation
    output: web, pdf
    folderitems:
    - title: null
      output: web, pdf
      subfolders:
      - title: Trivia about PMD
        output: web, pdf
        subfolderitems:
        - title: PMD in the press
          url: /pmd_projectdocs_trivia_news.html
          output: web, pdf
        - title: Products & books related to PMD
          url: /pmd_projectdocs_trivia_products.html
          output: web, pdf
        - title: Similar projects
          url: /pmd_projectdocs_trivia_similarprojects.html
          output: web, pdf
        - title: What does 'PMD' mean?
          url: /pmd_projectdocs_trivia_meaning.html
          output: web, pdf
    - title: Logo
      url: /pmd_projectdocs_logo.html
      output: web, pdf
    - title: FAQ
      url: /pmd_projectdocs_faq.html
      output: web, pdf
    - title: License
      url: /license.html
      output: web, pdf
    - title: Credits
      url: /pmd_projectdocs_credits.html
      output: web, pdf
    - title: Old release notes
      url: /pmd_release_notes_old.html
      output: web, pdf
    - title: null
      output: web, pdf
      subfolders:
      - title: Project management
        output: web, pdf
        subfolderitems:
        - title: Infrastructure
          url: /pmd_projectdocs_committers_infrastructure.html
          output: web, pdf
        - title: Release process
          url: /pmd_projectdocs_committers_releasing.html
          output: web, pdf
        - title: Merging pull requests
          url: /pmd_projectdocs_committers_merging_pull_requests.html
          output: web, pdf
        - title: Main Landing page
          url: /pmd_projectdocs_committers_main_landing_page.html
          output: web, pdf
<|MERGE_RESOLUTION|>--- conflicted
+++ resolved
@@ -355,7 +355,6 @@
     - title: Apex
       url: /pmd_languages_apex.html
       output: web, pdf
-<<<<<<< HEAD
     - title: null
       output: web, pdf
       subfolders:
@@ -368,11 +367,6 @@
         - title: Java Versions
           url: /pmd_languages_java_versions.html
           output: web, pdf
-=======
-    - title: Java
-      url: /pmd_languages_java.html
-      output: web, pdf
->>>>>>> 2c80e34e
     - title: JSP
       url: /pmd_languages_jsp.html
       output: web, pdf
