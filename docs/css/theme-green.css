.summary {
    color: #808080;
    border-left: 5px solid #4d94ff;
    font-size:16px;
}


h3 {color: #4d94ff; }
h4 {color: #808080; }

.nav-tabs > li.active > a, .nav-tabs > li.active > a:hover, .nav-tabs > li.active > a:focus {
    background-color: #248ec2;
    color: white;
}

.nav > li.active > a {
    background-color: #01c172;
}

.nav > li > a:hover {
    background-color: #01c172;
}

div.navbar-collapse .dropdown-menu > li > a:hover {
    background-color: #01c172;
}

.nav li.thirdlevel > a {
    background-color: #FAFAFA !important;
    color: #01c172;
    font-weight: bold;
}

a[data-toggle="tooltip"] {
    color: #649345;
    font-style: italic;
    cursor: default;
}

.navbar {
    background-color: #01c172;
    border-color: #5b893c;
}

.navbar .nav-item > .nav-link {
    color: white !important; /* bootstrap adds 0.5 transparency which we must override */
}


.btn-primary {
    color: #ffffff;
    background-color: #5b893c;
    border-color: #5b893c;
}

.btn-primary:hover,
.btn-primary:focus,
.btn-primary:active,
.btn-primary.active,
.open .dropdown-toggle.btn-primary {
    background-color: #01c172;
    border-color: #5b893c;
}

.printTitle {
    color: #5b893c !important;
}

body.print h1 {color: #5b893c !important; font-size:28px;}
body.print h2 {color: #595959 !important; font-size:24px;}
body.print h3 {color: #4d94ff !important; font-size:14px;}
body.print h4 {color: #679DCE !important; font-size:14px; font-style: italic;}

.anchorjs-link:hover {
    color: #4f7233;
}

div.sidebarTitle {
    color: #4d94ff;
}

li.sidebarTitle {
    margin-top:40px;
    font-weight:normal;
    font-size:130%;
<<<<<<< HEAD
    color: #4d94ff;
    margin-bottom:10px;
    margin-left: 5px;
=======
    color: #ED1951;
    margin-bottom:2.5px;
    margin-left:5px;
>>>>>>> 45cb0a0a

}<|MERGE_RESOLUTION|>--- conflicted
+++ resolved
@@ -83,14 +83,7 @@
     margin-top:40px;
     font-weight:normal;
     font-size:130%;
-<<<<<<< HEAD
     color: #4d94ff;
-    margin-bottom:10px;
-    margin-left: 5px;
-=======
-    color: #ED1951;
     margin-bottom:2.5px;
     margin-left:5px;
->>>>>>> 45cb0a0a
-
 }