--- conflicted
+++ resolved
@@ -1,13 +1,8 @@
 repository: pmd/pmd
 
 pmd:
-<<<<<<< HEAD
     version: 7.0.0-SNAPSHOT
-    previous_version: 6.26.0
-=======
-    version: 6.28.0-SNAPSHOT
     previous_version: 6.27.0
->>>>>>> 6d69bdb3
     date: ??-????-2020
     release_type: major
 
