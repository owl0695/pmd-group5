repository: pmd/pmd

pmd:
<<<<<<< HEAD
    version: 7.0.0-SNAPSHOT
    previous_version: 6.27.0
    date: ??-????-2020
    release_type: major
=======
    version: 6.29.0-SNAPSHOT
    previous_version: 6.28.0
    date: ??-?????-2020
    release_type: minor
>>>>>>> b6edfd68

# release types: major, minor, bugfix

output: web
# this property is useful for conditional filtering of content that is separate from the PDF.

topnav_title: PMD Source Code Analyzer Project
# this appears on the top navigation bar next to the home button

site_title: PMD Source Code Analyzer
# this appears in the html browser tab for the site title (seen mostly by search engines, not users)

company_name: PMD Open Source Project
# this appears in the footer

github_editme_path: pmd/pmd/blob/master/docs/
# if you're using Github, provide the basepath to the branch you've created for reviews, following the sample here. if not, leave this value blank.

disqus_shortname:
# if you're using disqus for comments, add the shortname here. if not, leave this value blank.

host: 127.0.0.1
# the preview server used. Leave as is.

port: 4005
# the port where the preview is rendered. You can leave this as is unless you have other Jekyll builds using this same port that might cause conflicts. in that case, use another port such as 4006.

# these are the files and directories that jekyll will exclude from the build
exclude:
  - .idea/
  - .gitignore
  - vendor/
  - Gemfile
  - Gemfile.lock
  - README.md
  - Dockerfile
  - build-docs.sh
  - pdf-*.sh
  - pdfconfigs/
  - pdf/

feedback_subject_line: PMD Source Code Analyzer

feedback_email:
# used as a contact email for the Feedback link in the top navigation bar

feedback_disable: true
# if you uncomment the previous line, the Feedback link gets removed

# feedback_text: "Need help?"
# if you uncomment the previous line, it changes the Feedback text

# feedback_link: "http://helpy.io/"
# if you uncomment the previous line, it changes where the feedback link points to


markdown: kramdown
highlighter: rouge
kramdown:
  input: GFM
  auto_ids: true
  hard_wrap: false
  syntax_highlighter: rouge
  syntax_highlighter_opts:
      css_class: 'highlight'
# filter used to process markdown. note that kramdown differs from github-flavored markdown in some subtle ways

collections:
  tooltips:
    output: false
# collections are declared here. this renders the content in _tooltips and processes it, but doesn't output it as actual files in the output unless you change output to true

defaults:
  -
    scope:
      path: ""
      type: "pages"
    values:
      layout: "page"
      comments: true
      search: true
      sidebar: pmd_sidebar
  -
    scope:
      path: ""
      type: "tooltips"
    values:
      layout: "page"
      comments: true
      search: true
      tooltip: true

  -
    scope:
      path: ""
      type: "posts"
    values:
      layout: "post"
      comments: true
      search: true
      sidebar: pmd_sidebar

# these are defaults used for the frontmatter for these file types

sidebars:
- pmd_sidebar

description: "Intended as a documentation theme based on Jekyll for technical writers documenting software and other technical products, this theme has all the elements you would need to handle multiple products with both multi-level sidebar navigation, tags, and other documentation features."
# the description is used in the feed.xml file

# needed for sitemap.xml file only
url: https://pmd.github.io/pmd
baseurl: ""

# used by javadoc_tag.rb
# https://javadoc.io/page/net.sourceforge.pmd
javadoc_url_prefix: https://docs.pmd-code.org/apidocs<|MERGE_RESOLUTION|>--- conflicted
+++ resolved
@@ -1,17 +1,10 @@
 repository: pmd/pmd
 
 pmd:
-<<<<<<< HEAD
     version: 7.0.0-SNAPSHOT
-    previous_version: 6.27.0
-    date: ??-????-2020
-    release_type: major
-=======
-    version: 6.29.0-SNAPSHOT
     previous_version: 6.28.0
     date: ??-?????-2020
-    release_type: minor
->>>>>>> b6edfd68
+    release_type: major
 
 # release types: major, minor, bugfix
 
