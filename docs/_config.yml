--- conflicted
+++ resolved
@@ -1,17 +1,10 @@
 repository: pmd/pmd
 
 pmd:
-<<<<<<< HEAD
     version: 7.0.0-SNAPSHOT
-    previous_version: 6.46.0
+    previous_version: 6.47.0
     date: ??-?????-2022
     release_type: major
-=======
-    version: 6.48.0-SNAPSHOT
-    previous_version: 6.47.0
-    date: 30-July-2022
-    release_type: minor
->>>>>>> e98d2006
 
 # release types: major, minor, bugfix
 
