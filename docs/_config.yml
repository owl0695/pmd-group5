--- conflicted
+++ resolved
@@ -1,17 +1,10 @@
 repository: pmd/pmd
 
 pmd:
-<<<<<<< HEAD
     version: 7.0.0-SNAPSHOT
-    previous_version: 6.39.0
+    previous_version: 6.40.0
     date: ??-?????-2021
     release_type: major
-=======
-    version: 6.41.0-SNAPSHOT
-    previous_version: 6.40.0
-    date: 27-November-2021
-    release_type: minor
->>>>>>> 51340b5d
 
 # release types: major, minor, bugfix
 
