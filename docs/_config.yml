--- conflicted
+++ resolved
@@ -1,17 +1,10 @@
 repository: pmd/pmd
 
 pmd:
-<<<<<<< HEAD
     version: 7.0.0-SNAPSHOT
-    previous_version: 6.52.0
+    previous_version: 6.53.0
     date: ??-?????-2023
     release_type: major
-=======
-    version: 6.54.0-SNAPSHOT
-    previous_version: 6.53.0
-    date: 28-January-2023
-    release_type: minor
->>>>>>> 14b39cee
 
 # release types: major, minor, bugfix
 
