--- conflicted
+++ resolved
@@ -23,12 +23,10 @@
 
 import net.sourceforge.pmd.RuleSet;
 import net.sourceforge.pmd.RuleSetLoader;
-<<<<<<< HEAD
+import net.sourceforge.pmd.RuleSetLoader;
 import net.sourceforge.pmd.RuleSetNotFoundException;
 import net.sourceforge.pmd.lang.Language;
 import net.sourceforge.pmd.lang.LanguageRegistry;
-=======
->>>>>>> 6aef869a
 
 public final class GenerateRuleDocsCmd {
 
@@ -49,11 +47,7 @@
         System.out.println("Generating docs into " + output);
 
         // important: use a RuleSetFactory that includes all rules, e.g. deprecated rule references
-<<<<<<< HEAD
-        Iterator<RuleSet> registeredRuleSets = getRegisteredRuleSets().iterator();
-=======
         List<RuleSet> registeredRuleSets = new RuleSetLoader().getStandardRuleSets();
->>>>>>> 6aef869a
         List<String> additionalRulesets = findAdditionalRulesets(output);
 
         RuleDocGenerator generator = new RuleDocGenerator(new DefaultFileWriter(), output);
