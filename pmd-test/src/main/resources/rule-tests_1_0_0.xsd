--- conflicted
+++ resolved
@@ -50,11 +50,7 @@
             <element name="source-type" minOccurs="0" default="java">
                 <simpleType>
                     <restriction base="string">
-<<<<<<< HEAD
-                        <pattern value="(apex|ecmascript|java|jsp|plsql|pom|vf|vm|wsdl|xml|xsl|swift)( [0-9.]+)?"></pattern>
-=======
-                        <pattern value="(apex|ecmascript|java|jsp|modelica|plsql|pom|scala|vf|vm|wsdl|xml|xsl)( [0-9.]+)?"></pattern>
->>>>>>> 3e01cb44
+                        <pattern value="(apex|ecmascript|java|jsp|modelica|plsql|pom|scala|swift|vf|vm|wsdl|xml|xsl)( [0-9.]+)?"></pattern>
                     </restriction>
                 </simpleType>
             </element>
