/**
 * BSD-style license; for more info see http://pmd.sourceforge.net/license.html
 */

package net.sourceforge.pmd.testframework;

import java.util.ArrayList;
import java.util.Collections;
import java.util.Comparator;
import java.util.LinkedList;
import java.util.List;
import java.util.concurrent.ConcurrentHashMap;
import java.util.concurrent.ConcurrentMap;

import org.junit.After;
import org.junit.Before;
import org.junit.Test;
import org.junit.internal.runners.statements.RunAfters;
import org.junit.internal.runners.statements.RunBefores;
import org.junit.rules.RunRules;
import org.junit.rules.TestRule;
import org.junit.runner.Description;
import org.junit.runner.notification.RunNotifier;
import org.junit.runners.ParentRunner;
import org.junit.runners.model.FrameworkMethod;
import org.junit.runners.model.InitializationError;
import org.junit.runners.model.Statement;

import net.sourceforge.pmd.Rule;

/**
 * A JUnit Runner, that executes all declared rule tests in the class. It supports Before and After methods as well as
 * TestRules.
 *
 * @author Andreas Dangel
 */
public class RuleTestRunner extends ParentRunner<TestDescriptor> {
    private ConcurrentMap<TestDescriptor, Description> testDescriptions = new ConcurrentHashMap<>();
    private final RuleTst instance;

    /* default */ RuleTestRunner(final Class<? extends RuleTst> testClass) throws InitializationError {
        super(testClass);
        instance = createTestClass();
        instance.setUp();
    }

    @Override
    protected Description describeChild(final TestDescriptor testCase) {
        Description description = testDescriptions.get(testCase);
        if (description == null) {
<<<<<<< HEAD
            description = Description.createTestDescription(getTestClass().getJavaClass(),
                testCase.getRule().getName() + "::"
                    + testCase.getNumberInDocument() + " "
                    + testCase.getDescription().replaceAll("\n|\r", " "));
=======
            description = Description.createTestDescription(getTestClass().getJavaClass().getName(), testCase.getTestMethodName());
>>>>>>> 915b7f8b
            testDescriptions.putIfAbsent(testCase, description);
        }
        return description;
    }

    /**
     * Checks whether this test class has additionally unit test methods.
     *
     * @return true if there is at least one unit test method.
     */
    /* default */ boolean hasUnitTests() {
        return !getTestClass().getAnnotatedMethods(Test.class).isEmpty();
    }

    @Override
    protected List<TestDescriptor> getChildren() {
        final List<Rule> rules = new ArrayList<>(instance.getRules());
        rules.sort(Comparator.comparing(Rule::getName));

        final List<TestDescriptor> tests = new LinkedList<>();
        for (final Rule r : rules) {
            final TestDescriptor[] ruleTests = instance.extractTestsFromXml(r);
            Collections.addAll(tests, ruleTests);
        }

        return tests;
    }

    private RuleTst createTestClass() throws InitializationError {
        try {
            return (RuleTst) getTestClass().getOnlyConstructor().newInstance();
        } catch (final Exception e) {
            throw new InitializationError(e);
        }
    }

    @Override
    protected void runChild(final TestDescriptor testCase, final RunNotifier notifier) {
        final Description description = describeChild(testCase);
        if (isIgnored(testCase)) {
            notifier.fireTestIgnored(description);
        } else {
            runLeaf(ruleTestBlock(testCase), description, notifier);
        }
    }

    /**
     * Executes the actual test case. If there are Before, After, or TestRules present, they are executed accordingly.
     *
     * @param testCase the PMD rule test case to be executed
     * @return a single statement which includes any rules, if present.
     */
    private Statement ruleTestBlock(final TestDescriptor testCase) {
        Statement statement = new Statement() {
            @Override
            public void evaluate() {
                instance.runTest(testCase);
            }
        };
        statement = withBefores(statement);
        statement = withAfters(statement);
        statement = withRules(testCase, statement);
        return statement;
    }

    private Statement withBefores(final Statement statement) {
        final List<FrameworkMethod> befores = getTestClass().getAnnotatedMethods(Before.class);
        return befores.isEmpty() ? statement : new RunBefores(statement, befores, instance);
    }

    private Statement withAfters(final Statement statement) {
        final List<FrameworkMethod> afters = getTestClass().getAnnotatedMethods(After.class);
        return afters.isEmpty() ? statement : new RunAfters(statement, afters, instance);
    }

    private Statement withRules(final TestDescriptor testCase, Statement statement) {
        final List<TestRule> testRules =
            getTestClass().getAnnotatedFieldValues(instance, org.junit.Rule.class, TestRule.class);
        return testRules.isEmpty() ? statement : new RunRules(statement, testRules, describeChild(testCase));
    }

    @Override
    protected boolean isIgnored(final TestDescriptor child) {
        return TestDescriptor.inRegressionTestMode() && !child.isRegressionTest();
    }
}<|MERGE_RESOLUTION|>--- conflicted
+++ resolved
@@ -48,14 +48,7 @@
     protected Description describeChild(final TestDescriptor testCase) {
         Description description = testDescriptions.get(testCase);
         if (description == null) {
-<<<<<<< HEAD
-            description = Description.createTestDescription(getTestClass().getJavaClass(),
-                testCase.getRule().getName() + "::"
-                    + testCase.getNumberInDocument() + " "
-                    + testCase.getDescription().replaceAll("\n|\r", " "));
-=======
             description = Description.createTestDescription(getTestClass().getJavaClass().getName(), testCase.getTestMethodName());
->>>>>>> 915b7f8b
             testDescriptions.putIfAbsent(testCase, description);
         }
         return description;
