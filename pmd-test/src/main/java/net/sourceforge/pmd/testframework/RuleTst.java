/**
 * BSD-style license; for more info see http://pmd.sourceforge.net/license.html
 */

package net.sourceforge.pmd.testframework;

import static net.sourceforge.pmd.util.CollectionUtil.listOf;
import static org.junit.Assert.assertEquals;
import static org.junit.Assert.fail;

import java.io.IOException;
import java.io.InputStream;
import java.io.StringWriter;
import java.util.ArrayList;
import java.util.Collections;
import java.util.List;
import java.util.Map;
import java.util.Properties;
import javax.xml.XMLConstants;
import javax.xml.parsers.DocumentBuilder;
import javax.xml.parsers.DocumentBuilderFactory;
import javax.xml.parsers.FactoryConfigurationError;
import javax.xml.parsers.ParserConfigurationException;
import javax.xml.validation.Schema;
import javax.xml.validation.SchemaFactory;

import org.apache.commons.lang3.StringUtils;
import org.w3c.dom.Document;
import org.w3c.dom.Element;
import org.w3c.dom.Node;
import org.w3c.dom.NodeList;
import org.xml.sax.ErrorHandler;
import org.xml.sax.SAXException;
import org.xml.sax.SAXParseException;

import net.sourceforge.pmd.PMDConfiguration;
import net.sourceforge.pmd.Report;
import net.sourceforge.pmd.Report.GlobalReportBuilderListener;
import net.sourceforge.pmd.Rule;
import net.sourceforge.pmd.RuleSet;
import net.sourceforge.pmd.RuleSetNotFoundException;
import net.sourceforge.pmd.RuleSets;
import net.sourceforge.pmd.RuleViolation;
import net.sourceforge.pmd.RulesetsFactoryUtils;
import net.sourceforge.pmd.lang.Language;
import net.sourceforge.pmd.lang.LanguageRegistry;
import net.sourceforge.pmd.lang.LanguageVersion;
import net.sourceforge.pmd.processor.AbstractPMDProcessor;
import net.sourceforge.pmd.properties.PropertyDescriptor;
import net.sourceforge.pmd.renderers.TextRenderer;
import net.sourceforge.pmd.reporting.GlobalAnalysisListener;
import net.sourceforge.pmd.util.datasource.DataSource;

/**
 * Advanced methods for test cases
 */
public abstract class RuleTst {
    private final DocumentBuilder documentBuilder;

    public RuleTst() {
        DocumentBuilderFactory dbf = DocumentBuilderFactory.newInstance();
        SchemaFactory schemaFactory = SchemaFactory.newInstance(XMLConstants.W3C_XML_SCHEMA_NS_URI);
        Schema schema;
        try {
            schema = schemaFactory.newSchema(RuleTst.class.getResource("/rule-tests_1_0_0.xsd"));
            dbf.setSchema(schema);
            dbf.setNamespaceAware(true);
            DocumentBuilder builder = dbf.newDocumentBuilder();
            builder.setErrorHandler(new ErrorHandler() {
                @Override
                public void warning(SAXParseException exception) throws SAXException {
                    throw exception;
                }

                @Override
                public void fatalError(SAXParseException exception) throws SAXException {
                    throw exception;
                }

                @Override
                public void error(SAXParseException exception) throws SAXException {
                    throw exception;
                }
            });
            documentBuilder = builder;
        } catch (SAXException | ParserConfigurationException e) {
            throw new RuntimeException(e);
        }
    }

    protected void setUp() {
        // This method is intended to be overridden by subclasses.
    }

    protected List<Rule> getRules() {
        return Collections.emptyList();
    }

    /**
     * Find a rule in a certain ruleset by name
     */
    public Rule findRule(String ruleSet, String ruleName) {
        try {
            List<RuleSet> ruleSets = RulesetsFactoryUtils.defaultFactory().createRuleSets(ruleSet);
            Rule rule = new RuleSets(ruleSets).getRuleByName(ruleName);
            if (rule == null) {
                fail("Rule " + ruleName + " not found in ruleset " + ruleSet);
            } else {
                rule.setRuleSetName(ruleSet);
            }
            return rule;
        } catch (RuleSetNotFoundException e) {
            e.printStackTrace();
            fail("Couldn't find ruleset " + ruleSet);
            return null;
        }
    }

    /**
     * Run the rule on the given code, and check the expected number of
     * violations.
     */
    @SuppressWarnings("unchecked")
    public void runTest(TestDescriptor test) {
        Rule rule = test.getRule();

        if (test.getReinitializeRule()) {
            rule = reinitializeRule(rule);
        }

        Map<PropertyDescriptor<?>, Object> oldProperties = rule.getPropertiesByPropertyDescriptor();
        try {
            int res;
            Report report;
            try {
                // Set test specific properties onto the Rule
                if (test.getProperties() != null) {
                    for (Map.Entry<Object, Object> entry : test.getProperties().entrySet()) {
                        String propertyName = (String) entry.getKey();
                        PropertyDescriptor propertyDescriptor = rule.getPropertyDescriptor(propertyName);
                        if (propertyDescriptor == null) {
                            throw new IllegalArgumentException(
                                    "No such property '" + propertyName + "' on Rule " + rule.getName());
                        }

                        Object value = propertyDescriptor.valueFrom((String) entry.getValue());
                        rule.setProperty(propertyDescriptor, value);
                    }
                }

                report = processUsingStringReader(test, rule);
                res = report.getViolations().size();
            } catch (Exception e) {
                e.printStackTrace();
                throw new RuntimeException('"' + test.getDescription() + "\" failed", e);
            }
            if (test.getNumberOfProblemsExpected() != res) {
                printReport(test, report);
            }
            assertEquals('"' + test.getDescription() + "\" resulted in wrong number of failures,",
                    test.getNumberOfProblemsExpected(), res);
            assertMessages(report, test);
            assertLineNumbers(report, test);
        } finally {
            // Restore old properties
            for (Map.Entry<PropertyDescriptor<?>, Object> entry : oldProperties.entrySet()) {
                rule.setProperty((PropertyDescriptor) entry.getKey(), entry.getValue());
            }
        }
    }


    /**
     * Code to be executed if the rule is reinitialised.
     *
     * @param rule The rule to reinitialise
     *
     * @return The rule once it has been reinitialised
     */
    protected Rule reinitializeRule(Rule rule) {
        return findRule(rule.getRuleSetName(), rule.getName());
    }


    private void assertMessages(Report report, TestDescriptor test) {
        if (report == null || test.getExpectedMessages().isEmpty()) {
            return;
        }

        List<String> expectedMessages = test.getExpectedMessages();
        if (report.getViolations().size() != expectedMessages.size()) {
            throw new RuntimeException("Test setup error: number of expected messages doesn't match "
                    + "number of violations for test case '" + test.getDescription() + "'");
        }

        int index = 0;
        for (RuleViolation violation : report.getViolations()) {
            String actual = violation.getDescription();
            if (!expectedMessages.get(index).equals(actual)) {
                printReport(test, report);
            }
            assertEquals(
                    '"' + test.getDescription() + "\" produced wrong message on violation number " + (index + 1) + ".",
                    expectedMessages.get(index), actual);
            index++;
        }
    }

    private void assertLineNumbers(Report report, TestDescriptor test) {
        if (report == null || test.getExpectedLineNumbers().isEmpty()) {
            return;
        }

        List<Integer> expected = test.getExpectedLineNumbers();
        if (report.getViolations().size() != expected.size()) {
            throw new RuntimeException("Test setup error: number of expected line numbers " + expected.size()
                    + " doesn't match number of violations " + report.getViolations().size() + " for test case '"
                    + test.getDescription() + "'");
        }

        int index = 0;
        for (RuleViolation violation : report.getViolations()) {
            Integer actual = violation.getBeginLine();
            if (expected.get(index) != actual.intValue()) {
                printReport(test, report);
            }
            assertEquals('"' + test.getDescription() + "\" violation on wrong line number: violation number "
                    + (index + 1) + ".", expected.get(index), actual);
            index++;
        }
    }

    private void printReport(TestDescriptor test, Report report) {
        System.out.println("--------------------------------------------------------------");
        System.out.println("Test Failure: " + test.getDescription());
        System.out.println(" -> Expected " + test.getNumberOfProblemsExpected() + " problem(s), " + report.getViolations().size()
                + " problem(s) found.");
        System.out.println(" -> Expected messages: " + test.getExpectedMessages());
        System.out.println(" -> Expected line numbers: " + test.getExpectedLineNumbers());
        System.out.println();
        TextRenderer renderer = new TextRenderer();
        renderer.setWriter(new StringWriter());
        try {
            renderer.start();
            renderer.renderFileReport(report);
            renderer.end();
        } catch (IOException e) {
            throw new RuntimeException(e);
        }
        System.out.println(renderer.getWriter().toString());
        System.out.println("--------------------------------------------------------------");
    }

<<<<<<< HEAD
    private Report processUsingStringReader(TestDescriptor test, Rule rule) {
        return runTestFromString(test, rule);
    }

    /**
     * Run the rule on the given code and put the violations in the report.
     */
    public Report runTestFromString(String code, Rule rule, LanguageVersion languageVersion) {
        return runTestFromString(code, rule, languageVersion, true);
    }

    public Report runTestFromString(String code, Rule rule, LanguageVersion languageVersion,
                                    boolean isUseAuxClasspath) {
=======
    private Report processUsingStringReader(TestDescriptor test, Rule rule) throws PMDException {
        return runTestFromString(test.getCode(), rule, test.getLanguageVersion(), test.isUseAuxClasspath());
    }

    public Report runTestFromString(String code, Rule rule, LanguageVersion languageVersion, boolean isUseAuxClasspath) {
        Report report = new Report();
>>>>>>> 649ad997
        try {
            PMDConfiguration config = new PMDConfiguration();
            config.setIgnoreIncrementalAnalysis(true);
            config.setDefaultLanguageVersion(languageVersion);
            config.setThreads(1);

            if (isUseAuxClasspath) {
                // configure the "auxclasspath" option for unit testing
                config.prependClasspath(".");
            } else {
                // simple class loader, that doesn't delegate to parent.
                // this allows us in the tests to simulate PMD run without
                // auxclasspath, not even the classes from the test dependencies
                // will be found.
                config.setClassLoader(new ClassLoader() {
                    @Override
                    protected Class<?> loadClass(String name, boolean resolve) throws ClassNotFoundException {
                        if (name.startsWith("java.") || name.startsWith("javax.")) {
                            return super.loadClass(name, resolve);
                        }
                        throw new ClassNotFoundException(name);
                    }
                });
            }
<<<<<<< HEAD

            try (GlobalReportBuilderListener reportBuilder = new GlobalReportBuilderListener();
                 // Add a listener that throws when an error occurs:
                 //  this replaces ruleContext.setIgnoreExceptions(false)
                 GlobalAnalysisListener listener = GlobalAnalysisListener.tee(listOf(GlobalAnalysisListener.exceptionThrower(), reportBuilder))) {

                AbstractPMDProcessor.runSingleFile(
                    listOf(RulesetsFactoryUtils.defaultFactory().createSingleRuleRuleSet(rule)),
                    DataSource.forString(code, "test." + languageVersion.getLanguage().getExtensions().get(0)),
                    listener,
                    config
                );

                listener.close();
                return reportBuilder.getResult();
            }
=======
            RuleContext ctx = new RuleContext();
            ctx.setReport(report);
            ctx.setSourceCodeFile(new File("n/a"));
            ctx.setLanguageVersion(languageVersion);
            ctx.setIgnoreExceptions(false);
            RuleSet rules = RulesetsFactoryUtils.defaultFactory().createSingleRuleRuleSet(rule);
            p.getSourceCodeProcessor().processSourceCode(new StringReader(code), new RuleSets(rules), ctx);
            return report;
>>>>>>> 649ad997
        } catch (Exception e) {
            throw new RuntimeException(e);
        }
    }

<<<<<<< HEAD
    public Report runTestFromString(TestDescriptor test, Rule rule) {
        return runTestFromString(test.getCode(), rule, test.getLanguageVersion(), test.isUseAuxClasspath());
    }

=======
>>>>>>> 649ad997
    /**
     * getResourceAsStream tries to find the XML file in weird locations if the
     * ruleName includes the package, so we strip it here.
     */
    protected String getCleanRuleName(Rule rule) {
        String fullClassName = rule.getClass().getName();
        if (fullClassName.equals(rule.getName())) {
            // We got the full class name, so we'll use the stripped name
            // instead
            String packageName = rule.getClass().getPackage().getName();
            return fullClassName.substring(packageName.length() + 1);
        } else {
            return rule.getName(); // Test is using findRule, smart!
        }
    }

    /**
     * Extract a set of tests from an XML file. The file should be
     * ./xml/RuleName.xml relative to the test class. The format is defined in
     * test-data.xsd.
     */
    public TestDescriptor[] extractTestsFromXml(Rule rule) {
        String testsFileName = getCleanRuleName(rule);

        return extractTestsFromXml(rule, testsFileName);
    }

    public TestDescriptor[] extractTestsFromXml(Rule rule, String testsFileName) {
        return extractTestsFromXml(rule, testsFileName, "xml/");
    }

    /**
     * Extract a set of tests from an XML file with the given name. The file
     * should be ./xml/[testsFileName].xml relative to the test class. The
     * format is defined in test-data.xsd.
     */
    public TestDescriptor[] extractTestsFromXml(Rule rule, String testsFileName, String baseDirectory) {
        String testXmlFileName = baseDirectory + testsFileName + ".xml";

        Document doc;
        try (InputStream inputStream = getClass().getResourceAsStream(testXmlFileName)) {
            if (inputStream == null) {
                throw new RuntimeException("Couldn't find " + testXmlFileName);
            }
            doc = documentBuilder.parse(inputStream);
        } catch (FactoryConfigurationError | IOException | SAXException e) {
            throw new RuntimeException("Couldn't parse " + testXmlFileName + ", due to: " + e, e);
        }

        return parseTests(rule, doc);
    }

    /**
     * Run a set of tests defined in an XML test-data file for a rule. The file
     * should be ./xml/RuleName.xml relative to the test-class. The format is
     * defined in test-data.xsd.
     */
    public void runTests(Rule rule) {
        runTests(extractTestsFromXml(rule));
    }

    /**
     * Run a set of tests defined in a XML test-data file. The file should be
     * ./xml/[testsFileName].xml relative to the test-class. The format is
     * defined in test-data.xsd.
     */
    public void runTests(Rule rule, String testsFileName) {
        runTests(extractTestsFromXml(rule, testsFileName));
    }

    /**
     * Run a set of tests of a certain sourceType.
     */
    public void runTests(TestDescriptor[] tests) {
        for (TestDescriptor test : tests) {
            runTest(test);
        }
    }

    private TestDescriptor[] parseTests(Rule rule, Document doc) {
        Element root = doc.getDocumentElement();
        NodeList testCodes = root.getElementsByTagName("test-code");

        TestDescriptor[] tests = new TestDescriptor[testCodes.getLength()];
        for (int i = 0; i < testCodes.getLength(); i++) {
            Element testCode = (Element) testCodes.item(i);

            boolean reinitializeRule = true;
            Node reinitializeRuleAttribute = testCode.getAttributes().getNamedItem("reinitializeRule");
            if (reinitializeRuleAttribute != null) {
                String reinitializeRuleValue = reinitializeRuleAttribute.getNodeValue();
                if ("false".equalsIgnoreCase(reinitializeRuleValue) || "0".equalsIgnoreCase(reinitializeRuleValue)) {
                    reinitializeRule = false;
                }
            }

            boolean isRegressionTest = true;
            Node regressionTestAttribute = testCode.getAttributes().getNamedItem("regressionTest");
            if (regressionTestAttribute != null) {
                String reinitializeRuleValue = regressionTestAttribute.getNodeValue();
                if ("false".equalsIgnoreCase(reinitializeRuleValue)) {
                    isRegressionTest = false;
                }
            }

            boolean isUseAuxClasspath = true;
            Node useAuxClasspathAttribute = testCode.getAttributes().getNamedItem("useAuxClasspath");
            if (useAuxClasspathAttribute != null) {
                String useAuxClasspathValue = useAuxClasspathAttribute.getNodeValue();
                if ("false".equalsIgnoreCase(useAuxClasspathValue)) {
                    isUseAuxClasspath = false;
                }
            }

            NodeList ruleProperties = testCode.getElementsByTagName("rule-property");
            Properties properties = new Properties();
            for (int j = 0; j < ruleProperties.getLength(); j++) {
                Node ruleProperty = ruleProperties.item(j);
                String propertyName = ruleProperty.getAttributes().getNamedItem("name").getNodeValue();
                properties.setProperty(propertyName, parseTextNode(ruleProperty));
            }

            NodeList expectedMessagesNodes = testCode.getElementsByTagName("expected-messages");
            List<String> messages = new ArrayList<>();
            if (expectedMessagesNodes != null && expectedMessagesNodes.getLength() > 0) {
                Element item = (Element) expectedMessagesNodes.item(0);
                NodeList messagesNodes = item.getElementsByTagName("message");
                for (int j = 0; j < messagesNodes.getLength(); j++) {
                    messages.add(parseTextNode(messagesNodes.item(j)));
                }
            }

            NodeList expectedLineNumbersNodes = testCode.getElementsByTagName("expected-linenumbers");
            List<Integer> expectedLineNumbers = new ArrayList<>();
            if (expectedLineNumbersNodes != null && expectedLineNumbersNodes.getLength() > 0) {
                Element item = (Element) expectedLineNumbersNodes.item(0);
                String numbers = item.getTextContent();
                for (String n : numbers.split(" *, *")) {
                    expectedLineNumbers.add(Integer.valueOf(n));
                }
            }

            String code = getNodeValue(testCode, "code", false);
            if (code == null) {
                // Should have a coderef
                NodeList coderefs = testCode.getElementsByTagName("code-ref");
                if (coderefs.getLength() == 0) {
                    throw new RuntimeException(
                            "Required tag is missing from the test-xml. Supply either a code or a code-ref tag");
                }
                Node coderef = coderefs.item(0);
                String referenceId = coderef.getAttributes().getNamedItem("id").getNodeValue();
                NodeList codeFragments = root.getElementsByTagName("code-fragment");
                for (int j = 0; j < codeFragments.getLength(); j++) {
                    String fragmentId = codeFragments.item(j).getAttributes().getNamedItem("id").getNodeValue();
                    if (referenceId.equals(fragmentId)) {
                        code = parseTextNode(codeFragments.item(j));
                    }
                }

                if (code == null) {
                    throw new RuntimeException("No matching code fragment found for coderef");
                }
            }

            String description = getNodeValue(testCode, "description", true);
            int expectedProblems = Integer.parseInt(getNodeValue(testCode, "expected-problems", true));

            String languageVersionString = getNodeValue(testCode, "source-type", false);
            if (languageVersionString == null) {
                tests[i] = new TestDescriptor(code, description, expectedProblems, rule);
            } else {

                LanguageVersion languageVersion = parseSourceType(languageVersionString);
                if (languageVersion != null) {
                    tests[i] = new TestDescriptor(code, description, expectedProblems, rule, languageVersion);
                } else {
                    throw new RuntimeException("Unknown LanguageVersion for test: " + languageVersionString);
                }
            }
            tests[i].setReinitializeRule(reinitializeRule);
            tests[i].setRegressionTest(isRegressionTest);
            tests[i].setUseAuxClasspath(isUseAuxClasspath);
            tests[i].setExpectedMessages(messages);
            tests[i].setExpectedLineNumbers(expectedLineNumbers);
            tests[i].setProperties(properties);
            tests[i].setNumberInDocument(i + 1);
        }
        return tests;
    }

    /** FIXME this is stupid, the language version may be of a different language than the Rule... */
    private static LanguageVersion parseSourceType(String terseNameAndVersion) {
        final String version;
        final String terseName;
        if (terseNameAndVersion.contains(" ")) {
            version = StringUtils.trimToNull(terseNameAndVersion.substring(terseNameAndVersion.lastIndexOf(' ') + 1));
            terseName = terseNameAndVersion.substring(0, terseNameAndVersion.lastIndexOf(' '));
        } else {
            version = null;
            terseName = terseNameAndVersion;
        }
        Language language = LanguageRegistry.findLanguageByTerseName(terseName);
        if (language != null) {
            if (version == null) {
                return language.getDefaultVersion();
            } else {
                return language.getVersion(version);
            }
        }
        return null;
    }

    private String getNodeValue(Element parentElm, String nodeName, boolean required) {
        NodeList nodes = parentElm.getElementsByTagName(nodeName);
        if (nodes == null || nodes.getLength() == 0) {
            if (required) {
                throw new RuntimeException("Required tag is missing from the test-xml: " + nodeName);
            } else {
                return null;
            }
        }
        Node node = nodes.item(0);
        return parseTextNode(node);
    }

    private static String parseTextNode(Node exampleNode) {
        StringBuilder buffer = new StringBuilder();
        for (int i = 0; i < exampleNode.getChildNodes().getLength(); i++) {
            Node node = exampleNode.getChildNodes().item(i);
            if (node.getNodeType() == Node.CDATA_SECTION_NODE || node.getNodeType() == Node.TEXT_NODE) {
                buffer.append(node.getNodeValue());
            }
        }
        return buffer.toString().trim();
    }
}<|MERGE_RESOLUTION|>--- conflicted
+++ resolved
@@ -251,28 +251,12 @@
         System.out.println("--------------------------------------------------------------");
     }
 
-<<<<<<< HEAD
-    private Report processUsingStringReader(TestDescriptor test, Rule rule) {
-        return runTestFromString(test, rule);
-    }
-
-    /**
-     * Run the rule on the given code and put the violations in the report.
-     */
-    public Report runTestFromString(String code, Rule rule, LanguageVersion languageVersion) {
-        return runTestFromString(code, rule, languageVersion, true);
-    }
-
-    public Report runTestFromString(String code, Rule rule, LanguageVersion languageVersion,
-                                    boolean isUseAuxClasspath) {
-=======
     private Report processUsingStringReader(TestDescriptor test, Rule rule) throws PMDException {
         return runTestFromString(test.getCode(), rule, test.getLanguageVersion(), test.isUseAuxClasspath());
     }
 
     public Report runTestFromString(String code, Rule rule, LanguageVersion languageVersion, boolean isUseAuxClasspath) {
         Report report = new Report();
->>>>>>> 649ad997
         try {
             PMDConfiguration config = new PMDConfiguration();
             config.setIgnoreIncrementalAnalysis(true);
@@ -297,7 +281,6 @@
                     }
                 });
             }
-<<<<<<< HEAD
 
             try (GlobalReportBuilderListener reportBuilder = new GlobalReportBuilderListener();
                  // Add a listener that throws when an error occurs:
@@ -314,28 +297,11 @@
                 listener.close();
                 return reportBuilder.getResult();
             }
-=======
-            RuleContext ctx = new RuleContext();
-            ctx.setReport(report);
-            ctx.setSourceCodeFile(new File("n/a"));
-            ctx.setLanguageVersion(languageVersion);
-            ctx.setIgnoreExceptions(false);
-            RuleSet rules = RulesetsFactoryUtils.defaultFactory().createSingleRuleRuleSet(rule);
-            p.getSourceCodeProcessor().processSourceCode(new StringReader(code), new RuleSets(rules), ctx);
-            return report;
->>>>>>> 649ad997
         } catch (Exception e) {
             throw new RuntimeException(e);
         }
     }
 
-<<<<<<< HEAD
-    public Report runTestFromString(TestDescriptor test, Rule rule) {
-        return runTestFromString(test.getCode(), rule, test.getLanguageVersion(), test.isUseAuxClasspath());
-    }
-
-=======
->>>>>>> 649ad997
     /**
      * getResourceAsStream tries to find the XML file in weird locations if the
      * ruleName includes the package, so we strip it here.
