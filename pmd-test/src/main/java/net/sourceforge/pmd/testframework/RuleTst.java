--- conflicted
+++ resolved
@@ -64,12 +64,7 @@
 /**
  * Advanced methods for test cases
  */
-<<<<<<< HEAD
 public abstract class RuleTst extends PmdContextualizedTest {
-=======
-public abstract class RuleTst {
-
->>>>>>> a56ba97e
     private final DocumentBuilder documentBuilder;
 
     /** Use a single classloader for all tests. */
