--- conflicted
+++ resolved
@@ -159,25 +159,15 @@
         String rulesetFilenames = props.getProperty("rulesets.filenames");
         assertNotNull(rulesetFilenames);
 
-<<<<<<< HEAD
-=======
         RuleSetLoader factory = new RuleSetLoader();
 
->>>>>>> 52d8904a
         if (rulesetFilenames.trim().isEmpty()) {
             return;
         }
 
         String[] rulesets = rulesetFilenames.split(",");
         for (String r : rulesets) {
-<<<<<<< HEAD
-            try (InputStream stream = rl.loadClassPathResourceAsStream(r)) {
-                assertNotNull(stream);
-            }
-            RuleSet ruleset = new RuleSetLoader().loadFromResource(r);
-=======
             RuleSet ruleset = factory.loadFromResource(r);
->>>>>>> 52d8904a
             assertNotNull(ruleset);
         }
     }
