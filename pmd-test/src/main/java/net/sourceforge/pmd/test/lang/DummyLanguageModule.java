--- conflicted
+++ resolved
@@ -15,11 +15,7 @@
 import net.sourceforge.pmd.lang.ast.RootNode;
 import net.sourceforge.pmd.lang.ast.SemanticErrorReporter;
 import net.sourceforge.pmd.lang.document.TextDocument;
-<<<<<<< HEAD
-=======
 import net.sourceforge.pmd.lang.document.TextRegion;
-import net.sourceforge.pmd.lang.rule.impl.DefaultRuleViolationFactory;
->>>>>>> 451cbb64
 import net.sourceforge.pmd.test.lang.ast.DummyNode;
 
 /**
@@ -62,14 +58,6 @@
     }
 
     public static class Handler extends AbstractPmdLanguageVersionHandler {
-<<<<<<< HEAD
-=======
-
-        @Override
-        public RuleViolationFactory getRuleViolationFactory() {
-            return new RuleViolationFactory();
-        }
->>>>>>> 451cbb64
 
         @Override
         public Parser getParser() {
