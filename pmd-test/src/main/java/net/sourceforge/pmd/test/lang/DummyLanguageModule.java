/**
 * BSD-style license; for more info see http://pmd.sourceforge.net/license.html
 */

package net.sourceforge.pmd.test.lang;

<<<<<<< HEAD
import org.checkerframework.checker.nullness.qual.NonNull;
=======
import java.util.Collections;
>>>>>>> dfffaf77

import net.sourceforge.pmd.lang.AbstractPmdLanguageVersionHandler;
import net.sourceforge.pmd.lang.BaseLanguageModule;
import net.sourceforge.pmd.lang.LanguageRegistry;
import net.sourceforge.pmd.lang.LanguageVersion;
import net.sourceforge.pmd.lang.ParserOptions;
import net.sourceforge.pmd.lang.ast.AstInfo;
import net.sourceforge.pmd.lang.ast.Parser;
import net.sourceforge.pmd.lang.ast.RootNode;
import net.sourceforge.pmd.lang.rule.impl.DefaultRuleViolationFactory;
import net.sourceforge.pmd.test.lang.ast.DummyNode;
import net.sourceforge.pmd.util.document.TextDocument;

/**
 * Dummy language used for testing PMD.
 */
public class DummyLanguageModule extends BaseLanguageModule {

    public static final String NAME = "Dummy";
    public static final String TERSE_NAME = "dummy";

    public DummyLanguageModule() {
        super(NAME, null, TERSE_NAME, "dummy");
        addVersion("1.0", new Handler(), false);
        addVersion("1.1", new Handler(), false);
        addVersion("1.2", new Handler(), false);
        addVersion("1.3", new Handler(), false);
        addVersion("1.4", new Handler(), false);
        addVersion("1.5", new Handler(), false);
        addVersion("1.6", new Handler(), false);
        addVersion("1.7", new Handler(), true);
        addVersion("1.8", new Handler(), false);
    }

    public static class Handler extends AbstractPmdLanguageVersionHandler {
        @Override
        public RuleViolationFactory getRuleViolationFactory() {
            return new RuleViolationFactory();
        }

        @Override
        public Parser getParser(ParserOptions parserOptions) {
            return task -> {
                DummyRootNode node = new DummyRootNode();
                node.setCoords(1, 1, 1, 2);
                node.setLanguageVersion(task.getLanguageVersion());
                node.setImage("Foo");
                return node;
            };
        }
    }

    public static class DummyRootNode extends DummyNode implements RootNode {

<<<<<<< HEAD
        @Override
        public @NonNull TextDocument getTextDocument() {
            return TextDocument.readOnlyString("dummy text", languageVersion);
        }

        private LanguageVersion languageVersion;

        public DummyRootNode setLanguageVersion(LanguageVersion languageVersion) {
            this.languageVersion = languageVersion;
            return this;
=======

        private LanguageVersion languageVersion = LanguageRegistry.findLanguageByTerseName(DummyLanguageModule.TERSE_NAME).getDefaultVersion();

        public void setLanguageVersion(LanguageVersion languageVersion) {
            this.languageVersion = languageVersion;
        }

        @Override
        public AstInfo<DummyRootNode> getAstInfo() {
            return new AstInfo<>(
                "sample.dummy",
                languageVersion,
                "dummy text",
                this,
                Collections.emptyMap()
            );
>>>>>>> dfffaf77
        }
    }


    public static class RuleViolationFactory extends DefaultRuleViolationFactory {

    }
}<|MERGE_RESOLUTION|>--- conflicted
+++ resolved
@@ -4,11 +4,7 @@
 
 package net.sourceforge.pmd.test.lang;
 
-<<<<<<< HEAD
-import org.checkerframework.checker.nullness.qual.NonNull;
-=======
 import java.util.Collections;
->>>>>>> dfffaf77
 
 import net.sourceforge.pmd.lang.AbstractPmdLanguageVersionHandler;
 import net.sourceforge.pmd.lang.BaseLanguageModule;
@@ -63,18 +59,6 @@
 
     public static class DummyRootNode extends DummyNode implements RootNode {
 
-<<<<<<< HEAD
-        @Override
-        public @NonNull TextDocument getTextDocument() {
-            return TextDocument.readOnlyString("dummy text", languageVersion);
-        }
-
-        private LanguageVersion languageVersion;
-
-        public DummyRootNode setLanguageVersion(LanguageVersion languageVersion) {
-            this.languageVersion = languageVersion;
-            return this;
-=======
 
         private LanguageVersion languageVersion = LanguageRegistry.findLanguageByTerseName(DummyLanguageModule.TERSE_NAME).getDefaultVersion();
 
@@ -85,13 +69,10 @@
         @Override
         public AstInfo<DummyRootNode> getAstInfo() {
             return new AstInfo<>(
-                "sample.dummy",
-                languageVersion,
-                "dummy text",
+                TextDocument.readOnlyString("dummy text", "sample.dummy", languageVersion),
                 this,
                 Collections.emptyMap()
             );
->>>>>>> dfffaf77
         }
     }
 
