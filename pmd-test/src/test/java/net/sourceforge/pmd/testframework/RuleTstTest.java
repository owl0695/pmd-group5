--- conflicted
+++ resolved
@@ -59,30 +59,12 @@
         when(rule.getTargetSelector()).thenReturn(RuleTargetSelector.forRootOnly());
         when(rule.deepCopy()).thenReturn(rule);
 
-<<<<<<< HEAD
-        Mockito.doAnswer(new Answer<Void>() {
-            private RuleViolation createViolation(int beginLine, String message) {
-                DummyNode node = new DummyRootNode();
-                node.setCoords(beginLine, 1, beginLine + 1, 2);
-                return new ParametricRuleViolation(rule, node, message);
-            }
-
-            @Override
-            public Void answer(InvocationOnMock invocation) throws Throwable {
-                RuleContext context = invocation.getArgument(1, RuleContext.class);
-                // the violations are reported out of order
-                context.addViolationNoSuppress(createViolation(15, "first reported violation"));
-                context.addViolationNoSuppress(createViolation(5, "second reported violation"));
-                return null;
-            }
-=======
         Mockito.doAnswer(invocation -> {
             RuleContext context = invocation.getArgument(1, RuleContext.class);
             // the violations are reported out of order
             context.addViolation(new DummyRootNode().withCoords(15, 1, 15, 5));
             context.addViolation(new DummyRootNode().withCoords(1, 1, 2, 5));
             return null;
->>>>>>> 2a89d9a1
         }).when(rule).apply(any(Node.class), Mockito.any(RuleContext.class));
 
         TestDescriptor testDescriptor = new TestDescriptor("the code", "sample test", 2, rule, dummyLanguage);
