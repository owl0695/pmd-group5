--- conflicted
+++ resolved
@@ -43,11 +43,7 @@
         when(rule.getTargetSelector()).thenReturn(RuleTargetSelector.forRootOnly());
         when(rule.deepCopy()).thenReturn(rule);
 
-<<<<<<< HEAD
         Report report = ruleTester.runTestFromString("the code", rule, dummyLanguage, false);
-=======
-        ruleTester.runTestFromString("the code", rule, dummyLanguage, false);
->>>>>>> 649ad997
 
         verify(rule).start(any(RuleContext.class));
         verify(rule).end(any(RuleContext.class));
@@ -78,13 +74,8 @@
             public Void answer(InvocationOnMock invocation) throws Throwable {
                 RuleContext context = invocation.getArgument(1, RuleContext.class);
                 // the violations are reported out of order
-<<<<<<< HEAD
                 context.addViolationNoSuppress(createViolation(15, "first reported violation"));
                 context.addViolationNoSuppress(createViolation(5, "second reported violation"));
-=======
-                context.getReport().addRuleViolation(createViolation(15, "first reported violation"));
-                context.getReport().addRuleViolation(createViolation(5, "second reported violation"));
->>>>>>> 649ad997
                 return null;
             }
         }).when(rule).apply(any(Node.class), Mockito.any(RuleContext.class));
