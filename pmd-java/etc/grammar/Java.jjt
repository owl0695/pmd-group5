/**
 * Fix #3117 - infinite loop when parsing invalid code nested in lambdas
 * Andreas Dangel 03/2021
 *====================================================================
 * Fix #3145 - parse exception with local records
 * Clément Fournier 03/2021
 *====================================================================
 * Remove support for Java 14 preview language features
 * JEP 397: Sealed Classes (Second Preview) for Java16 Preview
 * JEP 395: Records for Java16
 * JEP 394: Pattern Matching for instanceof for Java16
 * Andreas Dangel 02/2021
 *====================================================================
 * Remove support for Java 13 preview language features.
 * Promote text blocks as a permanent language features with Java 15.
 * Support Pattern Matching for instanceof with Java 15 Preview.
 * Support Records with Java 15 Preview.
 * Support Local Records with Java 15 Preview.
 * Support Sealed Classes with Java 15 Preview.
 * Andreas Dangel 08/2020
 *====================================================================
 * Add support for record types introduced as a preview language
 * feature with Java 14. See JEP 359.
 * Andreas Dangel 02/2020
 *====================================================================
 * Add support for pattern matching for instance of introduced
 * as a preview language feature with Java 14. See JEP 305.
 * Clément Fournier 02/2020
 *====================================================================
 * Switch Expressions are now a standard feature of Java 14.
 * Andreas Dangel 02/2020
 *====================================================================
 * Add support for the yield statement introduced as a preview language
 * feature with Java 13. See JEP 354.
 * Add support for text block literals introduces as a preview language
 * feature with Java 13. See JEP 355.
 * Andreas Dangel 08/2019
 *====================================================================
 * Fix #1848 Local classes should preserve their modifiers
 * Clément Fournier 05/2019
 *====================================================================
 * Add support for Java 12 switch expressions and switch rules.
 * Andreas Dangel, Clément Fournier 03/2019
 *====================================================================
 * Add support for Java 10 Local Variable Type Inference
 * See #743. In Java 10 mode, "var" as local variable type is handled special.
 * Andreas Dangel 04/2018
 *====================================================================
 * Fixes #888 [java] ParseException occurs with valid '<>' in Java 1.8 mode
 * Juan Martin Sotuyo Dodero 01/2018
 *====================================================================
 * Fixes #793 [java] Parser error with private method in nested classes in interfaces
 * Andreas Dangel 12/2017
 *====================================================================
 * Add support for Java 9 changes:
 * Private interface methods are only allowed with java9.
 * A single underscore "_" is an invalid identifier in java9.
 * Diamond operator for anonymous classes is only allowed with java9.
 * Add support for module-info.java.
 * Allow more concise try-with-resources statements with java9.
 * Andreas Dangel 09/2017
 *====================================================================
 * Add support for new Java 8 annotation locations.
 * Bugs #414, #415, #417
 * @Snap252 06/2017
 *====================================================================
 * Allow empty statements (";") between package, import
 * and type declarations.
 * Bug #378
 * Andreas Dangel 05/2017
 *====================================================================
 * Allow method references to specify generics also for
 * constructor references ("new").
 * Bug #309
 * Andreas Dangel 03/2017
 *====================================================================
 * Provide a better fix for CastExpression, getting rid of most hacks.
 * Bug #257
 *
 * Juan Martin Sotuyo Dodero 02/2017
 *====================================================================
 * Allow local classes to carry more than one annotation.
 * Bug #208
 *
 * Juan Martin Sotuyo Dodero 01/2017
 *====================================================================
 * Change lookahead for AnnotationMethodDeclaration in AnnotationTypeMemberDeclaration.
 * Bug #206
 *
 * Juan Martin Sotuyo Dodero 01/2017
 *====================================================================
 * Allow method references to specify generics.
 * Bug #207
 *
 * Juan Martin Sotuyo Dodero 01/2017
 *====================================================================
 * Simplify VariableDeclaratorId, forbidding illegal sequences such as
 * this[] and MyClass.this[]
 *
 * Juan Martin Sotuyo Dodero 10/2016
 *====================================================================
 * Improve lambda detection in PrimaryPrefix to improve parsing performance.
 *
 * Juan Martin Sotuyo Dodero 10/2016
 *====================================================================
 * Fix for regression introduced in previous changeset.
 * The syntactic lookahead was not properly handled by javacc,
 * so it was converted to a semantic one
 * Bug #1530
 *
 * Juan Martin Sotuyo Dodero 10/2016
 *====================================================================
 * Fix for an expression within an additive expression that was
 * wrongly taken as a cast expression.
 * Bug #1484
 *
 * Andreas Dangel 05/2016
 *====================================================================
 * Fix for Lambda expression with one variable
 * Bug #1470
 *
 * Andreas Dangel 04/2016
 *====================================================================
 * Added support for explicit receiver parameters.
 * Bug #1455
 *
 * Andreas Dangel 01/2016
 *====================================================================
 * Added capability for Tracking Tokens.
 *
 * Amit Kumar Prasad 10/2015
 *====================================================================
 * Fix for Cast Expression not detected properly in Return statements
 * Bug #1429
 *
 * Andreas Dangel 10/2015
 *====================================================================
 * Fix for Lambda expressions without variables.
 *
 * Andreas Dangel 11/2014
 *====================================================================
 * Fix for Lambda expressions with two or three variables.
 *
 * Andreas Dangel 07/2014
 *====================================================================
 * Added support for Java 8 language constructs.
 *
 * Andreas Dangel 01/2014
 * ===================================================================
 * Fix ForStatement to allow Annotations within the initializer.
 *
 * Andreas Dangel 01/2013
 * ===================================================================
 * Fix wrong consumption of modifiers (e.g. "final") in a for-each loop.
 * Check for wrong java usage when catching multiple exceptions.
 *
 * Andreas Dangel 12/2012
 * ===================================================================
 * Enhance grammar to use LocalVariableDeclaration in a for-each loop.
 * This enhances the symbol table to recognize variables declared in such
 * a for-each loop.
 *
 * Andreas Dangel 10/2012
 * ===================================================================
 * Fix parser problem #3530124 with generics
 *
 * Modified the grammar, so that the different usages of generics work.
 * Adjusted the rules, that use "super", as super is no longer a PrimarySuffix.
 * It's now either a ExplicitConstructorInvocation or a PrimaryPrefix.
 * See also test case ParserCornersTest/testParsersCases
 *
 * Andreas Dangel 05/2012
 * ===================================================================
 * Added support for Java 7 language constructs
 *
 * Dinesh Bolkensteyn (SonarSource), 10/2011
 * ===================================================================
 * Changed the CastLookahead production to use 3 lookaheads for primitive types as suggested by Andreas Dangel
 *
 * Brian Remedios 07/2011
 * ===================================================================
 * Added in support for assert as a name using lookaheads
 *
 * Tom Copeland, 09/03
 * ===================================================================
 * Copied over the changes made by Andrea Gini and Marco Savard to
 * support JDK 1.4 language constructs, i.e., asserts.
 * See the java1_4c.jj distributed in the javacc2.1/examples/JavaGrammers directory.
 * Made numerous other modifications to support PMD.
 *
 * Tom Copeland, 6/02
 * ===================================================================
 * This file is a modified version of one originally found in the
 * VTransformer Examples directory of JavaCC1_1. It has been
 * modified to accept Java source code for Java 1.2. Basically,
 * this means a new key word was added, 'strictfp', and that keyword
 * added to the appropriate productions and LOOKAHEADs (where other,
 * similar keywords are listed as possible choices). This involved
 * changing 11 lines.
 *
 * Some other minor changes were made, which can be found by doing
 * a search on 'DW, 7/99'.
 *
 * The goal of this effort was for the grammar to be able to parse
 * any legal Java 1.2 source code. It does not reject all illegal
 * cases, but neither did the original. Plus, when it comes to
 * the new 'strictfp' keyword, the Java Compiler from Sun (JDK1.2.1)
 * also does not reject all illegal cases, as defined by the
 * "Updates" document found at
 *       http://java.sun.com/docs/books/jls/strictfp-changes.pdf
 * (see the testcases.txt file for details).
 *
 * David Williams, 7/99
 * ===================================================================
 *
 *
 * Copyright (C) 1996, 1997 Sun Microsystems Inc.
 *
 * Use of this file and the system it is part of is constrained by the
 * file COPYRIGHT in the root directory of this system.  You may, however,
 * make any modifications you wish to this file.
 *
 * Java files generated by running JavaCC on this file (or modified versions
 * of this file) may be used in exactly the same manner as Java files
 * generated from any grammar developed by you.
 *
 * Author: Sriram Sankar
 * Date: 3/5/97
 *
 * This file contains a Java grammar and actions that implement a front-end.
 */

options {
  UNICODE_INPUT=true;
  CACHE_TOKENS = true;
  STATIC = false;
  MULTI = true;
  VISITOR = true;
  NODE_PACKAGE="net.sourceforge.pmd.lang.java.ast";

  // disable the calculation of expected tokens when a parse error occurs
  // depending on the possible allowed next tokens, this
  // could be expensive (see https://github.com/pmd/pmd/issues/3117)
  //ERROR_REPORTING = false;

  //DEBUG_PARSER = true;
  //DEBUG_LOOKAHEAD = true;
  //DEBUG_TOKEN_MANAGER = true;
}

PARSER_BEGIN(JavaParserImpl)
package net.sourceforge.pmd.lang.java.ast;
import java.util.ArrayList;
import java.util.Collections;
import java.util.Collections;
import java.util.EnumSet;
import java.util.List;
import java.util.Set;
import java.util.Map;
import net.sourceforge.pmd.lang.ast.CharStream;
import net.sourceforge.pmd.lang.ast.GenericToken;
import net.sourceforge.pmd.lang.ast.impl.javacc.JavaccToken;
import net.sourceforge.pmd.lang.ast.Node;
import net.sourceforge.pmd.lang.ast.TokenMgrError;
import net.sourceforge.pmd.lang.ast.Node;
import net.sourceforge.pmd.lang.java.types.JPrimitiveType.PrimitiveTypeKind;

class JavaParserImpl {

  private int jdkVersion = 0;
  private boolean preview = false;

  public void setJdkVersion(int jdkVersion) {
   this.jdkVersion = jdkVersion;
  }

  public void setPreview(boolean preview) {
    this.preview = preview;
  }

  private void throwParseException(String message) {
    int line = -1;
    int col = -1;
    if (jj_lastpos != null) {
      line = jj_lastpos.beginLine;
      col = jj_lastpos.beginColumn;
    }
    throw new ParseException("Line " + line + ", Column " + col + ": " + message);
  }


  private boolean isRecordTypeSupported() {
    return jdkVersion == 15 && preview || jdkVersion >= 16;
  }

  private boolean localTypesSupported() {
    return isRecordTypeSupported();
  }

  private boolean isSealedClassSupported() {
      return jdkVersion == 15 && preview || jdkVersion == 16 && preview;
  }

  /**
   * Keeps track during tree construction, whether we are currently building a switch label.
   * A switch label must not contain a LambdaExpression.
   * Unfortunately, we have added LambdaExpression as part of PrimaryPrefix, which is wrong.
   * To keep compatibility, this flag is used, whether a LambdaExpression should be parsed
   * in PrimaryPrefix.
   * See also comment at #Expression().
   */
  private boolean inSwitchLabel = false;

  // This is a semantic LOOKAHEAD to determine if we're dealing with an assert
  // Note that this can't be replaced with a syntactic lookahead
  // since "assert" isn't a string literal token
  private boolean isAssertStart() {
    if (jdkVersion <= 3) {
      return false;
    }

    return getToken(1).getImage().equals("assert");
  }

  private boolean isRecordStart() {
    return isRecordTypeSupported() && isKeyword("record");
  }

  private boolean isEnumStart() {
    return jdkVersion >= 5 && isKeyword("enum");
  }

  /**
   * Semantic lookahead to check if the next identifier is a
   * specific restricted keyword.
   *
   * <p>Restricted keywords are:
   * var, yield, record, sealed, permits, "non" + "-" + "sealed"
   *
   * <p>enum and assert is used like restricted keywords, as they were not keywords
   * in the early java versions.
   */
  private boolean isKeyword(String image) {
    return isKeyword(1, image);
  }

  private boolean isKeyword(int index, String image) {
      Token token = getToken(index);
      return token.kind == IDENTIFIER && token.image.equals(image);
  }

  private boolean isToken(int index, int kind) {
      return getToken(index).kind == kind;
  }

  /**
   * Semantic lookahead which matches "non-sealed".
   *
   * <p>"non-sealed" cannot be a token, for several reasons:
   * It is only a keyword with java15 preview+, it consists actually
   * of several separate tokens, which are valid on their own.
   */
  private boolean isNonSealedModifier() {
      if (isKeyword(1, "non") && isToken(2, MINUS) && isKeyword(3, "sealed")) {
          JavaccToken nonToken = getToken(1);
          JavaccToken minusToken = getToken(2);
          JavaccToken sealedToken = getToken(3);
          return nonToken.getEndColumn() == minusToken.getBeginColumn()
            && minusToken.getEndColumn() == sealedToken.getBeginColumn();
      }
      return false;
  }

  private boolean classModifierLookahead() {
      Token next = getToken(1);
      return next.kind == AT
        || next.kind == PUBLIC
        || next.kind == PROTECTED
        || next.kind == PRIVATE
        || next.kind == ABSTRACT
        || next.kind == STATIC
        || next.kind == FINAL
        || next.kind == STRICTFP
        || isSealedClassSupported() && isKeyword("sealed")
        || isSealedClassSupported() && isNonSealedModifier();
  }

  private boolean localTypeDeclAfterModifiers() {
      Token next = getToken(1);
      return next.kind == CLASS
<<<<<<< HEAD
        || localTypesSupported() && (
              next.kind == INTERFACE
           || next.kind == AT && isToken(2, INTERFACE)
           || next.kind == IDENTIFIER && next.getImage().equals("enum")
           ||
           next.kind == IDENTIFIER && next.image.equals("record")
      );
  }

  private boolean localTypeDeclGivenNextIsIdent() {
      return localTypesSupported() && (
          isNonSealedModifier() || isRecordStart() || isEnumStart()
      );
=======
        || isRecordTypeSupported() && next.kind == INTERFACE
        || isRecordTypeSupported() && next.kind == IDENTIFIER && next.image.equals("enum")
        || isRecordTypeSupported() && next.kind == IDENTIFIER && next.image.equals("record") && isToken(2, IDENTIFIER);
>>>>>>> d884181d
  }

  /**
   *  True if we're in a switch block, one precondition for parsing a yield
   *  statement.
   */
  private boolean inSwitchExprBlock = false;

  private boolean isYieldStart() {
    return inSwitchExprBlock
    && isKeyword("yield")
    && mayStartExprAfterYield(2);
  }

  private boolean mayStartExprAfterYield(final int offset) {
      // based off of https://hg.openjdk.java.net/jdk/jdk/file/bc3da0226ffa/src/jdk.compiler/share/classes/com/sun/tools/javac/parser/JavacParser.java#l2580
      // please don't sue me
      JavaccToken token = getToken(offset);
      if (token == null) return false; // eof
      switch (token.kind) {
           case PLUS: case MINUS: case STRING_LITERAL: case CHARACTER_LITERAL:
           case INTEGER_LITERAL: case FLOATING_POINT_LITERAL: case HEX_FLOATING_POINT_LITERAL:
           case NULL: case IDENTIFIER: case TRUE: case FALSE:
           case NEW: case SWITCH: case THIS: case SUPER:
               return true;
           case INCR: case DECR:
               return getToken(offset + 1).kind != SEMICOLON; // eg yield++;
           case LPAREN:
               int lookahead = offset + 1;
               int balance = 1;
               JavaccToken t;
               while ((t = getToken(lookahead)) != null && balance > 0) {
                   switch (t.kind) {
                       case LPAREN: balance++; break;
                       case RPAREN: balance--; break;
                       case COMMA: if (balance == 1) return false; // a method call, eg yield(1, 2);
                   }
                   lookahead++;
               }
               // lambda:       yield () -> {};
               // method call:  yield ();
               return t != null
                   && (lookahead != offset + 2 // ie ()
                   || t.kind == LAMBDA);
           default:
               return false;
      }
  }

  private boolean shouldStartStatementInSwitch() {
    switch (getToken(1).kind) {
        case _DEFAULT:
        case CASE:
        case RBRACE:
            return false;
        default:
            return true;
    }
  }

  public Map<Integer, String> getSuppressMap() {
    return token_source.getSuppressMap();
  }

  public void setSuppressMarker(String marker) {
    token_source.setSuppressMarker(marker);
  }

  private void setLastTokenImage(AbstractJavaNode node) {
    node.setImage(getToken(0).getImage());
  }

  private void fixLastToken() {
       AbstractJavaNode top = (AbstractJavaNode) jjtree.peekNode();
       top.setLastToken(getToken(0));
  }

  private void forceExprContext() {
       AbstractJavaNode top = jjtree.peekNode();

       if (top instanceof ASTAmbiguousName) {
           // see doc on the method
           AbstractJavaNode replacement = (AbstractJavaNode) ((ASTAmbiguousName) top).forceExprContext();
           jjtree.popNode();
           jjtree.pushNode(replacement);
       }
  }

  private void pushEmptyModifierList() {
        ASTModifierList emptyMods = new ASTModifierList(JJTMODIFIERLIST);

        emptyMods.setDeclaredModifiers(Collections.emptySet());

        JavaccToken tok = JavaccToken.implicitBefore(getToken(1));
        emptyMods.setFirstToken(tok);
        emptyMods.setLastToken(tok);

        jjtree.pushNode(emptyMods);
  }

  private void insertEmptyModifierListWithAnnotations(AbstractJavaNode node, AbstractJavaNode nodeWithAnnotations) {
        ASTModifierList emptyMods = new ASTModifierList(JJTMODIFIERLIST);

        emptyMods.setDeclaredModifiers(Collections.emptySet());

        JavaccToken tok = JavaccToken.implicitBefore(node.getFirstToken());
        emptyMods.setFirstToken(tok);
        emptyMods.setLastToken(tok);

        List<ASTAnnotation> annotations = new ArrayList<ASTAnnotation>();
        while (nodeWithAnnotations.getNumChildren() > 0 && nodeWithAnnotations.getChild(0) instanceof ASTAnnotation) {
            ASTAnnotation annotation = (ASTAnnotation) nodeWithAnnotations.getChild(0);
            nodeWithAnnotations.removeChildAtIndex(0);
            annotations.add(annotation);
        }
        for (int i = 0; i < annotations.size(); i++) {
            emptyMods.addChild(annotations.get(i), i);
        }
        if (!annotations.isEmpty()) {
            emptyMods.setFirstToken(annotations.get(0).getFirstToken());
            emptyMods.setLastToken(annotations.get(annotations.size() - 1).getLastToken());
        }

        node.insertChild(emptyMods, 0);
  }

  private void forceTypeContext() {
      AbstractJavaNode top = jjtree.peekNode();

      if (top instanceof ASTAmbiguousName) {
          // see doc on the method
          AbstractJavaNode replacement = ((ASTAmbiguousName) top).forceTypeContext();
          jjtree.popNode();
          jjtree.pushNode(replacement);
      }
  }


  // make the top node the last child of the second node on the stack
  // If the stack ends with ..[A][B], then it becomes ..[A[B]]
  private void injectTop() {
       AbstractJavaNode top = (AbstractJavaNode) jjtree.popNode();
       AbstractJavaNode prev = (AbstractJavaNode) jjtree.peekNode();
       prev.addChild(top, prev.getNumChildren());
       prev.setLastToken(top.getLastToken());
  }

  /**
     * Keeps track during tree construction, whether we are currently building an
     * explicit constructor invocation. Then the PrimaryExpression that may prefix
     * a qualified super constructor call may not consume "super" tokens.
     */
    private boolean inExplicitConstructorInvoc = false;

}
PARSER_END(JavaParserImpl)

TOKEN_MGR_DECLS :
{
    protected List<Comment> comments = new ArrayList<Comment>();
}

/* WHITE SPACE */

SPECIAL_TOKEN :
{
 // those are private, just for code organisation
  < #HORIZONTAL_WHITESPACE: [" ", "\t", "\f"] >
| < #LINE_TERMINATOR: "\n" | "\r" | "\r\n" >
  // this one is pushed, notice the (..)+ construct, to avoid
  // creating one token per character
| < WHITESPACE: ([" ", "\t", "\f", "\n", "\r"])+ >
}

/* COMMENTS */


SPECIAL_TOKEN :
{
  < SINGLE_LINE_COMMENT: "//"(~["\n","\r"])* ("\n"|"\r"|"\r\n")? >
    {
        int startOfNOPMD = matchedToken.getImage().indexOf(suppressMarker);
        if (startOfNOPMD != -1) {
            suppressMap.put(matchedToken.getBeginLine(), matchedToken.getImage().substring(startOfNOPMD + suppressMarker.length()));
        }
        comments.add(new SingleLineComment(matchedToken));
    }
}


MORE :
{
  <"/**" ~["/"]> { input_stream.backup(1); } : IN_FORMAL_COMMENT
|
  "/*" : IN_MULTI_LINE_COMMENT
}

<IN_FORMAL_COMMENT>
SPECIAL_TOKEN :
{
  <FORMAL_COMMENT: "*/" > { comments.add(new FormalComment(matchedToken)); } : DEFAULT
}

<IN_MULTI_LINE_COMMENT>
SPECIAL_TOKEN :
{
  <MULTI_LINE_COMMENT: "*/" > { comments.add(new MultiLineComment(matchedToken)); } : DEFAULT
}

<IN_FORMAL_COMMENT,IN_MULTI_LINE_COMMENT>
MORE :
{
  < ~[] >
}

/* RESERVED WORDS AND LITERALS */

TOKEN :
{
  < ABSTRACT: "abstract" >
| < BOOLEAN: "boolean" >
| < BREAK: "break" >
| < BYTE: "byte" >
| < CASE: "case" >
| < CATCH: "catch" >
| < CHAR: "char" >
| < CLASS: "class" >
| < CONST: "const" >
| < CONTINUE: "continue" >
| < _DEFAULT: "default" >
| < DO: "do" >
| < DOUBLE: "double" >
| < ELSE: "else" >
| < EXTENDS: "extends" >
| < FALSE: "false" >
| < FINAL: "final" >
| < FINALLY: "finally" >
| < FLOAT: "float" >
| < FOR: "for" >
| < GOTO: "goto" >
| < IF: "if" >
| < IMPLEMENTS: "implements" >
| < IMPORT: "import" >
| < INSTANCEOF: "instanceof" >
| < INT: "int" >
| < INTERFACE: "interface" >
| < LONG: "long" >
| < NATIVE: "native" >
| < NEW: "new" >
| < NULL: "null" >
| < PACKAGE: "package">
| < PRIVATE: "private" >
| < PROTECTED: "protected" >
| < PUBLIC: "public" >
| < RETURN: "return" >
| < SHORT: "short" >
| < STATIC: "static" >
| < SUPER: "super" >
| < SWITCH: "switch" >
| < SYNCHRONIZED: "synchronized" >
| < THIS: "this" >
| < THROW: "throw" >
| < THROWS: "throws" >
| < TRANSIENT: "transient" >
| < TRUE: "true" >
| < TRY: "try" >
| < VOID: "void" >
| < VOLATILE: "volatile" >
| < WHILE: "while" >
| < STRICTFP: "strictfp" >
}


/* Restricted Keywords */
// Note: These are commented out, since these keywords
// can still be used as identifiers.
// see isKeyword() semantic lookup
/*
TOKEN :
{
  < OPEN: "open" >
| < MODULE: "module" >
| < REQUIRES: "requires" >
| < TRANSITIVE: "transitive" >
| < EXPORTS: "exports" >
| < OPENS: "opens" >
| < TO: "to" >
| < USES: "uses" >
| < PROVIDES: "provides" >
| < WITH: "with" >
}
*/

/* LITERALS */

TOKEN :
{
  < INTEGER_LITERAL:
        <DECIMAL_NUMERAL> (["l","L"])?
      | <HEX_NUMERAL>     (["l","L"])?
      | <BINARY_NUMERAL>  (["l","L"])?
      | <OCTAL_NUMERAL>   (["l","L"])?
  >
| < #DECIMAL_NUMERAL:               ["1"-"9"]  (("_")* ["0"-"9"])* >
| < #HEX_NUMERAL:     "0" ["x","X"] <HEX_DIGIT_SEQ>                >
| < #BINARY_NUMERAL:  "0" ["b","B"] ["0","1"]  (("_")* ["0","1"])* >
| < #OCTAL_NUMERAL:   "0"                      (("_")* ["0"-"7"])* >
|
  < FLOATING_POINT_LITERAL:
      <DECIMAL_FLOATING_POINT_LITERAL>
    | <HEX_FLOATING_POINT_LITERAL>
  >
| < #DECIMAL_FLOATING_POINT_LITERAL:
      <DIGIT_SEQ> "." (<DIGIT_SEQ>)? (<EXPONENT>)? (["f","F", "d","D"])?
    |             "."  <DIGIT_SEQ>   (<EXPONENT>)? (["f","F", "d","D"])?
    | <DIGIT_SEQ>                     <EXPONENT>   (["f","F", "d","D"])?
    | <DIGIT_SEQ>                    (<EXPONENT>)?  ["f","F", "d","D"]
  >
| < #HEX_FLOATING_POINT_LITERAL:
      "0" ["x","X"]  <HEX_DIGIT_SEQ>   (".")?               <HEX_EXPONENT> (["f","F", "d","D"])?
    | "0" ["x","X"] (<HEX_DIGIT_SEQ>)?  "." <HEX_DIGIT_SEQ> <HEX_EXPONENT> (["f","F", "d","D"])?
  >
| < #DIGIT_SEQ:     ["0"-"9"]                 (("_")* ["0"-"9"])*                 >
| < #HEX_DIGIT_SEQ: ["0"-"9","a"-"f","A"-"F"] (("_")* ["0"-"9","a"-"f","A"-"F"])* >

| < #EXPONENT:      ["e","E"] <EXPONENT_TAIL> >
| < #HEX_EXPONENT:  ["p","P"] <EXPONENT_TAIL> >
| < #EXPONENT_TAIL: (["+","-"])? <DIGIT_SEQ>  >

| < CHARACTER_LITERAL: "'"  ( ~["'", "\\","\n","\r"] | <STRING_ESCAPE> )  "'"  >
| < STRING_LITERAL:    "\"" ( ~["\"","\\","\n","\r"] | <STRING_ESCAPE> )* "\"" >
|
  < TEXT_BLOCK_LITERAL:
     "\"\"\"" (<HORIZONTAL_WHITESPACE>)* <LINE_TERMINATOR>
        ( ~["\"", "\\"] | "\"" ~["\""] | "\"\"" ~["\""] | <STRING_ESCAPE> | "\\" <LINE_TERMINATOR> )*
     "\"\"\""
  >
| < #STRING_ESCAPE:
        "\\"
        ( ["n","t","b","r","f","s","\\","'","\""]
        // octal escapes
        | ["0"-"7"] ( ["0"-"7"] )?
        | ["0"-"3"] ["0"-"7"] ["0"-"7"]
        )
  >
}

/* IDENTIFIERS */

TOKEN :
{
   < IDENTIFIER : <LETTER> ( <PART_LETTER> )* >
 // all chars for which Character.isJavaIdentifierStart is true
 | < #LETTER : ["$","A"-"Z","_","a"-"z","\u00a2"-"\u00a5","\u00aa","\u00b5","\u00ba",
   "\u00c0"-"\u00d6","\u00d8"-"\u00f6","\u00f8"-"\u021f","\u0222"-"\u0233","\u0250"-"\u02ad",
   "\u02b0"-"\u02b8","\u02bb"-"\u02c1","\u02d0"-"\u02d1","\u02e0"-"\u02e4","\u02ee","\u037a",
   "\u0386","\u0388"-"\u038a","\u038c","\u038e"-"\u03a1","\u03a3"-"\u03ce","\u03d0"-"\u03d7",
   "\u03da"-"\u03f3","\u0400"-"\u0481","\u048c"-"\u04c4","\u04c7"-"\u04c8","\u04cb"-"\u04cc",
   "\u04d0"-"\u04f5","\u04f8"-"\u04f9","\u0531"-"\u0556","\u0559","\u0561"-"\u0587",
   "\u05d0"-"\u05ea","\u05f0"-"\u05f2","\u0621"-"\u063a","\u0640"-"\u064a","\u0671"-"\u06d3",
   "\u06d5","\u06e5"-"\u06e6","\u06fa"-"\u06fc","\u0710","\u0712"-"\u072c","\u0780"-"\u07a5",
   "\u0905"-"\u0939","\u093d","\u0950","\u0958"-"\u0961","\u0985"-"\u098c","\u098f"-"\u0990",
   "\u0993"-"\u09a8","\u09aa"-"\u09b0","\u09b2","\u09b6"-"\u09b9","\u09dc"-"\u09dd",
   "\u09df"-"\u09e1","\u09f0"-"\u09f3","\u0a05"-"\u0a0a","\u0a0f"-"\u0a10","\u0a13"-"\u0a28",
   "\u0a2a"-"\u0a30","\u0a32"-"\u0a33","\u0a35"-"\u0a36","\u0a38"-"\u0a39","\u0a59"-"\u0a5c",
   "\u0a5e","\u0a72"-"\u0a74","\u0a85"-"\u0a8b","\u0a8d","\u0a8f"-"\u0a91","\u0a93"-"\u0aa8",
   "\u0aaa"-"\u0ab0","\u0ab2"-"\u0ab3","\u0ab5"-"\u0ab9","\u0abd","\u0ad0","\u0ae0",
   "\u0b05"-"\u0b0c","\u0b0f"-"\u0b10","\u0b13"-"\u0b28","\u0b2a"-"\u0b30","\u0b32"-"\u0b33",
   "\u0b36"-"\u0b39","\u0b3d","\u0b5c"-"\u0b5d","\u0b5f"-"\u0b61","\u0b85"-"\u0b8a",
   "\u0b8e"-"\u0b90","\u0b92"-"\u0b95","\u0b99"-"\u0b9a","\u0b9c","\u0b9e"-"\u0b9f",
   "\u0ba3"-"\u0ba4","\u0ba8"-"\u0baa","\u0bae"-"\u0bb5","\u0bb7"-"\u0bb9","\u0c05"-"\u0c0c",
   "\u0c0e"-"\u0c10","\u0c12"-"\u0c28","\u0c2a"-"\u0c33","\u0c35"-"\u0c39","\u0c60"-"\u0c61",
   "\u0c85"-"\u0c8c","\u0c8e"-"\u0c90","\u0c92"-"\u0ca8","\u0caa"-"\u0cb3","\u0cb5"-"\u0cb9",
   "\u0cde","\u0ce0"-"\u0ce1","\u0d05"-"\u0d0c","\u0d0e"-"\u0d10","\u0d12"-"\u0d28",
   "\u0d2a"-"\u0d39","\u0d60"-"\u0d61","\u0d85"-"\u0d96","\u0d9a"-"\u0db1","\u0db3"-"\u0dbb",
   "\u0dbd","\u0dc0"-"\u0dc6","\u0e01"-"\u0e30","\u0e32"-"\u0e33","\u0e3f"-"\u0e46",
   "\u0e81"-"\u0e82","\u0e84","\u0e87"-"\u0e88","\u0e8a","\u0e8d","\u0e94"-"\u0e97",
   "\u0e99"-"\u0e9f","\u0ea1"-"\u0ea3","\u0ea5","\u0ea7","\u0eaa"-"\u0eab","\u0ead"-"\u0eb0",
   "\u0eb2"-"\u0eb3","\u0ebd","\u0ec0"-"\u0ec4","\u0ec6","\u0edc"-"\u0edd","\u0f00",
   "\u0f40"-"\u0f47","\u0f49"-"\u0f6a","\u0f88"-"\u0f8b","\u1000"-"\u1021","\u1023"-"\u1027",
   "\u1029"-"\u102a","\u1050"-"\u1055","\u10a0"-"\u10c5","\u10d0"-"\u10f6","\u1100"-"\u1159",
   "\u115f"-"\u11a2","\u11a8"-"\u11f9","\u1200"-"\u1206","\u1208"-"\u1246","\u1248",
   "\u124a"-"\u124d","\u1250"-"\u1256","\u1258","\u125a"-"\u125d","\u1260"-"\u1286","\u1288",
   "\u128a"-"\u128d","\u1290"-"\u12ae","\u12b0","\u12b2"-"\u12b5","\u12b8"-"\u12be","\u12c0",
   "\u12c2"-"\u12c5","\u12c8"-"\u12ce","\u12d0"-"\u12d6","\u12d8"-"\u12ee","\u12f0"-"\u130e",
   "\u1310","\u1312"-"\u1315","\u1318"-"\u131e","\u1320"-"\u1346","\u1348"-"\u135a",
   "\u13a0"-"\u13f4","\u1401"-"\u166c","\u166f"-"\u1676","\u1681"-"\u169a","\u16a0"-"\u16ea",
   "\u1780"-"\u17b3","\u17db","\u1820"-"\u1877","\u1880"-"\u18a8","\u1e00"-"\u1e9b",
   "\u1ea0"-"\u1ef9","\u1f00"-"\u1f15","\u1f18"-"\u1f1d","\u1f20"-"\u1f45","\u1f48"-"\u1f4d",
   "\u1f50"-"\u1f57","\u1f59","\u1f5b","\u1f5d","\u1f5f"-"\u1f7d","\u1f80"-"\u1fb4",
   "\u1fb6"-"\u1fbc","\u1fbe","\u1fc2"-"\u1fc4","\u1fc6"-"\u1fcc","\u1fd0"-"\u1fd3",
   "\u1fd6"-"\u1fdb","\u1fe0"-"\u1fec","\u1ff2"-"\u1ff4","\u1ff6"-"\u1ffc","\u203f"-"\u2040",
   "\u207f","\u20a0"-"\u20af","\u2102","\u2107","\u210a"-"\u2113","\u2115","\u2119"-"\u211d",
   "\u2124","\u2126","\u2128","\u212a"-"\u212d","\u212f"-"\u2131","\u2133"-"\u2139",
   "\u2160"-"\u2183","\u3005"-"\u3007","\u3021"-"\u3029","\u3031"-"\u3035","\u3038"-"\u303a",
   "\u3041"-"\u3094","\u309d"-"\u309e","\u30a1"-"\u30fe","\u3105"-"\u312c","\u3131"-"\u318e",
   "\u31a0"-"\u31b7","\u3400"-"\u4db5","\u4e00"-"\u9fa5","\ua000"-"\ua48c","\uac00"-"\ud7a3",
   "\uf900"-"\ufa2d","\ufb00"-"\ufb06","\ufb13"-"\ufb17","\ufb1d","\ufb1f"-"\ufb28",
   "\ufb2a"-"\ufb36","\ufb38"-"\ufb3c","\ufb3e","\ufb40"-"\ufb41","\ufb43"-"\ufb44",
   "\ufb46"-"\ufbb1","\ufbd3"-"\ufd3d","\ufd50"-"\ufd8f","\ufd92"-"\ufdc7","\ufdf0"-"\ufdfb",
   "\ufe33"-"\ufe34","\ufe4d"-"\ufe4f","\ufe69","\ufe70"-"\ufe72","\ufe74","\ufe76"-"\ufefc",
   "\uff04","\uff21"-"\uff3a","\uff3f","\uff41"-"\uff5a","\uff65"-"\uffbe","\uffc2"-"\uffc7",
   "\uffca"-"\uffcf","\uffd2"-"\uffd7","\uffda"-"\uffdc","\uffe0"-"\uffe1","\uffe5"-"\uffe6"]>


 // all chars for which Character.isJavaIdentifierPart is true
 | < #PART_LETTER: ["\u0000"-"\b","\u000e"-"\u001b","$","0"-"9","A"-"Z","_","a"-"z",
   "\u007f"-"\u009f","\u00a2"-"\u00a5","\u00aa","\u00b5","\u00ba","\u00c0"-"\u00d6",
   "\u00d8"-"\u00f6","\u00f8"-"\u021f","\u0222"-"\u0233","\u0250"-"\u02ad","\u02b0"-"\u02b8",
   "\u02bb"-"\u02c1","\u02d0"-"\u02d1","\u02e0"-"\u02e4","\u02ee","\u0300"-"\u034e",
   "\u0360"-"\u0362","\u037a","\u0386","\u0388"-"\u038a","\u038c","\u038e"-"\u03a1",
   "\u03a3"-"\u03ce","\u03d0"-"\u03d7","\u03da"-"\u03f3","\u0400"-"\u0481","\u0483"-"\u0486",
   "\u048c"-"\u04c4","\u04c7"-"\u04c8","\u04cb"-"\u04cc","\u04d0"-"\u04f5","\u04f8"-"\u04f9",
   "\u0531"-"\u0556","\u0559","\u0561"-"\u0587","\u0591"-"\u05a1","\u05a3"-"\u05b9",
   "\u05bb"-"\u05bd","\u05bf","\u05c1"-"\u05c2","\u05c4","\u05d0"-"\u05ea","\u05f0"-"\u05f2",
   "\u0621"-"\u063a","\u0640"-"\u0655","\u0660"-"\u0669","\u0670"-"\u06d3","\u06d5"-"\u06dc",
   "\u06df"-"\u06e8","\u06ea"-"\u06ed","\u06f0"-"\u06fc","\u070f"-"\u072c","\u0730"-"\u074a",
   "\u0780"-"\u07b0","\u0901"-"\u0903","\u0905"-"\u0939","\u093c"-"\u094d","\u0950"-"\u0954",
   "\u0958"-"\u0963","\u0966"-"\u096f","\u0981"-"\u0983","\u0985"-"\u098c","\u098f"-"\u0990",
   "\u0993"-"\u09a8","\u09aa"-"\u09b0","\u09b2","\u09b6"-"\u09b9","\u09bc","\u09be"-"\u09c4",
   "\u09c7"-"\u09c8","\u09cb"-"\u09cd","\u09d7","\u09dc"-"\u09dd","\u09df"-"\u09e3",
   "\u09e6"-"\u09f3","\u0a02","\u0a05"-"\u0a0a","\u0a0f"-"\u0a10","\u0a13"-"\u0a28",
   "\u0a2a"-"\u0a30","\u0a32"-"\u0a33","\u0a35"-"\u0a36","\u0a38"-"\u0a39","\u0a3c",
   "\u0a3e"-"\u0a42","\u0a47"-"\u0a48","\u0a4b"-"\u0a4d","\u0a59"-"\u0a5c","\u0a5e",
   "\u0a66"-"\u0a74","\u0a81"-"\u0a83","\u0a85"-"\u0a8b","\u0a8d","\u0a8f"-"\u0a91",
   "\u0a93"-"\u0aa8","\u0aaa"-"\u0ab0","\u0ab2"-"\u0ab3","\u0ab5"-"\u0ab9","\u0abc"-"\u0ac5",
   "\u0ac7"-"\u0ac9","\u0acb"-"\u0acd","\u0ad0","\u0ae0","\u0ae6"-"\u0aef","\u0b01"-"\u0b03",
   "\u0b05"-"\u0b0c","\u0b0f"-"\u0b10","\u0b13"-"\u0b28","\u0b2a"-"\u0b30","\u0b32"-"\u0b33",
   "\u0b36"-"\u0b39","\u0b3c"-"\u0b43","\u0b47"-"\u0b48","\u0b4b"-"\u0b4d","\u0b56"-"\u0b57",
   "\u0b5c"-"\u0b5d","\u0b5f"-"\u0b61","\u0b66"-"\u0b6f","\u0b82"-"\u0b83","\u0b85"-"\u0b8a",
   "\u0b8e"-"\u0b90","\u0b92"-"\u0b95","\u0b99"-"\u0b9a","\u0b9c","\u0b9e"-"\u0b9f",
   "\u0ba3"-"\u0ba4","\u0ba8"-"\u0baa","\u0bae"-"\u0bb5","\u0bb7"-"\u0bb9","\u0bbe"-"\u0bc2",
   "\u0bc6"-"\u0bc8","\u0bca"-"\u0bcd","\u0bd7","\u0be7"-"\u0bef","\u0c01"-"\u0c03",
   "\u0c05"-"\u0c0c","\u0c0e"-"\u0c10","\u0c12"-"\u0c28","\u0c2a"-"\u0c33","\u0c35"-"\u0c39",
   "\u0c3e"-"\u0c44","\u0c46"-"\u0c48","\u0c4a"-"\u0c4d","\u0c55"-"\u0c56","\u0c60"-"\u0c61",
   "\u0c66"-"\u0c6f","\u0c82"-"\u0c83","\u0c85"-"\u0c8c","\u0c8e"-"\u0c90","\u0c92"-"\u0ca8",
   "\u0caa"-"\u0cb3","\u0cb5"-"\u0cb9","\u0cbe"-"\u0cc4","\u0cc6"-"\u0cc8","\u0cca"-"\u0ccd",
   "\u0cd5"-"\u0cd6","\u0cde","\u0ce0"-"\u0ce1","\u0ce6"-"\u0cef","\u0d02"-"\u0d03",
   "\u0d05"-"\u0d0c","\u0d0e"-"\u0d10","\u0d12"-"\u0d28","\u0d2a"-"\u0d39","\u0d3e"-"\u0d43",
   "\u0d46"-"\u0d48","\u0d4a"-"\u0d4d","\u0d57","\u0d60"-"\u0d61","\u0d66"-"\u0d6f",
   "\u0d82"-"\u0d83","\u0d85"-"\u0d96","\u0d9a"-"\u0db1","\u0db3"-"\u0dbb","\u0dbd",
   "\u0dc0"-"\u0dc6","\u0dca","\u0dcf"-"\u0dd4","\u0dd6","\u0dd8"-"\u0ddf","\u0df2"-"\u0df3",
   "\u0e01"-"\u0e3a","\u0e3f"-"\u0e4e","\u0e50"-"\u0e59","\u0e81"-"\u0e82","\u0e84",
   "\u0e87"-"\u0e88","\u0e8a","\u0e8d","\u0e94"-"\u0e97","\u0e99"-"\u0e9f","\u0ea1"-"\u0ea3",
   "\u0ea5","\u0ea7","\u0eaa"-"\u0eab","\u0ead"-"\u0eb9","\u0ebb"-"\u0ebd","\u0ec0"-"\u0ec4",
   "\u0ec6","\u0ec8"-"\u0ecd","\u0ed0"-"\u0ed9","\u0edc"-"\u0edd","\u0f00","\u0f18"-"\u0f19",
   "\u0f20"-"\u0f29","\u0f35","\u0f37","\u0f39","\u0f3e"-"\u0f47","\u0f49"-"\u0f6a",
   "\u0f71"-"\u0f84","\u0f86"-"\u0f8b","\u0f90"-"\u0f97","\u0f99"-"\u0fbc","\u0fc6",
   "\u1000"-"\u1021","\u1023"-"\u1027","\u1029"-"\u102a","\u102c"-"\u1032","\u1036"-"\u1039",
   "\u1040"-"\u1049","\u1050"-"\u1059","\u10a0"-"\u10c5","\u10d0"-"\u10f6","\u1100"-"\u1159",
   "\u115f"-"\u11a2","\u11a8"-"\u11f9","\u1200"-"\u1206","\u1208"-"\u1246","\u1248",
   "\u124a"-"\u124d","\u1250"-"\u1256","\u1258","\u125a"-"\u125d","\u1260"-"\u1286",
   "\u1288","\u128a"-"\u128d","\u1290"-"\u12ae","\u12b0","\u12b2"-"\u12b5","\u12b8"-"\u12be",
   "\u12c0","\u12c2"-"\u12c5","\u12c8"-"\u12ce","\u12d0"-"\u12d6","\u12d8"-"\u12ee",
   "\u12f0"-"\u130e","\u1310","\u1312"-"\u1315","\u1318"-"\u131e","\u1320"-"\u1346",
   "\u1348"-"\u135a","\u1369"-"\u1371","\u13a0"-"\u13f4","\u1401"-"\u166c","\u166f"-"\u1676",
   "\u1681"-"\u169a","\u16a0"-"\u16ea","\u1780"-"\u17d3","\u17db","\u17e0"-"\u17e9",
   "\u180b"-"\u180e","\u1810"-"\u1819","\u1820"-"\u1877","\u1880"-"\u18a9","\u1e00"-"\u1e9b",
   "\u1ea0"-"\u1ef9","\u1f00"-"\u1f15","\u1f18"-"\u1f1d","\u1f20"-"\u1f45","\u1f48"-"\u1f4d",
   "\u1f50"-"\u1f57","\u1f59","\u1f5b","\u1f5d","\u1f5f"-"\u1f7d","\u1f80"-"\u1fb4",
   "\u1fb6"-"\u1fbc","\u1fbe","\u1fc2"-"\u1fc4","\u1fc6"-"\u1fcc","\u1fd0"-"\u1fd3",
   "\u1fd6"-"\u1fdb","\u1fe0"-"\u1fec","\u1ff2"-"\u1ff4","\u1ff6"-"\u1ffc","\u200c"-"\u200f",
   "\u202a"-"\u202e","\u203f"-"\u2040","\u206a"-"\u206f","\u207f","\u20a0"-"\u20af",
   "\u20d0"-"\u20dc","\u20e1","\u2102","\u2107","\u210a"-"\u2113","\u2115","\u2119"-"\u211d",
   "\u2124","\u2126","\u2128","\u212a"-"\u212d","\u212f"-"\u2131","\u2133"-"\u2139",
   "\u2160"-"\u2183","\u3005"-"\u3007","\u3021"-"\u302f","\u3031"-"\u3035","\u3038"-"\u303a",
   "\u3041"-"\u3094","\u3099"-"\u309a","\u309d"-"\u309e","\u30a1"-"\u30fe","\u3105"-"\u312c",
   "\u3131"-"\u318e","\u31a0"-"\u31b7","\u3400"-"\u4db5","\u4e00"-"\u9fa5","\ua000"-"\ua48c",
   "\uac00"-"\ud7a3","\uf900"-"\ufa2d","\ufb00"-"\ufb06","\ufb13"-"\ufb17","\ufb1d"-"\ufb28",
   "\ufb2a"-"\ufb36","\ufb38"-"\ufb3c","\ufb3e","\ufb40"-"\ufb41","\ufb43"-"\ufb44",
   "\ufb46"-"\ufbb1","\ufbd3"-"\ufd3d","\ufd50"-"\ufd8f","\ufd92"-"\ufdc7","\ufdf0"-"\ufdfb",
   "\ufe20"-"\ufe23","\ufe33"-"\ufe34","\ufe4d"-"\ufe4f","\ufe69","\ufe70"-"\ufe72","\ufe74",
   "\ufe76"-"\ufefc","\ufeff","\uff04","\uff10"-"\uff19","\uff21"-"\uff3a","\uff3f",
   "\uff41"-"\uff5a","\uff65"-"\uffbe","\uffc2"-"\uffc7","\uffca"-"\uffcf","\uffd2"-"\uffd7",
   "\uffda"-"\uffdc","\uffe0"-"\uffe1","\uffe5"-"\uffe6","\ufff9"-"\ufffb"]>
}

/* SEPARATORS */

TOKEN :
{
  < LPAREN: "(" >
| < RPAREN: ")" >
| < LBRACE: "{" >
| < RBRACE: "}" >
| < LBRACKET: "[" >
| < RBRACKET: "]" >
| < SEMICOLON: ";" >
| < COMMA: "," >
| < DOT: "." >
| < AT: "@" >
}

/* OPERATORS */

TOKEN :
{
  < ASSIGN: "=" >
| < LT: "<" >
| < BANG: "!" >
| < TILDE: "~" >
| < HOOK: "?" >
| < COLON: ":" >
| < EQ: "==" >
| < LE: "<=" >
| < GE: ">=" >
| < NE: "!=" >
| < SC_OR: "||" >
| < SC_AND: "&&" >
| < INCR: "++" >
| < DECR: "--" >
| < PLUS: "+" >
| < MINUS: "-" >
| < STAR: "*" >
| < SLASH: "/" >
| < BIT_AND: "&" >
| < BIT_OR: "|" >
| < XOR: "^" >
| < REM: "%" >
| < LSHIFT: "<<" >
// Notice the absence of >> or >>>, to not conflict with generics
| < PLUSASSIGN: "+=" >
| < MINUSASSIGN: "-=" >
| < STARASSIGN: "*=" >
| < SLASHASSIGN: "/=" >
| < ANDASSIGN: "&=" >
| < ORASSIGN: "|=" >
| < XORASSIGN: "^=" >
| < REMASSIGN: "%=" >
| < LSHIFTASSIGN: "<<=" >
| < RSIGNEDSHIFTASSIGN: ">>=" >
| < RUNSIGNEDSHIFTASSIGN: ">>>=" >
| < ELLIPSIS: "..." >
| < LAMBDA: "->" >
| < METHOD_REF: "::" >
}

/* >'s need special attention due to generics syntax. */
TOKEN :
{
  < RUNSIGNEDSHIFT: ">>>" > { input_stream.backup(2); }
| < RSIGNEDSHIFT: ">>" > { input_stream.backup(1); }
| < GT: ">" >
}

/*****************************************
 * THE JAVA LANGUAGE GRAMMAR STARTS HERE *
 *****************************************/

/*
 * Program structuring syntax follows.
 */

ASTCompilationUnit CompilationUnit() :
{}
{
  [ LOOKAHEAD( ( Annotation() )* "package" ) PackageDeclaration() ( EmptyDeclaration() )* ]
  ( ImportDeclaration() ( EmptyDeclaration() )* )*
  // the module decl lookahead needs to be before the type declaration branch,
  // looking for annotations + "open" | "module" will fail faster if it's *not*
  // a module (most common case)
  [ LOOKAHEAD(ModuleDeclLahead()) ModuleDeclaration() ( EmptyDeclaration() )* ]
  ( TypeDeclaration() ( EmptyDeclaration() )* )*
  <EOF>
  {
     jjtThis.setComments(token_source.comments);
     return jjtThis;
  }
}

private void ModuleDeclLahead() #void:
{}
{
  (Annotation())* LOOKAHEAD({isKeyword("open") || isKeyword("module")}) <IDENTIFIER>
}


void PackageDeclaration() :
{String image;}
{
  ModAnnotationList() "package" image=VoidName() { jjtThis.setImage(image); } ";"
}

void ImportDeclaration() :
{String image;}
{
  "import" [ "static" {jjtThis.setStatic();} ]
  image=VoidName() { jjtThis.setImage(image); }
  [ "." "*" {jjtThis.setImportOnDemand();} ] ";"
}

/*
 * Modifiers. We match all modifiers in a single rule to reduce the chances of
 * syntax errors for simple modifier mistakes. It will also enable us to give
 * better error messages.
 */
void ModifierList():
{
   EnumSet<JModifier> modifiers = EnumSet.noneOf(JModifier.class);
}
{
 (
  LOOKAHEAD(2)
  (
    "public"        { modifiers.add(JModifier.PUBLIC); }
  | "static"        { modifiers.add(JModifier.STATIC); }
  | "protected"     { modifiers.add(JModifier.PROTECTED); }
  | "private"       { modifiers.add(JModifier.PRIVATE); }
  | "final"         { modifiers.add(JModifier.FINAL); }
  | "abstract"      { modifiers.add(JModifier.ABSTRACT); }
  | "synchronized"  { modifiers.add(JModifier.SYNCHRONIZED); }
  | "native"        { modifiers.add(JModifier.NATIVE); }
  | "transient"     { modifiers.add(JModifier.TRANSIENT); }
  | "volatile"      { modifiers.add(JModifier.VOLATILE); }
  | "strictfp"      { modifiers.add(JModifier.STRICTFP); }
  | "default"       { modifiers.add(JModifier.DEFAULT); }
  | LOOKAHEAD({isKeyword("sealed")}) <IDENTIFIER> { modifiers.add(JModifier.SEALED); }
  | LOOKAHEAD({isNonSealedModifier()}) <IDENTIFIER> <MINUS> <IDENTIFIER> { modifiers.add(JModifier.NON_SEALED); }
  | Annotation()
  )
 )*
 { jjtThis.setDeclaredModifiers(modifiers); }
 { jjtree.injectRight(1); } // inject the modifier node in the follower
}

/*
 * Declaration syntax follows.
 */
void TypeDeclaration() #void:
{}
{
  ModifierList()
  (
     ClassOrInterfaceDeclaration()
   | AnnotationTypeDeclaration()
   | LOOKAHEAD({isKeyword("enum")}) EnumDeclaration()
   | LOOKAHEAD({isKeyword("record")}) RecordDeclaration()

  )
}

void ClassOrInterfaceDeclaration():
{}
{
  ( "class" | "interface" { jjtThis.setInterface(); } )
  <IDENTIFIER> { setLastTokenImage(jjtThis); }
  [ TypeParameters() ]
  [ ExtendsList() ]
  [ ImplementsList() ]
  [ LOOKAHEAD({isKeyword("permits")}) PermittedSubclasses() ]
  ClassOrInterfaceBody()
}

void ExtendsList():
{}
{
   "extends" AnnotatedClassOrInterfaceType()
   ( "," AnnotatedClassOrInterfaceType() )*
}

void ImplementsList():
{}
{
   "implements" AnnotatedClassOrInterfaceType()
   ( "," AnnotatedClassOrInterfaceType() )*
}

void PermittedSubclasses() #PermitsList:
{
    Token t;
}
{
    t = <IDENTIFIER> {
        if (!"permits".equals(t.image)) {
          throw new ParseException("ERROR: expecting permits");
        }
    }
    TypeName()
    ( "," TypeName() )*
}

void EnumDeclaration():
{
  JavaccToken t;
}
{
  t = <IDENTIFIER> {
    if (!"enum".equals(t.image)) {
      throw new ParseException("ERROR: expecting enum");
    }
  }
  t=<IDENTIFIER> {jjtThis.setImage(t.image);}
  [ ImplementsList() ]
  EnumBody()
}

void EnumBody():
{}
{
   "{"
    [ EnumConstant() ( LOOKAHEAD(2) "," EnumConstant() )* ]
    [ "," { jjtThis.setTrailingComma(); } ]
    [ ";" { jjtThis.setSeparatorSemi(); } ( ClassOrInterfaceBodyDeclaration() )* ]
   "}"
}

void EnumConstant():
{}
{
  ModAnnotationList() VariableDeclaratorId() [ ArgumentList() ] [ AnonymousClassDeclaration() ]
}

void RecordDeclaration():
{
    JavaccToken t;
}
{
  t = <IDENTIFIER> {
    if (!"record".equals(t.image)) {
      throw new ParseException("ERROR: expecting record");
    }
  }
  t=<IDENTIFIER> {jjtThis.setImage(t.image);}
  [ TypeParameters() ]
  RecordHeader()
  [ ImplementsList() ]
  RecordBody()
}

void RecordHeader() #void:
{}
{
  "(" RecordComponentList() ")"
}

void RecordComponentList() :
{}
{
  [ RecordComponent() ("," RecordComponent())* ]
}

void RecordComponent():
{}
{
  ModAnnotationList()
  FormalParamType()
  VariableDeclaratorId()
}

void RecordBody():
{}
{
  "{"
    ( RecordBodyDeclaration() )*
  "}"
}

void RecordBodyDeclaration() #void :
{}
{
  LOOKAHEAD(CompactConstructorDeclarationLookahead()) ModifierList() CompactConstructorDeclaration()
  |
  ClassOrInterfaceBodyDeclaration()
}

private void CompactConstructorDeclarationLookahead() #void:
{}
{
    ModifierList() <IDENTIFIER> "{"
}

void CompactConstructorDeclaration():
{}
{
  <IDENTIFIER> { jjtThis.setImage(token.image); }
  Block()
}

void TypeParameters():
{}
{
   "<" TypeParameter() ( "," TypeParameter() )* ">"
}

void TypeParameter():
{}
{
   AnnotationList()
   <IDENTIFIER> {setLastTokenImage(jjtThis);} [ "extends" IntersectionType() ]
}

void ClassOrInterfaceBody():
{}
{
  "{" ( ClassOrInterfaceBodyDeclaration() )* "}"
}

void ClassOrInterfaceBodyDeclaration() #void:
{}
{ LOOKAHEAD(["static"] "{" ) Initializer()
|  ModifierList()
  ( LOOKAHEAD(3) ClassOrInterfaceDeclaration()
    | LOOKAHEAD({isKeyword("enum")}) EnumDeclaration()
    | LOOKAHEAD({isKeyword("record")}) RecordDeclaration()
    | LOOKAHEAD( [ TypeParameters() ] <IDENTIFIER> "(" ) ConstructorDeclaration()
    | LOOKAHEAD( Type() <IDENTIFIER> (AnnotationList() "[" "]")* ( "," | "=" | ";" ) )  FieldDeclaration()
    | LOOKAHEAD(2) MethodDeclaration()
    | LOOKAHEAD(2) AnnotationTypeDeclaration()
  )
|
  ";" #EmptyDeclaration
}


void FieldDeclaration() :
{}
{
  Type() VariableDeclarator() ( "," VariableDeclarator() )* ";"
}

void VariableDeclarator() :
{}
{
  VariableIdWithDims() [ "=" VariableInitializer() ]
}

void VariableDeclaratorId() :
{}
{
  <IDENTIFIER> { setLastTokenImage(jjtThis); }
}

void VariableIdWithDims() #VariableDeclaratorId :
{}
{
  <IDENTIFIER> { setLastTokenImage(jjtThis); }
  [ Dims() ]
}

void ReceiverParameter():
{}
{
    AnnotatedClassOrInterfaceType() [ <IDENTIFIER> "." ] "this"
}

void VariableInitializer() #void:
{}
{
  ArrayInitializer()
| Expression()
}

void ArrayInitializer() :
{}
{
  "{" [ VariableInitializer() ( LOOKAHEAD(2) "," VariableInitializer() )* ] [ "," ] "}"
}

void MethodDeclaration() :
{}
{
  [ TypeParameters() ]
  ResultType()
  <IDENTIFIER> { setLastTokenImage(jjtThis); }
  FormalParameters()
  [ Dims() ]
  [ ThrowsList() ]
  ( Block() | ";" )
}


void FormalParameters() :
{}
{
  "(" [ ( LOOKAHEAD(ReceiverParameter()) ReceiverParameter() | FormalParameter() ) ( "," FormalParameter() )* ] ")"
}

void FormalParameter() :
{}
{
   LocalVarModifierList()
   FormalParamType() ("|" FormalParamType())* // remove this stuff when #2202 is merged
   VariableIdWithDims()
}

void FormalParamType() #void:
{}
{
   PrimitiveType()        [ LOOKAHEAD(2) VarargsDimensions() #ArrayType(2) ]
 | ClassOrInterfaceType() [ LOOKAHEAD(2) VarargsDimensions() #ArrayType(2) ]
}

void VarargsDimensions() #ArrayDimensions:
{}
{
    // like ArrayDimensions but allows for a varargs ellipsis at the end ("...")
    LOOKAHEAD(AnnotationList() "[") (LOOKAHEAD(AnnotationList() "[") ArrayTypeDim())+ [ VarargsDim() ]
  | VarargsDim()
}

void VarargsDim() #ArrayTypeDim:
{}
{
    TypeAnnotListNoInject() "..." {jjtThis.setVarargs();}
}


void ConstructorDeclaration() :
{}
{
   [ TypeParameters() ]
   <IDENTIFIER>  {setLastTokenImage(jjtThis);}
   FormalParameters()
   [ ThrowsList() ]
   ConstructorBlock()
}

private void ConstructorBlock() #Block:
{}
{
    "{"
        [ LOOKAHEAD(ExplicitConstructorInvocation()) ExplicitConstructorInvocation() ]
        ( BlockStatement() )*
    "}"
}

void ExplicitConstructorInvocation() :
{inExplicitConstructorInvoc = true;}
{
   // We may only lookahead one token here, because:
   // * "this" or "super" can't appear in the primary expression in case of
   //   qualified super call (last branch), or else compile error, so if we
   //   see one of them, then the rest is necessarily the arguments
   //   But: "this" may appear if it's qualified!
   // * No primary expression may start with "<", meaning we can use it to
   //   know we're looking forward to type arguments
  ( LOOKAHEAD("<")      TypeArguments() ( "this" | "super" {jjtThis.setIsSuper();} )
  | LOOKAHEAD("this")   "this"
  | LOOKAHEAD("super")  "super"                            {jjtThis.setIsSuper();}
  | PrimaryExpression() "." [ TypeArguments() ] "super"    {jjtThis.setIsSuper();}
  )
  // reset this before parsing the arguments list
  {inExplicitConstructorInvoc = false;}
  ArgumentList() ";"
}


void Initializer() :
{}
{
  [ "static" {jjtThis.setStatic();} ] Block()
}

void TypeName() #ClassOrInterfaceType:
{
  StringBuilder s = new StringBuilder();
  Token t;
}
{
    t=<IDENTIFIER> {s.append(t.image);}
    ( "." t=<IDENTIFIER> {s.append('.').append(t.image);} )*
    {jjtThis.setImage(s.toString());}
}




/* JLS: https://docs.oracle.com/javase/specs/jls/se8/html/jls-4.html#jls-4.3

ReferenceType:
    ClassOrInterfaceType
    TypeVariable
    ArrayType
ClassOrInterfaceType:
    ClassType
    InterfaceType
ClassType:
    {Annotation} Identifier [TypeArguments]
    ClassOrInterfaceType . {Annotation} Identifier [TypeArguments]
InterfaceType:
    ClassType
TypeVariable:
    {Annotation} Identifier
ArrayType:
    PrimitiveType Dims
    ClassOrInterfaceType Dims
    TypeVariable Dims
Dims:
    {Annotation} [ ] {{Annotation} [ ]}

*/


void IntersectionType() #IntersectionType(isIntersection):
{boolean isIntersection=false;}
{
  AnnotatedType() ( "&" {isIntersection=true;} AnnotatedClassOrInterfaceType() )*
}

void AnnotationList() #void:
{}
{
  (Annotation())*
}

void ModAnnotationList() #ModifierList:
{jjtThis.setDeclaredModifiers(Collections.emptySet());}
{
  (Annotation())*
}

int TypeAnnotListNoInject() #void:
{int num = 0;}
{
   ( TypeAnnotation() {num++;} )*
   {
     return num;
   }
}

// Type annotation lists are by default injected in the
// next node to be opened (most likely a type).
// Sometimes (array dims), this need not be and TypeAnnotListNoInject
// should be used.
void TypeAnnotationList() #void:
{int size=0;}
{
   size=TypeAnnotListNoInject() { jjtree.injectRight(size); }
}

void AnnotatedType() #void:
{}
{
  TypeAnnotationList() Type()
}


void AnnotatedRefType() #void:
{}
{
  TypeAnnotationList() ReferenceType()
}

void AnnotatedClassOrInterfaceType() #void:
{}
{
  TypeAnnotationList() ClassOrInterfaceType()
}

/*
 * Type, name and expression syntax follows.
 * Type is the same as "UnannType" in JLS
 *
 * See https://docs.oracle.com/javase/specs/jls/se10/html/jls-8.html#jls-UnannType
 */
void Type() #void:
{}
{
   PrimitiveType()        [ LOOKAHEAD(2) Dims() #ArrayType(2) ]
 | ClassOrInterfaceType() [ LOOKAHEAD(2) Dims() #ArrayType(2) ]
}

void Dims() #ArrayDimensions:
{}
{
  // the list of dimensions is flat, but annotations are
  // preserved within each specific dim.
  (ArrayTypeDim())+
}

void ArrayTypeDim():
{}
{
   TypeAnnotListNoInject() "[" "]"
}

void ReferenceType() #void:
{}
{
    // We parse it that way because the right injection considers node openings,
    // which means if we want the annotations to belong to the element type, then
    // the ArrayType node needs to be opened after eg the PrimitiveType
    PrimitiveType()                       Dims() #ArrayType(2)
  | ClassOrInterfaceType() [ LOOKAHEAD(2) Dims() #ArrayType(2) ]
}


/**
 * Parses a ClassOrInterfaceType. The production itself is #void,
 * but the node exists (declared inline within the production).
 */
void ClassOrInterfaceType() #void:
{}
{

  (LOOKAHEAD({jjtree.isInjectionPending()})
        // Perhaps surprisingly a type annotation binds to the closest segment
        // So in "@B Map.Entry", "@B" binds to "Map", and Map is required to be a type name.
        // If the annotation is not applicable to TYPE_USE then it doesn't compile

        // So if there are annotations pending injection here, then they're necessarily
        // type annotations, since otherwise they would have been consumed in the
        // annotation list of a declaration.

        // Eg in "public abstract @F int foo();", "@F" is part of the modifier list of the method.
        // but in "public abstract <T> @F T foo();", "@F" is necessarily a type annotation, and indeed
        // is in a separate AnnotationList (it follows the type parameters so is not a modifier).

        // To sum it up, if we have annotations pending, then the first segment is necessarily
        // a type name, otherwise it wouldn't have compiled. So it's not ambiguous and we can
        // start fresh: "@B Map.Entry" will be unambiguously [[@B Map].Entry]

        (<IDENTIFIER> {setLastTokenImage(jjtThis);} [ TypeArguments() ]) #ClassOrInterfaceType
  |


       // Otherwise, for now we have no clue until the first type arguments
       // or annotation is found. The name is ambiguous between package or
       // type name unless type arguments are present, in which case we can
       // be sure that the last segment is a type name.

      AmbiguousName()
      [ TypeArguments() #ClassOrInterfaceType(2) ]
      {
        // At this point the first ClassOrInterfaceType may be on top of the stack,
        // but its image is not set. If it is on the stack we need to shrink the bounds
        // of the ambiguous name, or delete it.
        Node first = jjtree.peekNode();
        if (first instanceof ASTClassOrInterfaceType) {
          // then we saw type arguments, so the last segment is definitely a type name
          ASTAmbiguousName name = first.getFirstChildOfType(ASTAmbiguousName.class);
          name.shrinkOrDeleteInParentSetImage();
        }
      }
   )

  /*
    Now if there are other segments, either the previous segment specified type
    arguments, or the next has an annotation. Either way we know that all the
    following segments is a type name. Each segment is parsed as its own ClassOrInterfaceType
    which encloses the previous one. The resulting structure appears left-recursive, but the parser just
    executes a loop. That scheme preserves the position of type arguments and annotations.
    See #1150.
  */
  ( LOOKAHEAD(2) "." ClassTypeSegment() )*
  { forceTypeContext(); }
}

private void ClassTypeSegment() #ClassOrInterfaceType(jjtree.nodeArity() + 1):
{}
{
     TypeAnnotListNoInject()
     <IDENTIFIER>
     // We'll enclose the previous segment
     { setLastTokenImage(jjtThis); }
     [ TypeArguments() ]
}

void TypeArguments():
{}
{
   LOOKAHEAD(2)
   "<" TypeArgument() ( "," TypeArgument() )* ">"
 |
   "<" ">"
}

void TypeArgument() #void:
{}
{
   TypeAnnotationList() (ReferenceType() | WildcardType())
}

void WildcardType():
{}
{
    "?" [  ("extends" {jjtThis.setUpperBound(true);}| "super") AnnotatedRefType() ]
}


/* JLS https://docs.oracle.com/javase/specs/jls/se10/html/jls-4.html#jls-PrimitiveType

PrimitiveType:
    {Annotation} NumericType
    {Annotation} boolean
NumericType:
    IntegralType
    FloatingPointType
IntegralType:
    (one of)
    byte short int long char
FloatingPointType:
    (one of)
    float double
*/

void PrimitiveType() :
{}
{
      "boolean" {jjtThis.setKind(PrimitiveTypeKind.BOOLEAN);}
    | "char"    {jjtThis.setKind(PrimitiveTypeKind.CHAR);}
    | "byte"    {jjtThis.setKind(PrimitiveTypeKind.BYTE);}
    | "short"   {jjtThis.setKind(PrimitiveTypeKind.SHORT);}
    | "int"     {jjtThis.setKind(PrimitiveTypeKind.INT);}
    | "long"    {jjtThis.setKind(PrimitiveTypeKind.LONG);}
    | "float"   {jjtThis.setKind(PrimitiveTypeKind.FLOAT);}
    | "double"  {jjtThis.setKind(PrimitiveTypeKind.DOUBLE);}
}


void ResultType() #void:
{}
{
   "void" #VoidType
   | AnnotatedType()
}


void ThrowsList() :
{}
{
  "throws" AnnotatedClassOrInterfaceType() ( "," AnnotatedClassOrInterfaceType())*
}


/*
 * Expression syntax follows.
 */

void Expression() #AssignmentExpression(>1):
/*
 * This expansion has been written this way instead of:
 *   Assignment() | ConditionalExpression()
 * for performance reasons.
 * However, it is a weakening of the grammar for it allows the LHS of
 * assignments to be any conditional expression whereas it can only be
 * a primary expression.  Consider adding a semantic predicate to work
 * around this.
 */
{AssignmentOp op = null;}
{
  ConditionalExpression()
  [
    LOOKAHEAD(1) op=AssignmentOperator() {jjtThis.setOp(op);} Expression()
  ]
}

AssignmentOp AssignmentOperator() #void:
{}
{
      "="    { return AssignmentOp.ASSIGN; }
    | "*="   { return AssignmentOp.MUL_ASSIGN; }
    | "/="   { return AssignmentOp.DIV_ASSIGN; }
    | "%="   { return AssignmentOp.MOD_ASSIGN; }
    | "+="   { return AssignmentOp.ADD_ASSIGN; }
    | "-="   { return AssignmentOp.SUB_ASSIGN; }
    | "<<="  { return AssignmentOp.LEFT_SHIFT_ASSIGN; }
    | ">>="  { return AssignmentOp.RIGHT_SHIFT_ASSIGN; }
    | ">>>=" { return AssignmentOp.UNSIGNED_RIGHT_SHIFT_ASSIGN; }
    | "&="   { return AssignmentOp.AND_ASSIGN; }
    | "^="   { return AssignmentOp.XOR_ASSIGN; }
    | "|="   { return AssignmentOp.OR_ASSIGN; }
}

void ConditionalExpression() #ConditionalExpression(>1) :
{}
{
  ConditionalOrExpression() [LOOKAHEAD(1) "?" Expression() ":" ConditionalExpression() ]
}

void ConditionalOrExpression() #void:
{}
{
  ConditionalAndExpression() (LOOKAHEAD(1) ("||" {jjtThis.setOp(BinaryOp.CONDITIONAL_OR);} ConditionalAndExpression()) #InfixExpression(2))*
}

void ConditionalAndExpression() #void:
{}
{
  InclusiveOrExpression() (LOOKAHEAD(1) ("&&" {jjtThis.setOp(BinaryOp.CONDITIONAL_AND);} InclusiveOrExpression())  #InfixExpression(2))*
}

void InclusiveOrExpression() #void:
{}
{
  ExclusiveOrExpression() (LOOKAHEAD(1) ("|" {jjtThis.setOp(BinaryOp.OR);} ExclusiveOrExpression())  #InfixExpression(2))*
}

void ExclusiveOrExpression() #void:
{}
{
  AndExpression()  (LOOKAHEAD(1) ("^" {jjtThis.setOp(BinaryOp.XOR);} AndExpression()) #InfixExpression(2))*
}

void AndExpression() #void:
{}
{
  EqualityExpression() (LOOKAHEAD(1) ("&" {jjtThis.setOp(BinaryOp.AND);} EqualityExpression()) #InfixExpression(2))*
}

void EqualityExpression() #void:
{}
{
  InstanceOfExpression()
  (LOOKAHEAD(1)
    (
        ( "==" {jjtThis.setOp(BinaryOp.EQ);}
        | "!=" {jjtThis.setOp(BinaryOp.NE);}
        )
        InstanceOfExpression()
    ) #InfixExpression(2)
  )*
}

void InstanceOfExpression() #void:
{}
{
  RelationalExpression() [
    LOOKAHEAD(1)
    ("instanceof"
        (
            AnnotatedRefType() [ VariableDeclaratorId() #TypePattern(2) ]
            |
            ( LocalVarModifierList() ReferenceType() VariableDeclaratorId() ) #TypePattern(3)
        )
        {
            jjtThis.setOp(BinaryOp.INSTANCEOF);
            AbstractJavaNode top = jjtree.popNode();
            if (top instanceof ASTPattern) {
               if (top.getNumChildren() == 2) {
                   insertEmptyModifierListWithAnnotations(top, (AbstractJavaNode) top.getChild(0));
               }
               top = new ASTPatternExpression((ASTPattern) top);
            } else {
               top = new ASTTypeExpression((ASTType) top);
            }
            jjtree.pushNode(top);
        }
        {} // seems to be important?
    ) #InfixExpression(2)
  ]
}

void RelationalExpression() #void:
{}
{
  // There technically cannot be more than one, because it wouldn't compile
  // But we give it some leeway to not make the parser too knowledgeable
  // From the JLS:
  // For example, a<b<c parses as (a<b)<c, which is always a compile-time
  // error, because the type of a<b is always boolean and < is not an operator
  // on boolean values.
  ShiftExpression()
  (LOOKAHEAD(1)
    (
      (
          "<"  {jjtThis.setOp(BinaryOp.LT);}
        | ">"  {jjtThis.setOp(BinaryOp.GT);}
        | "<=" {jjtThis.setOp(BinaryOp.LE);}
        | ">=" {jjtThis.setOp(BinaryOp.GE);}
      )
      ShiftExpression()
    ) #InfixExpression(2)
  )*
}

void ShiftExpression() #void:
{}
{
  AdditiveExpression()
  (LOOKAHEAD(1)
    (
      ( "<<"                     {jjtThis.setOp(BinaryOp.LEFT_SHIFT);}
      | RSIGNEDSHIFT()           {jjtThis.setOp(BinaryOp.RIGHT_SHIFT);}
      | RUNSIGNEDSHIFT()         {jjtThis.setOp(BinaryOp.UNSIGNED_RIGHT_SHIFT);}
      )
      AdditiveExpression()
    ) #InfixExpression(2)
  )*
}

void AdditiveExpression() #void:
{}
{
  MultiplicativeExpression()
  (LOOKAHEAD(1)
    (
      ( "+" {jjtThis.setOp(BinaryOp.ADD);}
      | "-" {jjtThis.setOp(BinaryOp.SUB);}
      )
      MultiplicativeExpression()
    ) #InfixExpression(2)
  )*
}

void MultiplicativeExpression() #void:
{}
{
  UnaryExpression()
  (LOOKAHEAD(1)
    (
      ( "*" {jjtThis.setOp(BinaryOp.MUL);}
      | "/" {jjtThis.setOp(BinaryOp.DIV);}
      | "%" {jjtThis.setOp(BinaryOp.MOD);}
      )
      UnaryExpression()
    ) #InfixExpression(2)
  )*
}

// TODO update operator setting for those expressions

void UnaryExpression() #void:
{}
{
    (("+" {jjtThis.setOp(UnaryOp.UNARY_PLUS);} | "-" {jjtThis.setOp(UnaryOp.UNARY_MINUS);}) UnaryExpression()) #UnaryExpression
  | PrefixIncrementExpression()
  | UnaryExpressionNotPlusMinus()
}

void PrefixIncrementExpression() #UnaryExpression:
{}
{
  ("++" {jjtThis.setOp(UnaryOp.PRE_INCREMENT);}
  | "--" {jjtThis.setOp(UnaryOp.PRE_DECREMENT);}
  )
  PrimaryExpression()
}

void UnaryExpressionNotPlusMinus() #void:
{}
{
 (( "~" {jjtThis.setOp(UnaryOp.COMPLEMENT);} | "!" {jjtThis.setOp(UnaryOp.NEGATION);}) UnaryExpression()) #UnaryExpression
 // There's no separate production for CastExpression, because that would force
 // us to repeat the lookahead
 // Those lookaheads are quite expensive, they're run to disambiguate between
 // ParenthesizedExpression and CastExpression.
| LOOKAHEAD("(" TypeAnnotationList() PrimitiveType() ")")
    ("(" AnnotatedType() ")" UnaryExpression())                                         #CastExpression
 // here we avoid looking ahead for a whole unary expression, instead just testing the token after ")"
| LOOKAHEAD("(" IntersectionType() ")" UnaryExprNotPmStart() )
    ("(" IntersectionType() ")" UnaryExpressionNotPlusMinus()) #CastExpression
| PostfixExpression()
| SwitchExpression()
}

private void UnaryExprNotPmStart() #void:
{}
{
   //  Condensed FIRST set of UnaryExpressionNotPlusMinus
   //  Avoid looking ahead for a whole UnaryExpressionNotPlusMinus, but just for a token

   "~" | "!" | "(" | "switch" | "new" | "this" | "super" | Literal() | "@"
   | <IDENTIFIER>
   | "void" | PrimitiveType()
}

void PostfixExpression() #void:
{}
{

  PrimaryExpression()
  [
    LOOKAHEAD(1)
    ("++" {jjtThis.setOp(UnaryOp.POST_INCREMENT);}
    | "--" {jjtThis.setOp(UnaryOp.POST_DECREMENT);}
    ) #UnaryExpression(1)
  ]
}


void SwitchExpression() :
{boolean prevInSwitchBlock = inSwitchExprBlock;}
{
    "switch" "(" Expression() ")"
    {inSwitchExprBlock = true;}
    SwitchBlock()
    {inSwitchExprBlock = prevInSwitchBlock;}
}

/**
 * A primary expression. This includes call chains, etc.
 *
 * A PrimaryPrefix corresponds to an unqualified primary expression,
 * e.g "new Foo()". Then, if any, suffixes of the form e.g. ".method()",
 * ".field" or "::ref" are added, each time enclosing the previous node.
 * Iteration stops after the first method reference, or we can't continue.
 *
 * The resulting subtree looks left-recursive, but the parsing is iterative.
 */
void PrimaryExpression() #void :
{}
{
  // the lookahead here stops iteration after the first method reference,
  // because nothing can be chained after a method reference.
  PrimaryPrefix() ( LOOKAHEAD(SuffixLAhead(), {!(jjtree.peekNode() instanceof ASTMethodReference)}) PrimarySuffix() )* {forceExprContext();}
}

/*
  Expressions that may be present at the start of a primary expression.
 */
void PrimaryPrefix() #void :
{JavaccToken savedStart;}
{
  Literal()
| "this"                                  #ThisExpression
| "super"                                 #SuperExpression(true)
    ("." MemberSelector() | MethodReference())
| UnqualifiedAllocationExpr()
| ("void" #VoidType "." "class")          #ClassLiteral
| LOOKAHEAD(1) // suppress the warning here.
  (PrimitiveType() [ Dims() ] )           #ArrayType(>1)
    (
       MethodReference()
     | "." "class"                        #ClassLiteral(1)
    )

// If annotations start the expression, it's necessarily a method or ctor reference
// This is because types in class literals or in qualified super/this may not be annotated
| LOOKAHEAD("@") AnnotatedRefType() MethodReference()

| LOOKAHEAD(LambdaLahead()) LambdaExpression()

// Parenthesized expr, we need to adjust start/end tokens
| "(" {savedStart = getToken(0);} Expression() ")"
  {
    AstImplUtil.bumpParenDepth((ASTExpression) jjtree.peekNode());
    AbstractJavaNode top = (AbstractJavaNode) jjtree.peekNode();
    top.setFirstToken(savedStart);
    top.setLastToken(getToken(0));
  }
// If it is an ambiguous name, then we may go on
// into the next step, which is less restricted
// than PrimarySuffix
| AmbiguousName() [ LOOKAHEAD(Step2Lahead()) PrimaryStep2() ]
}

// This describes the cases where the PrimaryPrefix may fall
// into PrimaryStep2, after seeing an AmbiguousName. Notice
// that type arguments is still possible, as well as annotations
// ("@") before an annotated array type, or qualified "this".
// If we are in an explicit constructor invocation, then super is disallowed.
private void Step2Lahead() #void:
{}
{
   "::" | "(" | "@" | "["
   // the type arguments must be followed by what may complete a class type + method ref
   // otherwise we choke on eg `i < w >> 1`, because `< w >` matches type arguments
   | TypeArguments() ("[" | "." | "@" | "::")
   | LOOKAHEAD({!inExplicitConstructorInvoc}) "."
   | LOOKAHEAD({inExplicitConstructorInvoc}) "." ("class" | <IDENTIFIER> | TypeArguments() <IDENTIFIER> | "new" | "this") // not super in this case
}

private void SuffixLAhead() #void:
{}
{
   // this is simpler than the step 2 lookahead
   "::" | "["
   | LOOKAHEAD({!inExplicitConstructorInvoc}) "."
   | LOOKAHEAD({inExplicitConstructorInvoc}) "." (<IDENTIFIER> | TypeArguments() <IDENTIFIER> | "new") // not super or this in this case
}


// Step right after the *first* ambiguous name if any.
// Then we have more options than a primary suffix,
// we can still expect to have some class type and a
// class literal, or some type arguments and a method reference
void PrimaryStep2() #void:
{}
{
      // If we find type parameters, then we can only expect a method reference
      // class literals or qualifiers to static member access/call may not be parameterised
      {forceTypeContext();} TypeArguments() {injectTop();} ( "." ClassTypeSegment() )* [ Dims() #ArrayType(2) ] MethodReference()
    | MethodReference()
    | ArgumentList()                          #MethodCall(2)
    | "." (
          {forceTypeContext();} "class"       #ClassLiteral(1)
          // qualified this or super
        | {forceTypeContext();} "this"        #ThisExpression(1)
        | {forceTypeContext();} "super"       #SuperExpression(1)
            // here we force the super to be followed by something,
            // "super" alone is not a valid expression
            ("." MemberSelector() | MethodReference())
        | MemberSelector()
    )
    // catches the case where the ambig name is the start of an array type
    | LOOKAHEAD("@" | "[" "]") {forceTypeContext();} Dims() #ArrayType(2)  (MethodReference() | "." "class" #ClassLiteral(1))
    // and here, the array expr in an array access
    | {forceExprContext();} "[" Expression() "]"            #ArrayAccess(2)
}

/**
 * Productions that may be present after a PrimaryPrefix. Basically
 * allows for call chains. We loop on this production in PrimaryExpression.
 */
void PrimarySuffix() #void :
{}
{
  MethodReference()
| {forceExprContext();} "[" Expression() "]"              #ArrayAccess(2)
| "." MemberSelector()
}

/**
 * Part of a primary suffix that immediately follows a dot. Also
 * part of step 2.
 */
void MemberSelector() #void :
{}
{
  /* JLS §6.5.1:
   *  A name is syntactically classified as an ExpressionName [...] as the
   * qualifying expression in a qualified class instance creation expression (§15.9)*
   */
  {forceExprContext();} QualifiedAllocationExpr()
  // if there are type arguments, this is a method call
|              (TypeArguments() <IDENTIFIER> {setLastTokenImage(jjtThis);} ArgumentList())   #MethodCall(3)
| LOOKAHEAD(2) (<IDENTIFIER> {setLastTokenImage(jjtThis);} ArgumentList())                   #MethodCall(2)
|              (<IDENTIFIER> {setLastTokenImage(jjtThis);})                                  #FieldAccess(1)
}

void MethodReference() #MethodReference(jjtree.nodeArity() + 1): // LHS is injected
{}
{
  "::"
  [TypeArguments()]
  ( "new" | <IDENTIFIER> ) {setLastTokenImage(jjtThis);}
  {/* empty, to set the image before jjtClose */}
}

// This factorises the lookahead for a lambda expression
// It's necessary because in all contexts a lambda may appear in,
// the arguments could be interpreted as a variable reference,
// or the start of a parenthesized expression
private void LambdaLahead() #void :
{}
{
  LOOKAHEAD({!inSwitchLabel}) LambdaParameterList() "->"
}

// Lambda expressions are not a PrimaryExpression in the JLS, instead they're
// separated from the AssignmentExpression production. Their use is restricted
// to method and constructor call argument, cast operand, the RHS of assignments,
// and the tail of a ternary expression
// https://docs.oracle.com/javase/specs/jls/se9/html/jls-15.html#jls-15.27
//
// To prevent LambdaExpressions in switch labels, the field #inSwitchLabel is used
// as a workaround.
void LambdaExpression():
{ }
{
  LambdaParameterList() "->" ( Expression() | Block() )
}

void LambdaParameterList():
{}
{
      SimpleLambdaParam()
    | LOOKAHEAD("(" <IDENTIFIER> ("," | ")"))
        "(" [ SimpleLambdaParam() ( "," SimpleLambdaParam())* ] ")"
    | "(" [ LambdaParameter() ( "," LambdaParameter() )* ] ")"
}

void SimpleLambdaParam() #LambdaParameter:
{pushEmptyModifierList();}
{
    VariableDeclaratorId()
}

void LambdaParameter():
{}
{
    LocalVarModifierList() // this weakens the grammar a bit
    [
       LambdaParameterType()
    ]
    VariableIdWithDims()
}

/** Returns true if this is "var". */
boolean LambdaParameterType() #void :
{}
{
    LOOKAHEAD( { jdkVersion >= 11 && isKeyword("var") } )
        <IDENTIFIER>    { return true; }
    | FormalParamType() { return false; }
}

void Literal() #void :
{}
{
  NumericLiteral()
| StringLiteral()
| CharLiteral()
| ("true" { jjtThis.setTrue(); } | "false") #BooleanLiteral
| "null"                                    #NullLiteral
}


void NumericLiteral():
{}
{
  ( <INTEGER_LITERAL>             { jjtThis.setIntLiteral(); }
  | <FLOATING_POINT_LITERAL>      { jjtThis.setFloatLiteral(); }
  )
  { setLastTokenImage(jjtThis); }
}

void CharLiteral():
{}
{
  <CHARACTER_LITERAL> { setLastTokenImage(jjtThis); }
}

void StringLiteral():
{}
{
   ( <STRING_LITERAL>
   | <TEXT_BLOCK_LITERAL> { jjtThis.setTextBlock(); }
   )
   { setLastTokenImage(jjtThis); }
}

void ArgumentList() :
{}
{
 "(" [ Expression() ( "," Expression() )* ] ")"
}


// more straightforward because can't be an array creation expr
void QualifiedAllocationExpr() #ConstructorCall(jjtree.nodeArity() + 1):
{}
{
   "new"
   [ TypeArguments() ]
   AnnotatedClassOrInterfaceType()
   ArgumentList()
   [ AnonymousClassDeclaration() ]

}


void AnonymousClassDeclaration():
{
  pushEmptyModifierList();
}
{
    ClassOrInterfaceBody()
}


// this is much weaker than the JLS but since we parse compilable code
// the actual terms we get respect the JLS.

// only used in PrimaryPrefix
void UnqualifiedAllocationExpr() #void :
{
    boolean isArrayInit=false;
}
{
   (
     (
       "new" [ TypeArguments() ] TypeAnnotationList()
       (
         PrimitiveType() ArrayDimsAndInits(){isArrayInit=true;}
       |
         ClassOrInterfaceType()
           (
              ArrayDimsAndInits() {isArrayInit=true;}
           |
             ArgumentList() [ AnonymousClassDeclaration() ]
           )
       )
       {/*Empty unit, important*/}
     )
     #ArrayAllocation(isArrayInit)
   )
   #ConstructorCall(!isArrayInit)

}


/*
 * The array dimensions are appended to the array type and they're both
 * enclosed into an ArrayType node.
 */
void ArrayDimsAndInits() #void:
{}
{
   LOOKAHEAD(TypeAnnotationList() "[" "]" ) (((ArrayTypeDim())+) #ArrayDimensions) #ArrayType(2) [ ArrayInitializer() ]
     | ( (ArrayDimExpr())+ #ArrayDimensions ) #ArrayType(2)
}

// may push either an ArrayDimExpr or ArrayTypeDim
void ArrayDimExpr() #void:
{boolean hasExpr=false;}
{
  ((TypeAnnotListNoInject() "[" [ Expression() {hasExpr=true;} ] "]") #ArrayDimExpr(hasExpr) ) #ArrayTypeDim(!hasExpr)
}


/*
 * Statement syntax follows.
 */

void Statement() #void:
{}
{
  StatementNoIdent()
// testing the hard cases last optimises the code gen
// all the previous cases are trivial for the parser
// because they start with a different token
| LOOKAHEAD( { isYieldStart() } ) YieldStatement()
| LOOKAHEAD( { isAssertStart() } ) AssertStatement()
| LOOKAHEAD(2) LabeledStatement()
| ( StatementExpression() ";" ) #ExpressionStatement
}

void StatementNoIdent() #void:
{}
{
  Block()
| EmptyStatement()
| SwitchStatement()
| IfStatement()
| WhileStatement()
| DoStatement()
| ForStatement()
| BreakStatement()
| ContinueStatement()
| ReturnStatement()
| ThrowStatement()
| SynchronizedStatement()
| TryStatement()
}

void LabeledStatement() :
{}
{
  <IDENTIFIER> { setLastTokenImage(jjtThis); } ":" Statement()
}

void Block() :
{}
{
    "{" ( BlockStatement() )* "}"
}

void BlockStatement() #void:
{} // Note: this has been written this way to minimize lookaheads
   // This generates a table switch with very few lookaheads
{
  LOOKAHEAD(1, "@" | "final" )
    // this eagerly parses all modifiers and annotations. After that, either a local type declaration
    // or a local variable declaration follows.
    // This allows more modifiers for local variables than actually allowed

    // The ModifierList is adopted by the next node to open
    ModifierList() (
        LOOKAHEAD({localTypeDeclAfterModifiers()}) LocalTypeDecl()
      | LOOKAHEAD({true})                          LocalVariableDeclarationPendingModifiers() ";" { fixLastToken(); }
    )
| LOOKAHEAD(1, <IDENTIFIER>)
 (
      LOOKAHEAD({ localTypeDeclGivenNextIsIdent() }) ModifierList() LocalTypeDecl()
    | LOOKAHEAD({ isAssertStart() })                 AssertStatement()
    | LOOKAHEAD({ isYieldStart() })                  YieldStatement()
    | LOOKAHEAD({ getToken(2).kind == COLON })       LabeledStatement()
    | LOOKAHEAD(ReferenceType() <IDENTIFIER>)        LocalVariableDeclaration() ";"  { fixLastToken(); }
    | LOOKAHEAD({true})                              ExpressionStatement()
 )
| LOOKAHEAD(1, LocalTypeStartNoIdent()) ModifierList() LocalTypeDecl()
| LOOKAHEAD(1)                          StatementNoIdent()
| LOOKAHEAD(Type() <IDENTIFIER>)        LocalVariableDeclaration() ";" { fixLastToken(); }
| LOOKAHEAD({true})                     ExpressionStatement()
}

private void LocalTypeStartNoIdent() #void: // A lookahead
{}
{ // notice: not default, not synchronized, not final
    "public" | "static" | "protected" | "private"
  | "abstract" | "native" | "transient"
  | "volatile" | "strictfp"

  | "class" | "interface"
}

void LocalTypeDecl() #void:
{} // At the point this is called, a ModifierList is on the top of the stack,
{  // waiting for the next node to open. We want that node to be the type declaration,
   // not the wrapper statement node.
  ( ClassOrInterfaceDeclaration()
  | LOOKAHEAD({isKeyword("record")}) RecordDeclaration()
  | LOOKAHEAD({isKeyword("enum")}) EnumDeclaration()
  ) {
    // Wrap the type decl into a statement
    // This can't be done with regular jjtree constructs, as the ModifierList
    // is adopted by the first node to be opened.
    ASTAnyTypeDeclaration type = (ASTAnyTypeDeclaration) jjtree.popNode();
    ASTLocalClassStatement stmt = new ASTLocalClassStatement(type);
    jjtree.pushNode(stmt);
  }
}

/*
 * See https://docs.oracle.com/javase/specs/jls/se10/html/jls-14.html#jls-14.4
 */
void LocalVariableDeclaration() :
{}
{
  LocalVarModifierList()
  LocalVariableType()
  VariableDeclarator()
  ( "," VariableDeclarator() )*
}

void LocalVariableDeclarationPendingModifiers() #LocalVariableDeclaration:
{}
{
  // no ModifierList, it's pending at this time
  LocalVariableType()
  VariableDeclarator()
  ( "," VariableDeclarator() )*
}

private void LocalVarModifierList() #ModifierList:
{Set<JModifier> set = Collections.emptySet(); }
{
    ( "final" { set = ASTModifierList.JUST_FINAL; } | Annotation() )*
    {jjtThis.setDeclaredModifiers(set);}
}

void LocalVariableType() #void:
{}
{
  LOOKAHEAD( { jdkVersion >= 10 && isKeyword("var") } ) <IDENTIFIER>
  | Type()
}

void EmptyStatement() :
{}
{
  ";"
}

void EmptyDeclaration() :
{}
{
<<<<<<< HEAD
  ";"
}

void ExpressionStatement():
{}
{
    StatementExpression() ";"
}

void StatementExpression() #void:
{AssignmentOp op = null;}
{
  PrefixIncrementExpression()
|
  // using PostfixExpression here allows us to skip the part of the production tree
  // between Expression() and PostfixExpression()
  (PostfixExpression() [ op=AssignmentOperator() {jjtThis.setOp(op);} Expression() ]) #AssignmentExpression(>1)
=======
  PreIncrementExpression()
|
  PreDecrementExpression()
|
  // using PostfixExpression here allows us to skip the part of the production tree
  // between Expression() and PostfixExpression()
  PostfixExpression() [ AssignmentOperator() Expression() ]
>>>>>>> d884181d
}

void SwitchStatement():
{}
{
  "switch" "(" Expression() ")" SwitchBlock()
}

void SwitchBlock() #void:
{}
{
    "{"
        (
          LOOKAHEAD(SwitchLabel() ":") (SwitchFallthroughBranch())+
        | (SwitchArrowBranch())*
        )
    "}"
}

void SwitchArrowBranch():
{}
{
    SwitchLabel() "->" (Expression() ";" | Block() | ThrowStatement())
}

void SwitchFallthroughBranch():
{}
{
    SwitchLabel() ":"
    // the lookahead is to prevent choosing BlockStatement when the token is "default",
    // which could happen as local class declarations accept the "default" modifier.
    (LOOKAHEAD({shouldStartStatementInSwitch()}) BlockStatement() )*
}

void SwitchLabel() :
{}
{
{ inSwitchLabel = true; }
(
  "case" ConditionalExpression() ( "," ConditionalExpression() )*
|
  "default" {jjtThis.setDefault();}
)
{ inSwitchLabel = false; }
}

void YieldStatement() :
{ }
{
  <IDENTIFIER> Expression() ";"
}

void IfStatement() :
/*
 * The disambiguating algorithm of JavaCC automatically binds dangling
 * else's to the innermost if statement.  The LOOKAHEAD specification
 * is to tell JavaCC that we know what we are doing.
 */
{}
{
  "if" "(" Expression() ")" Statement() [ LOOKAHEAD(1) "else" {jjtThis.setHasElse();} Statement() ]
}

void WhileStatement() :
{}
{
  "while" "(" Expression() ")" Statement()
}

void DoStatement() :
{}
{
  "do" Statement() "while" "(" Expression() ")" ";"
}

void ForStatement() #void:
{JavaccToken t;}
{
  t="for" "("
(
      LOOKAHEAD(LocalVariableDeclaration() ":")
      (LocalVariableDeclaration() ":" Expression() ")" Statement() { jjtThis.setFirstToken(t); }) #ForeachStatement
| (
  [ ForInit() ] ";"
  [ Expression() ] ";"
  [ ForUpdate() ]
  ")" Statement()
   { jjtThis.setFirstToken(t); }
  ) #ForStatement
)
}

void ForInit() :
{}
{
  LOOKAHEAD( LocalVariableDeclaration() )
  LocalVariableDeclaration()
|
  StatementExpressionList()
}

void StatementExpressionList() :
{}
{
  StatementExpression() ( "," StatementExpression() )*
}

void ForUpdate() :
{}
{
  StatementExpressionList()
}

void BreakStatement() :
{}
{
  "break" [ <IDENTIFIER> { setLastTokenImage(jjtThis); } ] ";"
}

void ContinueStatement() :
{}
{
  "continue" [ <IDENTIFIER> { setLastTokenImage(jjtThis); } ] ";"
}

void ReturnStatement() :
{}
{
  "return" [ Expression() ] ";"
}

void ThrowStatement() :
{}
{
  "throw" Expression() ";"
}

void SynchronizedStatement() :
{}
{
  "synchronized" "(" Expression() ")" Block()
}

void TryStatement() :
/*
 * Semantic check required here to make sure that at least one
 * resource/finally/catch is present.
 */
{}
{
  "try" (ResourceList())?
  Block()
  ( CatchClause() )*
  [ FinallyClause() ]
}

void ResourceList():
{}
{
	"("
	Resource() (LOOKAHEAD(2) ";" Resource())*
	(";" {jjtThis.setTrailingSemi();})?
	")"
}

void Resource() :
{}
{
   LOOKAHEAD(("final" | Annotation())* LocalVariableType() VariableDeclaratorId() "=" )
        (
            LocalVarModifierList()
            LocalVariableType() VariableDeclarator()
        ) #LocalVariableDeclaration
   |
   PrimaryExpression()
   {
    Node top = jjtree.peekNode();
    if (!(top instanceof ASTVariableAccess || top instanceof ASTFieldAccess))
      throwParseException("Expected a variable access, but was a " + top.getXPathNodeName());
   }
   {}
}

void CatchClause() :
{}
{
  "catch"
  "(" CatchParameter() ")"
  Block()
}


void CatchParameter():
{boolean multi=false;}
{
   LocalVarModifierList()
   ( AnnotatedClassOrInterfaceType() ( "|" AnnotatedClassOrInterfaceType()  {multi=true;} )* ) #UnionType(multi)
   VariableDeclaratorId()
}

void FinallyClause() :
{}
{
    "finally" Block()
}

void AssertStatement() :
{}
{
  <IDENTIFIER> Expression() [ ":" Expression() ] ";"
}

/* We use productions to match >>>, >> and > so that we can keep the
 * type declaration syntax with generics clean
 */

void RUNSIGNEDSHIFT() #void:
{}
{
   LOOKAHEAD({ JavaTokenDocument.getRealKind(getToken(1)) == RUNSIGNEDSHIFT})
   ">" ">" ">"
}

void RSIGNEDSHIFT() #void:
{}
{
  LOOKAHEAD({ JavaTokenDocument.getRealKind(getToken(1)) == RSIGNEDSHIFT})
  ">" ">"
}

/* Annotation syntax follows. */

void Annotation():
{}
{
    "@" ClassName() [ AnnotationMemberList() ]
}

void AnnotationMemberList():
{}
{
   "("
    ( LOOKAHEAD(<IDENTIFIER> "=")
      MemberValuePair() ( "," MemberValuePair() )*
    | [ ShorthandAnnotationValue() ]
    )
    ")"
}

void ShorthandAnnotationValue() #MemberValuePair:
{
    jjtThis.setImage("value");
    jjtThis.setShorthand();
}
{
    MemberValue()
}


void MemberValuePair():
{}
{
    <IDENTIFIER> { setLastTokenImage(jjtThis); } "=" MemberValue()
}

void MemberValue() #void:
{}
{
   Annotation()
 | MemberValueArrayInitializer()
 | ConditionalExpression() // Constant expression
}

void  MemberValueArrayInitializer():
{}
{
  "{" (MemberValue() ( LOOKAHEAD(2) "," MemberValue() )* [ "," ])? "}"
}

/*
 * We use that ghost production to factorise the check for JDK >= 1.8.
 */
void TypeAnnotation() #void:
{}
{
    Annotation()
}


/* Annotation Types. */

void AnnotationTypeDeclaration():
{}
{
  "@" "interface" <IDENTIFIER> { setLastTokenImage(jjtThis); }
  AnnotationTypeBody()
}

void AnnotationTypeBody():
{}
{
  "{" ( AnnotationTypeMemberDeclaration() )* "}"
}

void AnnotationTypeMemberDeclaration() #void:
{}
{
 ModifierList()
 (
   LOOKAHEAD(Type() <IDENTIFIER> "(") AnnotationMethodDeclaration()
  |
   ClassOrInterfaceDeclaration()
  |
   LOOKAHEAD(3) EnumDeclaration()
  |
   AnnotationTypeDeclaration()
  |
   FieldDeclaration()
 )
 |
   ";" #EmptyDeclaration
}

void AnnotationMethodDeclaration() #MethodDeclaration:
{}
{
  Type()
  <IDENTIFIER> { setLastTokenImage(jjtThis); }
  ("(" ")") #FormalParameters
  [ Dims() ]
  [ DefaultValue() ] ";"
}

void DefaultValue():
{}
{
  "default" MemberValue()
}

void ModuleDeclaration():
{
    StringBuilder s = new StringBuilder();
    JavaccToken t;
}
{
  ( Annotation() )* [LOOKAHEAD({isKeyword("open")}) <IDENTIFIER> {jjtThis.setOpen(true);}] LOOKAHEAD({isKeyword("module")}) <IDENTIFIER>
  t=<IDENTIFIER> { s.append(t.getImage()); }
  ( "." t=<IDENTIFIER> { s.append('.').append(t.getImage()); } )* { jjtThis.setImage(s.toString()); }
  "{" (ModuleDirective())* "}"
}

void ModuleDirective():
{}
{
    ( LOOKAHEAD({isKeyword("requires")}) <IDENTIFIER> { jjtThis.setType(ASTModuleDirective.DirectiveType.REQUIRES); }
            (LOOKAHEAD({isKeyword("transitive")}) <IDENTIFIER> { jjtThis.setRequiresModifier(ASTModuleDirective.RequiresModifier.TRANSITIVE); } |
             "static"     { jjtThis.setRequiresModifier(ASTModuleDirective.RequiresModifier.STATIC);     } )?
         ModuleName() ";" )
  | ( LOOKAHEAD({isKeyword("exports")})  <IDENTIFIER> { jjtThis.setType(ASTModuleDirective.DirectiveType.EXPORTS); }  Name() [ LOOKAHEAD({isKeyword("to")}) <IDENTIFIER> ModuleName() ("," ModuleName())*] ";" )
  | ( LOOKAHEAD({isKeyword("opens")})    <IDENTIFIER> { jjtThis.setType(ASTModuleDirective.DirectiveType.OPENS); }    Name() [ LOOKAHEAD({isKeyword("to")}) <IDENTIFIER> ModuleName() ("," ModuleName())*] ";" )
  | ( LOOKAHEAD({isKeyword("uses")})     <IDENTIFIER> { jjtThis.setType(ASTModuleDirective.DirectiveType.USES); }     Name() ";" )
  | ( LOOKAHEAD({isKeyword("provides")}) <IDENTIFIER> { jjtThis.setType(ASTModuleDirective.DirectiveType.PROVIDES); } Name() LOOKAHEAD({isKeyword("with")}) <IDENTIFIER> Name() ("," Name() )* ";" )
}

void ModuleName():
{ String name; }
{
  name=VoidName() { jjtThis.setImage(name); }
}

void Name():
{ String name; }
{
  name=VoidName() { jjtThis.setImage(name); }
}

void AmbiguousName():
{ String name; }
{
  name=VoidName() { jjtThis.setImage(name); }
}

String VoidName() #void:
/*
 * A lookahead of 2 is required below since "Name" can be followed
 * by a ".*" when used in the context of an "ImportDeclaration",
 * or with "this" or "super" in PrimaryPrefix (AmbiguousName).
 */
{
  StringBuilder s = new StringBuilder();
  JavaccToken t;
}
{
  t=<IDENTIFIER>                    { s.append(t.getImage()); }
  ( LOOKAHEAD(2) "." t=<IDENTIFIER> { s.append('.').append(t.getImage()); }
  )*
  {return s.toString();}
}

// Produces a ClassOrInterfaceType, possibly with an ambiguous LHS
void ClassName() #void:
{}
{
    AmbiguousName() { forceTypeContext(); }
}

// This is used to get JJTree to generate a node.
// Variable references are always ambiguous
// when they're parsed, so they're not created
// normally by jjtree, but rather by the disambiguation
// hooks spread across the parser
//noinspection UnusedProduction
void VariableAccess(): {} { <IDENTIFIER> }
// those are created manually
void TypeExpression(): {} { <IDENTIFIER> }
void PatternExpression(): {} { <IDENTIFIER> }
void LocalClassStatement(): {} { TypeDeclaration() }<|MERGE_RESOLUTION|>--- conflicted
+++ resolved
@@ -323,7 +323,7 @@
   }
 
   private boolean isRecordStart() {
-    return isRecordTypeSupported() && isKeyword("record");
+    return isRecordTypeSupported() && isKeyword("record") && isToken(2, IDENTIFIER);
   }
 
   private boolean isEnumStart() {
@@ -388,13 +388,11 @@
   private boolean localTypeDeclAfterModifiers() {
       Token next = getToken(1);
       return next.kind == CLASS
-<<<<<<< HEAD
         || localTypesSupported() && (
               next.kind == INTERFACE
            || next.kind == AT && isToken(2, INTERFACE)
            || next.kind == IDENTIFIER && next.getImage().equals("enum")
-           ||
-           next.kind == IDENTIFIER && next.image.equals("record")
+           || next.kind == IDENTIFIER && next.getImage().equals("record") && isToken(2, IDENTIFIER)
       );
   }
 
@@ -402,11 +400,6 @@
       return localTypesSupported() && (
           isNonSealedModifier() || isRecordStart() || isEnumStart()
       );
-=======
-        || isRecordTypeSupported() && next.kind == INTERFACE
-        || isRecordTypeSupported() && next.kind == IDENTIFIER && next.image.equals("enum")
-        || isRecordTypeSupported() && next.kind == IDENTIFIER && next.image.equals("record") && isToken(2, IDENTIFIER);
->>>>>>> d884181d
   }
 
   /**
@@ -2356,7 +2349,6 @@
 void EmptyDeclaration() :
 {}
 {
-<<<<<<< HEAD
   ";"
 }
 
@@ -2374,15 +2366,6 @@
   // using PostfixExpression here allows us to skip the part of the production tree
   // between Expression() and PostfixExpression()
   (PostfixExpression() [ op=AssignmentOperator() {jjtThis.setOp(op);} Expression() ]) #AssignmentExpression(>1)
-=======
-  PreIncrementExpression()
-|
-  PreDecrementExpression()
-|
-  // using PostfixExpression here allows us to skip the part of the production tree
-  // between Expression() and PostfixExpression()
-  PostfixExpression() [ AssignmentOperator() Expression() ]
->>>>>>> d884181d
 }
 
 void SwitchStatement():
