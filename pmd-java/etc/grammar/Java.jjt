/**
<<<<<<< HEAD
 * Make Resources #void, rename ResourceSpecification to ResourceList,
 * put a LocalVariableDeclaration node inside Resource.
 * Merge different increment/decrement expressions.
 * Clément Fournier 07/2019
 *====================================================================
 * Nest annotations inside the node they apply to. The node TypeBound is
 * removed. Allow type annotations on InstanceofExpression, MethodReference
 * and bounds of an IntersectionType.
 * Clément Fournier 06/2019
 *====================================================================
 * Change expression, type and annotation grammar to remove unnecessary nodes,
 * eliminate some inconsistencies, and most importantly have an expressive tree
 * for primary expressions. Expressions and types now appear to be left-recursive.
 * This also introduces AmbiguousName, which are pushed only in syntactically
 * ambiguous contexts: https://docs.oracle.com/javase/specs/jls/se9/html/jls-6.html#jls-6.5.1
 *
 * Those are the first grammar changes for 7.0.0.
 * Refs:
 *   #1661 [java] About operator nodes
 *   #1367 [java] Parsing error on annotated subclass
 *   #1150 [java] ClassOrInterfaceType AST improvements
 *   #1019 [java] Breaking Java Grammar changes for PMD 7.0.0
 *   #997  [java] Java8 parsing corner case with annotated array types
 *   #910  [java] AST inconsistency between primitive and reference type arrays
 *   #497  [java] RFC: new layer of abstraction atop PrimaryExpressions
 * Clément Fournier 04/2019
=======
 * Add support for the yield statement introduced as a preview language
 * feature with Java 13. See JEP 354.
 * Add support for text block literals introduces as a preview language
 * feature with Java 13. See JEP 355.
 * Andreas Dangel 08/2019
>>>>>>> 052c298a
 *====================================================================
 * Fix #1848 Local classes should preserve their modifiers
 * Clément Fournier 05/2019
 *====================================================================
 * Add support for Java 12 switch expressions and switch rules.
 * Andreas Dangel, Clément Fournier 03/2019
 *====================================================================
 * Add support for Java 10 Local Variable Type Inference
 * See #743. In Java 10 mode, "var" as local variable type is handled special.
 * Andreas Dangel 04/2018
 *====================================================================
 * Fixes #888 [java] ParseException occurs with valid '<>' in Java 1.8 mode
 * Juan Martin Sotuyo Dodero 01/2018
 *====================================================================
 * Fixes #793 [java] Parser error with private method in nested classes in interfaces
 * Andreas Dangel 12/2017
 *====================================================================
 * Add support for Java 9 changes:
 * Private interface methods are only allowed with java9.
 * A single underscore "_" is an invalid identifier in java9.
 * Diamond operator for anonymous classes is only allowed with java9.
 * Add support for module-info.java.
 * Allow more concise try-with-resources statements with java9.
 * Andreas Dangel 09/2017
 *====================================================================
 * Add support for new Java 8 annotation locations.
 * Bugs #414, #415, #417
 * @Snap252 06/2017
 *====================================================================
 * Allow empty statements (";") between package, import
 * and type declarations.
 * Bug #378
 * Andreas Dangel 05/2017
 *====================================================================
 * Allow method references to specify generics also for
 * constructor references ("new").
 * Bug #309
 * Andreas Dangel 03/2017
 *====================================================================
 * Provide a better fix for CastExpression, getting rid of most hacks.
 * Bug #257
 *
 * Juan Martin Sotuyo Dodero 02/2017
 *====================================================================
 * Allow local classes to carry more than one annotation.
 * Bug #208
 *
 * Juan Martin Sotuyo Dodero 01/2017
 *====================================================================
 * Change lookahead for AnnotationMethodDeclaration in AnnotationTypeMemberDeclaration.
 * Bug #206
 *
 * Juan Martin Sotuyo Dodero 01/2017
 *====================================================================
 * Allow method references to specify generics.
 * Bug #207
 *
 * Juan Martin Sotuyo Dodero 01/2017
 *====================================================================
 * Simplify VariableDeclaratorId, forbidding illegal sequences such as
 * this[] and MyClass.this[]
 *
 * Juan Martin Sotuyo Dodero 10/2016
 *====================================================================
 * Improve lambda detection in PrimaryPrefix to improve parsing performance.
 *
 * Juan Martin Sotuyo Dodero 10/2016
 *====================================================================
 * Fix for regression introduced in previous changeset.
 * The syntactic lookahead was not properly handled by javacc,
 * so it was converted to a semantic one
 * Bug #1530
 *
 * Juan Martin Sotuyo Dodero 10/2016
 *====================================================================
 * Fix for an expression within an additive expression that was
 * wrongly taken as a cast expression.
 * Bug #1484
 *
 * Andreas Dangel 05/2016
 *====================================================================
 * Fix for Lambda expression with one variable
 * Bug #1470
 *
 * Andreas Dangel 04/2016
 *====================================================================
 * Added support for explicit receiver parameters.
 * Bug #1455
 *
 * Andreas Dangel 01/2016
 *====================================================================
 * Added capability for Tracking Tokens.
 *
 * Amit Kumar Prasad 10/2015
 *====================================================================
 * Fix for Cast Expression not detected properly in Return statements
 * Bug #1429
 *
 * Andreas Dangel 10/2015
 *====================================================================
 * Fix for Lambda expressions without variables.
 *
 * Andreas Dangel 11/2014
 *====================================================================
 * Fix for Lambda expressions with two or three variables.
 *
 * Andreas Dangel 07/2014
 *====================================================================
 * Added support for Java 8 language constructs.
 *
 * Andreas Dangel 01/2014
 * ===================================================================
 * Fix ForStatement to allow Annotations within the initializer.
 *
 * Andreas Dangel 01/2013
 * ===================================================================
 * Fix wrong consumption of modifiers (e.g. "final") in a for-each loop.
 * Check for wrong java usage when catching multiple exceptions.
 *
 * Andreas Dangel 12/2012
 * ===================================================================
 * Enhance grammar to use LocalVariableDeclaration in a for-each loop.
 * This enhances the symbol table to recognize variables declared in such
 * a for-each loop.
 *
 * Andreas Dangel 10/2012
 * ===================================================================
 * Fix parser problem #3530124 with generics
 *
 * Modified the grammar, so that the different usages of generics work.
 * Adjusted the rules, that use "super", as super is no longer a PrimarySuffix.
 * It's now either a ExplicitConstructorInvocation or a PrimaryPrefix.
 * See also test case ParserCornersTest/testParsersCases
 *
 * Andreas Dangel 05/2012
 * ===================================================================
 * Added support for Java 7 language constructs
 *
 * Dinesh Bolkensteyn (SonarSource), 10/2011
 * ===================================================================
 * Changed the CastLookahead production to use 3 lookaheads for primitive types as suggested by Andreas Dangel
 *
 * Brian Remedios 07/2011
 * ===================================================================
 * Added in support for assert as a name using lookaheads
 *
 * Tom Copeland, 09/03
 * ===================================================================
 * Copied over the changes made by Andrea Gini and Marco Savard to
 * support JDK 1.4 language constructs, i.e., asserts.
 * See the java1_4c.jj distributed in the javacc2.1/examples/JavaGrammers directory.
 * Made numerous other modifications to support PMD.
 *
 * Tom Copeland, 6/02
 * ===================================================================
 * This file is a modified version of one originally found in the
 * VTransformer Examples directory of JavaCC1_1. It has been
 * modified to accept Java source code for Java 1.2. Basically,
 * this means a new key word was added, 'strictfp', and that keyword
 * added to the appropriate productions and LOOKAHEADs (where other,
 * similar keywords are listed as possible choices). This involved
 * changing 11 lines.
 *
 * Some other minor changes were made, which can be found by doing
 * a search on 'DW, 7/99'.
 *
 * The goal of this effort was for the grammar to be able to parse
 * any legal Java 1.2 source code. It does not reject all illegal
 * cases, but neither did the original. Plus, when it comes to
 * the new 'strictfp' keyword, the Java Compiler from Sun (JDK1.2.1)
 * also does not reject all illegal cases, as defined by the
 * "Updates" document found at
 *       http://java.sun.com/docs/books/jls/strictfp-changes.pdf
 * (see the testcases.txt file for details).
 *
 * David Williams, 7/99
 * ===================================================================
 *
 *
 * Copyright (C) 1996, 1997 Sun Microsystems Inc.
 *
 * Use of this file and the system it is part of is constrained by the
 * file COPYRIGHT in the root directory of this system.  You may, however,
 * make any modifications you wish to this file.
 *
 * Java files generated by running JavaCC on this file (or modified versions
 * of this file) may be used in exactly the same manner as Java files
 * generated from any grammar developed by you.
 *
 * Author: Sriram Sankar
 * Date: 3/5/97
 *
 * This file contains a Java grammar and actions that implement a front-end.
 */

options {
  JAVA_UNICODE_ESCAPE = true;
  CACHE_TOKENS = true;
  STATIC = false;
  USER_CHAR_STREAM = true;
  JDK_VERSION = "1.5";
  
  MULTI = true;
  VISITOR = true;
  NODE_USES_PARSER = true;
  TRACK_TOKENS = true;
  NODE_PACKAGE="net.sourceforge.pmd.lang.java.ast";

  //DEBUG_PARSER = true;
  //DEBUG_LOOKAHEAD = true;
  //DEBUG_TOKEN_MANAGER = true;
}

PARSER_BEGIN(JavaParser)
package net.sourceforge.pmd.lang.java.ast;
import java.util.ArrayList;
import java.util.List;
import java.util.Map;
import net.sourceforge.pmd.lang.ast.CharStream;
import net.sourceforge.pmd.lang.ast.TokenMgrError;
import net.sourceforge.pmd.lang.ast.Node;

public class JavaParser {

  private int jdkVersion = 0;
  private boolean preview = false;

  public void setJdkVersion(int jdkVersion) {
   this.jdkVersion = jdkVersion;
  }

  public void setPreview(boolean preview) {
    this.preview = preview;
  }

  private void throwParseException(String message) {
    int line = -1;
    int col = -1;
    if (jj_lastpos != null) {
      line = jj_lastpos.beginLine;
      col = jj_lastpos.beginColumn;
    }
    throw new ParseException("Line " + line + ", Column " + col + ": " + message);
  }

  private void checkForBadAssertUsage(String in, String usage) {
    if (jdkVersion > 3 && in.equals("assert")) {
      throwParseException("Can't use 'assert' as " + usage + " when running in JDK 1.4 mode!");
    }
  }

  private void checkForBadStaticImportUsage() {
    if (jdkVersion < 5) {
      throwParseException("Can't use static imports when running in JDK 1.4 mode!");
    }
  }

  private void checkForBadAnnotationUsage() {
    if (jdkVersion < 5) {
      throwParseException("Can't use annotations when running in JDK 1.4 mode!");
    }
  }

  private void checkForBadGenericsUsage() {
    if (jdkVersion < 5) {
      throwParseException("Can't use generics unless running in JDK 1.5 mode!");
    }
  }

  private void checkForBadVariableArgumentsUsage() {
    if (jdkVersion < 5) {
      throwParseException("Can't use variable arguments (varargs) when running in JDK 1.4 mode!");
    }
  }

  private void checkForBadJDK15ForLoopSyntaxArgumentsUsage() {
    if (jdkVersion < 5) {
      throwParseException("Can't use JDK 1.5 for loop syntax when running in JDK 1.4 mode!");
    }
  }

  private void checkForBadEnumUsage(String in, String usage) {
    if (jdkVersion >= 5 && in.equals("enum")) {
      throwParseException("Can't use 'enum' as " + usage + " when running in JDK 1.5 mode!");
    }
  }

  private void checkForBadHexFloatingPointLiteral() {
    if (jdkVersion < 5) {
      throwParseException("Can't use hexadecimal floating point literals in pre-JDK 1.5 target");
    }
  }
  
  private void checkForBadNumericalLiteralslUsage(Token token) {
    if (jdkVersion < 7) {
      if (token.image.contains("_")) {
        throwParseException("Can't use underscores in numerical literals when running in JDK inferior to 1.7 mode!");
      }
      	
      if (token.image.startsWith("0b") || token.image.startsWith("0B")) {
        throwParseException("Can't use binary numerical literals when running in JDK inferior to 1.7 mode!");	
      }
    }
  }
  
  private void checkForBadDiamondUsage() {
  	if (jdkVersion < 7) {
      throwParseException("Cannot use the diamond generic notation when running in JDK inferior to 1.7 mode!");
  	}
  }
  
  private void checkForBadTryWithResourcesUsage() {
  	if (jdkVersion < 7) {
      throwParseException("Cannot use the try-with-resources notation when running in JDK inferior to 1.7 mode!");
  	}
  }

  private void checkForBadMultipleExceptionsCatching() {
  	if (jdkVersion < 7) {
      throwParseException("Cannot catch multiple exceptions when running in JDK inferior to 1.7 mode!");
  	}
  }

  private void checkForBadLambdaUsage() {
    if (jdkVersion < 8) {
      throwParseException("Cannot use lambda expressions when running in JDK inferior to 1.8 mode!");
    }
  }
  private void checkForBadMethodReferenceUsage() {
    if (jdkVersion < 8) {
      throwParseException("Cannot use method references when running in JDK inferior to 1.8 mode!");
    }
  }
  private void checkForBadDefaultImplementationUsage() {
    if (jdkVersion < 8) {
      throwParseException("Cannot use default implementations in interfaces when running in JDK inferior to 1.8 mode!");
    }
  }
  private void checkForBadIntersectionTypesInCasts() {
    if (jdkVersion < 8) {
      throwParseException("Cannot use intersection types in casts when running in JDK inferior to 1.8 mode!");
    }
  }
  private void checkForBadTypeAnnotations() {
    if (jdkVersion < 8) {
      throwParseException("Cannot use type annotations when running in JDK inferior to 1.8 mode!");
    }
  }
  private void checkforBadExplicitReceiverParameter() {
    if (jdkVersion < 8) {
      throwParseException("Cannot use explicit receiver parameters when running in JDK inferior to 1.8 mode!");
    }
  }
  private void checkForBadAnonymousDiamondUsage() {
    if (jdkVersion < 9) {
      Node node = jjtree.peekNode();
      if (node instanceof ASTConstructorCall) {
        ASTConstructorCall expr = (ASTConstructorCall) node;
        ASTTypeArguments types = expr.getTypeNode().getTypeArguments();
        if (expr.isAnonymousClass() && types != null && types.isDiamond()) {
          throwParseException("Cannot use '<>' with anonymous inner classes when running in JDK inferior to 9 mode!");
        }
      }
    }
  }
  /**
   * Keeps track whether we are dealing with an interface or not. Needed since the tree is
   * is not fully constructed yet, when we check for private interface methods.
   * The flag is updated, if entering ClassOrInterfaceDeclaration and reset when leaving.
   * The flag is also reset, if entering a anonymous inner class or enums.
   */
  private boolean inInterface = false;
  private void checkForBadPrivateInterfaceMethod(ASTMethodDeclaration node) {
    if (jdkVersion < 9 && inInterface && node.isPrivate()) {
      throwParseException("Cannot use private interface methods when running in JDK inferior to 9 mode!");
    }
  }
  private void checkForBadIdentifier(String image) {
    if (jdkVersion >= 9 && "_".equals(image)) {
      throwParseException("With JDK 9, '_' is a keyword, and may not be used as an identifier!");
    }
  }
  private void checkForBadModuleUsage() {
    if (jdkVersion < 9) {
      throwParseException("Cannot use module declaration when running in JDK inferior to 9 mode!");
    }
  }
  private void checkForBadConciseTryWithResourcesUsage() {
    Node top = jjtree.peekNode();
    if (!(top instanceof ASTFieldAccess || top instanceof ASTVariableAccess)) {
      throwParseException("Expected a variable access, but was a " + top.getXPathNodeName());
    }

    if (jdkVersion < 9) {
      throwParseException("Cannot use concise try-with-resources when running in JDK inferior to 9 mode!");
    }
  }
  private void checkForBadTypeIdentifierUsage(String image) {
    if (jdkVersion >= 10 && "var".equals(image)) {
      throwParseException("With JDK 10, 'var' is a restricted local variable type and cannot be used for type declarations!");
    }
  }
  private void checkForMultipleCaseLabels() {
    if ((jdkVersion != 12 && jdkVersion != 13) || !preview) {
      throwParseException("Multiple case labels in switch statements are only supported with Java 12 or 13 Preview");
    }
  }
  /**
   * Keeps track during tree construction, whether we are currently building a switch label.
   * A switch label must not contain a LambdaExpression.
   * Unfortunately, we have added LambdaExpression as part of PrimaryPrefix, which is wrong.
   * To keep compatibility, this flag is used, whether a LambdaExpression should be parsed
   * in PrimaryPrefix.
   * See also comment at #Expression().
   */
  private boolean inSwitchLabel = false;
  private void checkForSwitchRules() {
    if ((jdkVersion != 12 && jdkVersion != 13) || !preview) {
      throwParseException("Switch rules in switch statements are only supported with Java 12 or 13 Preview");
    }
  }
  private void checkForSwitchExpression() {
    if ((jdkVersion != 12 && jdkVersion != 13) || !preview) {
      throwParseException("Switch expressions are only supported with Java 12 or 13 Preview");
    }
  }

  private void checkForBreakExpression() {
    if (jdkVersion != 12 || !preview) {
      throwParseException("Expressions in break statements are only supported with Java 12 Preview");
    }
  }

  private void checkForYieldStatement() {
    if (jdkVersion != 13 || !preview) {
      throwParseException("Yield statements are only supported with Java 13 Preview");
    }
  }

  private void checkForTextBlockLiteral() {
    if (jdkVersion != 13 || !preview) {
      throwParseException("Text block literals are only supported with Java 13 Preview");
    }
  }


  // This is a semantic LOOKAHEAD to determine if we're dealing with an assert
  // Note that this can't be replaced with a syntactic lookahead
  // since "assert" isn't a string literal token
  private boolean isNextTokenAnAssert() {
    if (jdkVersion <= 3) {
      return false;
    }
    
    return getToken(1).image.equals("assert");
  }

  private boolean isPrecededByComment(Token tok) {
      boolean res = false;
      while (!res && tok.specialToken != null) {
          tok = tok.specialToken;
          res = tok.kind == SINGLE_LINE_COMMENT ||
                tok.kind == FORMAL_COMMENT ||
                tok.kind == MULTI_LINE_COMMENT;
      }
      return res;
  }

  /**
   * Semantic lookahead to check if the next identifier is a
   * specific restricted keyword.
   */
  private boolean isKeyword(String keyword) {
    return getToken(1).kind == IDENTIFIER && getToken(1).image.equals(keyword);
  }

  private boolean shouldStartStatementInSwitch() {
    switch (getToken(1).kind) {
        case _DEFAULT:
        case CASE:
        case RBRACE:
            return false;
        default:
            return true;
    }
  }

  public Map<Integer, String> getSuppressMap() {
    return token_source.getSuppressMap();
  }

  public void setSuppressMarker(String marker) {
    token_source.setSuppressMarker(marker);
  }

  private void setLastTokenImage(JavaNode node) {
    node.setImage(getToken(0).getImage());
  }

  private void forceExprContext() {
       Node top = jjtree.peekNode();

       if (top instanceof ASTAmbiguousName) {
           // see doc on the method
           Node replacement = ((ASTAmbiguousName) top).forceExprContext();
           jjtree.popNode();
           jjtree.pushNode(replacement);
       }
  }

  private void forceTypeContext() {
      Node top = jjtree.peekNode();

      if (top instanceof ASTAmbiguousName) {
          // see doc on the method
          Node replacement = ((ASTAmbiguousName) top).forceTypeContext();
          jjtree.popNode();
          jjtree.pushNode(replacement);
      }
  }


  // make the top node the last child of the second node on the stack
  // If the stack ends with ..[A][B], then it becomes ..[A[B]]
  private void injectTop() {
       AbstractJavaNode top = (AbstractJavaNode) jjtree.popNode();
       AbstractJavaNode prev = (AbstractJavaNode) jjtree.peekNode();
       prev.jjtAddChild(top, prev.jjtGetNumChildren());
       prev.jjtSetLastToken(top.jjtGetLastToken());
  }

  /**
     * Keeps track during tree construction, whether we are currently building an
     * explicit constructor invocation. Then the PrimaryExpression that may prefix
     * a qualified super constructor call may not consume "super" tokens.
     */
    private boolean inExplicitConstructorInvoc = false;

}
PARSER_END(JavaParser)

TOKEN_MGR_DECLS :
{
    protected List<Comment> comments = new ArrayList<Comment>();
}

/* WHITE SPACE */

SPECIAL_TOKEN :
{
  < HORIZONTAL_WHITESPACE: [" ", "\t", "\f"] >
| < LINE_TERMINATOR: "\n" | "\r" | "\r\n" >
}

SPECIAL_TOKEN :
{
< SINGLE_LINE_COMMENT: "//"(~["\n","\r"])* ("\n"|"\r"|"\r\n")? >
    {
        int startOfNOPMD = matchedToken.image.indexOf(suppressMarker);
        if (startOfNOPMD != -1) {
            suppressMap.put(matchedToken.beginLine, matchedToken.image.substring(startOfNOPMD + suppressMarker.length()));
        }
        comments.add(new SingleLineComment(matchedToken));
    }
}

/* COMMENTS */

MORE :
{
  <"/**" ~["/"]> { input_stream.backup(1); } : IN_FORMAL_COMMENT
|
  "/*" : IN_MULTI_LINE_COMMENT
}

<IN_FORMAL_COMMENT>
SPECIAL_TOKEN :
{
  <FORMAL_COMMENT: "*/" > { comments.add(new FormalComment(matchedToken)); } : DEFAULT
}

<IN_MULTI_LINE_COMMENT>
SPECIAL_TOKEN :
{
  <MULTI_LINE_COMMENT: "*/" > { comments.add(new MultiLineComment(matchedToken)); } : DEFAULT
}

<IN_FORMAL_COMMENT,IN_MULTI_LINE_COMMENT>
MORE :
{
  < ~[] >
}

/* RESERVED WORDS AND LITERALS */

TOKEN :
{
  < ABSTRACT: "abstract" >
| < BOOLEAN: "boolean" >
| < BREAK: "break" >
| < BYTE: "byte" >
| < CASE: "case" >
| < CATCH: "catch" >
| < CHAR: "char" >
| < CLASS: "class" >
| < CONST: "const" >
| < CONTINUE: "continue" >
| < _DEFAULT: "default" >
| < DO: "do" >
| < DOUBLE: "double" >
| < ELSE: "else" >
| < EXTENDS: "extends" >
| < FALSE: "false" >
| < FINAL: "final" >
| < FINALLY: "finally" >
| < FLOAT: "float" >
| < FOR: "for" >
| < GOTO: "goto" >
| < IF: "if" >
| < IMPLEMENTS: "implements" >
| < IMPORT: "import" >
| < INSTANCEOF: "instanceof" >
| < INT: "int" >
| < INTERFACE: "interface" >
| < LONG: "long" >
| < NATIVE: "native" >
| < NEW: "new" >
| < NULL: "null" >
| < PACKAGE: "package">
| < PRIVATE: "private" >
| < PROTECTED: "protected" >
| < PUBLIC: "public" >
| < RETURN: "return" >
| < SHORT: "short" >
| < STATIC: "static" >
| < SUPER: "super" >
| < SWITCH: "switch" >
| < SYNCHRONIZED: "synchronized" >
| < THIS: "this" >
| < THROW: "throw" >
| < THROWS: "throws" >
| < TRANSIENT: "transient" >
| < TRUE: "true" >
| < TRY: "try" >
| < VOID: "void" >
| < VOLATILE: "volatile" >
| < WHILE: "while" >
| < STRICTFP: "strictfp" >
}


/* Restricted Keywords */
// Note: These are commented out, since these keywords
// can still be used as identifiers.
// see isKeyword() semantic lookup
/*
TOKEN :
{
  < OPEN: "open" >
| < MODULE: "module" >
| < REQUIRES: "requires" >
| < TRANSITIVE: "transitive" >
| < EXPORTS: "exports" >
| < OPENS: "opens" >
| < TO: "to" >
| < USES: "uses" >
| < PROVIDES: "provides" >
| < WITH: "with" >
}
*/

/* LITERALS */

TOKEN :
{
  < INTEGER_LITERAL:
        <DECIMAL_LITERAL> (["l","L"])?
      | <HEX_LITERAL> (["l","L"])?
      | <BINARY_LITERAL> (["l","L"])?
      | <OCTAL_LITERAL> (["l","L"])?
  >
|
  < #DECIMAL_LITERAL: (["0"-"9"]((["0"-"9","_"])*["0"-"9"])?) >
|
  < #HEX_LITERAL: "0" ["x","X"] (["0"-"9","a"-"f","A"-"F"]((["0"-"9","a"-"f","A"-"F","_"])*["0"-"9","a"-"f","A"-"F"])?) >
|
  < #BINARY_LITERAL: "0" ["b","B"] (["0","1"]((["0","1","_"])*["0","1"])?) >
|
  < #OCTAL_LITERAL: "0" (["0"-"7"]((["0"-"7","_"])*["0"-"7"])?) >
|
  < FLOATING_POINT_LITERAL:
        (["0"-"9"]((["0"-"9","_"])*["0"-"9"])?) "." (["0"-"9"]((["0"-"9","_"])*["0"-"9"])?)? (<EXPONENT>)? (["f","F","d","D"])?
      | "." (["0"-"9"]((["0"-"9","_"])*["0"-"9"])?) (<EXPONENT>)? (["f","F","d","D"])?
      | (["0"-"9"]((["0"-"9","_"])*["0"-"9"])?) <EXPONENT> (["f","F","d","D"])?
      | (["0"-"9"]((["0"-"9","_"])*["0"-"9"])?) (<EXPONENT>)? ["f","F","d","D"]
  >
|
  < HEX_FLOATING_POINT_LITERAL:
      (<HEX_LITERAL> (".")? | "0" ["x","X"] (["0"-"9","a"-"f","A"-"F"]((["0"-"9","a"-"f","A"-"F","_"])*["0"-"9","a"-"f","A"-"F"])?)? "." (["0"-"9","a"-"f","A"-"F"]((["0"-"9","a"-"f","A"-"F","_"])*["0"-"9","a"-"f","A"-"F"])?)) ["p","P"] (["+","-"])? (["0"-"9"]((["0"-"9","_"])*["0"-"9"])?) (["f","F","d","D"])?
  >
|
  < #EXPONENT: ["e","E"] (["+","-"])? (["0"-"9"]((["0"-"9","_"])*["0"-"9"])?) >
|
  < CHARACTER_LITERAL:
      "'"
      (   (~["'","\\","\n","\r"])
        | ("\\"
            ( ["n","t","b","r","f","\\","'","\""]
            | ["0"-"7"] ( ["0"-"7"] )?
            | ["0"-"3"] ["0"-"7"] ["0"-"7"]
            )
          )
      )
      "'"
  >
| < #STRING_ESCAPE:
      "\\"
      ( ["n","t","b","r","f","\\","'","\""]
      // octal escapes
      | ["0"-"7"] ( ["0"-"7"] )?
      | ["0"-"3"] ["0"-"7"] ["0"-"7"]
      )
  >
|
  < STRING_LITERAL:
      "\""
      (   (~["\"","\\","\n","\r"])
        | <STRING_ESCAPE>
      )*
      "\""
  >
|
  < TEXT_BLOCK_LITERAL:
     "\"\"\"" (<HORIZONTAL_WHITESPACE>)* <LINE_TERMINATOR>
        ( ~["\"", "\\"] | "\"" ~["\""] | "\"\"" ~["\""] | <STRING_ESCAPE> )*
     "\"\"\""
  >
}

/* IDENTIFIERS */

TOKEN :
{
  < IDENTIFIER: <LETTER> (<PART_LETTER>)* >
|
  < #LETTER:
      [  // all chars for which Character.isJavaIdentifierStart is true
         "$",
         "A"-"Z",
         "_",
         "a"-"z",
         "\u00a2"-"\u00a5",
         "\u00aa",
         "\u00b5",
         "\u00ba",
         "\u00c0"-"\u00d6",
         "\u00d8"-"\u00f6",
         "\u00f8"-"\u02c1",
         "\u02c6"-"\u02d1",
         "\u02e0"-"\u02e4",
         "\u02ec",
         "\u02ee",
         "\u0370"-"\u0374",
         "\u0376"-"\u0377",
         "\u037a"-"\u037d",
         "\u037f",
         "\u0386",
         "\u0388"-"\u038a",
         "\u038c",
         "\u038e"-"\u03a1",
         "\u03a3"-"\u03f5",
         "\u03f7"-"\u0481",
         "\u048a"-"\u052f",
         "\u0531"-"\u0556",
         "\u0559",
         "\u0561"-"\u0587",
         "\u058f",
         "\u05d0"-"\u05ea",
         "\u05f0"-"\u05f2",
         "\u060b",
         "\u0620"-"\u064a",
         "\u066e"-"\u066f",
         "\u0671"-"\u06d3",
         "\u06d5",
         "\u06e5"-"\u06e6",
         "\u06ee"-"\u06ef",
         "\u06fa"-"\u06fc",
         "\u06ff",
         "\u0710",
         "\u0712"-"\u072f",
         "\u074d"-"\u07a5",
         "\u07b1",
         "\u07ca"-"\u07ea",
         "\u07f4"-"\u07f5",
         "\u07fa",
         "\u0800"-"\u0815",
         "\u081a",
         "\u0824",
         "\u0828",
         "\u0840"-"\u0858",
         "\u08a0"-"\u08b4",
         "\u0904"-"\u0939",
         "\u093d",
         "\u0950",
         "\u0958"-"\u0961",
         "\u0971"-"\u0980",
         "\u0985"-"\u098c",
         "\u098f"-"\u0990",
         "\u0993"-"\u09a8",
         "\u09aa"-"\u09b0",
         "\u09b2",
         "\u09b6"-"\u09b9",
         "\u09bd",
         "\u09ce",
         "\u09dc"-"\u09dd",
         "\u09df"-"\u09e1",
         "\u09f0"-"\u09f3",
         "\u09fb",
         "\u0a05"-"\u0a0a",
         "\u0a0f"-"\u0a10",
         "\u0a13"-"\u0a28",
         "\u0a2a"-"\u0a30",
         "\u0a32"-"\u0a33",
         "\u0a35"-"\u0a36",
         "\u0a38"-"\u0a39",
         "\u0a59"-"\u0a5c",
         "\u0a5e",
         "\u0a72"-"\u0a74",
         "\u0a85"-"\u0a8d",
         "\u0a8f"-"\u0a91",
         "\u0a93"-"\u0aa8",
         "\u0aaa"-"\u0ab0",
         "\u0ab2"-"\u0ab3",
         "\u0ab5"-"\u0ab9",
         "\u0abd",
         "\u0ad0",
         "\u0ae0"-"\u0ae1",
         "\u0af1",
         "\u0af9",
         "\u0b05"-"\u0b0c",
         "\u0b0f"-"\u0b10",
         "\u0b13"-"\u0b28",
         "\u0b2a"-"\u0b30",
         "\u0b32"-"\u0b33",
         "\u0b35"-"\u0b39",
         "\u0b3d",
         "\u0b5c"-"\u0b5d",
         "\u0b5f"-"\u0b61",
         "\u0b71",
         "\u0b83",
         "\u0b85"-"\u0b8a",
         "\u0b8e"-"\u0b90",
         "\u0b92"-"\u0b95",
         "\u0b99"-"\u0b9a",
         "\u0b9c",
         "\u0b9e"-"\u0b9f",
         "\u0ba3"-"\u0ba4",
         "\u0ba8"-"\u0baa",
         "\u0bae"-"\u0bb9",
         "\u0bd0",
         "\u0bf9",
         "\u0c05"-"\u0c0c",
         "\u0c0e"-"\u0c10",
         "\u0c12"-"\u0c28",
         "\u0c2a"-"\u0c39",
         "\u0c3d",
         "\u0c58"-"\u0c5a",
         "\u0c60"-"\u0c61",
         "\u0c85"-"\u0c8c",
         "\u0c8e"-"\u0c90",
         "\u0c92"-"\u0ca8",
         "\u0caa"-"\u0cb3",
         "\u0cb5"-"\u0cb9",
         "\u0cbd",
         "\u0cde",
         "\u0ce0"-"\u0ce1",
         "\u0cf1"-"\u0cf2",
         "\u0d05"-"\u0d0c",
         "\u0d0e"-"\u0d10",
         "\u0d12"-"\u0d3a",
         "\u0d3d",
         "\u0d4e",
         "\u0d5f"-"\u0d61",
         "\u0d7a"-"\u0d7f",
         "\u0d85"-"\u0d96",
         "\u0d9a"-"\u0db1",
         "\u0db3"-"\u0dbb",
         "\u0dbd",
         "\u0dc0"-"\u0dc6",
         "\u0e01"-"\u0e30",
         "\u0e32"-"\u0e33",
         "\u0e3f"-"\u0e46",
         "\u0e81"-"\u0e82",
         "\u0e84",
         "\u0e87"-"\u0e88",
         "\u0e8a",
         "\u0e8d",
         "\u0e94"-"\u0e97",
         "\u0e99"-"\u0e9f",
         "\u0ea1"-"\u0ea3",
         "\u0ea5",
         "\u0ea7",
         "\u0eaa"-"\u0eab",
         "\u0ead"-"\u0eb0",
         "\u0eb2"-"\u0eb3",
         "\u0ebd",
         "\u0ec0"-"\u0ec4",
         "\u0ec6",
         "\u0edc"-"\u0edf",
         "\u0f00",
         "\u0f40"-"\u0f47",
         "\u0f49"-"\u0f6c",
         "\u0f88"-"\u0f8c",
         "\u1000"-"\u102a",
         "\u103f",
         "\u1050"-"\u1055",
         "\u105a"-"\u105d",
         "\u1061",
         "\u1065"-"\u1066",
         "\u106e"-"\u1070",
         "\u1075"-"\u1081",
         "\u108e",
         "\u10a0"-"\u10c5",
         "\u10c7",
         "\u10cd",
         "\u10d0"-"\u10fa",
         "\u10fc"-"\u1248",
         "\u124a"-"\u124d",
         "\u1250"-"\u1256",
         "\u1258",
         "\u125a"-"\u125d",
         "\u1260"-"\u1288",
         "\u128a"-"\u128d",
         "\u1290"-"\u12b0",
         "\u12b2"-"\u12b5",
         "\u12b8"-"\u12be",
         "\u12c0",
         "\u12c2"-"\u12c5",
         "\u12c8"-"\u12d6",
         "\u12d8"-"\u1310",
         "\u1312"-"\u1315",
         "\u1318"-"\u135a",
         "\u1380"-"\u138f",
         "\u13a0"-"\u13f5",
         "\u13f8"-"\u13fd",
         "\u1401"-"\u166c",
         "\u166f"-"\u167f",
         "\u1681"-"\u169a",
         "\u16a0"-"\u16ea",
         "\u16ee"-"\u16f8",
         "\u1700"-"\u170c",
         "\u170e"-"\u1711",
         "\u1720"-"\u1731",
         "\u1740"-"\u1751",
         "\u1760"-"\u176c",
         "\u176e"-"\u1770",
         "\u1780"-"\u17b3",
         "\u17d7",
         "\u17db"-"\u17dc",
         "\u1820"-"\u1877",
         "\u1880"-"\u18a8",
         "\u18aa",
         "\u18b0"-"\u18f5",
         "\u1900"-"\u191e",
         "\u1950"-"\u196d",
         "\u1970"-"\u1974",
         "\u1980"-"\u19ab",
         "\u19b0"-"\u19c9",
         "\u1a00"-"\u1a16",
         "\u1a20"-"\u1a54",
         "\u1aa7",
         "\u1b05"-"\u1b33",
         "\u1b45"-"\u1b4b",
         "\u1b83"-"\u1ba0",
         "\u1bae"-"\u1baf",
         "\u1bba"-"\u1be5",
         "\u1c00"-"\u1c23",
         "\u1c4d"-"\u1c4f",
         "\u1c5a"-"\u1c7d",
         "\u1ce9"-"\u1cec",
         "\u1cee"-"\u1cf1",
         "\u1cf5"-"\u1cf6",
         "\u1d00"-"\u1dbf",
         "\u1e00"-"\u1f15",
         "\u1f18"-"\u1f1d",
         "\u1f20"-"\u1f45",
         "\u1f48"-"\u1f4d",
         "\u1f50"-"\u1f57",
         "\u1f59",
         "\u1f5b",
         "\u1f5d",
         "\u1f5f"-"\u1f7d",
         "\u1f80"-"\u1fb4",
         "\u1fb6"-"\u1fbc",
         "\u1fbe",
         "\u1fc2"-"\u1fc4",
         "\u1fc6"-"\u1fcc",
         "\u1fd0"-"\u1fd3",
         "\u1fd6"-"\u1fdb",
         "\u1fe0"-"\u1fec",
         "\u1ff2"-"\u1ff4",
         "\u1ff6"-"\u1ffc",
         "\u203f"-"\u2040",
         "\u2054",
         "\u2071",
         "\u207f",
         "\u2090"-"\u209c",
         "\u20a0"-"\u20be",
         "\u2102",
         "\u2107",
         "\u210a"-"\u2113",
         "\u2115",
         "\u2119"-"\u211d",
         "\u2124",
         "\u2126",
         "\u2128",
         "\u212a"-"\u212d",
         "\u212f"-"\u2139",
         "\u213c"-"\u213f",
         "\u2145"-"\u2149",
         "\u214e",
         "\u2160"-"\u2188",
         "\u2c00"-"\u2c2e",
         "\u2c30"-"\u2c5e",
         "\u2c60"-"\u2ce4",
         "\u2ceb"-"\u2cee",
         "\u2cf2"-"\u2cf3",
         "\u2d00"-"\u2d25",
         "\u2d27",
         "\u2d2d",
         "\u2d30"-"\u2d67",
         "\u2d6f",
         "\u2d80"-"\u2d96",
         "\u2da0"-"\u2da6",
         "\u2da8"-"\u2dae",
         "\u2db0"-"\u2db6",
         "\u2db8"-"\u2dbe",
         "\u2dc0"-"\u2dc6",
         "\u2dc8"-"\u2dce",
         "\u2dd0"-"\u2dd6",
         "\u2dd8"-"\u2dde",
         "\u2e2f",
         "\u3005"-"\u3007",
         "\u3021"-"\u3029",
         "\u3031"-"\u3035",
         "\u3038"-"\u303c",
         "\u3041"-"\u3096",
         "\u309d"-"\u309f",
         "\u30a1"-"\u30fa",
         "\u30fc"-"\u30ff",
         "\u3105"-"\u312d",
         "\u3131"-"\u318e",
         "\u31a0"-"\u31ba",
         "\u31f0"-"\u31ff",
         "\u3400"-"\u4db5",
         "\u4e00"-"\u9fd5",
         "\ua000"-"\ua48c",
         "\ua4d0"-"\ua4fd",
         "\ua500"-"\ua60c",
         "\ua610"-"\ua61f",
         "\ua62a"-"\ua62b",
         "\ua640"-"\ua66e",
         "\ua67f"-"\ua69d",
         "\ua6a0"-"\ua6ef",
         "\ua717"-"\ua71f",
         "\ua722"-"\ua788",
         "\ua78b"-"\ua7ad",
         "\ua7b0"-"\ua7b7",
         "\ua7f7"-"\ua801",
         "\ua803"-"\ua805",
         "\ua807"-"\ua80a",
         "\ua80c"-"\ua822",
         "\ua838",
         "\ua840"-"\ua873",
         "\ua882"-"\ua8b3",
         "\ua8f2"-"\ua8f7",
         "\ua8fb",
         "\ua8fd",
         "\ua90a"-"\ua925",
         "\ua930"-"\ua946",
         "\ua960"-"\ua97c",
         "\ua984"-"\ua9b2",
         "\ua9cf",
         "\ua9e0"-"\ua9e4",
         "\ua9e6"-"\ua9ef",
         "\ua9fa"-"\ua9fe",
         "\uaa00"-"\uaa28",
         "\uaa40"-"\uaa42",
         "\uaa44"-"\uaa4b",
         "\uaa60"-"\uaa76",
         "\uaa7a",
         "\uaa7e"-"\uaaaf",
         "\uaab1",
         "\uaab5"-"\uaab6",
         "\uaab9"-"\uaabd",
         "\uaac0",
         "\uaac2",
         "\uaadb"-"\uaadd",
         "\uaae0"-"\uaaea",
         "\uaaf2"-"\uaaf4",
         "\uab01"-"\uab06",
         "\uab09"-"\uab0e",
         "\uab11"-"\uab16",
         "\uab20"-"\uab26",
         "\uab28"-"\uab2e",
         "\uab30"-"\uab5a",
         "\uab5c"-"\uab65",
         "\uab70"-"\uabe2",
         "\uac00"-"\ud7a3",
         "\ud7b0"-"\ud7c6",
         "\ud7cb"-"\ud7fb",
         "\uf900"-"\ufa6d",
         "\ufa70"-"\ufad9",
         "\ufb00"-"\ufb06",
         "\ufb13"-"\ufb17",
         "\ufb1d",
         "\ufb1f"-"\ufb28",
         "\ufb2a"-"\ufb36",
         "\ufb38"-"\ufb3c",
         "\ufb3e",
         "\ufb40"-"\ufb41",
         "\ufb43"-"\ufb44",
         "\ufb46"-"\ufbb1",
         "\ufbd3"-"\ufd3d",
         "\ufd50"-"\ufd8f",
         "\ufd92"-"\ufdc7",
         "\ufdf0"-"\ufdfc",
         "\ufe33"-"\ufe34",
         "\ufe4d"-"\ufe4f",
         "\ufe69",
         "\ufe70"-"\ufe74",
         "\ufe76"-"\ufefc",
         "\uff04",
         "\uff21"-"\uff3a",
         "\uff3f",
         "\uff41"-"\uff5a",
         "\uff66"-"\uffbe",
         "\uffc2"-"\uffc7",
         "\uffca"-"\uffcf",
         "\uffd2"-"\uffd7",
         "\uffda"-"\uffdc",
         "\uffe0"-"\uffe1",
         "\uffe5"-"\uffe6"
      ]
  >
|
  < #PART_LETTER:
      [  // all chars for which Character.isJavaIdentifierPart is true
         "\u0000"-"\u0008",
         "\u000e"-"\u001b",
         "$",
         "0"-"9",
         "A"-"Z",
         "_",
         "a"-"z",
         "\u007f"-"\u009f",
         "\u00a2"-"\u00a5",
         "\u00aa",
         "\u00ad",
         "\u00b5",
         "\u00ba",
         "\u00c0"-"\u00d6",
         "\u00d8"-"\u00f6",
         "\u00f8"-"\u02c1",
         "\u02c6"-"\u02d1",
         "\u02e0"-"\u02e4",
         "\u02ec",
         "\u02ee",
         "\u0300"-"\u0374",
         "\u0376"-"\u0377",
         "\u037a"-"\u037d",
         "\u037f",
         "\u0386",
         "\u0388"-"\u038a",
         "\u038c",
         "\u038e"-"\u03a1",
         "\u03a3"-"\u03f5",
         "\u03f7"-"\u0481",
         "\u0483"-"\u0487",
         "\u048a"-"\u052f",
         "\u0531"-"\u0556",
         "\u0559",
         "\u0561"-"\u0587",
         "\u058f",
         "\u0591"-"\u05bd",
         "\u05bf",
         "\u05c1"-"\u05c2",
         "\u05c4"-"\u05c5",
         "\u05c7",
         "\u05d0"-"\u05ea",
         "\u05f0"-"\u05f2",
         "\u0600"-"\u0605",
         "\u060b",
         "\u0610"-"\u061a",
         "\u061c",
         "\u0620"-"\u0669",
         "\u066e"-"\u06d3",
         "\u06d5"-"\u06dd",
         "\u06df"-"\u06e8",
         "\u06ea"-"\u06fc",
         "\u06ff",
         "\u070f"-"\u074a",
         "\u074d"-"\u07b1",
         "\u07c0"-"\u07f5",
         "\u07fa",
         "\u0800"-"\u082d",
         "\u0840"-"\u085b",
         "\u08a0"-"\u08b4",
         "\u08e3"-"\u0963",
         "\u0966"-"\u096f",
         "\u0971"-"\u0983",
         "\u0985"-"\u098c",
         "\u098f"-"\u0990",
         "\u0993"-"\u09a8",
         "\u09aa"-"\u09b0",
         "\u09b2",
         "\u09b6"-"\u09b9",
         "\u09bc"-"\u09c4",
         "\u09c7"-"\u09c8",
         "\u09cb"-"\u09ce",
         "\u09d7",
         "\u09dc"-"\u09dd",
         "\u09df"-"\u09e3",
         "\u09e6"-"\u09f3",
         "\u09fb",
         "\u0a01"-"\u0a03",
         "\u0a05"-"\u0a0a",
         "\u0a0f"-"\u0a10",
         "\u0a13"-"\u0a28",
         "\u0a2a"-"\u0a30",
         "\u0a32"-"\u0a33",
         "\u0a35"-"\u0a36",
         "\u0a38"-"\u0a39",
         "\u0a3c",
         "\u0a3e"-"\u0a42",
         "\u0a47"-"\u0a48",
         "\u0a4b"-"\u0a4d",
         "\u0a51",
         "\u0a59"-"\u0a5c",
         "\u0a5e",
         "\u0a66"-"\u0a75",
         "\u0a81"-"\u0a83",
         "\u0a85"-"\u0a8d",
         "\u0a8f"-"\u0a91",
         "\u0a93"-"\u0aa8",
         "\u0aaa"-"\u0ab0",
         "\u0ab2"-"\u0ab3",
         "\u0ab5"-"\u0ab9",
         "\u0abc"-"\u0ac5",
         "\u0ac7"-"\u0ac9",
         "\u0acb"-"\u0acd",
         "\u0ad0",
         "\u0ae0"-"\u0ae3",
         "\u0ae6"-"\u0aef",
         "\u0af1",
         "\u0af9",
         "\u0b01"-"\u0b03",
         "\u0b05"-"\u0b0c",
         "\u0b0f"-"\u0b10",
         "\u0b13"-"\u0b28",
         "\u0b2a"-"\u0b30",
         "\u0b32"-"\u0b33",
         "\u0b35"-"\u0b39",
         "\u0b3c"-"\u0b44",
         "\u0b47"-"\u0b48",
         "\u0b4b"-"\u0b4d",
         "\u0b56"-"\u0b57",
         "\u0b5c"-"\u0b5d",
         "\u0b5f"-"\u0b63",
         "\u0b66"-"\u0b6f",
         "\u0b71",
         "\u0b82"-"\u0b83",
         "\u0b85"-"\u0b8a",
         "\u0b8e"-"\u0b90",
         "\u0b92"-"\u0b95",
         "\u0b99"-"\u0b9a",
         "\u0b9c",
         "\u0b9e"-"\u0b9f",
         "\u0ba3"-"\u0ba4",
         "\u0ba8"-"\u0baa",
         "\u0bae"-"\u0bb9",
         "\u0bbe"-"\u0bc2",
         "\u0bc6"-"\u0bc8",
         "\u0bca"-"\u0bcd",
         "\u0bd0",
         "\u0bd7",
         "\u0be6"-"\u0bef",
         "\u0bf9",
         "\u0c00"-"\u0c03",
         "\u0c05"-"\u0c0c",
         "\u0c0e"-"\u0c10",
         "\u0c12"-"\u0c28",
         "\u0c2a"-"\u0c39",
         "\u0c3d"-"\u0c44",
         "\u0c46"-"\u0c48",
         "\u0c4a"-"\u0c4d",
         "\u0c55"-"\u0c56",
         "\u0c58"-"\u0c5a",
         "\u0c60"-"\u0c63",
         "\u0c66"-"\u0c6f",
         "\u0c81"-"\u0c83",
         "\u0c85"-"\u0c8c",
         "\u0c8e"-"\u0c90",
         "\u0c92"-"\u0ca8",
         "\u0caa"-"\u0cb3",
         "\u0cb5"-"\u0cb9",
         "\u0cbc"-"\u0cc4",
         "\u0cc6"-"\u0cc8",
         "\u0cca"-"\u0ccd",
         "\u0cd5"-"\u0cd6",
         "\u0cde",
         "\u0ce0"-"\u0ce3",
         "\u0ce6"-"\u0cef",
         "\u0cf1"-"\u0cf2",
         "\u0d01"-"\u0d03",
         "\u0d05"-"\u0d0c",
         "\u0d0e"-"\u0d10",
         "\u0d12"-"\u0d3a",
         "\u0d3d"-"\u0d44",
         "\u0d46"-"\u0d48",
         "\u0d4a"-"\u0d4e",
         "\u0d57",
         "\u0d5f"-"\u0d63",
         "\u0d66"-"\u0d6f",
         "\u0d7a"-"\u0d7f",
         "\u0d82"-"\u0d83",
         "\u0d85"-"\u0d96",
         "\u0d9a"-"\u0db1",
         "\u0db3"-"\u0dbb",
         "\u0dbd",
         "\u0dc0"-"\u0dc6",
         "\u0dca",
         "\u0dcf"-"\u0dd4",
         "\u0dd6",
         "\u0dd8"-"\u0ddf",
         "\u0de6"-"\u0def",
         "\u0df2"-"\u0df3",
         "\u0e01"-"\u0e3a",
         "\u0e3f"-"\u0e4e",
         "\u0e50"-"\u0e59",
         "\u0e81"-"\u0e82",
         "\u0e84",
         "\u0e87"-"\u0e88",
         "\u0e8a",
         "\u0e8d",
         "\u0e94"-"\u0e97",
         "\u0e99"-"\u0e9f",
         "\u0ea1"-"\u0ea3",
         "\u0ea5",
         "\u0ea7",
         "\u0eaa"-"\u0eab",
         "\u0ead"-"\u0eb9",
         "\u0ebb"-"\u0ebd",
         "\u0ec0"-"\u0ec4",
         "\u0ec6",
         "\u0ec8"-"\u0ecd",
         "\u0ed0"-"\u0ed9",
         "\u0edc"-"\u0edf",
         "\u0f00",
         "\u0f18"-"\u0f19",
         "\u0f20"-"\u0f29",
         "\u0f35",
         "\u0f37",
         "\u0f39",
         "\u0f3e"-"\u0f47",
         "\u0f49"-"\u0f6c",
         "\u0f71"-"\u0f84",
         "\u0f86"-"\u0f97",
         "\u0f99"-"\u0fbc",
         "\u0fc6",
         "\u1000"-"\u1049",
         "\u1050"-"\u109d",
         "\u10a0"-"\u10c5",
         "\u10c7",
         "\u10cd",
         "\u10d0"-"\u10fa",
         "\u10fc"-"\u1248",
         "\u124a"-"\u124d",
         "\u1250"-"\u1256",
         "\u1258",
         "\u125a"-"\u125d",
         "\u1260"-"\u1288",
         "\u128a"-"\u128d",
         "\u1290"-"\u12b0",
         "\u12b2"-"\u12b5",
         "\u12b8"-"\u12be",
         "\u12c0",
         "\u12c2"-"\u12c5",
         "\u12c8"-"\u12d6",
         "\u12d8"-"\u1310",
         "\u1312"-"\u1315",
         "\u1318"-"\u135a",
         "\u135d"-"\u135f",
         "\u1380"-"\u138f",
         "\u13a0"-"\u13f5",
         "\u13f8"-"\u13fd",
         "\u1401"-"\u166c",
         "\u166f"-"\u167f",
         "\u1681"-"\u169a",
         "\u16a0"-"\u16ea",
         "\u16ee"-"\u16f8",
         "\u1700"-"\u170c",
         "\u170e"-"\u1714",
         "\u1720"-"\u1734",
         "\u1740"-"\u1753",
         "\u1760"-"\u176c",
         "\u176e"-"\u1770",
         "\u1772"-"\u1773",
         "\u1780"-"\u17d3",
         "\u17d7",
         "\u17db"-"\u17dd",
         "\u17e0"-"\u17e9",
         "\u180b"-"\u180e",
         "\u1810"-"\u1819",
         "\u1820"-"\u1877",
         "\u1880"-"\u18aa",
         "\u18b0"-"\u18f5",
         "\u1900"-"\u191e",
         "\u1920"-"\u192b",
         "\u1930"-"\u193b",
         "\u1946"-"\u196d",
         "\u1970"-"\u1974",
         "\u1980"-"\u19ab",
         "\u19b0"-"\u19c9",
         "\u19d0"-"\u19d9",
         "\u1a00"-"\u1a1b",
         "\u1a20"-"\u1a5e",
         "\u1a60"-"\u1a7c",
         "\u1a7f"-"\u1a89",
         "\u1a90"-"\u1a99",
         "\u1aa7",
         "\u1ab0"-"\u1abd",
         "\u1b00"-"\u1b4b",
         "\u1b50"-"\u1b59",
         "\u1b6b"-"\u1b73",
         "\u1b80"-"\u1bf3",
         "\u1c00"-"\u1c37",
         "\u1c40"-"\u1c49",
         "\u1c4d"-"\u1c7d",
         "\u1cd0"-"\u1cd2",
         "\u1cd4"-"\u1cf6",
         "\u1cf8"-"\u1cf9",
         "\u1d00"-"\u1df5",
         "\u1dfc"-"\u1f15",
         "\u1f18"-"\u1f1d",
         "\u1f20"-"\u1f45",
         "\u1f48"-"\u1f4d",
         "\u1f50"-"\u1f57",
         "\u1f59",
         "\u1f5b",
         "\u1f5d",
         "\u1f5f"-"\u1f7d",
         "\u1f80"-"\u1fb4",
         "\u1fb6"-"\u1fbc",
         "\u1fbe",
         "\u1fc2"-"\u1fc4",
         "\u1fc6"-"\u1fcc",
         "\u1fd0"-"\u1fd3",
         "\u1fd6"-"\u1fdb",
         "\u1fe0"-"\u1fec",
         "\u1ff2"-"\u1ff4",
         "\u1ff6"-"\u1ffc",
         "\u200b"-"\u200f",
         "\u202a"-"\u202e",
         "\u203f"-"\u2040",
         "\u2054",
         "\u2060"-"\u2064",
         "\u2066"-"\u206f",
         "\u2071",
         "\u207f",
         "\u2090"-"\u209c",
         "\u20a0"-"\u20be",
         "\u20d0"-"\u20dc",
         "\u20e1",
         "\u20e5"-"\u20f0",
         "\u2102",
         "\u2107",
         "\u210a"-"\u2113",
         "\u2115",
         "\u2119"-"\u211d",
         "\u2124",
         "\u2126",
         "\u2128",
         "\u212a"-"\u212d",
         "\u212f"-"\u2139",
         "\u213c"-"\u213f",
         "\u2145"-"\u2149",
         "\u214e",
         "\u2160"-"\u2188",
         "\u2c00"-"\u2c2e",
         "\u2c30"-"\u2c5e",
         "\u2c60"-"\u2ce4",
         "\u2ceb"-"\u2cf3",
         "\u2d00"-"\u2d25",
         "\u2d27",
         "\u2d2d",
         "\u2d30"-"\u2d67",
         "\u2d6f",
         "\u2d7f"-"\u2d96",
         "\u2da0"-"\u2da6",
         "\u2da8"-"\u2dae",
         "\u2db0"-"\u2db6",
         "\u2db8"-"\u2dbe",
         "\u2dc0"-"\u2dc6",
         "\u2dc8"-"\u2dce",
         "\u2dd0"-"\u2dd6",
         "\u2dd8"-"\u2dde",
         "\u2de0"-"\u2dff",
         "\u2e2f",
         "\u3005"-"\u3007",
         "\u3021"-"\u302f",
         "\u3031"-"\u3035",
         "\u3038"-"\u303c",
         "\u3041"-"\u3096",
         "\u3099"-"\u309a",
         "\u309d"-"\u309f",
         "\u30a1"-"\u30fa",
         "\u30fc"-"\u30ff",
         "\u3105"-"\u312d",
         "\u3131"-"\u318e",
         "\u31a0"-"\u31ba",
         "\u31f0"-"\u31ff",
         "\u3400"-"\u4db5",
         "\u4e00"-"\u9fd5",
         "\ua000"-"\ua48c",
         "\ua4d0"-"\ua4fd",
         "\ua500"-"\ua60c",
         "\ua610"-"\ua62b",
         "\ua640"-"\ua66f",
         "\ua674"-"\ua67d",
         "\ua67f"-"\ua6f1",
         "\ua717"-"\ua71f",
         "\ua722"-"\ua788",
         "\ua78b"-"\ua7ad",
         "\ua7b0"-"\ua7b7",
         "\ua7f7"-"\ua827",
         "\ua838",
         "\ua840"-"\ua873",
         "\ua880"-"\ua8c4",
         "\ua8d0"-"\ua8d9",
         "\ua8e0"-"\ua8f7",
         "\ua8fb",
         "\ua8fd",
         "\ua900"-"\ua92d",
         "\ua930"-"\ua953",
         "\ua960"-"\ua97c",
         "\ua980"-"\ua9c0",
         "\ua9cf"-"\ua9d9",
         "\ua9e0"-"\ua9fe",
         "\uaa00"-"\uaa36",
         "\uaa40"-"\uaa4d",
         "\uaa50"-"\uaa59",
         "\uaa60"-"\uaa76",
         "\uaa7a"-"\uaac2",
         "\uaadb"-"\uaadd",
         "\uaae0"-"\uaaef",
         "\uaaf2"-"\uaaf6",
         "\uab01"-"\uab06",
         "\uab09"-"\uab0e",
         "\uab11"-"\uab16",
         "\uab20"-"\uab26",
         "\uab28"-"\uab2e",
         "\uab30"-"\uab5a",
         "\uab5c"-"\uab65",
         "\uab70"-"\uabea",
         "\uabec"-"\uabed",
         "\uabf0"-"\uabf9",
         "\uac00"-"\ud7a3",
         "\ud7b0"-"\ud7c6",
         "\ud7cb"-"\ud7fb",
         "\uf900"-"\ufa6d",
         "\ufa70"-"\ufad9",
         "\ufb00"-"\ufb06",
         "\ufb13"-"\ufb17",
         "\ufb1d"-"\ufb28",
         "\ufb2a"-"\ufb36",
         "\ufb38"-"\ufb3c",
         "\ufb3e",
         "\ufb40"-"\ufb41",
         "\ufb43"-"\ufb44",
         "\ufb46"-"\ufbb1",
         "\ufbd3"-"\ufd3d",
         "\ufd50"-"\ufd8f",
         "\ufd92"-"\ufdc7",
         "\ufdf0"-"\ufdfc",
         "\ufe00"-"\ufe0f",
         "\ufe20"-"\ufe2f",
         "\ufe33"-"\ufe34",
         "\ufe4d"-"\ufe4f",
         "\ufe69",
         "\ufe70"-"\ufe74",
         "\ufe76"-"\ufefc",
         "\ufeff",
         "\uff04",
         "\uff10"-"\uff19",
         "\uff21"-"\uff3a",
         "\uff3f",
         "\uff41"-"\uff5a",
         "\uff66"-"\uffbe",
         "\uffc2"-"\uffc7",
         "\uffca"-"\uffcf",
         "\uffd2"-"\uffd7",
         "\uffda"-"\uffdc",
         "\uffe0"-"\uffe1",
         "\uffe5"-"\uffe6",
         "\ufff9"-"\ufffb"
      ]
  >
}

/* SEPARATORS */

TOKEN :
{
  < LPAREN: "(" >
| < RPAREN: ")" >
| < LBRACE: "{" >
| < RBRACE: "}" >
| < LBRACKET: "[" >
| < RBRACKET: "]" >
| < SEMICOLON: ";" >
| < COMMA: "," >
| < DOT: "." >
| < AT: "@" >
}

/* OPERATORS */

TOKEN :
{
  < ASSIGN: "=" >
| < LT: "<" >
| < BANG: "!" >
| < TILDE: "~" >
| < HOOK: "?" >
| < COLON: ":" >
| < EQ: "==" >
| < LE: "<=" >
| < GE: ">=" >
| < NE: "!=" >
| < SC_OR: "||" >
| < SC_AND: "&&" >
| < INCR: "++" >
| < DECR: "--" >
| < PLUS: "+" >
| < MINUS: "-" >
| < STAR: "*" >
| < SLASH: "/" >
| < BIT_AND: "&" >
| < BIT_OR: "|" >
| < XOR: "^" >
| < REM: "%" >
| < LSHIFT: "<<" >
// Notice the absence of >> or >>>, to not conflict with generics
| < PLUSASSIGN: "+=" >
| < MINUSASSIGN: "-=" >
| < STARASSIGN: "*=" >
| < SLASHASSIGN: "/=" >
| < ANDASSIGN: "&=" >
| < ORASSIGN: "|=" >
| < XORASSIGN: "^=" >
| < REMASSIGN: "%=" >
| < LSHIFTASSIGN: "<<=" >
| < RSIGNEDSHIFTASSIGN: ">>=" >
| < RUNSIGNEDSHIFTASSIGN: ">>>=" >
| < ELLIPSIS: "..." >
| < LAMBDA: "->" >
| < METHOD_REF: "::" >
}

/* >'s need special attention due to generics syntax. */
TOKEN :
{
  < RUNSIGNEDSHIFT: ">>>" >
  {
     matchedToken.kind = GT;
     ((Token.GTToken)matchedToken).realKind = RUNSIGNEDSHIFT;
     input_stream.backup(2);
     matchedToken.image = ">";
  }
| < RSIGNEDSHIFT: ">>" >
  {
     matchedToken.kind = GT;
     ((Token.GTToken)matchedToken).realKind = RSIGNEDSHIFT;
     input_stream.backup(1);
     matchedToken.image = ">";
  }
| < GT: ">" >
}

/*****************************************
 * THE JAVA LANGUAGE GRAMMAR STARTS HERE *
 *****************************************/

/*
 * Program structuring syntax follows.
 */

ASTCompilationUnit CompilationUnit() :
{}
{
  [ LOOKAHEAD( ( Annotation() )* "package" ) PackageDeclaration() ( EmptyStatement() )* ]
  ( ImportDeclaration() ( EmptyStatement() )* )*
  // the module decl lookahead needs to be before the type declaration branch,
  // looking for annotations + "open" | "module" will fail faster if it's *not*
  // a module (most common case)
  [ LOOKAHEAD(ModuleDeclLahead()) ModuleDeclaration() ( EmptyStatement() )* ]
  ( TypeDeclaration() ( EmptyStatement() )* )*
  ( < "\u001a" > )?
  ( < "~[]" > )? // what's this for? Do you mean ( < ~[] > )*, i.e. "any character"?
  <EOF>
  {
     jjtThis.setComments(token_source.comments);
     return jjtThis;
  }
}

private void ModuleDeclLahead() #void:
{}
{
  (Annotation())* LOOKAHEAD({isKeyword("open") || isKeyword("module")}) <IDENTIFIER>
}


void PackageDeclaration() :
{String image;}
{
  AnnotationList() "package" image=VoidName() { jjtThis.setImage(image); } ";"
}

void ImportDeclaration() :
{String image;}
{
  "import" [ "static" {checkForBadStaticImportUsage();jjtThis.setStatic();} ]
  image=VoidName() { jjtThis.setImage(image); }
  [ "." "*" {jjtThis.setImportOnDemand();} ] ";"
}

/*
 * Modifiers. We match all modifiers in a single rule to reduce the chances of
 * syntax errors for simple modifier mistakes. It will also enable us to give
 * better error messages.
 */
int Modifiers() #void:
{
   int modifiers = 0;
   int numAnnots = 0;
}
{
 (
  LOOKAHEAD(2)
  (
   "public" { modifiers |= AccessNode.PUBLIC; }
  | "static" { modifiers |= AccessNode.STATIC; }
  | "protected" { modifiers |= AccessNode.PROTECTED; }
  | "private" { modifiers |= AccessNode.PRIVATE; }
  | "final" { modifiers |= AccessNode.FINAL; }
  | "abstract" { modifiers |= AccessNode.ABSTRACT; }
  | "synchronized" { modifiers |= AccessNode.SYNCHRONIZED; }
  | "native" { modifiers |= AccessNode.NATIVE; }
  | "transient" { modifiers |= AccessNode.TRANSIENT; }
  | "volatile" { modifiers |= AccessNode.VOLATILE; }
  | "strictfp" { modifiers |= AccessNode.STRICTFP; }
  | "default" { modifiers |= AccessNode.DEFAULT; checkForBadDefaultImplementationUsage(); }
  | Annotation() {numAnnots++;}
  )
 )*
 {
    jjtree.injectRight(numAnnots);
    return modifiers;
 }
}

/*
 * Declaration syntax follows.
 */
void TypeDeclaration():
{
   int modifiers;
}
{
  modifiers = Modifiers()
  (
     ClassOrInterfaceDeclaration(modifiers)
   |
     LOOKAHEAD({isKeyword("enum")}) EnumDeclaration(modifiers)
   |
     AnnotationTypeDeclaration(modifiers)
  )
}

void ClassOrInterfaceDeclaration(int modifiers):
{
    Token t = null;
    jjtThis.setModifiers(modifiers);
    boolean inInterfaceOld = inInterface;
    inInterface = false;
}
{
  ( "class" | "interface" { jjtThis.setInterface(); inInterface = true; } )
  t=<IDENTIFIER> { checkForBadTypeIdentifierUsage(t.image); jjtThis.setImage(t.image); }
  [ TypeParameters() ]
  [ ExtendsList() ]
  [ ImplementsList() ]
  ClassOrInterfaceBody()
  { inInterface = inInterfaceOld; } // always restore the flag after leaving the node
}

void ExtendsList():
{
   boolean extendsMoreThanOne = false;
}
{
   "extends" AnnotatedClassOrInterfaceType()
   ( "," AnnotatedClassOrInterfaceType() { extendsMoreThanOne = true; } )*
}

void ImplementsList():
{}
{
   "implements" AnnotatedClassOrInterfaceType()
   ( "," AnnotatedClassOrInterfaceType() )*
}

void EnumDeclaration(int modifiers):
{

Token t;
jjtThis.setModifiers(modifiers);
}
{
  t = <IDENTIFIER> {
    if (!"enum".equals(t.image)) {
      throw new ParseException("ERROR: expecting enum");
    }

    if (jdkVersion < 5) {
      throw new ParseException("ERROR: Can't use enum as a keyword in pre-JDK 1.5 target");
    }
  }
  t=<IDENTIFIER> {checkForBadTypeIdentifierUsage(t.image); jjtThis.setImage(t.image);}
  [ ImplementsList() ]
  EnumBody()
}

void EnumBody():
{
    boolean inInterfaceOld = inInterface;
    inInterface = false;
}
{
   "{"
   [ EnumConstant() ( LOOKAHEAD(2) "," EnumConstant() )* ]
	[ "," ]
   [ ";" ( ClassOrInterfaceBodyDeclaration() )* ]
   "}"

   { inInterface = inInterfaceOld; } // always restore the flag after leaving the node
}

void EnumConstant():
{}
{
  AnnotationList() VariableDeclaratorId() [ ArgumentList() ] [ ClassOrInterfaceBody() #AnonymousClassDeclaration ]
}

void TypeParameters():
{}
{
   "<" {checkForBadGenericsUsage();} TypeParameter() ( "," TypeParameter() )* ">"
}

void TypeParameter():
{Token t;}
{
   AnnotationList()
   t=<IDENTIFIER> {jjtThis.setImage(t.image);} [ TypeBound() ]
}

void TypeBound() #void:
{}
{
   "extends" IntersectionType(false)
}

void ClassOrInterfaceBody():
{}
{
  "{" ( ClassOrInterfaceBodyDeclaration() )* "}"
}

void ClassOrInterfaceBodyDeclaration():
{
   int modifiers;
}
{ LOOKAHEAD(["static"] "{" ) Initializer()
|  modifiers = Modifiers()
  ( LOOKAHEAD(3) ClassOrInterfaceDeclaration(modifiers)
    | LOOKAHEAD({isKeyword("enum")}) EnumDeclaration(modifiers)
    | LOOKAHEAD( [ TypeParameters() ] <IDENTIFIER> "(" ) ConstructorDeclaration(modifiers)
    | LOOKAHEAD( Type() <IDENTIFIER> ( "[" "]" )* ( "," | "=" | ";" ) )  FieldDeclaration(modifiers)
    | LOOKAHEAD(2) MethodDeclaration(modifiers)
    | LOOKAHEAD(2) AnnotationTypeDeclaration(modifiers)
  )
|
  ";" #EmptyDeclaration
}


void FieldDeclaration(int modifiers) :
{jjtThis.setModifiers(modifiers);}
{
  Type() VariableDeclarator() ( "," VariableDeclarator() )* ";"
}

void VariableDeclarator() :
{}
{
  VariableDeclaratorId() [ "=" VariableInitializer() ]
}

// TODO use ArrayTypeDims
void VariableDeclaratorId() :
{
  Token t;
  String image;
}
{
  (LOOKAHEAD(2) t=<IDENTIFIER> "." <THIS> { checkforBadExplicitReceiverParameter(); jjtThis.setExplicitReceiverParameter(); image=t.image + ".this"; }
   | t=<THIS> { checkforBadExplicitReceiverParameter(); jjtThis.setExplicitReceiverParameter(); image = t.image;}
   | t=<IDENTIFIER> { image = t.image; } ( "[" "]"  { jjtThis.bumpArrayDepth(); })*
  )
  {
    checkForBadAssertUsage(image, "a variable name");
    checkForBadEnumUsage(image, "a variable name");
    checkForBadIdentifier(image);
    jjtThis.setImage( image );
  }
}

void VariableInitializer() #void:
{}
{
  ArrayInitializer()
| Expression()
}

void ArrayInitializer() :
{}
{
  "{" [ VariableInitializer() ( LOOKAHEAD(2) "," VariableInitializer() )* ] [ "," ] "}"
}

void MethodDeclaration(int modifiers) :
{
    jjtThis.setModifiers(modifiers);
    { checkForBadPrivateInterfaceMethod(jjtThis); }
}
{
  [ TypeParameters() ]
  ResultType() MethodDeclarator() [ "throws" NameList() ]
  ( Block() | ";" )
}

void MethodDeclarator() :
{Token t;}
{
  t=<IDENTIFIER>
  {
    checkForBadAssertUsage(t.image, "a method name");
    checkForBadEnumUsage(t.image, "a method name");
    jjtThis.setImage( t.image );
  }
  FormalParameters() ( "[" "]" )* // TODO use ArrayTypeDims
}


void FormalParameters() :
{}
{
  "(" [ FormalParameter() ( "," FormalParameter() )* ] ")"
}

void FormalParameter() :
{
}
{
   ( "final" {jjtThis.setFinal(true);} | Annotation() )*
   Type() ("|" {checkForBadMultipleExceptionsCatching();} Type())*
   // TODO there may be annotations before the "..." of the varargs
   //  the ... is treated analogously to a pair of brackets
   //  the sensible way to parse it would probably be to push an ArrayType with ArrayTypeDim for the "..."
   [ "..." {checkForBadVariableArgumentsUsage(); jjtThis.setVarargs();} ]
   VariableDeclaratorId()
}

void ConstructorDeclaration(int modifiers) :
{jjtThis.setModifiers(modifiers);
Token t;}
{
    [ TypeParameters() ]
   <IDENTIFIER>  {jjtThis.setImage(getToken(0).getImage());} FormalParameters() [ "throws" NameList() ]
  "{"
    [ LOOKAHEAD(ExplicitConstructorInvocation()) ExplicitConstructorInvocation() ]
    ( BlockStatement() )*
  t = "}" { if (isPrecededByComment(t)) { jjtThis.setContainsComment(); } }
}

void ExplicitConstructorInvocation() :
{inExplicitConstructorInvoc = true;}
{
   // We may only lookahead one token here, because:
   // * "this" or "super" can't appear in the primary expression in case of
   //   qualified super call (last branch), or else compile error, so if we
   //   see one of them, then the rest is necessarily the arguments
   //   But: "this" may appear if it's qualified!
   // * No primary expression may start with "<", meaning we can use it to
   //   know we're looking forward to type arguments
  ( LOOKAHEAD("<")      TypeArguments() ( "this" | "super" {jjtThis.setIsSuper();} )
  | LOOKAHEAD("this")   "this"
  | LOOKAHEAD("super")  "super"                            {jjtThis.setIsSuper();}
  | PrimaryExpression() "." [ TypeArguments() ] "super"    {jjtThis.setIsSuper();}
  )
  // reset this before parsing the arguments list
  {inExplicitConstructorInvoc = false;}
  ArgumentList() ";"
}


void Initializer() :
{}
{
  [ "static" {jjtThis.setStatic();} ] Block()
}




/* JLS: https://docs.oracle.com/javase/specs/jls/se8/html/jls-4.html#jls-4.3

ReferenceType:
    ClassOrInterfaceType
    TypeVariable
    ArrayType
ClassOrInterfaceType:
    ClassType
    InterfaceType
ClassType:
    {Annotation} Identifier [TypeArguments]
    ClassOrInterfaceType . {Annotation} Identifier [TypeArguments]
InterfaceType:
    ClassType
TypeVariable:
    {Annotation} Identifier
ArrayType:
    PrimitiveType Dims
    ClassOrInterfaceType Dims
    TypeVariable Dims
Dims:
    {Annotation} [ ] {{Annotation} [ ]}

*/


void IntersectionType(boolean inCast) #IntersectionType(isIntersection):
{boolean isIntersection=false;}
{
  AnnotatedType() ( "&" {if (inCast) checkForBadIntersectionTypesInCasts();isIntersection=true;} AnnotatedClassOrInterfaceType() )*
}

void AnnotationList() #void:
{}
{
  (Annotation())*
}

int TypeAnnotListNoInject() #void:
{int num = 0;}
{
   ( TypeAnnotation() {num++;} )*
   {
     return num;
   }
}

// Type annotation lists are by default injected in the
// next node to be opened (most likely a type).
// Sometimes (array dims), this need not be and TypeAnnotListNoInject
// should be used.
void TypeAnnotationList() #void:
{int size=0;}
{
   size=TypeAnnotListNoInject() { jjtree.injectRight(size); }
}

void AnnotatedType() #void:
{}
{
  TypeAnnotationList() Type()
}


void AnnotatedRefType() #void:
{}
{
  TypeAnnotationList() ReferenceType()
}

void AnnotatedClassOrInterfaceType() #void:
{}
{
  TypeAnnotationList() ClassOrInterfaceType()
}

/*
 * Type, name and expression syntax follows.
 * Type is the same as "UnannType" in JLS
 *
 * See https://docs.oracle.com/javase/specs/jls/se10/html/jls-8.html#jls-UnannType
 */
void Type() #void:
{
    Token t;
}
{
 // lookahead to catch arrays of primitive types.
 // we can't lookahead for just PrimitiveType() "["
 // because the "[" may be preceded by annotations
 LOOKAHEAD(PrimitiveType() ArrayTypeDim() | <IDENTIFIER>) ReferenceType()
 | PrimitiveType()
}

void Dims() #ArrayTypeDims:
{}
{
  // the list of dimensions is flat, but annotations are
  // preserved within each specific dim.
  (ArrayTypeDim())+
}

void ArrayTypeDim():
{}
{
   TypeAnnotListNoInject() "[" "]"
}

void ReferenceType() #void:
{}
{
    // We parse it that way because the right injection considers node openings,
    // which means if we want the annotations to belong to the element type, then
    // the ArrayType node needs to be opened after eg the PrimitiveType
    PrimitiveType()                       Dims() #ArrayType(2)
  | ClassOrInterfaceType() [ LOOKAHEAD(2) Dims() #ArrayType(2) ]
}


/**
 * Parses a ClassOrInterfaceType. The production itself is #void,
 * but the node exists (declared inline within the production).
 */
void ClassOrInterfaceType() #void:
{}
{

  (LOOKAHEAD({jjtree.isInjectionPending()})
        // Perhaps surprisingly a type annotation binds to the closest segment
        // So in "@B Map.Entry", "@B" binds to "Map", and Map is required to be a type name.
        // If the annotation is not applicable to TYPE_USE then it doesn't compile

        // So if there are annotations pending injection here, then they're necessarily
        // type annotations, since otherwise they would have been consumed in the
        // annotation list of a declaration.

        // Eg in "public abstract @F int foo();", "@F" is part of the modifier list of the method.
        // but in "public abstract <T> @F T foo();", "@F" is necessarily a type annotation, and indeed
        // is in a separate AnnotationList (it follows the type parameters so is not a modifier).

        // To sum it up, if we have annotations pending, then the first segment is necessarily
        // a type name, otherwise it wouldn't have compiled. So it's not ambiguous and we can
        // start fresh: "@B Map.Entry" will be unambiguously [[@B Map].Entry]

        (<IDENTIFIER> {setLastTokenImage(jjtThis);} [ TypeArguments() ]) #ClassOrInterfaceType
  |


       // Otherwise, for now we have no clue until the first type arguments
       // or annotation is found. The name is ambiguous between package or
       // type name unless type arguments are present, in which case we can
       // be sure that the last segment is a type name.

      AmbiguousName()
      [ TypeArguments() #ClassOrInterfaceType(2) ]
      {
        // At this point the first ClassOrInterfaceType may be on top of the stack,
        // but its image is not set. If it is on the stack we need to shrink the bounds
        // of the ambiguous name, or delete it.
        Node first = jjtree.peekNode();
        if (first instanceof ASTClassOrInterfaceType) {
          // then we saw type arguments, so the last segment is definitely a type name
          ASTAmbiguousName name = first.getFirstChildOfType(ASTAmbiguousName.class);
          name.shrinkOrDeleteInParentSetImage();
        }
      }
   )

  /*
    Now if there are other segments, either the previous segment specified type
    arguments, or the next has an annotation. Either way we know that all the
    following segments is a type name. Each segment is parsed as its own ClassOrInterfaceType
    which encloses the previous one. The resulting structure appears left-recursive, but the parser just
    executes a loop. That scheme preserves the position of type arguments and annotations.
    See #1150.
  */
  ( LOOKAHEAD(2) "." ClassTypeSegment() )*
  { forceTypeContext(); }
}

private void ClassTypeSegment() #ClassOrInterfaceType:
{}
{
     TypeAnnotListNoInject()
     <IDENTIFIER>
     // We'll enclose the previous segment
     { setLastTokenImage(jjtThis);  jjtree.extendLeft();}
     [ TypeArguments() ]
}

void TypeArguments():
{}
{
   LOOKAHEAD(2)
   "<" {checkForBadGenericsUsage();} TypeArgument() ( "," TypeArgument() )* ">"
 |
   "<" {checkForBadDiamondUsage();} ">"
}

void TypeArgument() #void:
{}
{
   TypeAnnotationList() (ReferenceType() | WildcardType())
}

void WildcardType():
{}
{
    "?" [  ("extends" {jjtThis.setUpperBound(true);}| "super") AnnotatedRefType() ]
}


/* JLS https://docs.oracle.com/javase/specs/jls/se10/html/jls-4.html#jls-PrimitiveType

PrimitiveType:
    {Annotation} NumericType
    {Annotation} boolean
NumericType:
    IntegralType
    FloatingPointType
IntegralType:
    (one of)
    byte short int long char
FloatingPointType:
    (one of)
    float double
*/

void PrimitiveType() :
{}
{
    ( "boolean"
    | "char"
    | "byte"
    | "short"
    | "int"
    | "long"
    | "float"
    | "double"
    )
    {jjtThis.setImage(getToken(0).getImage());}
}


void ResultType() :
{}
{
   "void" | AnnotatedType()
}


// TODO rename to ThrowsClause, stop using Name
void NameList() :
{}
{
  (TypeAnnotation())* Name()
  ( "," (TypeAnnotation())* Name()
  )*
}


/*
 * Expression syntax follows.
 */

void Expression() #AssignmentExpression(>1):
/*
 * This expansion has been written this way instead of:
 *   Assignment() | ConditionalExpression()
 * for performance reasons.
 * However, it is a weakening of the grammar for it allows the LHS of
 * assignments to be any conditional expression whereas it can only be
 * a primary expression.  Consider adding a semantic predicate to work
 * around this.
 */
{AssignmentOp op = null;}
{
  ConditionalExpression()
  [
    LOOKAHEAD(2) op=AssignmentOperator() {jjtThis.setOp(op);} Expression()
  ]
}

AssignmentOp AssignmentOperator() #void:
{}
{
    ( "=" | "*=" | "/=" | "%=" | "+=" | "-=" | "<<=" | ">>=" | ">>>=" | "&=" | "^=" | "|=" )
    {return AssignmentOp.fromImage(getToken(0).getImage());}
}

void ConditionalExpression() #ConditionalExpression(>1) :
{}
{
  ConditionalOrExpression() [ "?" Expression() ":" ConditionalExpression() ]
}

void ConditionalOrExpression() #ConditionalOrExpression(>1):
{}
{
  ConditionalAndExpression() ( LOOKAHEAD(2) "||" ConditionalAndExpression() )*
}

void ConditionalAndExpression() #ConditionalAndExpression(>1):
{}
{
  InclusiveOrExpression() ( LOOKAHEAD(2) "&&" InclusiveOrExpression() )*
}

void InclusiveOrExpression() #InclusiveOrExpression(>1) :
{}
{
  ExclusiveOrExpression() ( LOOKAHEAD(2) "|" ExclusiveOrExpression() )*
}

void ExclusiveOrExpression() #ExclusiveOrExpression(>1) :
{}
{
  AndExpression()  ( LOOKAHEAD(2) "^" AndExpression() )*
}

void AndExpression() #AndExpression(>1):
{}
{
  EqualityExpression() ( LOOKAHEAD(2) "&" EqualityExpression() )*
}

// same as ShiftExpression
void EqualityExpression() #void:
{}
{
  InstanceOfExpression() (EqualityExprTail())*
}


void EqualityExprTail() #EqualityExpression(2):
{}
{
    ( "==" | "!=" )
    { setLastTokenImage(jjtThis); }
    InstanceOfExpression()
}

void InstanceOfExpression() #InstanceOfExpression(>1):
{}
{
  RelationalExpression() [ LOOKAHEAD(2) "instanceof" AnnotatedRefType() ]
}

void RelationalExpression() #void:
{}
{
  // There technically cannot be more than one, because it wouldn't compile
  // But we give it some leeway to not make the parser too knowledgeable
  // From the JLS:
  // For example, a<b<c parses as (a<b)<c, which is always a compile-time
  // error, because the type of a<b is always boolean and < is not an operator
  // on boolean values.
  ShiftExpression() (RelationalExprTail())*
}

void RelationalExprTail() #RelationalExpression(2):
{}
{
    ( "<" | ">" | "<=" | ">=" )
    { setLastTokenImage(jjtThis); }
    ShiftExpression()
}

/**
 * The structure parsed by this production is entirely left-recursive,
 * but the jjtClose of AbstractLrBinaryExpr flattens the first child
 * if the operator is the same. This is the best compromise I've found,
 * it keeps the grammar readable and simple to parse in lookaheads.
 */
void ShiftExpression() #void:
{}
{
  AdditiveExpression() (ShiftExprTail())*
}


void ShiftExprTail() #ShiftExpression(2):
{}
{
    ( "<<"                     { jjtThis.setImage("<<");}
    | RSIGNEDSHIFT()           { jjtThis.setImage(">>"); }
    | RUNSIGNEDSHIFT()         { jjtThis.setImage(">>>"); }
    )
    AdditiveExpression()
}

// this is exactly similar to ShiftExpression
void AdditiveExpression() #void:
{}
{
  MultiplicativeExpression() (AdditiveExprTail())*
}

void AdditiveExprTail() #AdditiveExpression(2):
{}
{
    ( "+" | "-" )
    { setLastTokenImage(jjtThis); }
    MultiplicativeExpression()
}

// this is exactly similar to ShiftExpression
void MultiplicativeExpression() #void:
{}
{
  UnaryExpression() (MultiplicativeExprTail())*
}

void MultiplicativeExprTail() #MultiplicativeExpression(2):
{}
{
  ( "*" | "/" | "%" )
  { setLastTokenImage(jjtThis); }
  UnaryExpression()
}

void UnaryExpression() #void:
{}
{
    (("+" {jjtThis.setImage("+");} | "-" {jjtThis.setImage("-");}) UnaryExpression()) #UnaryExpression
  | PrefixIncrementExpression()
  | UnaryExpressionNotPlusMinus()
}

void PrefixIncrementExpression() #IncrementExpression:
{}
{
  ( "++" {jjtThis.setIncrement();} | "--" )
  { jjtThis.setPrefix(); }
  PrimaryExpression()
}

void UnaryExpressionNotPlusMinus() #void:
{}
{
 (( "~" {jjtThis.setImage("~");} | "!" {jjtThis.setImage("!");}) UnaryExpression()) #UnaryExpression
 // There's no separate production for CastExpression, because that would force
 // us to repeat the lookahead
 // Those lookaheads are quite expensive, they're run to disambiguate between
 // ParenthesizedExpression and CastExpression.
| LOOKAHEAD("(" TypeAnnotationList() PrimitiveType() ")")
    ("(" AnnotatedType() ")" UnaryExpression())                                         #CastExpression
 // here we avoid looking ahead for a whole unary expression, instead just testing the token after ")"
| LOOKAHEAD("(" IntersectionType(true) ")" UnaryExprNotPmStart() )
    ("(" IntersectionType(true) ")" UnaryExpressionNotPlusMinus()) #CastExpression
| PostfixExpression()
| SwitchExpression()
}

private void UnaryExprNotPmStart() #void:
{}
{
   //  Condensed FIRST set of UnaryExpressionNotPlusMinus
   //  Avoid looking ahead for a whole UnaryExpressionNotPlusMinus, but just for a token

   "~" | "!" | "(" | "switch" | "new" | "this" | "super" | Literal() | "@"
   | <IDENTIFIER>
   | "void" | PrimitiveType()
}

void PostfixExpression() #void:
{}
{

  PrimaryExpression() [ ("++" {jjtThis.setIncrement();} | "--") #IncrementExpression(1) ]
}


void SwitchExpression() :
{}
{
    {checkForSwitchExpression();}
    "switch" "(" Expression() ")" SwitchBlock()
}

/**
 * A primary expression. This includes call chains, etc.
 *
 * A PrimaryPrefix corresponds to an unqualified primary expression,
 * e.g "new Foo()". Then, if any, suffixes of the form e.g. ".method()",
 * ".field" or "::ref" are added, each time enclosing the previous node.
 * Iteration stops after the first method reference, or we can't continue.
 *
 * The resulting subtree looks left-recursive, but the parsing is iterative.
 */
void PrimaryExpression() #void :
{}
{
  // the lookahead here stops iteration after the first method reference,
  // because nothing can be chained after a method reference.
  PrimaryPrefix() ( LOOKAHEAD(SuffixLAhead(), {!(jjtree.peekNode() instanceof ASTMethodReference)}) PrimarySuffix() )* {forceExprContext();}
}

/*
  Expressions that may be present at the start of a primary expression.
 */
void PrimaryPrefix() #void :
{Token savedStart;}
{
  Literal()
| "this"                                  #ThisExpression
| "super"                                 #SuperExpression(true)
    ("." MemberSelector() | MethodReference())
| UnqualifiedAllocationExpr()
| ("void" "." "class")                    #ClassLiteral
| (PrimitiveType() [ Dims() ] )           #ArrayType(>1)
    (
       MethodReference()
     | "." "class"                        #ClassLiteral(1)
    )

// If annotations start the expression, it's necessarily a method or ctor reference
// This is because types in class literals or in qualified super/this may not be annotated
| LOOKAHEAD({getToken(1).kind == AT}) AnnotatedRefType() MethodReference()

| LOOKAHEAD(LambdaLahead()) LambdaExpression()

// Parenthesized expr, we need to adjust start/end tokens
| "(" {savedStart = getToken(0);} Expression() ")"
  {
    AstImplUtil.bumpParenDepth((ASTExpression) jjtree.peekNode());
    AbstractJavaNode top = (AbstractJavaNode) jjtree.peekNode();
    top.jjtSetFirstToken(savedStart);
    top.jjtSetLastToken(getToken(0));
  }
// If it is an ambiguous name, then we may go on
// into the next step, which is less restricted
// than PrimarySuffix
| AmbiguousName() [ LOOKAHEAD(Step2Lahead()) PrimaryStep2() ]
}

// This describes the cases where the PrimaryPrefix may fall
// into PrimaryStep2, after seeing an AmbiguousName. Notice
// that type arguments is still possible, as well as annotations
// ("@") before an annotated array type, or qualified "this".
// If we are in an explicit constructor invocation, then super is disallowed.
private void Step2Lahead() #void:
{}
{
   "::" | "(" | "@" | "["
   // the type arguments must be followed by what may complete a class type + method ref
   // otherwise we choke on eg `i < w >> 1`, because `< w >` matches type arguments
   | TypeArguments() ("[" | "." | "@" | "::")
   | LOOKAHEAD({!inExplicitConstructorInvoc}) "."
   | LOOKAHEAD({inExplicitConstructorInvoc}) "." ("class" | <IDENTIFIER> | TypeArguments() <IDENTIFIER> | "new" | "this") // not super in this case
}

private void SuffixLAhead() #void:
{}
{
   // this is simpler than the step 2 lookahead
   "::" | "["
   | LOOKAHEAD({!inExplicitConstructorInvoc}) "."
   | LOOKAHEAD({inExplicitConstructorInvoc}) "." (<IDENTIFIER> | TypeArguments() <IDENTIFIER> | "new") // not super or this in this case
}


// Step right after the *first* ambiguous name if any.
// Then we have more options than a primary suffix,
// we can still expect to have some class type and a
// class literal, or some type arguments and a method reference
void PrimaryStep2() #void:
{}
{
      // If we find type parameters, then we can only expect a method reference
      // class literals or qualifiers to static member access/call may not be parameterised
      {forceTypeContext();} TypeArguments() {injectTop();} ( "." ClassTypeSegment() )* [ Dims() #ArrayType(2) ] MethodReference()
    | MethodReference()
    | ArgumentList()                          #MethodCall(2)
    | "." (
          {forceTypeContext();} "class"       #ClassLiteral(1)
          // qualified this or super
        | {forceTypeContext();} "this"        #ThisExpression(1)
        | {forceTypeContext();} "super"       #SuperExpression(1)
            // here we force the super to be followed by something,
            // "super" alone is not a valid expression
            ("." MemberSelector() | MethodReference())
        | MemberSelector()
    )
    // catches the case where the ambig name is the start of an array type
    | LOOKAHEAD("@" | "[" "]") {forceTypeContext();} Dims() #ArrayType(2)  (MethodReference() | "." "class" #ClassLiteral(1))
    // and here, the array expr in an array access
    | {forceExprContext();} "[" Expression() "]"            #ArrayAccess(2)
}

/**
 * Productions that may be present after a PrimaryPrefix. Basically
 * allows for call chains. We loop on this production in PrimaryExpression.
 */
void PrimarySuffix() #void :
{}
{
  MethodReference()
| {forceExprContext();} "[" Expression() "]"              #ArrayAccess(2)
| "." MemberSelector()
}

/**
 * Part of a primary suffix that immediately follows a dot. Also
 * part of step 2.
 */
void MemberSelector() #void :
{}
{
  /* JLS §6.5.1:
   *  A name is syntactically classified as an ExpressionName [...] as the
   * qualifying expression in a qualified class instance creation expression (§15.9)*
   */
  {forceExprContext();} QualifiedAllocationExpr()
  // if there are type arguments, this is a method call
|              (TypeArguments() <IDENTIFIER> {setLastTokenImage(jjtThis);} ArgumentList())   #MethodCall(3)
| LOOKAHEAD(2) (<IDENTIFIER> {setLastTokenImage(jjtThis);} ArgumentList())                   #MethodCall(2)
|              (<IDENTIFIER> {setLastTokenImage(jjtThis);})                                  #FieldAccess(1)
}

void MethodReference(): // LHS is injected
{checkForBadMethodReferenceUsage();}
{
  "::" {jjtree.extendLeft();}
  [TypeArguments()]
  ( "new" | <IDENTIFIER> ) {setLastTokenImage(jjtThis);}
  {/* empty, to set the image before jjtClose */}
}

// This factorises the lookahead for a lambda expression
// It's necessary because in all contexts a lambda may appear in,
// the arguments could be interpreted as a variable reference,
// or the start of a parenthesized expression
private void LambdaLahead() #void :
{}
{
  LOOKAHEAD({!inSwitchLabel})
(
  <IDENTIFIER>
| "(" <IDENTIFIER> ( "," <IDENTIFIER> )* ")"
| LambdaParameterList()
)
"->"
}

// Lambda expressions are not a PrimaryExpression in the JLS, instead they're
// separated from the AssignmentExpression production. Their use is restricted
// to method and constructor call argument, cast operand, the RHS of assignments,
// and the tail of a ternary expression
// https://docs.oracle.com/javase/specs/jls/se9/html/jls-15.html#jls-15.27
//
// To prevent LambdaExpressions in switch labels, the field #inSwitchLabel is used
// as a workaround.
void LambdaExpression():
{ checkForBadLambdaUsage(); }
{
  LambdaParameterList() "->" ( Expression() | Block() )
}

void LambdaParameterList():
{}
{
      VariableDeclaratorId() #LambdaParameter
    | LOOKAHEAD("(" <IDENTIFIER> ("," | ")"))
        "(" [ VariableDeclaratorId() #LambdaParameter(true) ( "," VariableDeclaratorId() #LambdaParameter )* ] ")"
    | "(" [ LambdaParameter() ( "," LambdaParameter() )* ] ")"
}

void LambdaParameter():
{
  boolean isVarType = false;
  ASTLambdaParameter me = jjtThis;
  boolean isFinal = false;
}
{
    [
       isFinal=LocalVarModifierList() {jjtThis.setFinal(isFinal);}
       isVarType=LambdaParameterType() { jjtThis.setVarType(); }
       [ "..." {checkForBadVariableArgumentsUsage(); jjtThis.setVarargs();} ]
    ]
    VariableDeclaratorId()
}

/** Returns true if this is "var". */
boolean LambdaParameterType() #void :
{}
{
    LOOKAHEAD( { jdkVersion >= 11 && isKeyword("var") } )
        <IDENTIFIER> { return true; }
    | Type() { return false; }
}

void Literal() #void :
{ Token t;}
{
<<<<<<< HEAD
  NumericLiteral()
| StringLiteral()
| CharLiteral()
| ("true" { jjtThis.setTrue(); } | "false") #BooleanLiteral
| "null"                                    #NullLiteral
=======
  t=<INTEGER_LITERAL> { checkForBadNumericalLiteralslUsage(t); jjtThis.setImage(t.image); jjtThis.setIntLiteral();}
| t=<FLOATING_POINT_LITERAL> { checkForBadNumericalLiteralslUsage(t); jjtThis.setImage(t.image); jjtThis.setFloatLiteral();}
| t=<HEX_FLOATING_POINT_LITERAL> { checkForBadHexFloatingPointLiteral(); checkForBadNumericalLiteralslUsage(t); jjtThis.setImage(t.image); jjtThis.setFloatLiteral();}
| t=<CHARACTER_LITERAL> {jjtThis.setImage(t.image); jjtThis.setCharLiteral();}
| t=<STRING_LITERAL> {jjtThis.setImage(t.image); jjtThis.setStringLiteral();}
| t=<TEXT_BLOCK_LITERAL> { checkForTextBlockLiteral(); jjtThis.setImage(t.image); jjtThis.setStringLiteral();}
| BooleanLiteral()
| NullLiteral()
>>>>>>> 052c298a
}


void NumericLiteral():
{
  Token t;
}
{
  ( t=<INTEGER_LITERAL>             {  jjtThis.setIntLiteral();}
  | t=<FLOATING_POINT_LITERAL>      {  jjtThis.setFloatLiteral();}
  | t=<HEX_FLOATING_POINT_LITERAL>  { checkForBadHexFloatingPointLiteral(); jjtThis.setFloatLiteral();}
  )
  {
    checkForBadNumericalLiteralslUsage(t);
    jjtThis.setImage(t.image);
  }
}

void CharLiteral():
{}
{
  <CHARACTER_LITERAL> {jjtThis.setImage(getToken(0).getImage());}
}

void StringLiteral():
{}
{
   <STRING_LITERAL> { jjtThis.setImage(getToken(0).getImage()); }
}

void ArgumentList() :
{}
{
 "(" [ Expression() ( "," Expression() )* ] ")"
}


// more straightforward because can't be an array creation expr
void QualifiedAllocationExpr() #ConstructorCall:
{}
{
   "new"
   {jjtree.extendLeft();}
   [ TypeArguments() ]
   AnnotatedClassOrInterfaceType()
   ArgumentList()
   [
       { boolean inInterfaceOld = inInterface; inInterface = false; /* a anonymous class is not a interface */ }
       ClassOrInterfaceBody() #AnonymousClassDeclaration
       { inInterface = inInterfaceOld; } // always restore the flag after leaving the node
   ]
   { checkForBadAnonymousDiamondUsage(); }

}


// this is much weaker than the JLS but since we parse compilable code
// the actual terms we get respect the JLS.

// only used in PrimaryPrefix
void UnqualifiedAllocationExpr() #void :
{
    boolean isArrayInit=false;
}
{
   (
     (
       "new" [ TypeArguments() ] TypeAnnotationList()
       (
         PrimitiveType() ArrayDimsAndInits(){isArrayInit=true;}
       |
         ClassOrInterfaceType()
           (
              ArrayDimsAndInits() {isArrayInit=true;}
           |
             ArgumentList()
               [
                   { boolean inInterfaceOld = inInterface; inInterface = false; /* a anonymous class is not a interface */ }
                   ClassOrInterfaceBody() #AnonymousClassDeclaration
                   { inInterface = inInterfaceOld; } // always restore the flag after leaving the node
               ]
           )
       )
       {/*Empty unit, important*/}
     )
     #ArrayAllocation(isArrayInit)
   )
   #ConstructorCall(!isArrayInit)
   { checkForBadAnonymousDiamondUsage(); }

}


/*
 * The second LOOKAHEAD specification below is to parse to PrimarySuffix
 * if there is an expression between the "[...]".
 */
void ArrayDimsAndInits() #void:
{}
{
   LOOKAHEAD(TypeAnnotationList() "[" "]" ) ((ArrayTypeDim())+) #ArrayAllocationDims [ ArrayInitializer() ]
     | (ArrayDimExpr())+ #ArrayAllocationDims
}


void ArrayDimExpr() #void:
{boolean hasExpr=false;}
{
  ((TypeAnnotListNoInject() "[" [ Expression() {hasExpr=true;} ] "]") #ArrayDimExpr(hasExpr) ) #ArrayTypeDim(!hasExpr)
}


/*
 * Statement syntax follows.
 */

void Statement() :
{}
{
  Block()
| EmptyStatement()
| SwitchStatement()
| IfStatement()
| WhileStatement()
| DoStatement()
| ForStatement()
| BreakStatement()
| ContinueStatement()
| ReturnStatement()
| ThrowStatement()
| SynchronizedStatement()
| TryStatement()
// testing the hard cases last optimises the code gen
// all the previous cases are trivial for the parser
// because they start with a different token
| LOOKAHEAD( { isNextTokenAnAssert() } ) AssertStatement()
| LOOKAHEAD(2) LabeledStatement()
| StatementExpression() ";"
}

void LabeledStatement() :
{Token t;}
{
  t=<IDENTIFIER> {jjtThis.setImage(t.image);} ":" Statement()
}

void Block() :
{Token t;}
{
      "{"
       
      ( BlockStatement() )* t = "}" { if (isPrecededByComment(t)) { jjtThis.setContainsComment(); } }
}

void BlockStatement():
{}
{
  LOOKAHEAD( { isNextTokenAnAssert() } ) AssertStatement()
| LOOKAHEAD({ jdkVersion >= 13 && isKeyword("yield") }) YieldStatement()
|
  LOOKAHEAD(( "final" | Annotation() )* Type() <IDENTIFIER>)
  LocalVariableDeclaration() ";"
|
  // we need to lookahead until the "class" token,
  // because a method ref may be annotated
  // -> so Expression, and hence Statement, may start with "@"
  LOOKAHEAD(Modifiers() "class") LocalClassDecl()
|
  Statement()
}

void LocalClassDecl() #void:
{int mods = 0;}
{
    // this preserves the modifiers of the local class.
    // it allows for modifiers that are forbidden for local classes,
    // but anyway we are *not* checking modifiers for incompatibilities
    // anywhere else in this grammar (and indeed the production Modifiers
    // accepts any modifier explicitly for the purpose of forgiving modifier errors,
    // and reporting them later if needed --see its documentation).

    // In particular, it unfortunately allows local class declarations to start
    // with a "default" modifier, which introduces an ambiguity with default
    // switch labels. This is guarded by a custom lookahead around SwitchLabel
    mods=Modifiers() ClassOrInterfaceDeclaration(mods)
}

/*
 * See https://docs.oracle.com/javase/specs/jls/se10/html/jls-14.html#jls-14.4
 */
void LocalVariableDeclaration() :
{boolean isFinal = false;}
{
  isFinal=LocalVarModifierList() {jjtThis.setFinal(isFinal);}
  LocalVariableType()
  VariableDeclarator()
  ( "," VariableDeclarator() )*
}

private boolean LocalVarModifierList() #void:
{boolean isFinal = false;}
{
    ( "final" {isFinal = true;} | Annotation() )*
    {return isFinal;}
}

void LocalVariableType() #void:
{}
{
  LOOKAHEAD( { jdkVersion >= 10 && isKeyword("var") } ) <IDENTIFIER>
  | Type()
}

void EmptyStatement() :
{}
{
  ";"
}

void StatementExpression() :
{AssignmentOp op = null;}
{
  PrefixIncrementExpression()
|
  // using PostfixExpression here allows us to skip the part of the production tree
  // between Expression() and PostfixExpression()
  (PostfixExpression() [ op=AssignmentOperator() {jjtThis.setOp(op);} Expression() ]) #AssignmentExpression(>1)
}

void SwitchStatement():
{}
{
  "switch" "(" Expression() ")" SwitchBlock()
}

void SwitchBlock() #void :
{}
{
    "{"
        (
            SwitchLabel()
            (
                "->" SwitchLabeledRulePart() (SwitchLabeledRule())*
            |
                ":" (LOOKAHEAD(2) SwitchLabel() ":")*
                    // the lookahead is to prevent choosing BlockStatement when the token is "default",
                    // which could happen as local class declarations accept the "default" modifier.
                    (LOOKAHEAD({shouldStartStatementInSwitch()}) BlockStatement())*
                    (SwitchLabeledStatementGroup())*
            )
        )?
    "}"
}

void SwitchLabeledRule() #void :
{checkForSwitchRules();}
{
    SwitchLabel() "->" SwitchLabeledRulePart()
}

void SwitchLabeledRulePart() #void:
{checkForSwitchRules();}
{
    ( Expression() ";" ) #SwitchLabeledExpression(2)
  |
    ( Block() ) #SwitchLabeledBlock(2)
  |
    ( ThrowStatement() ) #SwitchLabeledThrowStatement(2)
}

// For PMD 7, make this a real node to group the labels + statements
void SwitchLabeledStatementGroup() #void:
{}
{
    (LOOKAHEAD(2) SwitchLabel() ":")+
        // the lookahead is to prevent choosing BlockStatement when the token is "default",
        // which could happen as local class declarations accept the "default" modifier.
        (LOOKAHEAD({shouldStartStatementInSwitch()}) BlockStatement() )*
}

void SwitchLabel() :
{}
{
{ inSwitchLabel = true; }
(
  "case" ConditionalExpression() ({checkForMultipleCaseLabels();} "," ConditionalExpression() )*
|
  "default" {jjtThis.setDefault();}
)
{ inSwitchLabel = false; }
}

void YieldStatement() :
{ checkForYieldStatement(); }
{
  <IDENTIFIER> Expression() ";"
}

void IfStatement() :
/*
 * The disambiguating algorithm of JavaCC automatically binds dangling
 * else's to the innermost if statement.  The LOOKAHEAD specification
 * is to tell JavaCC that we know what we are doing.
 */
{}
{
  "if" "(" Expression() ")" Statement() [ LOOKAHEAD(1) "else" {jjtThis.setHasElse();} Statement() ]
}

void WhileStatement() :
{}
{
  "while" "(" Expression() ")" Statement()
}

void DoStatement() :
{}
{
  "do" Statement() "while" "(" Expression() ")" ";"
}

void ForStatement() :
{}
{
  "for" "("
(
      LOOKAHEAD(LocalVariableDeclaration() ":")
      {checkForBadJDK15ForLoopSyntaxArgumentsUsage();}
      LocalVariableDeclaration() ":" Expression()
|
  [ ForInit() ] ";"
  [ Expression() ] ";"
  [ ForUpdate() ]
)
  ")" Statement()
}

void ForInit() :
{}
{
  LOOKAHEAD( LocalVariableDeclaration() )
  LocalVariableDeclaration()
|
  StatementExpressionList()
}

void StatementExpressionList() :
{}
{
  StatementExpression() ( "," StatementExpression() )*
}

void ForUpdate() :
{}
{
  StatementExpressionList()
}

void BreakStatement() :
{Token t;}
{
  "break" [ LOOKAHEAD(<IDENTIFIER> ";") t=<IDENTIFIER> {jjtThis.setImage(t.image);} | Expression() {checkForBreakExpression();} ] ";"
}

void ContinueStatement() :
{Token t;}
{
  "continue" [ t=<IDENTIFIER> {jjtThis.setImage(t.image);} ] ";"
}

void ReturnStatement() :
{}
{
  "return" [ Expression() ] ";"
}

void ThrowStatement() :
{}
{
  "throw" Expression() ";"
}

void SynchronizedStatement() :
{}
{
  "synchronized" "(" Expression() ")" Block()
}

void TryStatement() :
/*
 * Semantic check required here to make sure that at least one
 * resource/finally/catch is present.
 */
{}
{
  "try" (ResourceList())? Block()
  ( CatchStatement() )*
  [ FinallyStatement() ]
}

void ResourceList():
{}
{
    {checkForBadTryWithResourcesUsage();}
	"("
	Resource() (LOOKAHEAD(2) ";" Resource())*
	(";" {jjtThis.setTrailingSemi();})?
	")"
}

void Resource() :
{boolean isFinal = false;}
{
   LOOKAHEAD(("final" | Annotation())* LocalVariableType() VariableDeclaratorId() "=" )
        (
            isFinal=LocalVarModifierList() {jjtThis.setFinal(isFinal);}
            LocalVariableType() VariableDeclarator()
        ) #LocalVariableDeclaration
   |
   PrimaryExpression() {checkForBadConciseTryWithResourcesUsage();} {}
}

void CatchStatement() :
{}
{
  "catch"
  "(" FormalParameter() ")"
  Block()
}

void FinallyStatement() :
{}
{
    "finally" Block()
}

void AssertStatement() :
{
    if (jdkVersion <= 3) {
        throw new ParseException("Can't use 'assert' as a keyword when running in JDK 1.3 mode!");
    }
}
{
  <IDENTIFIER> Expression() [ ":" Expression() ] ";"
}

/* We use productions to match >>>, >> and > so that we can keep the
 * type declaration syntax with generics clean
 */

void RUNSIGNEDSHIFT() #void:
{}
{
  ( LOOKAHEAD({ getToken(1).kind == GT &&
                ((Token.GTToken)getToken(1)).realKind == RUNSIGNEDSHIFT} )
   ">" ">" ">"
  )
}

void RSIGNEDSHIFT() #void:
{}
{
  ( LOOKAHEAD({ getToken(1).kind == GT &&
                ((Token.GTToken)getToken(1)).realKind == RSIGNEDSHIFT} )
  ">" ">"
  )
}

/* Annotation syntax follows. */

void Annotation() #void:
{}
{
 (
   LOOKAHEAD( "@" VoidName() "(" ( <IDENTIFIER> "=" | ")" ))
   NormalAnnotation()
 |
   LOOKAHEAD( "@" VoidName() "(" )
   SingleMemberAnnotation()
 |
   MarkerAnnotation()
 )
 {checkForBadAnnotationUsage();}
}

void AnnotationBase(Node n) #void:
{String name = null;}
{
   "@" name=VoidName() {n.setImage(name);}
}

void NormalAnnotation():
{}
{
   AnnotationBase(jjtThis) "(" [ MemberValuePairs() ] ")"
}

void MarkerAnnotation():
{}
{
  AnnotationBase(jjtThis)
}

void SingleMemberAnnotation():
{}
{
  AnnotationBase(jjtThis) "(" MemberValue() ")"
}

void MemberValuePairs() #void:
{}
{
   MemberValuePair() ( "," MemberValuePair() )*
}

void MemberValuePair():
{Token t;}
{
    t=<IDENTIFIER> { jjtThis.setImage(t.image); } "=" MemberValue()
}

void MemberValue() #void:
{}
{
   Annotation()
 |
   MemberValueArrayInitializer()
 |
   // Constant expression
   ConditionalExpression()
}

void  MemberValueArrayInitializer():
{}
{
  "{" (MemberValue() ( LOOKAHEAD(2) "," MemberValue() )* [ "," ])? "}"
}

/*
 * We use that ghost production to factorise the check for JDK >= 1.8.
 */
void TypeAnnotation() #void:
{}
{
    Annotation() {checkForBadTypeAnnotations();}
}


/* Annotation Types. */

void AnnotationTypeDeclaration(int modifiers):
{
Token t;
jjtThis.setModifiers(modifiers);
}
{
  "@" "interface" t=<IDENTIFIER>
    {
        checkForBadAnnotationUsage();
        checkForBadTypeIdentifierUsage(t.image);
        jjtThis.setImage(t.image);
    }
  AnnotationTypeBody()
}

void AnnotationTypeBody():
{}
{
  "{" ( AnnotationTypeMemberDeclaration() )* "}"
}

void AnnotationTypeMemberDeclaration():
{
   int modifiers;
}
{
 modifiers = Modifiers()
 (
   LOOKAHEAD(Type() <IDENTIFIER> "(") AnnotationMethodDeclaration(modifiers)
  |
   ClassOrInterfaceDeclaration(modifiers)
  |
   LOOKAHEAD(3) EnumDeclaration(modifiers)
  |
   AnnotationTypeDeclaration(modifiers)
  |
   FieldDeclaration(modifiers)
 )
 |
   ";" #EmptyDeclaration
}

void AnnotationMethodDeclaration(int modifiers):
{
  Token t;
  jjtThis.setModifiers(modifiers);
}
{
  Type() t=<IDENTIFIER> "(" ")"  [ DefaultValue() ] ";"
  {
    jjtThis.setImage(t.image);
  }
}

void DefaultValue():
{}
{
  "default" MemberValue()
}

void ModuleDeclaration():
{
    StringBuilder s = new StringBuilder();
    Token t;
    checkForBadModuleUsage();
}
{
  ( Annotation() )* [LOOKAHEAD({isKeyword("open")}) <IDENTIFIER> {jjtThis.setOpen(true);}] LOOKAHEAD({isKeyword("module")}) <IDENTIFIER>
  t=<IDENTIFIER> { s.append(t.image); }
  ( "." t=<IDENTIFIER> { s.append('.').append(t.image); } )* { jjtThis.setImage(s.toString()); }
  "{" (ModuleDirective())* "}"
}

void ModuleDirective():
{}
{
    ( LOOKAHEAD({isKeyword("requires")}) <IDENTIFIER> { jjtThis.setType(ASTModuleDirective.DirectiveType.REQUIRES); }
            (LOOKAHEAD({isKeyword("transitive")}) <IDENTIFIER> { jjtThis.setRequiresModifier(ASTModuleDirective.RequiresModifier.TRANSITIVE); } |
             "static"     { jjtThis.setRequiresModifier(ASTModuleDirective.RequiresModifier.STATIC);     } )?
         ModuleName() ";" )
  | ( LOOKAHEAD({isKeyword("exports")})  <IDENTIFIER> { jjtThis.setType(ASTModuleDirective.DirectiveType.EXPORTS); }  Name() [ LOOKAHEAD({isKeyword("to")}) <IDENTIFIER> ModuleName() ("," ModuleName())*] ";" )
  | ( LOOKAHEAD({isKeyword("opens")})    <IDENTIFIER> { jjtThis.setType(ASTModuleDirective.DirectiveType.OPENS); }    Name() [ LOOKAHEAD({isKeyword("to")}) <IDENTIFIER> ModuleName() ("," ModuleName())*] ";" )
  | ( LOOKAHEAD({isKeyword("uses")})     <IDENTIFIER> { jjtThis.setType(ASTModuleDirective.DirectiveType.USES); }     Name() ";" )
  | ( LOOKAHEAD({isKeyword("provides")}) <IDENTIFIER> { jjtThis.setType(ASTModuleDirective.DirectiveType.PROVIDES); } Name() LOOKAHEAD({isKeyword("with")}) <IDENTIFIER> Name() ("," Name() )* ";" )
}

// Similar to Name()
void ModuleName():
{
  StringBuilder s = new StringBuilder();
  Token t;
}
{
  t=<IDENTIFIER> { s.append(t.image); }
  ( "." t=<IDENTIFIER> {s.append('.').append(t.image);} )*
  {jjtThis.setImage(s.toString());}
}

void Name():
{String image;}
{
    image=VoidName()
    {jjtThis.setImage(image); }
}


void AmbiguousName():
{String image;}
{
    image=VoidName()
    {jjtThis.setImage(image); }
}


String VoidName() #void:
/*
 * A lookahead of 2 is required below since "Name" can be followed
 * by a ".*" when used in the context of an "ImportDeclaration",
 * or with "this" or "super" in PrimaryPrefix.
 */
{
  StringBuilder s = new StringBuilder();
  Token t;
}
{
  t=<IDENTIFIER>
  {
    s.append(t.image);
  }
  ( LOOKAHEAD(2) "." t=<IDENTIFIER>
    {s.append('.').append(t.image);}
  )*
  {return s.toString();}
}

// This is used to get JJTree to generate a node.
// Variable references are always ambiguous
// when they're parsed, so they're not created
// normally by jjtree, but rather by the disambiguation
// hooks spread across the parser
//noinspection UnusedProduction
void VariableAccess():
{}
{
   <IDENTIFIER>
}<|MERGE_RESOLUTION|>--- conflicted
+++ resolved
@@ -1,5 +1,4 @@
 /**
-<<<<<<< HEAD
  * Make Resources #void, rename ResourceSpecification to ResourceList,
  * put a LocalVariableDeclaration node inside Resource.
  * Merge different increment/decrement expressions.
@@ -26,13 +25,12 @@
  *   #910  [java] AST inconsistency between primitive and reference type arrays
  *   #497  [java] RFC: new layer of abstraction atop PrimaryExpressions
  * Clément Fournier 04/2019
-=======
+ *====================================================================
  * Add support for the yield statement introduced as a preview language
  * feature with Java 13. See JEP 354.
  * Add support for text block literals introduces as a preview language
  * feature with Java 13. See JEP 355.
  * Andreas Dangel 08/2019
->>>>>>> 052c298a
  *====================================================================
  * Fix #1848 Local classes should preserve their modifiers
  * Clément Fournier 05/2019
@@ -2766,28 +2764,23 @@
 void Literal() #void :
 { Token t;}
 {
-<<<<<<< HEAD
   NumericLiteral()
 | StringLiteral()
 | CharLiteral()
 | ("true" { jjtThis.setTrue(); } | "false") #BooleanLiteral
 | "null"                                    #NullLiteral
-=======
+}
+
+
+void NumericLiteral():
+{
   t=<INTEGER_LITERAL> { checkForBadNumericalLiteralslUsage(t); jjtThis.setImage(t.image); jjtThis.setIntLiteral();}
 | t=<FLOATING_POINT_LITERAL> { checkForBadNumericalLiteralslUsage(t); jjtThis.setImage(t.image); jjtThis.setFloatLiteral();}
 | t=<HEX_FLOATING_POINT_LITERAL> { checkForBadHexFloatingPointLiteral(); checkForBadNumericalLiteralslUsage(t); jjtThis.setImage(t.image); jjtThis.setFloatLiteral();}
 | t=<CHARACTER_LITERAL> {jjtThis.setImage(t.image); jjtThis.setCharLiteral();}
 | t=<STRING_LITERAL> {jjtThis.setImage(t.image); jjtThis.setStringLiteral();}
-| t=<TEXT_BLOCK_LITERAL> { checkForTextBlockLiteral(); jjtThis.setImage(t.image); jjtThis.setStringLiteral();}
 | BooleanLiteral()
 | NullLiteral()
->>>>>>> 052c298a
-}
-
-
-void NumericLiteral():
-{
-  Token t;
 }
 {
   ( t=<INTEGER_LITERAL>             {  jjtThis.setIntLiteral();}
@@ -2809,7 +2802,9 @@
 void StringLiteral():
 {}
 {
-   <STRING_LITERAL> { jjtThis.setImage(getToken(0).getImage()); }
+   (  <STRING_LITERAL>
+   | <TEXT_BLOCK_LITERAL> { jjtThis.setTextBlock(); })
+   { jjtThis.setImage(getToken(0).getImage()); }
 }
 
 void ArgumentList() :
