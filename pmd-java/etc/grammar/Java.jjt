/**
<<<<<<< HEAD
 * Make Resources #void, rename ResourceSpecification to ResourceList,
 * put a LocalVariableDeclaration node inside Resource.
 * Clément Fournier 07/2019
=======
 * Nest annotations inside the node they apply to. The node TypeBound is 
 * removed. Allow type annotations on InstanceofExpression, MethodReference
 * and bounds of an IntersectionType.
 * Clément Fournier 06/2019
>>>>>>> d5fad8f4
 *====================================================================
 * Change expression, type and annotation grammar to remove unnecessary nodes,
 * eliminate some inconsistencies, and most importantly have an expressive tree
 * for primary expressions. Expressions and types now appear to be left-recursive.
 * This also introduces AmbiguousName, which are pushed only in syntactically
 * ambiguous contexts: https://docs.oracle.com/javase/specs/jls/se9/html/jls-6.html#jls-6.5.1
 *
 * Those are the first grammar changes for 7.0.0.
 * Refs:
 *   #1661 [java] About operator nodes
 *   #1367 [java] Parsing error on annotated subclass
 *   #1150 [java] ClassOrInterfaceType AST improvements
 *   #1019 [java] Breaking Java Grammar changes for PMD 7.0.0
 *   #997  [java] Java8 parsing corner case with annotated array types
 *   #910  [java] AST inconsistency between primitive and reference type arrays
 *   #497  [java] RFC: new layer of abstraction atop PrimaryExpressions
 * Clément Fournier 04/2019
 *====================================================================
 * Fix #1848 Local classes should preserve their modifiers
 * Clément Fournier 05/2019
 *====================================================================
 * Add support for Java 12 switch expressions and switch rules.
 * Andreas Dangel, Clément Fournier 03/2019
 *====================================================================
 * Add support for Java 10 Local Variable Type Inference
 * See #743. In Java 10 mode, "var" as local variable type is handled special.
 * Andreas Dangel 04/2018
 *====================================================================
 * Fixes #888 [java] ParseException occurs with valid '<>' in Java 1.8 mode
 * Juan Martin Sotuyo Dodero 01/2018
 *====================================================================
 * Fixes #793 [java] Parser error with private method in nested classes in interfaces
 * Andreas Dangel 12/2017
 *====================================================================
 * Add support for Java 9 changes:
 * Private interface methods are only allowed with java9.
 * A single underscore "_" is an invalid identifier in java9.
 * Diamond operator for anonymous classes is only allowed with java9.
 * Add support for module-info.java.
 * Allow more concise try-with-resources statements with java9.
 * Andreas Dangel 09/2017
 *====================================================================
 * Add support for new Java 8 annotation locations.
 * Bugs #414, #415, #417
 * @Snap252 06/2017
 *====================================================================
 * Allow empty statements (";") between package, import
 * and type declarations.
 * Bug #378
 * Andreas Dangel 05/2017
 *====================================================================
 * Allow method references to specify generics also for
 * constructor references ("new").
 * Bug #309
 * Andreas Dangel 03/2017
 *====================================================================
 * Provide a better fix for CastExpression, getting rid of most hacks.
 * Bug #257
 *
 * Juan Martin Sotuyo Dodero 02/2017
 *====================================================================
 * Allow local classes to carry more than one annotation.
 * Bug #208
 *
 * Juan Martin Sotuyo Dodero 01/2017
 *====================================================================
 * Change lookahead for AnnotationMethodDeclaration in AnnotationTypeMemberDeclaration.
 * Bug #206
 *
 * Juan Martin Sotuyo Dodero 01/2017
 *====================================================================
 * Allow method references to specify generics.
 * Bug #207
 *
 * Juan Martin Sotuyo Dodero 01/2017
 *====================================================================
 * Simplify VariableDeclaratorId, forbidding illegal sequences such as
 * this[] and MyClass.this[]
 *
 * Juan Martin Sotuyo Dodero 10/2016
 *====================================================================
 * Improve lambda detection in PrimaryPrefix to improve parsing performance.
 *
 * Juan Martin Sotuyo Dodero 10/2016
 *====================================================================
 * Fix for regression introduced in previous changeset.
 * The syntactic lookahead was not properly handled by javacc,
 * so it was converted to a semantic one
 * Bug #1530
 *
 * Juan Martin Sotuyo Dodero 10/2016
 *====================================================================
 * Fix for an expression within an additive expression that was
 * wrongly taken as a cast expression.
 * Bug #1484
 *
 * Andreas Dangel 05/2016
 *====================================================================
 * Fix for Lambda expression with one variable
 * Bug #1470
 *
 * Andreas Dangel 04/2016
 *====================================================================
 * Added support for explicit receiver parameters.
 * Bug #1455
 *
 * Andreas Dangel 01/2016
 *====================================================================
 * Added capability for Tracking Tokens.
 *
 * Amit Kumar Prasad 10/2015
 *====================================================================
 * Fix for Cast Expression not detected properly in Return statements
 * Bug #1429
 *
 * Andreas Dangel 10/2015
 *====================================================================
 * Fix for Lambda expressions without variables.
 *
 * Andreas Dangel 11/2014
 *====================================================================
 * Fix for Lambda expressions with two or three variables.
 *
 * Andreas Dangel 07/2014
 *====================================================================
 * Added support for Java 8 language constructs.
 *
 * Andreas Dangel 01/2014
 * ===================================================================
 * Fix ForStatement to allow Annotations within the initializer.
 *
 * Andreas Dangel 01/2013
 * ===================================================================
 * Fix wrong consumption of modifiers (e.g. "final") in a for-each loop.
 * Check for wrong java usage when catching multiple exceptions.
 *
 * Andreas Dangel 12/2012
 * ===================================================================
 * Enhance grammar to use LocalVariableDeclaration in a for-each loop.
 * This enhances the symbol table to recognize variables declared in such
 * a for-each loop.
 *
 * Andreas Dangel 10/2012
 * ===================================================================
 * Fix parser problem #3530124 with generics
 *
 * Modified the grammar, so that the different usages of generics work.
 * Adjusted the rules, that use "super", as super is no longer a PrimarySuffix.
 * It's now either a ExplicitConstructorInvocation or a PrimaryPrefix.
 * See also test case ParserCornersTest/testParsersCases
 *
 * Andreas Dangel 05/2012
 * ===================================================================
 * Added support for Java 7 language constructs
 *
 * Dinesh Bolkensteyn (SonarSource), 10/2011
 * ===================================================================
 * Changed the CastLookahead production to use 3 lookaheads for primitive types as suggested by Andreas Dangel
 *
 * Brian Remedios 07/2011
 * ===================================================================
 * Added in support for assert as a name using lookaheads
 *
 * Tom Copeland, 09/03
 * ===================================================================
 * Copied over the changes made by Andrea Gini and Marco Savard to
 * support JDK 1.4 language constructs, i.e., asserts.
 * See the java1_4c.jj distributed in the javacc2.1/examples/JavaGrammers directory.
 * Made numerous other modifications to support PMD.
 *
 * Tom Copeland, 6/02
 * ===================================================================
 * This file is a modified version of one originally found in the
 * VTransformer Examples directory of JavaCC1_1. It has been
 * modified to accept Java source code for Java 1.2. Basically,
 * this means a new key word was added, 'strictfp', and that keyword
 * added to the appropriate productions and LOOKAHEADs (where other,
 * similar keywords are listed as possible choices). This involved
 * changing 11 lines.
 *
 * Some other minor changes were made, which can be found by doing
 * a search on 'DW, 7/99'.
 *
 * The goal of this effort was for the grammar to be able to parse
 * any legal Java 1.2 source code. It does not reject all illegal
 * cases, but neither did the original. Plus, when it comes to
 * the new 'strictfp' keyword, the Java Compiler from Sun (JDK1.2.1)
 * also does not reject all illegal cases, as defined by the
 * "Updates" document found at
 *       http://java.sun.com/docs/books/jls/strictfp-changes.pdf
 * (see the testcases.txt file for details).
 *
 * David Williams, 7/99
 * ===================================================================
 *
 *
 * Copyright (C) 1996, 1997 Sun Microsystems Inc.
 *
 * Use of this file and the system it is part of is constrained by the
 * file COPYRIGHT in the root directory of this system.  You may, however,
 * make any modifications you wish to this file.
 *
 * Java files generated by running JavaCC on this file (or modified versions
 * of this file) may be used in exactly the same manner as Java files
 * generated from any grammar developed by you.
 *
 * Author: Sriram Sankar
 * Date: 3/5/97
 *
 * This file contains a Java grammar and actions that implement a front-end.
 */

options {
  JAVA_UNICODE_ESCAPE = true;
  CACHE_TOKENS = true;
  STATIC = false;
  USER_CHAR_STREAM = true;
  JDK_VERSION = "1.5";
  
  MULTI = true;
  VISITOR = true;
  NODE_USES_PARSER = true;
  TRACK_TOKENS = true;
  NODE_PACKAGE="net.sourceforge.pmd.lang.java.ast";

  //DEBUG_PARSER = true;
  //DEBUG_LOOKAHEAD = true;
}

PARSER_BEGIN(JavaParser)
package net.sourceforge.pmd.lang.java.ast;
import java.util.ArrayList;
import java.util.List;
import java.util.Map;
import net.sourceforge.pmd.lang.ast.CharStream;
import net.sourceforge.pmd.lang.ast.TokenMgrError;
import net.sourceforge.pmd.lang.ast.Node;

public class JavaParser {

  private int jdkVersion = 0;

  public void setJdkVersion(int jdkVersion) {
   this.jdkVersion = jdkVersion;
  }

  private void throwParseException(String message) {
    int line = -1;
    int col = -1;
    if (jj_lastpos != null) {
      line = jj_lastpos.beginLine;
      col = jj_lastpos.beginColumn;
    }
    throw new ParseException("Line " + line + ", Column " + col + ": " + message);
  }

  private void checkForBadAssertUsage(String in, String usage) {
    if (jdkVersion > 3 && in.equals("assert")) {
      throwParseException("Can't use 'assert' as " + usage + " when running in JDK 1.4 mode!");
    }
  }

  private void checkForBadStaticImportUsage() {
    if (jdkVersion < 5) {
      throwParseException("Can't use static imports when running in JDK 1.4 mode!");
    }
  }

  private void checkForBadAnnotationUsage() {
    if (jdkVersion < 5) {
      throwParseException("Can't use annotations when running in JDK 1.4 mode!");
    }
  }

  private void checkForBadGenericsUsage() {
    if (jdkVersion < 5) {
      throwParseException("Can't use generics unless running in JDK 1.5 mode!");
    }
  }

  private void checkForBadVariableArgumentsUsage() {
    if (jdkVersion < 5) {
      throwParseException("Can't use variable arguments (varargs) when running in JDK 1.4 mode!");
    }
  }

  private void checkForBadJDK15ForLoopSyntaxArgumentsUsage() {
    if (jdkVersion < 5) {
      throwParseException("Can't use JDK 1.5 for loop syntax when running in JDK 1.4 mode!");
    }
  }

  private void checkForBadEnumUsage(String in, String usage) {
    if (jdkVersion >= 5 && in.equals("enum")) {
      throwParseException("Can't use 'enum' as " + usage + " when running in JDK 1.5 mode!");
    }
  }

  private void checkForBadHexFloatingPointLiteral() {
    if (jdkVersion < 5) {
      throwParseException("Can't use hexadecimal floating point literals in pre-JDK 1.5 target");
    }
  }
  
  private void checkForBadNumericalLiteralslUsage(Token token) {
    if (jdkVersion < 7) {
      if (token.image.contains("_")) {
        throwParseException("Can't use underscores in numerical literals when running in JDK inferior to 1.7 mode!");
      }
      	
      if (token.image.startsWith("0b") || token.image.startsWith("0B")) {
        throwParseException("Can't use binary numerical literals when running in JDK inferior to 1.7 mode!");	
      }
    }
  }
  
  private void checkForBadDiamondUsage() {
  	if (jdkVersion < 7) {
      throwParseException("Cannot use the diamond generic notation when running in JDK inferior to 1.7 mode!");
  	}
  }
  
  private void checkForBadTryWithResourcesUsage() {
  	if (jdkVersion < 7) {
      throwParseException("Cannot use the try-with-resources notation when running in JDK inferior to 1.7 mode!");
  	}
  }

  private void checkForBadMultipleExceptionsCatching() {
  	if (jdkVersion < 7) {
      throwParseException("Cannot catch multiple exceptions when running in JDK inferior to 1.7 mode!");
  	}
  }

  private void checkForBadLambdaUsage() {
    if (jdkVersion < 8) {
      throwParseException("Cannot use lambda expressions when running in JDK inferior to 1.8 mode!");
    }
  }
  private void checkForBadMethodReferenceUsage() {
    if (jdkVersion < 8) {
      throwParseException("Cannot use method references when running in JDK inferior to 1.8 mode!");
    }
  }
  private void checkForBadDefaultImplementationUsage() {
    if (jdkVersion < 8) {
      throwParseException("Cannot use default implementations in interfaces when running in JDK inferior to 1.8 mode!");
    }
  }
  private void checkForBadIntersectionTypesInCasts() {
    if (jdkVersion < 8) {
      throwParseException("Cannot use intersection types in casts when running in JDK inferior to 1.8 mode!");
    }
  }
  private void checkForBadTypeAnnotations() {
    if (jdkVersion < 8) {
      throwParseException("Cannot use type annotations when running in JDK inferior to 1.8 mode!");
    }
  }
  private void checkforBadExplicitReceiverParameter() {
    if (jdkVersion < 8) {
      throwParseException("Cannot use explicit receiver parameters when running in JDK inferior to 1.8 mode!");
    }
  }
  private void checkForBadAnonymousDiamondUsage() {
    if (jdkVersion < 9) {
      Node node = jjtree.peekNode();
      if (node instanceof ASTConstructorCall) {
        ASTConstructorCall expr = (ASTConstructorCall) node;
        ASTTypeArguments types = expr.getTypeNode().getTypeArguments();
        if (expr.isAnonymousClass() && types != null && types.isDiamond()) {
          throwParseException("Cannot use '<>' with anonymous inner classes when running in JDK inferior to 9 mode!");
        }
      }
    }
  }
  /**
   * Keeps track whether we are dealing with an interface or not. Needed since the tree is
   * is not fully constructed yet, when we check for private interface methods.
   * The flag is updated, if entering ClassOrInterfaceDeclaration and reset when leaving.
   * The flag is also reset, if entering a anonymous inner class or enums.
   */
  private boolean inInterface = false;
  private void checkForBadPrivateInterfaceMethod(ASTMethodDeclaration node) {
    if (jdkVersion < 9 && inInterface && node.isPrivate()) {
      throwParseException("Cannot use private interface methods when running in JDK inferior to 9 mode!");
    }
  }
  private void checkForBadIdentifier(String image) {
    if (jdkVersion >= 9 && "_".equals(image)) {
      throwParseException("With JDK 9, '_' is a keyword, and may not be used as an identifier!");
    }
  }
  private void checkForBadModuleUsage() {
    if (jdkVersion < 9) {
      throwParseException("Cannot use module declaration when running in JDK inferior to 9 mode!");
    }
  }
  private void checkForBadConciseTryWithResourcesUsage() {
    Node top = jjtree.peekNode();
    if (!(top instanceof ASTFieldAccess || top instanceof ASTVariableReference)) {
      throwParseException("Expected a variable access, but was a " + top.getXPathNodeName());
    }

    if (jdkVersion < 9) {
      throwParseException("Cannot use concise try-with-resources when running in JDK inferior to 9 mode!");
    }
  }
  private void checkForBadTypeIdentifierUsage(String image) {
    if (jdkVersion >= 10 && "var".equals(image)) {
      throwParseException("With JDK 10, 'var' is a restricted local variable type and cannot be used for type declarations!");
    }
  }
  private void checkForMultipleCaseLabels() {
    if (jdkVersion < 12) {
      throwParseException("Multiple case labels in switch statements are only supported with Java 12");
    }
  }
  /**
   * Keeps track during tree construction, whether we are currently building a switch label.
   * A switch label must not contain a LambdaExpression.
   * Unfortunately, we have added LambdaExpression as part of PrimaryPrefix, which is wrong.
   * To keep compatibility, this flag is used, whether a LambdaExpression should be parsed
   * in PrimaryPrefix.
   * See also comment at #Expression().
   */
  private boolean inSwitchLabel = false;
  private void checkForSwitchRules() {
    if (jdkVersion < 12) {
      throwParseException("Switch rules in switch statements are only supported with Java 12");
    }
  }
  private void checkForSwitchExpression() {
    if (jdkVersion < 12) {
      throwParseException("Switch expressions are only supported with Java 12");
    }
  }

  private void checkForBreakExpression() {
    if (jdkVersion < 12) {
      throwParseException("Expressions in break statements are only supported with Java 12");
    }
  }

  // This is a semantic LOOKAHEAD to determine if we're dealing with an assert
  // Note that this can't be replaced with a syntactic lookahead
  // since "assert" isn't a string literal token
  private boolean isNextTokenAnAssert() {
    if (jdkVersion <= 3) {
      return false;
    }
    
    return getToken(1).image.equals("assert");
  }

  private boolean isPrecededByComment(Token tok) {
      boolean res = false;
      while (!res && tok.specialToken != null) {
          tok = tok.specialToken;
          res = tok.kind == SINGLE_LINE_COMMENT ||
                tok.kind == FORMAL_COMMENT ||
                tok.kind == MULTI_LINE_COMMENT;
      }
      return res;
  }

  /**
   * Semantic lookahead to check if the next identifier is a
   * specific restricted keyword.
   */
  private boolean isKeyword(String keyword) {
    return getToken(1).kind == IDENTIFIER && getToken(1).image.equals(keyword);
  }

  private boolean shouldStartStatementInSwitch() {
    switch (getToken(1).kind) {
        case _DEFAULT:
        case CASE:
        case RBRACE:
            return false;
        default:
            return true;
    }
  }

  public Map<Integer, String> getSuppressMap() {
    return token_source.getSuppressMap();
  }

  public void setSuppressMarker(String marker) {
    token_source.setSuppressMarker(marker);
  }

  private void setLastTokenImage(JavaNode node) {
    node.setImage(getToken(0).getImage());
  }

  private void forceExprContext() {
       Node top = jjtree.peekNode();

       if (top instanceof ASTAmbiguousName) {
           // see doc on the method
           Node replacement = ((ASTAmbiguousName) top).forceExprContext();
           jjtree.popNode();
           jjtree.pushNode(replacement);
       }
  }

  private void forceTypeContext() {
      Node top = jjtree.peekNode();

      if (top instanceof ASTAmbiguousName) {
          // see doc on the method
          Node replacement = ((ASTAmbiguousName) top).forceTypeContext();
          jjtree.popNode();
          jjtree.pushNode(replacement);
      }
  }


  // make the top node the last child of the second node on the stack
  // If the stack ends with ..[A][B], then it becomes ..[A[B]]
  private void injectTop() {
       AbstractJavaNode top = (AbstractJavaNode) jjtree.popNode();
       AbstractJavaNode prev = (AbstractJavaNode) jjtree.peekNode();
       prev.jjtAddChild(top, prev.jjtGetNumChildren());
       prev.jjtSetLastToken(top.jjtGetLastToken());
  }

  /**
     * Keeps track during tree construction, whether we are currently building an
     * explicit constructor invocation. Then the PrimaryExpression that may prefix
     * a qualified super constructor call may not consume "super" tokens.
     */
    private boolean inExplicitConstructorInvoc = false;

}
PARSER_END(JavaParser)

TOKEN_MGR_DECLS :
{
    protected List<Comment> comments = new ArrayList<Comment>();
}

/* WHITE SPACE */

SPECIAL_TOKEN :
{
  " " | "\t" | "\n" | "\r" | "\f"
}

SPECIAL_TOKEN :
{
< SINGLE_LINE_COMMENT: "//"(~["\n","\r"])* ("\n"|"\r"|"\r\n")? >
    {
        int startOfNOPMD = matchedToken.image.indexOf(suppressMarker);
        if (startOfNOPMD != -1) {
            suppressMap.put(matchedToken.beginLine, matchedToken.image.substring(startOfNOPMD + suppressMarker.length()));
        }
        comments.add(new SingleLineComment(matchedToken));
    }
}

/* COMMENTS */

MORE :
{
  <"/**" ~["/"]> { input_stream.backup(1); } : IN_FORMAL_COMMENT
|
  "/*" : IN_MULTI_LINE_COMMENT
}

<IN_FORMAL_COMMENT>
SPECIAL_TOKEN :
{
  <FORMAL_COMMENT: "*/" > { comments.add(new FormalComment(matchedToken)); } : DEFAULT
}

<IN_MULTI_LINE_COMMENT>
SPECIAL_TOKEN :
{
  <MULTI_LINE_COMMENT: "*/" > { comments.add(new MultiLineComment(matchedToken)); } : DEFAULT
}

<IN_FORMAL_COMMENT,IN_MULTI_LINE_COMMENT>
MORE :
{
  < ~[] >
}

/* RESERVED WORDS AND LITERALS */

TOKEN :
{
  < ABSTRACT: "abstract" >
| < BOOLEAN: "boolean" >
| < BREAK: "break" >
| < BYTE: "byte" >
| < CASE: "case" >
| < CATCH: "catch" >
| < CHAR: "char" >
| < CLASS: "class" >
| < CONST: "const" >
| < CONTINUE: "continue" >
| < _DEFAULT: "default" >
| < DO: "do" >
| < DOUBLE: "double" >
| < ELSE: "else" >
| < EXTENDS: "extends" >
| < FALSE: "false" >
| < FINAL: "final" >
| < FINALLY: "finally" >
| < FLOAT: "float" >
| < FOR: "for" >
| < GOTO: "goto" >
| < IF: "if" >
| < IMPLEMENTS: "implements" >
| < IMPORT: "import" >
| < INSTANCEOF: "instanceof" >
| < INT: "int" >
| < INTERFACE: "interface" >
| < LONG: "long" >
| < NATIVE: "native" >
| < NEW: "new" >
| < NULL: "null" >
| < PACKAGE: "package">
| < PRIVATE: "private" >
| < PROTECTED: "protected" >
| < PUBLIC: "public" >
| < RETURN: "return" >
| < SHORT: "short" >
| < STATIC: "static" >
| < SUPER: "super" >
| < SWITCH: "switch" >
| < SYNCHRONIZED: "synchronized" >
| < THIS: "this" >
| < THROW: "throw" >
| < THROWS: "throws" >
| < TRANSIENT: "transient" >
| < TRUE: "true" >
| < TRY: "try" >
| < VOID: "void" >
| < VOLATILE: "volatile" >
| < WHILE: "while" >
| < STRICTFP: "strictfp" >
}


/* Restricted Keywords */
// Note: These are commented out, since these keywords
// can still be used as identifiers.
// see isKeyword() semantic lookup
/*
TOKEN :
{
  < OPEN: "open" >
| < MODULE: "module" >
| < REQUIRES: "requires" >
| < TRANSITIVE: "transitive" >
| < EXPORTS: "exports" >
| < OPENS: "opens" >
| < TO: "to" >
| < USES: "uses" >
| < PROVIDES: "provides" >
| < WITH: "with" >
}
*/

/* LITERALS */

TOKEN :
{
  < INTEGER_LITERAL:
        <DECIMAL_LITERAL> (["l","L"])?
      | <HEX_LITERAL> (["l","L"])?
      | <BINARY_LITERAL> (["l","L"])?
      | <OCTAL_LITERAL> (["l","L"])?
  >
|
  < #DECIMAL_LITERAL: (["0"-"9"]((["0"-"9","_"])*["0"-"9"])?) >
|
  < #HEX_LITERAL: "0" ["x","X"] (["0"-"9","a"-"f","A"-"F"]((["0"-"9","a"-"f","A"-"F","_"])*["0"-"9","a"-"f","A"-"F"])?) >
|
  < #BINARY_LITERAL: "0" ["b","B"] (["0","1"]((["0","1","_"])*["0","1"])?) >
|
  < #OCTAL_LITERAL: "0" (["0"-"7"]((["0"-"7","_"])*["0"-"7"])?) >
|
  < FLOATING_POINT_LITERAL:
        (["0"-"9"]((["0"-"9","_"])*["0"-"9"])?) "." (["0"-"9"]((["0"-"9","_"])*["0"-"9"])?)? (<EXPONENT>)? (["f","F","d","D"])?
      | "." (["0"-"9"]((["0"-"9","_"])*["0"-"9"])?) (<EXPONENT>)? (["f","F","d","D"])?
      | (["0"-"9"]((["0"-"9","_"])*["0"-"9"])?) <EXPONENT> (["f","F","d","D"])?
      | (["0"-"9"]((["0"-"9","_"])*["0"-"9"])?) (<EXPONENT>)? ["f","F","d","D"]
  >
|
  < HEX_FLOATING_POINT_LITERAL:
      (<HEX_LITERAL> (".")? | "0" ["x","X"] (["0"-"9","a"-"f","A"-"F"]((["0"-"9","a"-"f","A"-"F","_"])*["0"-"9","a"-"f","A"-"F"])?)? "." (["0"-"9","a"-"f","A"-"F"]((["0"-"9","a"-"f","A"-"F","_"])*["0"-"9","a"-"f","A"-"F"])?)) ["p","P"] (["+","-"])? (["0"-"9"]((["0"-"9","_"])*["0"-"9"])?) (["f","F","d","D"])?
  >
|
  < #EXPONENT: ["e","E"] (["+","-"])? (["0"-"9"]((["0"-"9","_"])*["0"-"9"])?) >
|
  < CHARACTER_LITERAL:
      "'"
      (   (~["'","\\","\n","\r"])
        | ("\\"
            ( ["n","t","b","r","f","\\","'","\""]
            | ["0"-"7"] ( ["0"-"7"] )?
            | ["0"-"3"] ["0"-"7"] ["0"-"7"]
            )
          )
      )
      "'"
  >
|
  < STRING_LITERAL:
      "\""
      (   (~["\"","\\","\n","\r"])
        | ("\\"
            ( ["n","t","b","r","f","\\","'","\""]
            | ["0"-"7"] ( ["0"-"7"] )?
            | ["0"-"3"] ["0"-"7"] ["0"-"7"]
            )
          )
      )*
      "\""
  >
}

/* IDENTIFIERS */

TOKEN :
{
  < IDENTIFIER: <LETTER> (<PART_LETTER>)* >
|
  < #LETTER:
      [  // all chars for which Character.isJavaIdentifierStart is true
         "$",
         "A"-"Z",
         "_",
         "a"-"z",
         "\u00a2"-"\u00a5",
         "\u00aa",
         "\u00b5",
         "\u00ba",
         "\u00c0"-"\u00d6",
         "\u00d8"-"\u00f6",
         "\u00f8"-"\u02c1",
         "\u02c6"-"\u02d1",
         "\u02e0"-"\u02e4",
         "\u02ec",
         "\u02ee",
         "\u0370"-"\u0374",
         "\u0376"-"\u0377",
         "\u037a"-"\u037d",
         "\u037f",
         "\u0386",
         "\u0388"-"\u038a",
         "\u038c",
         "\u038e"-"\u03a1",
         "\u03a3"-"\u03f5",
         "\u03f7"-"\u0481",
         "\u048a"-"\u052f",
         "\u0531"-"\u0556",
         "\u0559",
         "\u0561"-"\u0587",
         "\u058f",
         "\u05d0"-"\u05ea",
         "\u05f0"-"\u05f2",
         "\u060b",
         "\u0620"-"\u064a",
         "\u066e"-"\u066f",
         "\u0671"-"\u06d3",
         "\u06d5",
         "\u06e5"-"\u06e6",
         "\u06ee"-"\u06ef",
         "\u06fa"-"\u06fc",
         "\u06ff",
         "\u0710",
         "\u0712"-"\u072f",
         "\u074d"-"\u07a5",
         "\u07b1",
         "\u07ca"-"\u07ea",
         "\u07f4"-"\u07f5",
         "\u07fa",
         "\u0800"-"\u0815",
         "\u081a",
         "\u0824",
         "\u0828",
         "\u0840"-"\u0858",
         "\u08a0"-"\u08b4",
         "\u0904"-"\u0939",
         "\u093d",
         "\u0950",
         "\u0958"-"\u0961",
         "\u0971"-"\u0980",
         "\u0985"-"\u098c",
         "\u098f"-"\u0990",
         "\u0993"-"\u09a8",
         "\u09aa"-"\u09b0",
         "\u09b2",
         "\u09b6"-"\u09b9",
         "\u09bd",
         "\u09ce",
         "\u09dc"-"\u09dd",
         "\u09df"-"\u09e1",
         "\u09f0"-"\u09f3",
         "\u09fb",
         "\u0a05"-"\u0a0a",
         "\u0a0f"-"\u0a10",
         "\u0a13"-"\u0a28",
         "\u0a2a"-"\u0a30",
         "\u0a32"-"\u0a33",
         "\u0a35"-"\u0a36",
         "\u0a38"-"\u0a39",
         "\u0a59"-"\u0a5c",
         "\u0a5e",
         "\u0a72"-"\u0a74",
         "\u0a85"-"\u0a8d",
         "\u0a8f"-"\u0a91",
         "\u0a93"-"\u0aa8",
         "\u0aaa"-"\u0ab0",
         "\u0ab2"-"\u0ab3",
         "\u0ab5"-"\u0ab9",
         "\u0abd",
         "\u0ad0",
         "\u0ae0"-"\u0ae1",
         "\u0af1",
         "\u0af9",
         "\u0b05"-"\u0b0c",
         "\u0b0f"-"\u0b10",
         "\u0b13"-"\u0b28",
         "\u0b2a"-"\u0b30",
         "\u0b32"-"\u0b33",
         "\u0b35"-"\u0b39",
         "\u0b3d",
         "\u0b5c"-"\u0b5d",
         "\u0b5f"-"\u0b61",
         "\u0b71",
         "\u0b83",
         "\u0b85"-"\u0b8a",
         "\u0b8e"-"\u0b90",
         "\u0b92"-"\u0b95",
         "\u0b99"-"\u0b9a",
         "\u0b9c",
         "\u0b9e"-"\u0b9f",
         "\u0ba3"-"\u0ba4",
         "\u0ba8"-"\u0baa",
         "\u0bae"-"\u0bb9",
         "\u0bd0",
         "\u0bf9",
         "\u0c05"-"\u0c0c",
         "\u0c0e"-"\u0c10",
         "\u0c12"-"\u0c28",
         "\u0c2a"-"\u0c39",
         "\u0c3d",
         "\u0c58"-"\u0c5a",
         "\u0c60"-"\u0c61",
         "\u0c85"-"\u0c8c",
         "\u0c8e"-"\u0c90",
         "\u0c92"-"\u0ca8",
         "\u0caa"-"\u0cb3",
         "\u0cb5"-"\u0cb9",
         "\u0cbd",
         "\u0cde",
         "\u0ce0"-"\u0ce1",
         "\u0cf1"-"\u0cf2",
         "\u0d05"-"\u0d0c",
         "\u0d0e"-"\u0d10",
         "\u0d12"-"\u0d3a",
         "\u0d3d",
         "\u0d4e",
         "\u0d5f"-"\u0d61",
         "\u0d7a"-"\u0d7f",
         "\u0d85"-"\u0d96",
         "\u0d9a"-"\u0db1",
         "\u0db3"-"\u0dbb",
         "\u0dbd",
         "\u0dc0"-"\u0dc6",
         "\u0e01"-"\u0e30",
         "\u0e32"-"\u0e33",
         "\u0e3f"-"\u0e46",
         "\u0e81"-"\u0e82",
         "\u0e84",
         "\u0e87"-"\u0e88",
         "\u0e8a",
         "\u0e8d",
         "\u0e94"-"\u0e97",
         "\u0e99"-"\u0e9f",
         "\u0ea1"-"\u0ea3",
         "\u0ea5",
         "\u0ea7",
         "\u0eaa"-"\u0eab",
         "\u0ead"-"\u0eb0",
         "\u0eb2"-"\u0eb3",
         "\u0ebd",
         "\u0ec0"-"\u0ec4",
         "\u0ec6",
         "\u0edc"-"\u0edf",
         "\u0f00",
         "\u0f40"-"\u0f47",
         "\u0f49"-"\u0f6c",
         "\u0f88"-"\u0f8c",
         "\u1000"-"\u102a",
         "\u103f",
         "\u1050"-"\u1055",
         "\u105a"-"\u105d",
         "\u1061",
         "\u1065"-"\u1066",
         "\u106e"-"\u1070",
         "\u1075"-"\u1081",
         "\u108e",
         "\u10a0"-"\u10c5",
         "\u10c7",
         "\u10cd",
         "\u10d0"-"\u10fa",
         "\u10fc"-"\u1248",
         "\u124a"-"\u124d",
         "\u1250"-"\u1256",
         "\u1258",
         "\u125a"-"\u125d",
         "\u1260"-"\u1288",
         "\u128a"-"\u128d",
         "\u1290"-"\u12b0",
         "\u12b2"-"\u12b5",
         "\u12b8"-"\u12be",
         "\u12c0",
         "\u12c2"-"\u12c5",
         "\u12c8"-"\u12d6",
         "\u12d8"-"\u1310",
         "\u1312"-"\u1315",
         "\u1318"-"\u135a",
         "\u1380"-"\u138f",
         "\u13a0"-"\u13f5",
         "\u13f8"-"\u13fd",
         "\u1401"-"\u166c",
         "\u166f"-"\u167f",
         "\u1681"-"\u169a",
         "\u16a0"-"\u16ea",
         "\u16ee"-"\u16f8",
         "\u1700"-"\u170c",
         "\u170e"-"\u1711",
         "\u1720"-"\u1731",
         "\u1740"-"\u1751",
         "\u1760"-"\u176c",
         "\u176e"-"\u1770",
         "\u1780"-"\u17b3",
         "\u17d7",
         "\u17db"-"\u17dc",
         "\u1820"-"\u1877",
         "\u1880"-"\u18a8",
         "\u18aa",
         "\u18b0"-"\u18f5",
         "\u1900"-"\u191e",
         "\u1950"-"\u196d",
         "\u1970"-"\u1974",
         "\u1980"-"\u19ab",
         "\u19b0"-"\u19c9",
         "\u1a00"-"\u1a16",
         "\u1a20"-"\u1a54",
         "\u1aa7",
         "\u1b05"-"\u1b33",
         "\u1b45"-"\u1b4b",
         "\u1b83"-"\u1ba0",
         "\u1bae"-"\u1baf",
         "\u1bba"-"\u1be5",
         "\u1c00"-"\u1c23",
         "\u1c4d"-"\u1c4f",
         "\u1c5a"-"\u1c7d",
         "\u1ce9"-"\u1cec",
         "\u1cee"-"\u1cf1",
         "\u1cf5"-"\u1cf6",
         "\u1d00"-"\u1dbf",
         "\u1e00"-"\u1f15",
         "\u1f18"-"\u1f1d",
         "\u1f20"-"\u1f45",
         "\u1f48"-"\u1f4d",
         "\u1f50"-"\u1f57",
         "\u1f59",
         "\u1f5b",
         "\u1f5d",
         "\u1f5f"-"\u1f7d",
         "\u1f80"-"\u1fb4",
         "\u1fb6"-"\u1fbc",
         "\u1fbe",
         "\u1fc2"-"\u1fc4",
         "\u1fc6"-"\u1fcc",
         "\u1fd0"-"\u1fd3",
         "\u1fd6"-"\u1fdb",
         "\u1fe0"-"\u1fec",
         "\u1ff2"-"\u1ff4",
         "\u1ff6"-"\u1ffc",
         "\u203f"-"\u2040",
         "\u2054",
         "\u2071",
         "\u207f",
         "\u2090"-"\u209c",
         "\u20a0"-"\u20be",
         "\u2102",
         "\u2107",
         "\u210a"-"\u2113",
         "\u2115",
         "\u2119"-"\u211d",
         "\u2124",
         "\u2126",
         "\u2128",
         "\u212a"-"\u212d",
         "\u212f"-"\u2139",
         "\u213c"-"\u213f",
         "\u2145"-"\u2149",
         "\u214e",
         "\u2160"-"\u2188",
         "\u2c00"-"\u2c2e",
         "\u2c30"-"\u2c5e",
         "\u2c60"-"\u2ce4",
         "\u2ceb"-"\u2cee",
         "\u2cf2"-"\u2cf3",
         "\u2d00"-"\u2d25",
         "\u2d27",
         "\u2d2d",
         "\u2d30"-"\u2d67",
         "\u2d6f",
         "\u2d80"-"\u2d96",
         "\u2da0"-"\u2da6",
         "\u2da8"-"\u2dae",
         "\u2db0"-"\u2db6",
         "\u2db8"-"\u2dbe",
         "\u2dc0"-"\u2dc6",
         "\u2dc8"-"\u2dce",
         "\u2dd0"-"\u2dd6",
         "\u2dd8"-"\u2dde",
         "\u2e2f",
         "\u3005"-"\u3007",
         "\u3021"-"\u3029",
         "\u3031"-"\u3035",
         "\u3038"-"\u303c",
         "\u3041"-"\u3096",
         "\u309d"-"\u309f",
         "\u30a1"-"\u30fa",
         "\u30fc"-"\u30ff",
         "\u3105"-"\u312d",
         "\u3131"-"\u318e",
         "\u31a0"-"\u31ba",
         "\u31f0"-"\u31ff",
         "\u3400"-"\u4db5",
         "\u4e00"-"\u9fd5",
         "\ua000"-"\ua48c",
         "\ua4d0"-"\ua4fd",
         "\ua500"-"\ua60c",
         "\ua610"-"\ua61f",
         "\ua62a"-"\ua62b",
         "\ua640"-"\ua66e",
         "\ua67f"-"\ua69d",
         "\ua6a0"-"\ua6ef",
         "\ua717"-"\ua71f",
         "\ua722"-"\ua788",
         "\ua78b"-"\ua7ad",
         "\ua7b0"-"\ua7b7",
         "\ua7f7"-"\ua801",
         "\ua803"-"\ua805",
         "\ua807"-"\ua80a",
         "\ua80c"-"\ua822",
         "\ua838",
         "\ua840"-"\ua873",
         "\ua882"-"\ua8b3",
         "\ua8f2"-"\ua8f7",
         "\ua8fb",
         "\ua8fd",
         "\ua90a"-"\ua925",
         "\ua930"-"\ua946",
         "\ua960"-"\ua97c",
         "\ua984"-"\ua9b2",
         "\ua9cf",
         "\ua9e0"-"\ua9e4",
         "\ua9e6"-"\ua9ef",
         "\ua9fa"-"\ua9fe",
         "\uaa00"-"\uaa28",
         "\uaa40"-"\uaa42",
         "\uaa44"-"\uaa4b",
         "\uaa60"-"\uaa76",
         "\uaa7a",
         "\uaa7e"-"\uaaaf",
         "\uaab1",
         "\uaab5"-"\uaab6",
         "\uaab9"-"\uaabd",
         "\uaac0",
         "\uaac2",
         "\uaadb"-"\uaadd",
         "\uaae0"-"\uaaea",
         "\uaaf2"-"\uaaf4",
         "\uab01"-"\uab06",
         "\uab09"-"\uab0e",
         "\uab11"-"\uab16",
         "\uab20"-"\uab26",
         "\uab28"-"\uab2e",
         "\uab30"-"\uab5a",
         "\uab5c"-"\uab65",
         "\uab70"-"\uabe2",
         "\uac00"-"\ud7a3",
         "\ud7b0"-"\ud7c6",
         "\ud7cb"-"\ud7fb",
         "\uf900"-"\ufa6d",
         "\ufa70"-"\ufad9",
         "\ufb00"-"\ufb06",
         "\ufb13"-"\ufb17",
         "\ufb1d",
         "\ufb1f"-"\ufb28",
         "\ufb2a"-"\ufb36",
         "\ufb38"-"\ufb3c",
         "\ufb3e",
         "\ufb40"-"\ufb41",
         "\ufb43"-"\ufb44",
         "\ufb46"-"\ufbb1",
         "\ufbd3"-"\ufd3d",
         "\ufd50"-"\ufd8f",
         "\ufd92"-"\ufdc7",
         "\ufdf0"-"\ufdfc",
         "\ufe33"-"\ufe34",
         "\ufe4d"-"\ufe4f",
         "\ufe69",
         "\ufe70"-"\ufe74",
         "\ufe76"-"\ufefc",
         "\uff04",
         "\uff21"-"\uff3a",
         "\uff3f",
         "\uff41"-"\uff5a",
         "\uff66"-"\uffbe",
         "\uffc2"-"\uffc7",
         "\uffca"-"\uffcf",
         "\uffd2"-"\uffd7",
         "\uffda"-"\uffdc",
         "\uffe0"-"\uffe1",
         "\uffe5"-"\uffe6"
      ]
  >
|
  < #PART_LETTER:
      [  // all chars for which Character.isJavaIdentifierPart is true
         "\u0000"-"\u0008",
         "\u000e"-"\u001b",
         "$",
         "0"-"9",
         "A"-"Z",
         "_",
         "a"-"z",
         "\u007f"-"\u009f",
         "\u00a2"-"\u00a5",
         "\u00aa",
         "\u00ad",
         "\u00b5",
         "\u00ba",
         "\u00c0"-"\u00d6",
         "\u00d8"-"\u00f6",
         "\u00f8"-"\u02c1",
         "\u02c6"-"\u02d1",
         "\u02e0"-"\u02e4",
         "\u02ec",
         "\u02ee",
         "\u0300"-"\u0374",
         "\u0376"-"\u0377",
         "\u037a"-"\u037d",
         "\u037f",
         "\u0386",
         "\u0388"-"\u038a",
         "\u038c",
         "\u038e"-"\u03a1",
         "\u03a3"-"\u03f5",
         "\u03f7"-"\u0481",
         "\u0483"-"\u0487",
         "\u048a"-"\u052f",
         "\u0531"-"\u0556",
         "\u0559",
         "\u0561"-"\u0587",
         "\u058f",
         "\u0591"-"\u05bd",
         "\u05bf",
         "\u05c1"-"\u05c2",
         "\u05c4"-"\u05c5",
         "\u05c7",
         "\u05d0"-"\u05ea",
         "\u05f0"-"\u05f2",
         "\u0600"-"\u0605",
         "\u060b",
         "\u0610"-"\u061a",
         "\u061c",
         "\u0620"-"\u0669",
         "\u066e"-"\u06d3",
         "\u06d5"-"\u06dd",
         "\u06df"-"\u06e8",
         "\u06ea"-"\u06fc",
         "\u06ff",
         "\u070f"-"\u074a",
         "\u074d"-"\u07b1",
         "\u07c0"-"\u07f5",
         "\u07fa",
         "\u0800"-"\u082d",
         "\u0840"-"\u085b",
         "\u08a0"-"\u08b4",
         "\u08e3"-"\u0963",
         "\u0966"-"\u096f",
         "\u0971"-"\u0983",
         "\u0985"-"\u098c",
         "\u098f"-"\u0990",
         "\u0993"-"\u09a8",
         "\u09aa"-"\u09b0",
         "\u09b2",
         "\u09b6"-"\u09b9",
         "\u09bc"-"\u09c4",
         "\u09c7"-"\u09c8",
         "\u09cb"-"\u09ce",
         "\u09d7",
         "\u09dc"-"\u09dd",
         "\u09df"-"\u09e3",
         "\u09e6"-"\u09f3",
         "\u09fb",
         "\u0a01"-"\u0a03",
         "\u0a05"-"\u0a0a",
         "\u0a0f"-"\u0a10",
         "\u0a13"-"\u0a28",
         "\u0a2a"-"\u0a30",
         "\u0a32"-"\u0a33",
         "\u0a35"-"\u0a36",
         "\u0a38"-"\u0a39",
         "\u0a3c",
         "\u0a3e"-"\u0a42",
         "\u0a47"-"\u0a48",
         "\u0a4b"-"\u0a4d",
         "\u0a51",
         "\u0a59"-"\u0a5c",
         "\u0a5e",
         "\u0a66"-"\u0a75",
         "\u0a81"-"\u0a83",
         "\u0a85"-"\u0a8d",
         "\u0a8f"-"\u0a91",
         "\u0a93"-"\u0aa8",
         "\u0aaa"-"\u0ab0",
         "\u0ab2"-"\u0ab3",
         "\u0ab5"-"\u0ab9",
         "\u0abc"-"\u0ac5",
         "\u0ac7"-"\u0ac9",
         "\u0acb"-"\u0acd",
         "\u0ad0",
         "\u0ae0"-"\u0ae3",
         "\u0ae6"-"\u0aef",
         "\u0af1",
         "\u0af9",
         "\u0b01"-"\u0b03",
         "\u0b05"-"\u0b0c",
         "\u0b0f"-"\u0b10",
         "\u0b13"-"\u0b28",
         "\u0b2a"-"\u0b30",
         "\u0b32"-"\u0b33",
         "\u0b35"-"\u0b39",
         "\u0b3c"-"\u0b44",
         "\u0b47"-"\u0b48",
         "\u0b4b"-"\u0b4d",
         "\u0b56"-"\u0b57",
         "\u0b5c"-"\u0b5d",
         "\u0b5f"-"\u0b63",
         "\u0b66"-"\u0b6f",
         "\u0b71",
         "\u0b82"-"\u0b83",
         "\u0b85"-"\u0b8a",
         "\u0b8e"-"\u0b90",
         "\u0b92"-"\u0b95",
         "\u0b99"-"\u0b9a",
         "\u0b9c",
         "\u0b9e"-"\u0b9f",
         "\u0ba3"-"\u0ba4",
         "\u0ba8"-"\u0baa",
         "\u0bae"-"\u0bb9",
         "\u0bbe"-"\u0bc2",
         "\u0bc6"-"\u0bc8",
         "\u0bca"-"\u0bcd",
         "\u0bd0",
         "\u0bd7",
         "\u0be6"-"\u0bef",
         "\u0bf9",
         "\u0c00"-"\u0c03",
         "\u0c05"-"\u0c0c",
         "\u0c0e"-"\u0c10",
         "\u0c12"-"\u0c28",
         "\u0c2a"-"\u0c39",
         "\u0c3d"-"\u0c44",
         "\u0c46"-"\u0c48",
         "\u0c4a"-"\u0c4d",
         "\u0c55"-"\u0c56",
         "\u0c58"-"\u0c5a",
         "\u0c60"-"\u0c63",
         "\u0c66"-"\u0c6f",
         "\u0c81"-"\u0c83",
         "\u0c85"-"\u0c8c",
         "\u0c8e"-"\u0c90",
         "\u0c92"-"\u0ca8",
         "\u0caa"-"\u0cb3",
         "\u0cb5"-"\u0cb9",
         "\u0cbc"-"\u0cc4",
         "\u0cc6"-"\u0cc8",
         "\u0cca"-"\u0ccd",
         "\u0cd5"-"\u0cd6",
         "\u0cde",
         "\u0ce0"-"\u0ce3",
         "\u0ce6"-"\u0cef",
         "\u0cf1"-"\u0cf2",
         "\u0d01"-"\u0d03",
         "\u0d05"-"\u0d0c",
         "\u0d0e"-"\u0d10",
         "\u0d12"-"\u0d3a",
         "\u0d3d"-"\u0d44",
         "\u0d46"-"\u0d48",
         "\u0d4a"-"\u0d4e",
         "\u0d57",
         "\u0d5f"-"\u0d63",
         "\u0d66"-"\u0d6f",
         "\u0d7a"-"\u0d7f",
         "\u0d82"-"\u0d83",
         "\u0d85"-"\u0d96",
         "\u0d9a"-"\u0db1",
         "\u0db3"-"\u0dbb",
         "\u0dbd",
         "\u0dc0"-"\u0dc6",
         "\u0dca",
         "\u0dcf"-"\u0dd4",
         "\u0dd6",
         "\u0dd8"-"\u0ddf",
         "\u0de6"-"\u0def",
         "\u0df2"-"\u0df3",
         "\u0e01"-"\u0e3a",
         "\u0e3f"-"\u0e4e",
         "\u0e50"-"\u0e59",
         "\u0e81"-"\u0e82",
         "\u0e84",
         "\u0e87"-"\u0e88",
         "\u0e8a",
         "\u0e8d",
         "\u0e94"-"\u0e97",
         "\u0e99"-"\u0e9f",
         "\u0ea1"-"\u0ea3",
         "\u0ea5",
         "\u0ea7",
         "\u0eaa"-"\u0eab",
         "\u0ead"-"\u0eb9",
         "\u0ebb"-"\u0ebd",
         "\u0ec0"-"\u0ec4",
         "\u0ec6",
         "\u0ec8"-"\u0ecd",
         "\u0ed0"-"\u0ed9",
         "\u0edc"-"\u0edf",
         "\u0f00",
         "\u0f18"-"\u0f19",
         "\u0f20"-"\u0f29",
         "\u0f35",
         "\u0f37",
         "\u0f39",
         "\u0f3e"-"\u0f47",
         "\u0f49"-"\u0f6c",
         "\u0f71"-"\u0f84",
         "\u0f86"-"\u0f97",
         "\u0f99"-"\u0fbc",
         "\u0fc6",
         "\u1000"-"\u1049",
         "\u1050"-"\u109d",
         "\u10a0"-"\u10c5",
         "\u10c7",
         "\u10cd",
         "\u10d0"-"\u10fa",
         "\u10fc"-"\u1248",
         "\u124a"-"\u124d",
         "\u1250"-"\u1256",
         "\u1258",
         "\u125a"-"\u125d",
         "\u1260"-"\u1288",
         "\u128a"-"\u128d",
         "\u1290"-"\u12b0",
         "\u12b2"-"\u12b5",
         "\u12b8"-"\u12be",
         "\u12c0",
         "\u12c2"-"\u12c5",
         "\u12c8"-"\u12d6",
         "\u12d8"-"\u1310",
         "\u1312"-"\u1315",
         "\u1318"-"\u135a",
         "\u135d"-"\u135f",
         "\u1380"-"\u138f",
         "\u13a0"-"\u13f5",
         "\u13f8"-"\u13fd",
         "\u1401"-"\u166c",
         "\u166f"-"\u167f",
         "\u1681"-"\u169a",
         "\u16a0"-"\u16ea",
         "\u16ee"-"\u16f8",
         "\u1700"-"\u170c",
         "\u170e"-"\u1714",
         "\u1720"-"\u1734",
         "\u1740"-"\u1753",
         "\u1760"-"\u176c",
         "\u176e"-"\u1770",
         "\u1772"-"\u1773",
         "\u1780"-"\u17d3",
         "\u17d7",
         "\u17db"-"\u17dd",
         "\u17e0"-"\u17e9",
         "\u180b"-"\u180e",
         "\u1810"-"\u1819",
         "\u1820"-"\u1877",
         "\u1880"-"\u18aa",
         "\u18b0"-"\u18f5",
         "\u1900"-"\u191e",
         "\u1920"-"\u192b",
         "\u1930"-"\u193b",
         "\u1946"-"\u196d",
         "\u1970"-"\u1974",
         "\u1980"-"\u19ab",
         "\u19b0"-"\u19c9",
         "\u19d0"-"\u19d9",
         "\u1a00"-"\u1a1b",
         "\u1a20"-"\u1a5e",
         "\u1a60"-"\u1a7c",
         "\u1a7f"-"\u1a89",
         "\u1a90"-"\u1a99",
         "\u1aa7",
         "\u1ab0"-"\u1abd",
         "\u1b00"-"\u1b4b",
         "\u1b50"-"\u1b59",
         "\u1b6b"-"\u1b73",
         "\u1b80"-"\u1bf3",
         "\u1c00"-"\u1c37",
         "\u1c40"-"\u1c49",
         "\u1c4d"-"\u1c7d",
         "\u1cd0"-"\u1cd2",
         "\u1cd4"-"\u1cf6",
         "\u1cf8"-"\u1cf9",
         "\u1d00"-"\u1df5",
         "\u1dfc"-"\u1f15",
         "\u1f18"-"\u1f1d",
         "\u1f20"-"\u1f45",
         "\u1f48"-"\u1f4d",
         "\u1f50"-"\u1f57",
         "\u1f59",
         "\u1f5b",
         "\u1f5d",
         "\u1f5f"-"\u1f7d",
         "\u1f80"-"\u1fb4",
         "\u1fb6"-"\u1fbc",
         "\u1fbe",
         "\u1fc2"-"\u1fc4",
         "\u1fc6"-"\u1fcc",
         "\u1fd0"-"\u1fd3",
         "\u1fd6"-"\u1fdb",
         "\u1fe0"-"\u1fec",
         "\u1ff2"-"\u1ff4",
         "\u1ff6"-"\u1ffc",
         "\u200b"-"\u200f",
         "\u202a"-"\u202e",
         "\u203f"-"\u2040",
         "\u2054",
         "\u2060"-"\u2064",
         "\u2066"-"\u206f",
         "\u2071",
         "\u207f",
         "\u2090"-"\u209c",
         "\u20a0"-"\u20be",
         "\u20d0"-"\u20dc",
         "\u20e1",
         "\u20e5"-"\u20f0",
         "\u2102",
         "\u2107",
         "\u210a"-"\u2113",
         "\u2115",
         "\u2119"-"\u211d",
         "\u2124",
         "\u2126",
         "\u2128",
         "\u212a"-"\u212d",
         "\u212f"-"\u2139",
         "\u213c"-"\u213f",
         "\u2145"-"\u2149",
         "\u214e",
         "\u2160"-"\u2188",
         "\u2c00"-"\u2c2e",
         "\u2c30"-"\u2c5e",
         "\u2c60"-"\u2ce4",
         "\u2ceb"-"\u2cf3",
         "\u2d00"-"\u2d25",
         "\u2d27",
         "\u2d2d",
         "\u2d30"-"\u2d67",
         "\u2d6f",
         "\u2d7f"-"\u2d96",
         "\u2da0"-"\u2da6",
         "\u2da8"-"\u2dae",
         "\u2db0"-"\u2db6",
         "\u2db8"-"\u2dbe",
         "\u2dc0"-"\u2dc6",
         "\u2dc8"-"\u2dce",
         "\u2dd0"-"\u2dd6",
         "\u2dd8"-"\u2dde",
         "\u2de0"-"\u2dff",
         "\u2e2f",
         "\u3005"-"\u3007",
         "\u3021"-"\u302f",
         "\u3031"-"\u3035",
         "\u3038"-"\u303c",
         "\u3041"-"\u3096",
         "\u3099"-"\u309a",
         "\u309d"-"\u309f",
         "\u30a1"-"\u30fa",
         "\u30fc"-"\u30ff",
         "\u3105"-"\u312d",
         "\u3131"-"\u318e",
         "\u31a0"-"\u31ba",
         "\u31f0"-"\u31ff",
         "\u3400"-"\u4db5",
         "\u4e00"-"\u9fd5",
         "\ua000"-"\ua48c",
         "\ua4d0"-"\ua4fd",
         "\ua500"-"\ua60c",
         "\ua610"-"\ua62b",
         "\ua640"-"\ua66f",
         "\ua674"-"\ua67d",
         "\ua67f"-"\ua6f1",
         "\ua717"-"\ua71f",
         "\ua722"-"\ua788",
         "\ua78b"-"\ua7ad",
         "\ua7b0"-"\ua7b7",
         "\ua7f7"-"\ua827",
         "\ua838",
         "\ua840"-"\ua873",
         "\ua880"-"\ua8c4",
         "\ua8d0"-"\ua8d9",
         "\ua8e0"-"\ua8f7",
         "\ua8fb",
         "\ua8fd",
         "\ua900"-"\ua92d",
         "\ua930"-"\ua953",
         "\ua960"-"\ua97c",
         "\ua980"-"\ua9c0",
         "\ua9cf"-"\ua9d9",
         "\ua9e0"-"\ua9fe",
         "\uaa00"-"\uaa36",
         "\uaa40"-"\uaa4d",
         "\uaa50"-"\uaa59",
         "\uaa60"-"\uaa76",
         "\uaa7a"-"\uaac2",
         "\uaadb"-"\uaadd",
         "\uaae0"-"\uaaef",
         "\uaaf2"-"\uaaf6",
         "\uab01"-"\uab06",
         "\uab09"-"\uab0e",
         "\uab11"-"\uab16",
         "\uab20"-"\uab26",
         "\uab28"-"\uab2e",
         "\uab30"-"\uab5a",
         "\uab5c"-"\uab65",
         "\uab70"-"\uabea",
         "\uabec"-"\uabed",
         "\uabf0"-"\uabf9",
         "\uac00"-"\ud7a3",
         "\ud7b0"-"\ud7c6",
         "\ud7cb"-"\ud7fb",
         "\uf900"-"\ufa6d",
         "\ufa70"-"\ufad9",
         "\ufb00"-"\ufb06",
         "\ufb13"-"\ufb17",
         "\ufb1d"-"\ufb28",
         "\ufb2a"-"\ufb36",
         "\ufb38"-"\ufb3c",
         "\ufb3e",
         "\ufb40"-"\ufb41",
         "\ufb43"-"\ufb44",
         "\ufb46"-"\ufbb1",
         "\ufbd3"-"\ufd3d",
         "\ufd50"-"\ufd8f",
         "\ufd92"-"\ufdc7",
         "\ufdf0"-"\ufdfc",
         "\ufe00"-"\ufe0f",
         "\ufe20"-"\ufe2f",
         "\ufe33"-"\ufe34",
         "\ufe4d"-"\ufe4f",
         "\ufe69",
         "\ufe70"-"\ufe74",
         "\ufe76"-"\ufefc",
         "\ufeff",
         "\uff04",
         "\uff10"-"\uff19",
         "\uff21"-"\uff3a",
         "\uff3f",
         "\uff41"-"\uff5a",
         "\uff66"-"\uffbe",
         "\uffc2"-"\uffc7",
         "\uffca"-"\uffcf",
         "\uffd2"-"\uffd7",
         "\uffda"-"\uffdc",
         "\uffe0"-"\uffe1",
         "\uffe5"-"\uffe6",
         "\ufff9"-"\ufffb"
      ]
  >
}

/* SEPARATORS */

TOKEN :
{
  < LPAREN: "(" >
| < RPAREN: ")" >
| < LBRACE: "{" >
| < RBRACE: "}" >
| < LBRACKET: "[" >
| < RBRACKET: "]" >
| < SEMICOLON: ";" >
| < COMMA: "," >
| < DOT: "." >
| < AT: "@" >
}

/* OPERATORS */

TOKEN :
{
  < ASSIGN: "=" >
| < LT: "<" >
| < BANG: "!" >
| < TILDE: "~" >
| < HOOK: "?" >
| < COLON: ":" >
| < EQ: "==" >
| < LE: "<=" >
| < GE: ">=" >
| < NE: "!=" >
| < SC_OR: "||" >
| < SC_AND: "&&" >
| < INCR: "++" >
| < DECR: "--" >
| < PLUS: "+" >
| < MINUS: "-" >
| < STAR: "*" >
| < SLASH: "/" >
| < BIT_AND: "&" >
| < BIT_OR: "|" >
| < XOR: "^" >
| < REM: "%" >
| < LSHIFT: "<<" >
// Notice the absence of >> or >>>, to not conflict with generics
| < PLUSASSIGN: "+=" >
| < MINUSASSIGN: "-=" >
| < STARASSIGN: "*=" >
| < SLASHASSIGN: "/=" >
| < ANDASSIGN: "&=" >
| < ORASSIGN: "|=" >
| < XORASSIGN: "^=" >
| < REMASSIGN: "%=" >
| < LSHIFTASSIGN: "<<=" >
| < RSIGNEDSHIFTASSIGN: ">>=" >
| < RUNSIGNEDSHIFTASSIGN: ">>>=" >
| < ELLIPSIS: "..." >
| < LAMBDA: "->" >
| < METHOD_REF: "::" >
}

/* >'s need special attention due to generics syntax. */
TOKEN :
{
  < RUNSIGNEDSHIFT: ">>>" >
  {
     matchedToken.kind = GT;
     ((Token.GTToken)matchedToken).realKind = RUNSIGNEDSHIFT;
     input_stream.backup(2);
     matchedToken.image = ">";
  }
| < RSIGNEDSHIFT: ">>" >
  {
     matchedToken.kind = GT;
     ((Token.GTToken)matchedToken).realKind = RSIGNEDSHIFT;
     input_stream.backup(1);
     matchedToken.image = ">";
  }
| < GT: ">" >
}

/*****************************************
 * THE JAVA LANGUAGE GRAMMAR STARTS HERE *
 *****************************************/

/*
 * Program structuring syntax follows.
 */

ASTCompilationUnit CompilationUnit() :
{}
{
  [ LOOKAHEAD( ( Annotation() )* "package" ) PackageDeclaration() ( EmptyStatement() )* ]
  ( ImportDeclaration() ( EmptyStatement() )* )*
  // the module decl lookahead needs to be before the type declaration branch,
  // looking for annotations + "open" | "module" will fail faster if it's *not*
  // a module (most common case)
  [ LOOKAHEAD(ModuleDeclLahead()) ModuleDeclaration() ( EmptyStatement() )* ]
  ( TypeDeclaration() ( EmptyStatement() )* )*
  ( < "\u001a" > )?
  ( < "~[]" > )? // what's this for? Do you mean ( < ~[] > )*, i.e. "any character"?
  <EOF>
  {
     jjtThis.setComments(token_source.comments);
     return jjtThis;
  }
}

private void ModuleDeclLahead() #void:
{}
{
  (Annotation())* LOOKAHEAD({isKeyword("open") || isKeyword("module")}) <IDENTIFIER>
}


void PackageDeclaration() :
{}
{
  AnnotationList() "package" Name() ";"
}

void ImportDeclaration() :
{}
{
  "import" [ "static" {checkForBadStaticImportUsage();jjtThis.setStatic();} ] Name() [ "." "*" {jjtThis.setImportOnDemand();} ] ";"
}

/*
 * Modifiers. We match all modifiers in a single rule to reduce the chances of
 * syntax errors for simple modifier mistakes. It will also enable us to give
 * better error messages.
 */
int Modifiers() #void:
{
   int modifiers = 0;
   int numAnnots = 0;
}
{
 (
  LOOKAHEAD(2)
  (
   "public" { modifiers |= AccessNode.PUBLIC; }
  | "static" { modifiers |= AccessNode.STATIC; }
  | "protected" { modifiers |= AccessNode.PROTECTED; }
  | "private" { modifiers |= AccessNode.PRIVATE; }
  | "final" { modifiers |= AccessNode.FINAL; }
  | "abstract" { modifiers |= AccessNode.ABSTRACT; }
  | "synchronized" { modifiers |= AccessNode.SYNCHRONIZED; }
  | "native" { modifiers |= AccessNode.NATIVE; }
  | "transient" { modifiers |= AccessNode.TRANSIENT; }
  | "volatile" { modifiers |= AccessNode.VOLATILE; }
  | "strictfp" { modifiers |= AccessNode.STRICTFP; }
  | "default" { modifiers |= AccessNode.DEFAULT; checkForBadDefaultImplementationUsage(); }
  | Annotation() {numAnnots++;}
  )
 )*
 {
    jjtree.injectRight(numAnnots);
    return modifiers;
 }
}

/*
 * Declaration syntax follows.
 */
void TypeDeclaration():
{
   int modifiers;
}
{
  modifiers = Modifiers()
  (
     ClassOrInterfaceDeclaration(modifiers)
   |
     LOOKAHEAD({isKeyword("enum")}) EnumDeclaration(modifiers)
   |
     AnnotationTypeDeclaration(modifiers)
  )
}

void ClassOrInterfaceDeclaration(int modifiers):
{
    Token t = null;
    jjtThis.setModifiers(modifiers);
    boolean inInterfaceOld = inInterface;
    inInterface = false;
}
{
  ( "class" | "interface" { jjtThis.setInterface(); inInterface = true; } )
  t=<IDENTIFIER> { checkForBadTypeIdentifierUsage(t.image); jjtThis.setImage(t.image); }
  [ TypeParameters() ]
  [ ExtendsList() ]
  [ ImplementsList() ]
  ClassOrInterfaceBody()
  { inInterface = inInterfaceOld; } // always restore the flag after leaving the node
}

void ExtendsList():
{
   boolean extendsMoreThanOne = false;
}
{
   "extends" AnnotatedClassOrInterfaceType()
   ( "," AnnotatedClassOrInterfaceType() { extendsMoreThanOne = true; } )*
}

void ImplementsList():
{}
{
   "implements" AnnotatedClassOrInterfaceType()
   ( "," AnnotatedClassOrInterfaceType() )*
}

void EnumDeclaration(int modifiers):
{

Token t;
jjtThis.setModifiers(modifiers);
}
{
  t = <IDENTIFIER> {
    if (!"enum".equals(t.image)) {
      throw new ParseException("ERROR: expecting enum");
    }

    if (jdkVersion < 5) {
      throw new ParseException("ERROR: Can't use enum as a keyword in pre-JDK 1.5 target");
    }
  }
  t=<IDENTIFIER> {checkForBadTypeIdentifierUsage(t.image); jjtThis.setImage(t.image);}
  [ ImplementsList() ]
  EnumBody()
}

void EnumBody():
{
    boolean inInterfaceOld = inInterface;
    inInterface = false;
}
{
   "{"
   [ EnumConstant() ( LOOKAHEAD(2) "," EnumConstant() )* ]
	[ "," ]
   [ ";" ( ClassOrInterfaceBodyDeclaration() )* ]
   "}"

   { inInterface = inInterfaceOld; } // always restore the flag after leaving the node
}

void EnumConstant():
{}
{
  AnnotationList() VariableDeclaratorId() [ ArgumentList() ] [ ClassOrInterfaceBody() #AnonymousClassDeclaration ]
}

void TypeParameters():
{}
{
   "<" {checkForBadGenericsUsage();} TypeParameter() ( "," TypeParameter() )* ">"
}

void TypeParameter():
{Token t;}
{
   AnnotationList()
   t=<IDENTIFIER> {jjtThis.setImage(t.image);} [ TypeBound() ]
}

void TypeBound() #void:
{}
{
   "extends" IntersectionType(false)
}

void ClassOrInterfaceBody():
{}
{
  "{" ( ClassOrInterfaceBodyDeclaration() )* "}"
}

void ClassOrInterfaceBodyDeclaration():
{
   int modifiers;
}
{ LOOKAHEAD(["static"] "{" ) Initializer()
|  modifiers = Modifiers()
  ( LOOKAHEAD(3) ClassOrInterfaceDeclaration(modifiers)
    | LOOKAHEAD({isKeyword("enum")}) EnumDeclaration(modifiers)
    | LOOKAHEAD( [ TypeParameters() ] <IDENTIFIER> "(" ) ConstructorDeclaration(modifiers)
    | LOOKAHEAD( Type() <IDENTIFIER> ( "[" "]" )* ( "," | "=" | ";" ) )  FieldDeclaration(modifiers)
    | LOOKAHEAD(2) MethodDeclaration(modifiers)
    | LOOKAHEAD(2) AnnotationTypeDeclaration(modifiers)
  )
|
  ";" #EmptyDeclaration
}


void FieldDeclaration(int modifiers) :
{jjtThis.setModifiers(modifiers);}
{
  Type() VariableDeclarator() ( "," VariableDeclarator() )* ";"
}

void VariableDeclarator() :
{}
{
  VariableDeclaratorId() [ "=" VariableInitializer() ]
}

// TODO use ArrayTypeDims
void VariableDeclaratorId() :
{
  Token t;
  String image;
}
{
  (LOOKAHEAD(2) t=<IDENTIFIER> "." <THIS> { checkforBadExplicitReceiverParameter(); jjtThis.setExplicitReceiverParameter(); image=t.image + ".this"; }
   | t=<THIS> { checkforBadExplicitReceiverParameter(); jjtThis.setExplicitReceiverParameter(); image = t.image;}
   | t=<IDENTIFIER> { image = t.image; } ( "[" "]"  { jjtThis.bumpArrayDepth(); })*
  )
  {
    checkForBadAssertUsage(image, "a variable name");
    checkForBadEnumUsage(image, "a variable name");
    checkForBadIdentifier(image);
    jjtThis.setImage( image );
  }
}

void VariableInitializer() #void:
{}
{
  ArrayInitializer()
| Expression()
}

void ArrayInitializer() :
{}
{
  "{" [ VariableInitializer() ( LOOKAHEAD(2) "," VariableInitializer() )* ] [ "," ] "}"
}

void MethodDeclaration(int modifiers) :
{
    jjtThis.setModifiers(modifiers);
    { checkForBadPrivateInterfaceMethod(jjtThis); }
}
{
  [ TypeParameters() ]
  ResultType() MethodDeclarator() [ "throws" NameList() ]
  ( Block() | ";" )
}

void MethodDeclarator() :
{Token t;}
{
  t=<IDENTIFIER>
  {
    checkForBadAssertUsage(t.image, "a method name");
    checkForBadEnumUsage(t.image, "a method name");
    jjtThis.setImage( t.image );
  }
  FormalParameters() ( "[" "]" )* // TODO use ArrayTypeDims
}


void FormalParameters() :
{}
{
  "(" [ FormalParameter() ( "," FormalParameter() )* ] ")"
}

void FormalParameter() :
{
}
{
   ( "final" {jjtThis.setFinal(true);} | Annotation() )*
   Type() ("|" {checkForBadMultipleExceptionsCatching();} Type())*
   // TODO there may be annotations before the "..." of the varargs
   //  the ... is treated analogously to a pair of brackets
   //  the sensible way to parse it would probably be to push an ArrayType with ArrayTypeDim for the "..."
   [ "..." {checkForBadVariableArgumentsUsage();} {jjtThis.setVarargs();} ]
   VariableDeclaratorId()
}

void ConstructorDeclaration(int modifiers) :
{jjtThis.setModifiers(modifiers);
Token t;}
{
    [ TypeParameters() ]
   <IDENTIFIER>  {jjtThis.setImage(getToken(0).getImage());} FormalParameters() [ "throws" NameList() ]
  "{"
    [ LOOKAHEAD(ExplicitConstructorInvocation()) ExplicitConstructorInvocation() ]
    ( BlockStatement() )*
  t = "}" { if (isPrecededByComment(t)) { jjtThis.setContainsComment(); } }
}

void ExplicitConstructorInvocation() :
{inExplicitConstructorInvoc = true;}
{
   // We may only lookahead one token here, because:
   // * "this" or "super" can't appear in the primary expression in case of
   //   qualified super call (last branch), or else compile error, so if we
   //   see one of them, then the rest is necessarily the arguments
   //   But: "this" may appear if it's qualified!
   // * No primary expression may start with "<", meaning we can use it to
   //   know we're looking forward to type arguments
  ( LOOKAHEAD("<")      TypeArguments() ( "this" | "super" {jjtThis.setIsSuper();} )
  | LOOKAHEAD("this")   "this"
  | LOOKAHEAD("super")  "super"                            {jjtThis.setIsSuper();}
  | PrimaryExpression() "." [ TypeArguments() ] "super"    {jjtThis.setIsSuper();}
  )
  // reset this before parsing the arguments list
  {inExplicitConstructorInvoc = false;}
  ArgumentList() ";"
}


void Initializer() :
{}
{
  [ "static" {jjtThis.setStatic();} ] Block()
}




/* JLS: https://docs.oracle.com/javase/specs/jls/se8/html/jls-4.html#jls-4.3

ReferenceType:
    ClassOrInterfaceType
    TypeVariable
    ArrayType
ClassOrInterfaceType:
    ClassType
    InterfaceType
ClassType:
    {Annotation} Identifier [TypeArguments]
    ClassOrInterfaceType . {Annotation} Identifier [TypeArguments]
InterfaceType:
    ClassType
TypeVariable:
    {Annotation} Identifier
ArrayType:
    PrimitiveType Dims
    ClassOrInterfaceType Dims
    TypeVariable Dims
Dims:
    {Annotation} [ ] {{Annotation} [ ]}

*/


void IntersectionType(boolean inCast) #IntersectionType(isIntersection):
{boolean isIntersection=false;}
{
  AnnotatedType() ( "&" {if (inCast) checkForBadIntersectionTypesInCasts();isIntersection=true;} AnnotatedClassOrInterfaceType() )*
}

void AnnotationList() #void:
{}
{
  (Annotation())*
}

int TypeAnnotListNoInject() #void:
{int num = 0;}
{
   ( TypeAnnotation() {num++;} )*
   {
     return num;
   }
}

// Type annotation lists are by default injected in the
// next node to be opened (most likely a type).
// Sometimes (array dims), this need not be and TypeAnnotListNoInject
// should be used.
void TypeAnnotationList() #void:
{int size=0;}
{
   size=TypeAnnotListNoInject() { jjtree.injectRight(size); }
}

void AnnotatedType() #void:
{}
{
  TypeAnnotationList() Type()
}


void AnnotatedRefType() #void:
{}
{
  TypeAnnotationList() ReferenceType()
}

void AnnotatedClassOrInterfaceType() #void:
{}
{
  TypeAnnotationList() ClassOrInterfaceType()
}

/*
 * Type, name and expression syntax follows.
 * Type is the same as "UnannType" in JLS
 *
 * See https://docs.oracle.com/javase/specs/jls/se10/html/jls-8.html#jls-UnannType
 */
void Type() #void:
{
    Token t;
}
{
 // lookahead to catch arrays of primitive types.
 // we can't lookahead for just PrimitiveType() "["
 // because the "[" may be preceded by annotations
 LOOKAHEAD(PrimitiveType() ArrayTypeDim() | <IDENTIFIER>) ReferenceType()
 | PrimitiveType()
}

void Dims() #ArrayTypeDims:
{}
{
  // the list of dimensions is flat, but annotations are
  // preserved within each specific dim.
  (ArrayTypeDim())+
}

void ArrayTypeDim():
{}
{
   TypeAnnotListNoInject() "[" "]"
}

void ReferenceType() #void:
{}
{
    // We parse it that way because the right injection considers node openings,
    // which means if we want the annotations to belong to the element type, then
    // the ArrayType node needs to be opened after eg the PrimitiveType
    PrimitiveType()                       Dims() #ArrayType(2)
  | ClassOrInterfaceType() [ LOOKAHEAD(2) Dims() #ArrayType(2) ]
}


/**
 * Parses a ClassOrInterfaceType. The production itself is #void,
 * but the node exists (declared inline within the production).
 */
void ClassOrInterfaceType() #void:
{}
{

  (LOOKAHEAD({jjtree.isInjectionPending()})
        // Perhaps surprisingly a type annotation binds to the closest segment
        // So in "@B Map.Entry", "@B" binds to "Map", and Map is required to be a type name.
        // If the annotation is not applicable to TYPE_USE then it doesn't compile

        // So if there are annotations pending injection here, then they're necessarily
        // type annotations, since otherwise they would have been consumed in the
        // annotation list of a declaration.

        // Eg in "public abstract @F int foo();", "@F" is part of the modifier list of the method.
        // but in "public abstract <T> @F T foo();", "@F" is necessarily a type annotation, and indeed
        // is in a separate AnnotationList (it follows the type parameters so is not a modifier).

        // To sum it up, if we have annotations pending, then the first segment is necessarily
        // a type name, otherwise it wouldn't have compiled. So it's not ambiguous and we can
        // start fresh: "@B Map.Entry" will be unambiguously [[@B Map].Entry]

        (<IDENTIFIER> {setLastTokenImage(jjtThis);} [ TypeArguments() ]) #ClassOrInterfaceType
  |


       // Otherwise, for now we have no clue until the first type arguments
       // or annotation is found. The name is ambiguous between package or
       // type name unless type arguments are present, in which case we can
       // be sure that the last segment is a type name.

      AmbiguousName()
      [ TypeArguments() #ClassOrInterfaceType(2) ]
      {
        // At this point the first ClassOrInterfaceType may be on top of the stack,
        // but its image is not set. If it is on the stack we need to shrink the bounds
        // of the ambiguous name, or delete it.
        Node first = jjtree.peekNode();
        if (first instanceof ASTClassOrInterfaceType) {
          // then we saw type arguments, so the last segment is definitely a type name
          ASTAmbiguousName name = first.getFirstChildOfType(ASTAmbiguousName.class);
          name.shrinkOrDeleteInParentSetImage();
        }
      }
   )

  /*
    Now if there are other segments, either the previous segment specified type
    arguments, or the next has an annotation. Either way we know that all the
    following segments is a type name. Each segment is parsed as its own ClassOrInterfaceType
    which encloses the previous one. The resulting structure appears left-recursive, but the parser just
    executes a loop. That scheme preserves the position of type arguments and annotations.
    See #1150.
  */
  ( LOOKAHEAD(2) "." ClassTypeSegment() )*
  { forceTypeContext(); }
}

private void ClassTypeSegment() #ClassOrInterfaceType:
{}
{
     TypeAnnotListNoInject()
     <IDENTIFIER>
     // We'll enclose the previous segment
     { setLastTokenImage(jjtThis);  jjtree.extendLeft();}
     [ TypeArguments() ]
}

void TypeArguments():
{}
{
   LOOKAHEAD(2)
   "<" {checkForBadGenericsUsage();} TypeArgument() ( "," TypeArgument() )* ">"
 |
   "<" {checkForBadDiamondUsage();} ">"
}

void TypeArgument() #void:
{}
{
   TypeAnnotationList() (ReferenceType() | WildcardType())
}

void WildcardType():
{}
{
    "?" [  ("extends" {jjtThis.setUpperBound(true);}| "super") AnnotatedRefType() ]
}


/* JLS https://docs.oracle.com/javase/specs/jls/se10/html/jls-4.html#jls-PrimitiveType

PrimitiveType:
    {Annotation} NumericType
    {Annotation} boolean
NumericType:
    IntegralType
    FloatingPointType
IntegralType:
    (one of)
    byte short int long char
FloatingPointType:
    (one of)
    float double
*/

void PrimitiveType() :
{}
{
    ( "boolean"
    | "char"
    | "byte"
    | "short"
    | "int"
    | "long"
    | "float"
    | "double"
    )
    {jjtThis.setImage(getToken(0).getImage());}
}


void ResultType() :
{}
{
   "void" | AnnotatedType()
}


// TODO rename to ThrowsClause
void NameList() :
{}
{
  (TypeAnnotation())* Name()
  ( "," (TypeAnnotation())* Name()
  )*
}


/*
 * Expression syntax follows.
 */

void Expression() #AssignmentExpression(>1):
/*
 * This expansion has been written this way instead of:
 *   Assignment() | ConditionalExpression()
 * for performance reasons.
 * However, it is a weakening of the grammar for it allows the LHS of
 * assignments to be any conditional expression whereas it can only be
 * a primary expression.  Consider adding a semantic predicate to work
 * around this.
 */
{AssignmentOp op = null;}
{
  ConditionalExpression()
  [
    LOOKAHEAD(2) op=AssignmentOperator() {jjtThis.setOp(op);} Expression()
  ]
}

AssignmentOp AssignmentOperator() #void:
{}
{
    ( "=" | "*=" | "/=" | "%=" | "+=" | "-=" | "<<=" | ">>=" | ">>>=" | "&=" | "^=" | "|=" )
    {return AssignmentOp.fromImage(getToken(0).getImage());}
}

void ConditionalExpression() #ConditionalExpression(>1) :
{}
{
  ConditionalOrExpression() [ "?" Expression() ":" ConditionalExpression() ]
}

void ConditionalOrExpression() #ConditionalOrExpression(>1):
{}
{
  ConditionalAndExpression() ( LOOKAHEAD(2) "||" ConditionalAndExpression() )*
}

void ConditionalAndExpression() #ConditionalAndExpression(>1):
{}
{
  InclusiveOrExpression() ( LOOKAHEAD(2) "&&" InclusiveOrExpression() )*
}

void InclusiveOrExpression() #InclusiveOrExpression(>1) :
{}
{
  ExclusiveOrExpression() ( LOOKAHEAD(2) "|" ExclusiveOrExpression() )*
}

void ExclusiveOrExpression() #ExclusiveOrExpression(>1) :
{}
{
  AndExpression()  ( LOOKAHEAD(2) "^" AndExpression() )*
}

void AndExpression() #AndExpression(>1):
{}
{
  EqualityExpression() ( LOOKAHEAD(2) "&" EqualityExpression() )*
}

// same as ShiftExpression
void EqualityExpression() #void:
{}
{
  InstanceOfExpression() (EqualityExprTail())*
}


void EqualityExprTail() #EqualityExpression:
{}
{
    ( "==" | "!=" )
    {
      jjtThis.setImage(getToken(0).getImage());
      jjtree.extendLeft();
    }
    InstanceOfExpression()
}

void InstanceOfExpression() #InstanceOfExpression(>1):
{}
{
  RelationalExpression() [ LOOKAHEAD(2) "instanceof" AnnotatedRefType() ]
}

void RelationalExpression() #RelationalExpression(>1):
{}
{
  ShiftExpression()
  (
    ( "<" | ">" | "<=" | ">=" )
    { jjtThis.setImage(getToken(0).getImage()); }
    ShiftExpression()
  )?
  // There cannot be more than one, because it wouldn't compile
  // From the JLS:
  // For example, a<b<c parses as (a<b)<c, which is always a compile-time
  // error, because the type of a<b is always boolean and < is not an operator
  // on boolean values.
}

/**
 * The structure parsed by this production is entirely left-recursive,
 * but the jjtClose of AbstractLrBinaryExpr flattens the first child
 * if the operator is the same. This is the best compromise I've found,
 * it keeps the grammar readable and simple to parse in lookaheads.
 */
void ShiftExpression() #void:
{}
{
  AdditiveExpression() (ShiftExprTail())*
}


void ShiftExprTail() #ShiftExpression:
{}
{
    ( "<<"                     { jjtThis.setImage("<<");}
    | RSIGNEDSHIFT()           { jjtThis.setImage(">>"); }
    | RUNSIGNEDSHIFT()         { jjtThis.setImage(">>>"); }
    )
    {
      jjtree.extendLeft();
    }
    AdditiveExpression()
}

// this is exactly similar to ShiftExpression
void AdditiveExpression() #void:
{}
{
  MultiplicativeExpression() (AdditiveExprTail())*
}

void AdditiveExprTail() #AdditiveExpression:
{}
{
    ( "+" | "-" )
    {
      jjtThis.setImage(getToken(0).getImage());
      jjtree.extendLeft();
    }
    MultiplicativeExpression()
}

// this is exactly similar to ShiftExpression
void MultiplicativeExpression() #void:
{}
{
  UnaryExpression() (MultiplicativeExprTail())*
}

void MultiplicativeExprTail() #MultiplicativeExpression:
{}
{
  ( "*" | "/" | "%" )
  {
    jjtThis.setImage(getToken(0).getImage());
    jjtree.extendLeft();
  }
  UnaryExpression()
}
void UnaryExpression() #void:
{}
{
    (("+" {jjtThis.setImage("+");} | "-" {jjtThis.setImage("-");}) UnaryExpression()) #UnaryExpression
  | PreIncrementExpression()
  | PreDecrementExpression()
  | UnaryExpressionNotPlusMinus()
}

void PreIncrementExpression() :
{}
{
  "++" PrimaryExpression()
}

void PreDecrementExpression() :
{}
{
  "--" PrimaryExpression()
}

void UnaryExpressionNotPlusMinus() #void:
{}
{
 (( "~" {jjtThis.setImage("~");} | "!" {jjtThis.setImage("!");}) UnaryExpression()) #UnaryExpression
 // There's no separate production for CastExpression, because that would force
 // us to repeat the lookahead
 // Those lookaheads are quite expensive, they're run to disambiguate between
 // ParenthesizedExpression and CastExpression.
| LOOKAHEAD("(" TypeAnnotationList() PrimitiveType() ")")
    ("(" AnnotatedType() ")" UnaryExpression())                                         #CastExpression
 // here we avoid looking ahead for a whole unary expression, instead just testing the token after ")"
| LOOKAHEAD("(" IntersectionType(true) ")" UnaryExprNotPmStart() )
    ("(" IntersectionType(true) ")" UnaryExpressionNotPlusMinus()) #CastExpression
| PostfixExpression()
| SwitchExpression()
}

private void UnaryExprNotPmStart() #void:
{}
{
   //  Condensed FIRST set of UnaryExpressionNotPlusMinus
   //  Avoid looking ahead for a whole UnaryExpressionNotPlusMinus, but just for a token

   "~" | "!" | "(" | "switch" | "new" | "this" | "super" | Literal() | "@"
   | <IDENTIFIER>
   | "void" | PrimitiveType()
}

void PostfixExpression() #PostfixExpression((jjtn000.getImage() != null)):
{}
{
  PrimaryExpression() [ "++" {jjtThis.setImage("++");} | "--" {jjtThis.setImage("--");} ]
}


void SwitchExpression() :
{}
{
    {checkForSwitchExpression();}
    "switch" "(" Expression() ")" SwitchBlock()
}

/**
 * A primary expression. This includes call chains, etc.
 *
 * A PrimaryPrefix corresponds to an unqualified primary expression,
 * e.g "new Foo()". Then, if any, suffixes of the form e.g. ".method()",
 * ".field" or "::ref" are added, each time enclosing the previous node.
 * Iteration stops after the first method reference, or we can't continue.
 *
 * The resulting subtree looks left-recursive, but the parsing is iterative.
 */
void PrimaryExpression() #void :
{}
{
  // the lookahead here stops iteration after the first method reference,
  // because nothing can be chained after a method reference.
  PrimaryPrefix() ( LOOKAHEAD(SuffixLAhead(), {!(jjtree.peekNode() instanceof ASTMethodReference)}) PrimarySuffix() )* {forceExprContext();}
}

/*
  Expressions that may be present at the start of a primary expression.
 */
void PrimaryPrefix() #void :
{Token t;}
{
  Literal()
| "this"                                  #ThisExpression
| "super"                                 #SuperExpression(true)
    ("." MemberSelector() | MethodReference())
| UnqualifiedAllocationExpr()
| ("void" "." "class")                    #ClassLiteral
| (PrimitiveType() [ Dims() ] )           #ArrayType(>1)
    (
       MethodReference()
     | "." "class"                        #ClassLiteral(1)
    )

// If annotations start the expression, it's necessarily a method or ctor reference
// This is because types in class literals or in qualified super/this may not be annotated
| LOOKAHEAD({getToken(1).kind == AT}) AnnotatedRefType() MethodReference()

| LOOKAHEAD(LambdaLahead()) LambdaExpression()

| "(" Expression() ")" { AstImplUtil.bumpParenDepth((ASTExpression) jjtree.peekNode()); }
// If it is an ambiguous name, then we may go on
// into the next step, which is less restricted
// than PrimarySuffix
| AmbiguousName() [ LOOKAHEAD(Step2Lahead()) PrimaryStep2() ]
}

// This describes the cases where the PrimaryPrefix may fall
// into PrimaryStep2, after seeing an AmbiguousName. Notice
// that type arguments is still possible, as well as annotations
// ("@") before an annotated array type, or qualified "this".
// If we are in an explicit constructor invocation, then super is disallowed.
private void Step2Lahead() #void:
{}
{
   "::" | "(" | "@" | "["
   // the type arguments must be followed by what may complete a class type + method ref
   // otherwise we choke on eg `i < w >> 1`, because `< w >` matches type arguments
   | TypeArguments() ("[" | "." | "@" | "::")
   | LOOKAHEAD({!inExplicitConstructorInvoc}) "."
   | LOOKAHEAD({inExplicitConstructorInvoc}) "." ("class" | <IDENTIFIER> | TypeArguments() <IDENTIFIER> | "new" | "this") // not super in this case
}

private void SuffixLAhead() #void:
{}
{
   // this is simpler than the step 2 lookahead
   "::" | "["
   | LOOKAHEAD({!inExplicitConstructorInvoc}) "."
   | LOOKAHEAD({inExplicitConstructorInvoc}) "." (<IDENTIFIER> | TypeArguments() <IDENTIFIER> | "new") // not super or this in this case
}


// Step right after the *first* ambiguous name if any.
// Then we have more options than a primary suffix,
// we can still expect to have some class type and a
// class literal, or some type arguments and a method reference
void PrimaryStep2() #void:
{}
{
      // If we find type parameters, then we can only expect a method reference
      // class literals or qualifiers to static member access/call may not be parameterised
      {forceTypeContext();} TypeArguments() {injectTop();} ( "." ClassTypeSegment() )* [ Dims() #ArrayType(2) ] MethodReference()
    | MethodReference()
    | ArgumentList()                          #MethodCall(2)
    | "." (
          {forceTypeContext();} "class"       #ClassLiteral(1)
          // qualified this or super
        | {forceTypeContext();} "this"        #ThisExpression(1)
        | {forceTypeContext();} "super"       #SuperExpression(1)
            // here we force the super to be followed by something,
            // "super" alone is not a valid expression
            ("." MemberSelector() | MethodReference())
        | MemberSelector()
    )
    // catches the case where the ambig name is the start of an array type
    | LOOKAHEAD("@" | "[" "]") {forceTypeContext();} Dims() #ArrayType(2)  (MethodReference() | "." "class" #ClassLiteral(1))
    // and here, the array expr in an array access
    | {forceExprContext();} "[" Expression() "]"            #ArrayAccess(2)
}

/**
 * Productions that may be present after a PrimaryPrefix. Basically
 * allows for call chains. We loop on this production in PrimaryExpression.
 */
void PrimarySuffix() #void :
{}
{
  MethodReference()
| {forceExprContext();} "[" Expression() "]"              #ArrayAccess(2)
| "." MemberSelector()
}

/**
 * Part of a primary suffix that immediately follows a dot. Also
 * part of step 2.
 */
void MemberSelector() #void :
{}
{
  /* JLS §6.5.1:
   *  A name is syntactically classified as an ExpressionName [...] as the
   * qualifying expression in a qualified class instance creation expression (§15.9)*
   */
  {forceExprContext();} QualifiedAllocationExpr()
  // if there are type arguments, this is a method call
|              (TypeArguments() <IDENTIFIER> {setLastTokenImage(jjtThis);} ArgumentList())   #MethodCall(3)
| LOOKAHEAD(2) (<IDENTIFIER> {setLastTokenImage(jjtThis);} ArgumentList())                   #MethodCall(2)
|              (<IDENTIFIER> {setLastTokenImage(jjtThis);})                                  #FieldAccess(1)
}

void MethodReference(): // LHS is injected
{checkForBadMethodReferenceUsage();}
{
  "::" {jjtree.extendLeft();}
  [TypeArguments()]
  ( "new" | <IDENTIFIER> ) {setLastTokenImage(jjtThis);}
  {/* empty, to set the image before jjtClose */}
}

// This factorises the lookahead for a lambda expression
// It's necessary because in all contexts a lambda may appear in,
// the arguments could be interpreted as a variable reference,
// or the start of a parenthesized expression
private void LambdaLahead() #void :
{}
{
  LOOKAHEAD({!inSwitchLabel})
(
  <IDENTIFIER>
| "(" <IDENTIFIER> ( "," <IDENTIFIER> )* ")"
| LambdaParameterList()
)
"->"
}

// Lambda expressions are not a PrimaryExpression in the JLS, instead they're
// separated from the AssignmentExpression production. Their use is restricted
// to method and constructor call argument, cast operand, the RHS of assignments,
// and the tail of a ternary expression
// https://docs.oracle.com/javase/specs/jls/se9/html/jls-15.html#jls-15.27
//
// To prevent LambdaExpressions in switch labels, the field #inSwitchLabel is used
// as a workaround.
void LambdaExpression():
{ checkForBadLambdaUsage(); }
{
  LambdaParameterList() "->" ( Expression() | Block() )
}

void LambdaParameterList():
{}
{
      VariableDeclaratorId() #LambdaParameter
    | LOOKAHEAD("(" <IDENTIFIER> ("," | ")"))
        "(" [ VariableDeclaratorId() #LambdaParameter(true) ( "," VariableDeclaratorId() #LambdaParameter )* ] ")"
    | "(" [ LambdaParameter() ( "," LambdaParameter() )* ] ")"
}

void LambdaParameter():
{
  boolean isVarType = false;
  ASTLambdaParameter me = jjtThis;
  boolean isFinal = false;
}
{
    [
       isFinal=LocalVarModifierList() {jjtThis.setFinal(isFinal);}
       isVarType=LambdaParameterType() { jjtThis.setVarType(); }
       [ "..." {checkForBadVariableArgumentsUsage(); jjtThis.setVarargs();} ]
    ]
    VariableDeclaratorId()
}

/** Returns true if this is "var". */
boolean LambdaParameterType() #void :
{}
{
    LOOKAHEAD( { jdkVersion >= 11 && isKeyword("var") } )
        <IDENTIFIER> { return true; }
    | Type() { return false; }
}

void Literal() #void :
{ Token t;}
{
  NumericLiteral()
| StringLiteral()
| CharLiteral()
| ("true" { jjtThis.setTrue(); } | "false") #BooleanLiteral
| "null"                                    #NullLiteral
}


void NumericLiteral():
{
  Token t;
}
{
  ( t=<INTEGER_LITERAL>             {  jjtThis.setIntLiteral();}
  | t=<FLOATING_POINT_LITERAL>      {  jjtThis.setFloatLiteral();}
  | t=<HEX_FLOATING_POINT_LITERAL>  { checkForBadHexFloatingPointLiteral(); jjtThis.setFloatLiteral();}
  )
  {
    checkForBadNumericalLiteralslUsage(t);
    jjtThis.setImage(t.image);
  }
}

void CharLiteral():
{}
{
  <CHARACTER_LITERAL> {jjtThis.setImage(getToken(0).getImage());}
}

void StringLiteral():
{}
{
   <STRING_LITERAL> { jjtThis.setImage(getToken(0).getImage()); }
}

void Arguments() : // TODO remove
{}
{
  ArgumentList()
}

void ArgumentList() :
{}
{
 "(" [ Expression() ( "," Expression() )* ] ")"
}


// more straightforward because can't be an array creation expr
void QualifiedAllocationExpr() #ConstructorCall:
{}
{
   "new"
   {jjtree.extendLeft();}
   [ TypeArguments() ]
   AnnotatedClassOrInterfaceType()
   ArgumentList()
   [
       { boolean inInterfaceOld = inInterface; inInterface = false; /* a anonymous class is not a interface */ }
       ClassOrInterfaceBody() #AnonymousClassDeclaration
       { inInterface = inInterfaceOld; } // always restore the flag after leaving the node
   ]
   { checkForBadAnonymousDiamondUsage(); }

}


// this is much weaker than the JLS but since we parse compilable code
// the actual terms we get respect the JLS.

// only used in PrimaryPrefix
void UnqualifiedAllocationExpr() #void :
{
    boolean isArrayInit=false;
}
{
   (
     (
       "new" [ TypeArguments() ] TypeAnnotationList()
       (
         PrimitiveType() ArrayDimsAndInits(){isArrayInit=true;}
       |
         ClassOrInterfaceType()
           (
              ArrayDimsAndInits() {isArrayInit=true;}
           |
             ArgumentList()
               [
                   { boolean inInterfaceOld = inInterface; inInterface = false; /* a anonymous class is not a interface */ }
                   ClassOrInterfaceBody() #AnonymousClassDeclaration
                   { inInterface = inInterfaceOld; } // always restore the flag after leaving the node
               ]
           )
       )
       {/*Empty unit, important*/}
     )
     #ArrayAllocation(isArrayInit)
   )
   #ConstructorCall(!isArrayInit)
   { checkForBadAnonymousDiamondUsage(); }

}


/*
 * The second LOOKAHEAD specification below is to parse to PrimarySuffix
 * if there is an expression between the "[...]".
 */
void ArrayDimsAndInits() #void:
{}
{
   LOOKAHEAD(TypeAnnotationList() "[" "]" ) ((ArrayTypeDim())+) #ArrayAllocationDims [ ArrayInitializer() ]
     | (ArrayDimExpr())+ #ArrayAllocationDims
}


void ArrayDimExpr() #void:
{boolean hasExpr=false;}
{
  ((TypeAnnotListNoInject() "[" [ Expression() {hasExpr=true;} ] "]") #ArrayDimExpr(hasExpr) ) #ArrayTypeDim(!hasExpr)
}


/*
 * Statement syntax follows.
 */

void Statement() :
{}
{
  Block()
| EmptyStatement()
| SwitchStatement()
| IfStatement()
| WhileStatement()
| DoStatement()
| ForStatement()
| BreakStatement()
| ContinueStatement()
| ReturnStatement()
| ThrowStatement()
| SynchronizedStatement()
| TryStatement()
// testing the hard cases last optimises the code gen
// all the previous cases are trivial for the parser
// because they start with a different token
| LOOKAHEAD( { isNextTokenAnAssert() } ) AssertStatement()
| LOOKAHEAD(2) LabeledStatement()
| StatementExpression() ";"
}

void LabeledStatement() :
{Token t;}
{
  t=<IDENTIFIER> {jjtThis.setImage(t.image);} ":" Statement()
}

void Block() :
{Token t;}
{
      "{"
       
      ( BlockStatement() )* t = "}" { if (isPrecededByComment(t)) { jjtThis.setContainsComment(); } }
}

void BlockStatement():
{}
{
  LOOKAHEAD( { isNextTokenAnAssert() } ) AssertStatement()
|
  LOOKAHEAD(( "final" | Annotation() )* Type() <IDENTIFIER>)
  LocalVariableDeclaration() ";"
|
  // we need to lookahead until the "class" token,
  // because a method ref may be annotated
  // -> so Expression, and hence Statement, may start with "@"
  LOOKAHEAD(Modifiers() "class") LocalClassDecl()
|
  Statement()
}

void LocalClassDecl() #void:
{int mods = 0;}
{
    // this preserves the modifiers of the local class.
    // it allows for modifiers that are forbidden for local classes,
    // but anyway we are *not* checking modifiers for incompatibilities
    // anywhere else in this grammar (and indeed the production Modifiers
    // accepts any modifier explicitly for the purpose of forgiving modifier errors,
    // and reporting them later if needed --see its documentation).

    // In particular, it unfortunately allows local class declarations to start
    // with a "default" modifier, which introduces an ambiguity with default
    // switch labels. This is guarded by a custom lookahead around SwitchLabel
    mods=Modifiers() ClassOrInterfaceDeclaration(mods)
}

/*
 * See https://docs.oracle.com/javase/specs/jls/se10/html/jls-14.html#jls-14.4
 */
void LocalVariableDeclaration() :
{boolean isFinal = false;}
{
  isFinal=LocalVarModifierList() {jjtThis.setFinal(isFinal);}
  LocalVariableType()
  VariableDeclarator()
  ( "," VariableDeclarator() )*
}

private boolean LocalVarModifierList() #void:
{boolean isFinal = false;}
{
    ( "final" {isFinal = true;} | Annotation() )*
    {return isFinal;}
}

void LocalVariableType() #void:
{}
{
  LOOKAHEAD( { jdkVersion >= 10 && isKeyword("var") } ) <IDENTIFIER>
  | Type()
}

void EmptyStatement() :
{}
{
  ";"
}

void StatementExpression() :
{AssignmentOp op = null;}
{
  PreIncrementExpression()
|
  PreDecrementExpression()
|
  // using PostfixExpression here allows us to skip the part of the production tree
  // between Expression() and PostfixExpression()
  (PostfixExpression() [ op=AssignmentOperator() {jjtThis.setOp(op);} Expression() ]) #AssignmentExpression(>1)
}

void SwitchStatement():
{}
{
  "switch" "(" Expression() ")" SwitchBlock()
}

void SwitchBlock() #void :
{}
{
    "{"
        (
            SwitchLabel()
            (
                "->" SwitchLabeledRulePart() (SwitchLabeledRule())*
            |
                ":" (LOOKAHEAD(2) SwitchLabel() ":")*
                    // the lookahead is to prevent choosing BlockStatement when the token is "default",
                    // which could happen as local class declarations accept the "default" modifier.
                    (LOOKAHEAD({shouldStartStatementInSwitch()}) BlockStatement())*
                    (SwitchLabeledStatementGroup())*
            )
        )?
    "}"
}

void SwitchLabeledRule() #void :
{checkForSwitchRules();}
{
    SwitchLabel() "->" SwitchLabeledRulePart()
}

void SwitchLabeledRulePart() #void:
{checkForSwitchRules();}
{
    (
        ( Expression() ";" ) #SwitchLabeledExpression(2)
      |
        ( Block() ) #SwitchLabeledBlock(2)
      |
        ( ThrowStatement() ) #SwitchLabeledThrowStatement(2)
    )
}

// For PMD 7, make this a real node to group the labels + statements
void SwitchLabeledStatementGroup() #void:
{}
{
    (LOOKAHEAD(2) SwitchLabel() ":")+
        // the lookahead is to prevent choosing BlockStatement when the token is "default",
        // which could happen as local class declarations accept the "default" modifier.
        (LOOKAHEAD({shouldStartStatementInSwitch()}) BlockStatement() )*
}

void SwitchLabel() :
{}
{
{ inSwitchLabel = true; }
(
  "case" (ConditionalExpression()) ({checkForMultipleCaseLabels();} "," (ConditionalExpression()) )*
|
  "default" {jjtThis.setDefault();}
)
{ inSwitchLabel = false; }
}

void IfStatement() :
/*
 * The disambiguating algorithm of JavaCC automatically binds dangling
 * else's to the innermost if statement.  The LOOKAHEAD specification
 * is to tell JavaCC that we know what we are doing.
 */
{}
{
  "if" "(" Expression() ")" Statement() [ LOOKAHEAD(1) "else" {jjtThis.setHasElse();} Statement() ]
}

void WhileStatement() :
{}
{
  "while" "(" Expression() ")" Statement()
}

void DoStatement() :
{}
{
  "do" Statement() "while" "(" Expression() ")" ";"
}

void ForStatement() :
{}
{
  "for" "("
(
      LOOKAHEAD(LocalVariableDeclaration() ":")
      {checkForBadJDK15ForLoopSyntaxArgumentsUsage();}
      LocalVariableDeclaration() ":" Expression()
|
  [ ForInit() ] ";"
  [ Expression() ] ";"
  [ ForUpdate() ]
)
  ")" Statement()
}

void ForInit() :
{}
{
  LOOKAHEAD( LocalVariableDeclaration() )
  LocalVariableDeclaration()
|
  StatementExpressionList()
}

void StatementExpressionList() :
{}
{
  StatementExpression() ( "," StatementExpression() )*
}

void ForUpdate() :
{}
{
  StatementExpressionList()
}

void BreakStatement() :
{Token t;}
{
  "break" [ LOOKAHEAD(<IDENTIFIER> ";") t=<IDENTIFIER> {jjtThis.setImage(t.image);} | Expression() {checkForBreakExpression();} ] ";"
}

void ContinueStatement() :
{Token t;}
{
  "continue" [ t=<IDENTIFIER> {jjtThis.setImage(t.image);} ] ";"
}

void ReturnStatement() :
{}
{
  "return" [ Expression() ] ";"
}

void ThrowStatement() :
{}
{
  "throw" Expression() ";"
}

void SynchronizedStatement() :
{}
{
  "synchronized" "(" Expression() ")" Block()
}

void TryStatement() :
/*
 * Semantic check required here to make sure that at least one
 * resource/finally/catch is present.
 */
{}
{
  "try" (ResourceSpecification())? Block()
  ( CatchStatement() )*
  [ FinallyStatement() ]
}

void ResourceSpecification() #ResourceList:
{}
{
    {checkForBadTryWithResourcesUsage();}
	"("
	Resources()
	(LOOKAHEAD(2) ";" {jjtThis.setTrailingSemi();})?
	")"	
}

void Resources() #void:
{}
{
	Resource() (LOOKAHEAD(2) ";" Resource())*
}

<<<<<<< HEAD
void Resource():
{}
{
   LOOKAHEAD(("final" | Annotation())* LocalVariableType() VariableDeclaratorId() "=" )
     ( ( "final" {jjtThis.setFinal(true);} | Annotation() )* LocalVariableType() VariableDeclarator() ) #LocalVariableDeclaration
=======
void Resource() :
{boolean isFinal = false;}
{
   LOOKAHEAD(("final" | Annotation())* LocalVariableType() VariableDeclaratorId() "=" )
       isFinal=LocalVarModifierList() {jjtThis.setFinal(isFinal);}
       LocalVariableType() VariableDeclaratorId() "=" Expression()
>>>>>>> d5fad8f4
   |
   PrimaryExpression() {checkForBadConciseTryWithResourcesUsage();} {}
}

void CatchStatement() :
{}
{
  "catch"
  "(" FormalParameter() ")"
  Block()
}

void FinallyStatement() :
{}
{
    "finally" Block()
}

void AssertStatement() :
{
    if (jdkVersion <= 3) {
        throw new ParseException("Can't use 'assert' as a keyword when running in JDK 1.3 mode!");
    }
}
{
  <IDENTIFIER> Expression() [ ":" Expression() ] ";"
}

/* We use productions to match >>>, >> and > so that we can keep the
 * type declaration syntax with generics clean
 */

void RUNSIGNEDSHIFT() #void:
{}
{
  ( LOOKAHEAD({ getToken(1).kind == GT &&
                ((Token.GTToken)getToken(1)).realKind == RUNSIGNEDSHIFT} )
   ">" ">" ">"
  )
}

void RSIGNEDSHIFT() #void:
{}
{
  ( LOOKAHEAD({ getToken(1).kind == GT &&
                ((Token.GTToken)getToken(1)).realKind == RSIGNEDSHIFT} )
  ">" ">"
  )
}

/* Annotation syntax follows. */

void Annotation() #void:
{}
{
 (
   LOOKAHEAD( "@" Name() "(" ( <IDENTIFIER> "=" | ")" ))
   NormalAnnotation()
 |
   LOOKAHEAD( "@" Name() "(" )
   SingleMemberAnnotation()
 |
   MarkerAnnotation()
 )
 {checkForBadAnnotationUsage();}
}

void AnnotationBase(Node n) #void:
{String name = null;}
{
   "@" name=VoidName() {n.setImage(name);}
}

void NormalAnnotation():
{}
{
   AnnotationBase(jjtThis) "(" [ MemberValuePairs() ] ")"
}

void MarkerAnnotation():
{}
{
  AnnotationBase(jjtThis)
}

void SingleMemberAnnotation():
{}
{
  AnnotationBase(jjtThis) "(" MemberValue() ")"
}

void MemberValuePairs() #void:
{}
{
   MemberValuePair() ( "," MemberValuePair() )*
}

void MemberValuePair():
{Token t;}
{
    t=<IDENTIFIER> { jjtThis.setImage(t.image); } "=" MemberValue()
}

void MemberValue() #void:
{}
{
   Annotation()
 |
   MemberValueArrayInitializer()
 |
   // Constant expression
   ConditionalExpression()
}

void  MemberValueArrayInitializer():
{}
{
  "{" (MemberValue() ( LOOKAHEAD(2) "," MemberValue() )* [ "," ])? "}"
}

/*
 * We use that ghost production to factorise the check for JDK >= 1.8.
 */
void TypeAnnotation() #void:
{}
{
    Annotation() {checkForBadTypeAnnotations();}
}


/* Annotation Types. */

void AnnotationTypeDeclaration(int modifiers):
{
Token t;
jjtThis.setModifiers(modifiers);
}
{
  "@" "interface" t=<IDENTIFIER>
    {
        checkForBadAnnotationUsage();
        checkForBadTypeIdentifierUsage(t.image);
        jjtThis.setImage(t.image);
    }
  AnnotationTypeBody()
}

void AnnotationTypeBody():
{}
{
  "{" ( AnnotationTypeMemberDeclaration() )* "}"
}

void AnnotationTypeMemberDeclaration():
{
   int modifiers;
}
{
 modifiers = Modifiers()
 (
   LOOKAHEAD(Type() <IDENTIFIER> "(") AnnotationMethodDeclaration(modifiers)
  |
   ClassOrInterfaceDeclaration(modifiers)
  |
   LOOKAHEAD(3) EnumDeclaration(modifiers)
  |
   AnnotationTypeDeclaration(modifiers)
  |
   FieldDeclaration(modifiers)
 )
 |
   ";" #EmptyDeclaration
}

void AnnotationMethodDeclaration(int modifiers):
{
  Token t;
  jjtThis.setModifiers(modifiers);
}
{
  Type() t=<IDENTIFIER> "(" ")"  [ DefaultValue() ] ";"
  {
    jjtThis.setImage(t.image);
  }
}

void DefaultValue():
{}
{
  "default" MemberValue()
}

void ModuleDeclaration():
{
    StringBuilder s = new StringBuilder();
    Token t;
    checkForBadModuleUsage();
}
{
  ( Annotation() )* [LOOKAHEAD({isKeyword("open")}) <IDENTIFIER> {jjtThis.setOpen(true);}] LOOKAHEAD({isKeyword("module")}) <IDENTIFIER>
  t=<IDENTIFIER> { s.append(t.image); }
  ( "." t=<IDENTIFIER> { s.append('.').append(t.image); } )* { jjtThis.setImage(s.toString()); }
  "{" (ModuleDirective())* "}"
}

void ModuleDirective():
{}
{
    ( LOOKAHEAD({isKeyword("requires")}) <IDENTIFIER> { jjtThis.setType(ASTModuleDirective.DirectiveType.REQUIRES); }
            (LOOKAHEAD({isKeyword("transitive")}) <IDENTIFIER> { jjtThis.setRequiresModifier(ASTModuleDirective.RequiresModifier.TRANSITIVE); } |
             "static"     { jjtThis.setRequiresModifier(ASTModuleDirective.RequiresModifier.STATIC);     } )?
         ModuleName() ";" )
  | ( LOOKAHEAD({isKeyword("exports")})  <IDENTIFIER> { jjtThis.setType(ASTModuleDirective.DirectiveType.EXPORTS); }  Name() [ LOOKAHEAD({isKeyword("to")}) <IDENTIFIER> ModuleName() ("," ModuleName())*] ";" )
  | ( LOOKAHEAD({isKeyword("opens")})    <IDENTIFIER> { jjtThis.setType(ASTModuleDirective.DirectiveType.OPENS); }    Name() [ LOOKAHEAD({isKeyword("to")}) <IDENTIFIER> ModuleName() ("," ModuleName())*] ";" )
  | ( LOOKAHEAD({isKeyword("uses")})     <IDENTIFIER> { jjtThis.setType(ASTModuleDirective.DirectiveType.USES); }     Name() ";" )
  | ( LOOKAHEAD({isKeyword("provides")}) <IDENTIFIER> { jjtThis.setType(ASTModuleDirective.DirectiveType.PROVIDES); } Name() LOOKAHEAD({isKeyword("with")}) <IDENTIFIER> Name() ("," Name() )* ";" )
}

// Similar to Name()
void ModuleName():
{
  StringBuilder s = new StringBuilder();
  Token t;
}
{
  t=<IDENTIFIER> { s.append(t.image); }
  ( "." t=<IDENTIFIER> {s.append('.').append(t.image);} )*
  {jjtThis.setImage(s.toString());}
}

void Name():
{String image;}
{
    image=VoidName()
    {jjtThis.setImage(image); }
}


void AmbiguousName():
{String image;}
{
    image=VoidName()
    {jjtThis.setImage(image); }
}


String VoidName() #void:
/*
 * A lookahead of 2 is required below since "Name" can be followed
 * by a ".*" when used in the context of an "ImportDeclaration".
 */
{
  StringBuilder s = new StringBuilder();
  Token t;
}
{
  t=<IDENTIFIER>
  {
    s.append(t.image);
  }
  ( LOOKAHEAD(2) "." t=<IDENTIFIER>
    {s.append('.').append(t.image);}
  )*
  {return s.toString();}
}

// This is used to get JJTree to generate a node.
// Variable references are always ambiguous
// when they're parsed, so they're not created
// normally by jjtree, but rather by the disambiguation
// hooks spread across the parser
//noinspection JavaCCJccUnusedProduction
void VariableReference():
{}
{
   <IDENTIFIER>
}<|MERGE_RESOLUTION|>--- conflicted
+++ resolved
@@ -1,14 +1,12 @@
 /**
-<<<<<<< HEAD
  * Make Resources #void, rename ResourceSpecification to ResourceList,
  * put a LocalVariableDeclaration node inside Resource.
  * Clément Fournier 07/2019
-=======
- * Nest annotations inside the node they apply to. The node TypeBound is 
+ *====================================================================
+ * Nest annotations inside the node they apply to. The node TypeBound is
  * removed. Allow type annotations on InstanceofExpression, MethodReference
  * and bounds of an IntersectionType.
  * Clément Fournier 06/2019
->>>>>>> d5fad8f4
  *====================================================================
  * Change expression, type and annotation grammar to remove unnecessary nodes,
  * eliminate some inconsistencies, and most importantly have an expressive tree
@@ -3156,20 +3154,14 @@
 	Resource() (LOOKAHEAD(2) ";" Resource())*
 }
 
-<<<<<<< HEAD
-void Resource():
-{}
-{
-   LOOKAHEAD(("final" | Annotation())* LocalVariableType() VariableDeclaratorId() "=" )
-     ( ( "final" {jjtThis.setFinal(true);} | Annotation() )* LocalVariableType() VariableDeclarator() ) #LocalVariableDeclaration
-=======
 void Resource() :
 {boolean isFinal = false;}
 {
    LOOKAHEAD(("final" | Annotation())* LocalVariableType() VariableDeclaratorId() "=" )
-       isFinal=LocalVarModifierList() {jjtThis.setFinal(isFinal);}
-       LocalVariableType() VariableDeclaratorId() "=" Expression()
->>>>>>> d5fad8f4
+        (
+            isFinal=LocalVarModifierList() {jjtThis.setFinal(isFinal);}
+            LocalVariableType() VariableDeclarator()
+        ) #LocalVariableDeclaration
    |
    PrimaryExpression() {checkForBadConciseTryWithResourcesUsage();} {}
 }
