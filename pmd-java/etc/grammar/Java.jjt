/**
<<<<<<< HEAD
 * Nest annotations inside the node they apply to. The node TypeBound is 
=======
 * Make Resources #void, rename ResourceSpecification to ResourceList,
 * put a LocalVariableDeclaration node inside Resource.
 * Merge different increment/decrement expressions.
 * Clément Fournier 07/2019
 *====================================================================
 * Nest annotations inside the node they apply to. The node TypeBound is
>>>>>>> f69e7bf0
 * removed. Allow type annotations on InstanceofExpression, MethodReference
 * and bounds of an IntersectionType.
 * Clément Fournier 06/2019
 *====================================================================
 * Change expression, type and annotation grammar to remove unnecessary nodes,
 * eliminate some inconsistencies, and most importantly have an expressive tree
 * for primary expressions. Expressions and types now appear to be left-recursive.
 * This also introduces AmbiguousName, which are pushed only in syntactically
 * ambiguous contexts: https://docs.oracle.com/javase/specs/jls/se9/html/jls-6.html#jls-6.5.1
 *
 * Those are the first grammar changes for 7.0.0.
 * Refs:
 *   #1661 [java] About operator nodes
 *   #1367 [java] Parsing error on annotated subclass
 *   #1150 [java] ClassOrInterfaceType AST improvements
 *   #1019 [java] Breaking Java Grammar changes for PMD 7.0.0
 *   #997  [java] Java8 parsing corner case with annotated array types
 *   #910  [java] AST inconsistency between primitive and reference type arrays
 *   #497  [java] RFC: new layer of abstraction atop PrimaryExpressions
 * Clément Fournier 04/2019
 *====================================================================
<<<<<<< HEAD
=======
 * Add support for the yield statement introduced as a preview language
 * feature with Java 13. See JEP 354.
 * Add support for text block literals introduces as a preview language
 * feature with Java 13. See JEP 355.
 * Andreas Dangel 08/2019
 *====================================================================
>>>>>>> f69e7bf0
 * Fix #1848 Local classes should preserve their modifiers
 * Clément Fournier 05/2019
 *====================================================================
 * Add support for Java 12 switch expressions and switch rules.
 * Andreas Dangel, Clément Fournier 03/2019
 *====================================================================
 * Add support for Java 10 Local Variable Type Inference
 * See #743. In Java 10 mode, "var" as local variable type is handled special.
 * Andreas Dangel 04/2018
 *====================================================================
 * Fixes #888 [java] ParseException occurs with valid '<>' in Java 1.8 mode
 * Juan Martin Sotuyo Dodero 01/2018
 *====================================================================
 * Fixes #793 [java] Parser error with private method in nested classes in interfaces
 * Andreas Dangel 12/2017
 *====================================================================
 * Add support for Java 9 changes:
 * Private interface methods are only allowed with java9.
 * A single underscore "_" is an invalid identifier in java9.
 * Diamond operator for anonymous classes is only allowed with java9.
 * Add support for module-info.java.
 * Allow more concise try-with-resources statements with java9.
 * Andreas Dangel 09/2017
 *====================================================================
 * Add support for new Java 8 annotation locations.
 * Bugs #414, #415, #417
 * @Snap252 06/2017
 *====================================================================
 * Allow empty statements (";") between package, import
 * and type declarations.
 * Bug #378
 * Andreas Dangel 05/2017
 *====================================================================
 * Allow method references to specify generics also for
 * constructor references ("new").
 * Bug #309
 * Andreas Dangel 03/2017
 *====================================================================
 * Provide a better fix for CastExpression, getting rid of most hacks.
 * Bug #257
 *
 * Juan Martin Sotuyo Dodero 02/2017
 *====================================================================
 * Allow local classes to carry more than one annotation.
 * Bug #208
 *
 * Juan Martin Sotuyo Dodero 01/2017
 *====================================================================
 * Change lookahead for AnnotationMethodDeclaration in AnnotationTypeMemberDeclaration.
 * Bug #206
 *
 * Juan Martin Sotuyo Dodero 01/2017
 *====================================================================
 * Allow method references to specify generics.
 * Bug #207
 *
 * Juan Martin Sotuyo Dodero 01/2017
 *====================================================================
 * Simplify VariableDeclaratorId, forbidding illegal sequences such as
 * this[] and MyClass.this[]
 *
 * Juan Martin Sotuyo Dodero 10/2016
 *====================================================================
 * Improve lambda detection in PrimaryPrefix to improve parsing performance.
 *
 * Juan Martin Sotuyo Dodero 10/2016
 *====================================================================
 * Fix for regression introduced in previous changeset.
 * The syntactic lookahead was not properly handled by javacc,
 * so it was converted to a semantic one
 * Bug #1530
 *
 * Juan Martin Sotuyo Dodero 10/2016
 *====================================================================
 * Fix for an expression within an additive expression that was
 * wrongly taken as a cast expression.
 * Bug #1484
 *
 * Andreas Dangel 05/2016
 *====================================================================
 * Fix for Lambda expression with one variable
 * Bug #1470
 *
 * Andreas Dangel 04/2016
 *====================================================================
 * Added support for explicit receiver parameters.
 * Bug #1455
 *
 * Andreas Dangel 01/2016
 *====================================================================
 * Added capability for Tracking Tokens.
 *
 * Amit Kumar Prasad 10/2015
 *====================================================================
 * Fix for Cast Expression not detected properly in Return statements
 * Bug #1429
 *
 * Andreas Dangel 10/2015
 *====================================================================
 * Fix for Lambda expressions without variables.
 *
 * Andreas Dangel 11/2014
 *====================================================================
 * Fix for Lambda expressions with two or three variables.
 *
 * Andreas Dangel 07/2014
 *====================================================================
 * Added support for Java 8 language constructs.
 *
 * Andreas Dangel 01/2014
 * ===================================================================
 * Fix ForStatement to allow Annotations within the initializer.
 *
 * Andreas Dangel 01/2013
 * ===================================================================
 * Fix wrong consumption of modifiers (e.g. "final") in a for-each loop.
 * Check for wrong java usage when catching multiple exceptions.
 *
 * Andreas Dangel 12/2012
 * ===================================================================
 * Enhance grammar to use LocalVariableDeclaration in a for-each loop.
 * This enhances the symbol table to recognize variables declared in such
 * a for-each loop.
 *
 * Andreas Dangel 10/2012
 * ===================================================================
 * Fix parser problem #3530124 with generics
 *
 * Modified the grammar, so that the different usages of generics work.
 * Adjusted the rules, that use "super", as super is no longer a PrimarySuffix.
 * It's now either a ExplicitConstructorInvocation or a PrimaryPrefix.
 * See also test case ParserCornersTest/testParsersCases
 *
 * Andreas Dangel 05/2012
 * ===================================================================
 * Added support for Java 7 language constructs
 *
 * Dinesh Bolkensteyn (SonarSource), 10/2011
 * ===================================================================
 * Changed the CastLookahead production to use 3 lookaheads for primitive types as suggested by Andreas Dangel
 *
 * Brian Remedios 07/2011
 * ===================================================================
 * Added in support for assert as a name using lookaheads
 *
 * Tom Copeland, 09/03
 * ===================================================================
 * Copied over the changes made by Andrea Gini and Marco Savard to
 * support JDK 1.4 language constructs, i.e., asserts.
 * See the java1_4c.jj distributed in the javacc2.1/examples/JavaGrammers directory.
 * Made numerous other modifications to support PMD.
 *
 * Tom Copeland, 6/02
 * ===================================================================
 * This file is a modified version of one originally found in the
 * VTransformer Examples directory of JavaCC1_1. It has been
 * modified to accept Java source code for Java 1.2. Basically,
 * this means a new key word was added, 'strictfp', and that keyword
 * added to the appropriate productions and LOOKAHEADs (where other,
 * similar keywords are listed as possible choices). This involved
 * changing 11 lines.
 *
 * Some other minor changes were made, which can be found by doing
 * a search on 'DW, 7/99'.
 *
 * The goal of this effort was for the grammar to be able to parse
 * any legal Java 1.2 source code. It does not reject all illegal
 * cases, but neither did the original. Plus, when it comes to
 * the new 'strictfp' keyword, the Java Compiler from Sun (JDK1.2.1)
 * also does not reject all illegal cases, as defined by the
 * "Updates" document found at
 *       http://java.sun.com/docs/books/jls/strictfp-changes.pdf
 * (see the testcases.txt file for details).
 *
 * David Williams, 7/99
 * ===================================================================
 *
 *
 * Copyright (C) 1996, 1997 Sun Microsystems Inc.
 *
 * Use of this file and the system it is part of is constrained by the
 * file COPYRIGHT in the root directory of this system.  You may, however,
 * make any modifications you wish to this file.
 *
 * Java files generated by running JavaCC on this file (or modified versions
 * of this file) may be used in exactly the same manner as Java files
 * generated from any grammar developed by you.
 *
 * Author: Sriram Sankar
 * Date: 3/5/97
 *
 * This file contains a Java grammar and actions that implement a front-end.
 */

options {
  JAVA_UNICODE_ESCAPE = true;
  CACHE_TOKENS = true;
  STATIC = false;
  USER_CHAR_STREAM = true;
  JDK_VERSION = "1.5";
  
  MULTI = true;
  VISITOR = true;
  NODE_USES_PARSER = true;
  TRACK_TOKENS = true;
  NODE_PACKAGE="net.sourceforge.pmd.lang.java.ast";

  //DEBUG_PARSER = true;
  //DEBUG_LOOKAHEAD = true;
  //DEBUG_TOKEN_MANAGER = true;
}

PARSER_BEGIN(JavaParser)
package net.sourceforge.pmd.lang.java.ast;
import java.util.ArrayList;
import java.util.List;
import java.util.Map;
import net.sourceforge.pmd.lang.ast.CharStream;
import net.sourceforge.pmd.lang.ast.TokenMgrError;
import net.sourceforge.pmd.lang.ast.Node;

public class JavaParser {

  private int jdkVersion = 0;
  private boolean preview = false;

  public void setJdkVersion(int jdkVersion) {
   this.jdkVersion = jdkVersion;
  }

  public void setPreview(boolean preview) {
    this.preview = preview;
  }

  private void throwParseException(String message) {
    int line = -1;
    int col = -1;
    if (jj_lastpos != null) {
      line = jj_lastpos.beginLine;
      col = jj_lastpos.beginColumn;
    }
    throw new ParseException("Line " + line + ", Column " + col + ": " + message);
  }

  private void checkForBadAssertUsage(String in, String usage) {
    if (jdkVersion > 3 && in.equals("assert")) {
      throwParseException("Can't use 'assert' as " + usage + " when running in JDK 1.4 mode!");
    }
  }

  private void checkForBadStaticImportUsage() {
    if (jdkVersion < 5) {
      throwParseException("Can't use static imports when running in JDK 1.4 mode!");
    }
  }

  private void checkForBadAnnotationUsage() {
    if (jdkVersion < 5) {
      throwParseException("Can't use annotations when running in JDK 1.4 mode!");
    }
  }

  private void checkForBadGenericsUsage() {
    if (jdkVersion < 5) {
      throwParseException("Can't use generics unless running in JDK 1.5 mode!");
    }
  }

  private void checkForBadVariableArgumentsUsage() {
    if (jdkVersion < 5) {
      throwParseException("Can't use variable arguments (varargs) when running in JDK 1.4 mode!");
    }
  }

  private void checkForBadJDK15ForLoopSyntaxArgumentsUsage() {
    if (jdkVersion < 5) {
      throwParseException("Can't use JDK 1.5 for loop syntax when running in JDK 1.4 mode!");
    }
  }

  private void checkForBadEnumUsage(String in, String usage) {
    if (jdkVersion >= 5 && in.equals("enum")) {
      throwParseException("Can't use 'enum' as " + usage + " when running in JDK 1.5 mode!");
    }
  }

  private void checkForBadHexFloatingPointLiteral() {
    if (jdkVersion < 5) {
      throwParseException("Can't use hexadecimal floating point literals in pre-JDK 1.5 target");
    }
  }
  
  private void checkForBadNumericalLiteralslUsage(Token token) {
    if (jdkVersion < 7) {
      if (token.image.contains("_")) {
        throwParseException("Can't use underscores in numerical literals when running in JDK inferior to 1.7 mode!");
      }
      	
      if (token.image.startsWith("0b") || token.image.startsWith("0B")) {
        throwParseException("Can't use binary numerical literals when running in JDK inferior to 1.7 mode!");	
      }
    }
  }
  
  private void checkForBadDiamondUsage() {
  	if (jdkVersion < 7) {
      throwParseException("Cannot use the diamond generic notation when running in JDK inferior to 1.7 mode!");
  	}
  }
  
  private void checkForBadTryWithResourcesUsage() {
  	if (jdkVersion < 7) {
      throwParseException("Cannot use the try-with-resources notation when running in JDK inferior to 1.7 mode!");
  	}
  }

  private void checkForBadMultipleExceptionsCatching() {
  	if (jdkVersion < 7) {
      throwParseException("Cannot catch multiple exceptions when running in JDK inferior to 1.7 mode!");
  	}
  }

  private void checkForBadLambdaUsage() {
    if (jdkVersion < 8) {
      throwParseException("Cannot use lambda expressions when running in JDK inferior to 1.8 mode!");
    }
  }
  private void checkForBadMethodReferenceUsage() {
    if (jdkVersion < 8) {
      throwParseException("Cannot use method references when running in JDK inferior to 1.8 mode!");
    }
  }
  private void checkForBadDefaultImplementationUsage() {
    if (jdkVersion < 8) {
      throwParseException("Cannot use default implementations in interfaces when running in JDK inferior to 1.8 mode!");
    }
  }
  private void checkForBadIntersectionTypesInCasts() {
    if (jdkVersion < 8) {
      throwParseException("Cannot use intersection types in casts when running in JDK inferior to 1.8 mode!");
    }
  }
  private void checkForBadTypeAnnotations() {
    if (jdkVersion < 8) {
      throwParseException("Cannot use type annotations when running in JDK inferior to 1.8 mode!");
    }
  }
  private void checkforBadExplicitReceiverParameter() {
    if (jdkVersion < 8) {
      throwParseException("Cannot use explicit receiver parameters when running in JDK inferior to 1.8 mode!");
    }
  }
  private void checkForBadAnonymousDiamondUsage() {
    if (jdkVersion < 9) {
      Node node = jjtree.peekNode();
      if (node instanceof ASTConstructorCall) {
        ASTConstructorCall expr = (ASTConstructorCall) node;
        ASTTypeArguments types = expr.getTypeNode().getTypeArguments();
        if (expr.isAnonymousClass() && types != null && types.isDiamond()) {
          throwParseException("Cannot use '<>' with anonymous inner classes when running in JDK inferior to 9 mode!");
        }
      }
    }
  }
  /**
   * Keeps track whether we are dealing with an interface or not. Needed since the tree is
   * is not fully constructed yet, when we check for private interface methods.
   * The flag is updated, if entering ClassOrInterfaceDeclaration and reset when leaving.
   * The flag is also reset, if entering a anonymous inner class or enums.
   */
  private boolean inInterface = false;
  private void checkForBadPrivateInterfaceMethod(ASTMethodDeclaration node) {
    if (jdkVersion < 9 && inInterface && node.isPrivate()) {
      throwParseException("Cannot use private interface methods when running in JDK inferior to 9 mode!");
    }
  }
  private void checkForBadIdentifier(String image) {
    if (jdkVersion >= 9 && "_".equals(image)) {
      throwParseException("With JDK 9, '_' is a keyword, and may not be used as an identifier!");
    }
  }
  private void checkForBadModuleUsage() {
    if (jdkVersion < 9) {
      throwParseException("Cannot use module declaration when running in JDK inferior to 9 mode!");
    }
  }
  private void checkForBadConciseTryWithResourcesUsage() {
    Node top = jjtree.peekNode();
<<<<<<< HEAD
    if (!(top instanceof ASTFieldAccess || top instanceof ASTVariableReference)) {
=======
    if (!(top instanceof ASTFieldAccess || top instanceof ASTVariableAccess)) {
>>>>>>> f69e7bf0
      throwParseException("Expected a variable access, but was a " + top.getXPathNodeName());
    }

    if (jdkVersion < 9) {
      throwParseException("Cannot use concise try-with-resources when running in JDK inferior to 9 mode!");
    }
  }
  private void checkForBadTypeIdentifierUsage(String image) {
    if (jdkVersion >= 10 && "var".equals(image)) {
      throwParseException("With JDK 10, 'var' is a restricted local variable type and cannot be used for type declarations!");
    }
  }
  private void checkForMultipleCaseLabels() {
    if ((jdkVersion != 12 && jdkVersion != 13) || !preview) {
      throwParseException("Multiple case labels in switch statements are only supported with Java 12 or 13 Preview");
    }
  }
  /**
   * Keeps track during tree construction, whether we are currently building a switch label.
   * A switch label must not contain a LambdaExpression.
   * Unfortunately, we have added LambdaExpression as part of PrimaryPrefix, which is wrong.
   * To keep compatibility, this flag is used, whether a LambdaExpression should be parsed
   * in PrimaryPrefix.
   * See also comment at #Expression().
   */
  private boolean inSwitchLabel = false;
  private void checkForSwitchRules() {
    if ((jdkVersion != 12 && jdkVersion != 13) || !preview) {
      throwParseException("Switch rules in switch statements are only supported with Java 12 or 13 Preview");
    }
  }
  private void checkForSwitchExpression() {
    if ((jdkVersion != 12 && jdkVersion != 13) || !preview) {
      throwParseException("Switch expressions are only supported with Java 12 or 13 Preview");
    }
  }

  private void checkForBreakExpression() {
    if (jdkVersion != 12 || !preview) {
      throwParseException("Expressions in break statements are only supported with Java 12 Preview");
    }
  }

  private void checkForYieldStatement() {
    if (jdkVersion != 13 || !preview) {
      throwParseException("Yield statements are only supported with Java 13 Preview");
    }
  }

  private void checkForTextBlockLiteral() {
    if (jdkVersion != 13 || !preview) {
      throwParseException("Text block literals are only supported with Java 13 Preview");
    }
  }


  // This is a semantic LOOKAHEAD to determine if we're dealing with an assert
  // Note that this can't be replaced with a syntactic lookahead
  // since "assert" isn't a string literal token
  private boolean isNextTokenAnAssert() {
    if (jdkVersion <= 3) {
      return false;
    }
    
    return getToken(1).image.equals("assert");
  }

  private boolean isPrecededByComment(Token tok) {
      boolean res = false;
      while (!res && tok.specialToken != null) {
          tok = tok.specialToken;
          res = tok.kind == SINGLE_LINE_COMMENT ||
                tok.kind == FORMAL_COMMENT ||
                tok.kind == MULTI_LINE_COMMENT;
      }
      return res;
  }

  /**
   * Semantic lookahead to check if the next identifier is a
   * specific restricted keyword.
   */
  private boolean isKeyword(String keyword) {
    return getToken(1).kind == IDENTIFIER && getToken(1).image.equals(keyword);
  }

  private boolean shouldStartStatementInSwitch() {
    switch (getToken(1).kind) {
        case _DEFAULT:
        case CASE:
        case RBRACE:
            return false;
        default:
            return true;
    }
  }

  public Map<Integer, String> getSuppressMap() {
    return token_source.getSuppressMap();
  }

  public void setSuppressMarker(String marker) {
    token_source.setSuppressMarker(marker);
  }

  private void setLastTokenImage(JavaNode node) {
    node.setImage(getToken(0).getImage());
  }

  private void forceExprContext() {
       Node top = jjtree.peekNode();

       if (top instanceof ASTAmbiguousName) {
           // see doc on the method
           Node replacement = ((ASTAmbiguousName) top).forceExprContext();
           jjtree.popNode();
           jjtree.pushNode(replacement);
       }
  }

  private void forceTypeContext() {
      Node top = jjtree.peekNode();

      if (top instanceof ASTAmbiguousName) {
          // see doc on the method
          Node replacement = ((ASTAmbiguousName) top).forceTypeContext();
          jjtree.popNode();
          jjtree.pushNode(replacement);
      }
  }


  // make the top node the last child of the second node on the stack
  // If the stack ends with ..[A][B], then it becomes ..[A[B]]
  private void injectTop() {
       AbstractJavaNode top = (AbstractJavaNode) jjtree.popNode();
       AbstractJavaNode prev = (AbstractJavaNode) jjtree.peekNode();
       prev.jjtAddChild(top, prev.jjtGetNumChildren());
       prev.jjtSetLastToken(top.jjtGetLastToken());
  }

  /**
     * Keeps track during tree construction, whether we are currently building an
     * explicit constructor invocation. Then the PrimaryExpression that may prefix
     * a qualified super constructor call may not consume "super" tokens.
     */
    private boolean inExplicitConstructorInvoc = false;

}
PARSER_END(JavaParser)

TOKEN_MGR_DECLS :
{
    protected List<Comment> comments = new ArrayList<Comment>();
}

/* WHITE SPACE */

SPECIAL_TOKEN :
{
  // those are private, just for code organisation
  < #HORIZONTAL_WHITESPACE: [" ", "\t", "\f"] >
| < #LINE_TERMINATOR: "\n" | "\r" | "\r\n" >
  // this one is pushed, notice the (..)+ construct, to avoid
  // creating one token per character
| < WHITESPACE: ([" ", "\t", "\f", "\n", "\r"])+ >
}

/* COMMENTS */


SPECIAL_TOKEN :
{
  < SINGLE_LINE_COMMENT: "//"(~["\n","\r"])* ("\n"|"\r"|"\r\n")? >
    {
        int startOfNOPMD = matchedToken.image.indexOf(suppressMarker);
        if (startOfNOPMD != -1) {
            suppressMap.put(matchedToken.beginLine, matchedToken.image.substring(startOfNOPMD + suppressMarker.length()));
        }
        comments.add(new SingleLineComment(matchedToken));
    }
}


MORE :
{
  <"/**" ~["/"]> { input_stream.backup(1); } : IN_FORMAL_COMMENT
|
  "/*" : IN_MULTI_LINE_COMMENT
}

<IN_FORMAL_COMMENT>
SPECIAL_TOKEN :
{
  <FORMAL_COMMENT: "*/" > { comments.add(new FormalComment(matchedToken)); } : DEFAULT
}

<IN_MULTI_LINE_COMMENT>
SPECIAL_TOKEN :
{
  <MULTI_LINE_COMMENT: "*/" > { comments.add(new MultiLineComment(matchedToken)); } : DEFAULT
}

<IN_FORMAL_COMMENT,IN_MULTI_LINE_COMMENT>
MORE :
{
  < ~[] >
}

/* RESERVED WORDS AND LITERALS */

TOKEN :
{
  < ABSTRACT: "abstract" >
| < BOOLEAN: "boolean" >
| < BREAK: "break" >
| < BYTE: "byte" >
| < CASE: "case" >
| < CATCH: "catch" >
| < CHAR: "char" >
| < CLASS: "class" >
| < CONST: "const" >
| < CONTINUE: "continue" >
| < _DEFAULT: "default" >
| < DO: "do" >
| < DOUBLE: "double" >
| < ELSE: "else" >
| < EXTENDS: "extends" >
| < FALSE: "false" >
| < FINAL: "final" >
| < FINALLY: "finally" >
| < FLOAT: "float" >
| < FOR: "for" >
| < GOTO: "goto" >
| < IF: "if" >
| < IMPLEMENTS: "implements" >
| < IMPORT: "import" >
| < INSTANCEOF: "instanceof" >
| < INT: "int" >
| < INTERFACE: "interface" >
| < LONG: "long" >
| < NATIVE: "native" >
| < NEW: "new" >
| < NULL: "null" >
| < PACKAGE: "package">
| < PRIVATE: "private" >
| < PROTECTED: "protected" >
| < PUBLIC: "public" >
| < RETURN: "return" >
| < SHORT: "short" >
| < STATIC: "static" >
| < SUPER: "super" >
| < SWITCH: "switch" >
| < SYNCHRONIZED: "synchronized" >
| < THIS: "this" >
| < THROW: "throw" >
| < THROWS: "throws" >
| < TRANSIENT: "transient" >
| < TRUE: "true" >
| < TRY: "try" >
| < VOID: "void" >
| < VOLATILE: "volatile" >
| < WHILE: "while" >
| < STRICTFP: "strictfp" >
}


/* Restricted Keywords */
// Note: These are commented out, since these keywords
// can still be used as identifiers.
// see isKeyword() semantic lookup
/*
TOKEN :
{
  < OPEN: "open" >
| < MODULE: "module" >
| < REQUIRES: "requires" >
| < TRANSITIVE: "transitive" >
| < EXPORTS: "exports" >
| < OPENS: "opens" >
| < TO: "to" >
| < USES: "uses" >
| < PROVIDES: "provides" >
| < WITH: "with" >
}
*/

/* LITERALS */

TOKEN :
{
  < INTEGER_LITERAL:
        <DECIMAL_LITERAL> (["l","L"])?
      | <HEX_LITERAL> (["l","L"])?
      | <BINARY_LITERAL> (["l","L"])?
      | <OCTAL_LITERAL> (["l","L"])?
  >
|
  < #DECIMAL_LITERAL: (["0"-"9"]((["0"-"9","_"])*["0"-"9"])?) >
|
  < #HEX_LITERAL: "0" ["x","X"] (["0"-"9","a"-"f","A"-"F"]((["0"-"9","a"-"f","A"-"F","_"])*["0"-"9","a"-"f","A"-"F"])?) >
|
  < #BINARY_LITERAL: "0" ["b","B"] (["0","1"]((["0","1","_"])*["0","1"])?) >
|
  < #OCTAL_LITERAL: "0" (["0"-"7"]((["0"-"7","_"])*["0"-"7"])?) >
|
  < FLOATING_POINT_LITERAL:
        (["0"-"9"]((["0"-"9","_"])*["0"-"9"])?) "." (["0"-"9"]((["0"-"9","_"])*["0"-"9"])?)? (<EXPONENT>)? (["f","F","d","D"])?
      | "." (["0"-"9"]((["0"-"9","_"])*["0"-"9"])?) (<EXPONENT>)? (["f","F","d","D"])?
      | (["0"-"9"]((["0"-"9","_"])*["0"-"9"])?) <EXPONENT> (["f","F","d","D"])?
      | (["0"-"9"]((["0"-"9","_"])*["0"-"9"])?) (<EXPONENT>)? ["f","F","d","D"]
  >
|
  < HEX_FLOATING_POINT_LITERAL:
      (<HEX_LITERAL> (".")? | "0" ["x","X"] (["0"-"9","a"-"f","A"-"F"]((["0"-"9","a"-"f","A"-"F","_"])*["0"-"9","a"-"f","A"-"F"])?)? "." (["0"-"9","a"-"f","A"-"F"]((["0"-"9","a"-"f","A"-"F","_"])*["0"-"9","a"-"f","A"-"F"])?)) ["p","P"] (["+","-"])? (["0"-"9"]((["0"-"9","_"])*["0"-"9"])?) (["f","F","d","D"])?
  >
|
  < #EXPONENT: ["e","E"] (["+","-"])? (["0"-"9"]((["0"-"9","_"])*["0"-"9"])?) >
|
  < CHARACTER_LITERAL:
      "'"
      (   (~["'","\\","\n","\r"])
        | ("\\"
            ( ["n","t","b","r","f","\\","'","\""]
            | ["0"-"7"] ( ["0"-"7"] )?
            | ["0"-"3"] ["0"-"7"] ["0"-"7"]
            )
          )
      )
      "'"
  >
| < #STRING_ESCAPE:
      "\\"
      ( ["n","t","b","r","f","\\","'","\""]
      // octal escapes
      | ["0"-"7"] ( ["0"-"7"] )?
      | ["0"-"3"] ["0"-"7"] ["0"-"7"]
      )
  >
|
  < STRING_LITERAL:
      "\""
      (   (~["\"","\\","\n","\r"])
        | <STRING_ESCAPE>
      )*
      "\""
  >
|
  < TEXT_BLOCK_LITERAL:
     "\"\"\"" (<HORIZONTAL_WHITESPACE>)* <LINE_TERMINATOR>
        ( ~["\"", "\\"] | "\"" ~["\""] | "\"\"" ~["\""] | <STRING_ESCAPE> )*
     "\"\"\""
  >
}

/* IDENTIFIERS */

TOKEN :
{
  < IDENTIFIER: <LETTER> (<PART_LETTER>)* >
|
  < #LETTER:
      [  // all chars for which Character.isJavaIdentifierStart is true
         "$",
         "A"-"Z",
         "_",
         "a"-"z",
         "\u00a2"-"\u00a5",
         "\u00aa",
         "\u00b5",
         "\u00ba",
         "\u00c0"-"\u00d6",
         "\u00d8"-"\u00f6",
         "\u00f8"-"\u02c1",
         "\u02c6"-"\u02d1",
         "\u02e0"-"\u02e4",
         "\u02ec",
         "\u02ee",
         "\u0370"-"\u0374",
         "\u0376"-"\u0377",
         "\u037a"-"\u037d",
         "\u037f",
         "\u0386",
         "\u0388"-"\u038a",
         "\u038c",
         "\u038e"-"\u03a1",
         "\u03a3"-"\u03f5",
         "\u03f7"-"\u0481",
         "\u048a"-"\u052f",
         "\u0531"-"\u0556",
         "\u0559",
         "\u0561"-"\u0587",
         "\u058f",
         "\u05d0"-"\u05ea",
         "\u05f0"-"\u05f2",
         "\u060b",
         "\u0620"-"\u064a",
         "\u066e"-"\u066f",
         "\u0671"-"\u06d3",
         "\u06d5",
         "\u06e5"-"\u06e6",
         "\u06ee"-"\u06ef",
         "\u06fa"-"\u06fc",
         "\u06ff",
         "\u0710",
         "\u0712"-"\u072f",
         "\u074d"-"\u07a5",
         "\u07b1",
         "\u07ca"-"\u07ea",
         "\u07f4"-"\u07f5",
         "\u07fa",
         "\u0800"-"\u0815",
         "\u081a",
         "\u0824",
         "\u0828",
         "\u0840"-"\u0858",
         "\u08a0"-"\u08b4",
         "\u0904"-"\u0939",
         "\u093d",
         "\u0950",
         "\u0958"-"\u0961",
         "\u0971"-"\u0980",
         "\u0985"-"\u098c",
         "\u098f"-"\u0990",
         "\u0993"-"\u09a8",
         "\u09aa"-"\u09b0",
         "\u09b2",
         "\u09b6"-"\u09b9",
         "\u09bd",
         "\u09ce",
         "\u09dc"-"\u09dd",
         "\u09df"-"\u09e1",
         "\u09f0"-"\u09f3",
         "\u09fb",
         "\u0a05"-"\u0a0a",
         "\u0a0f"-"\u0a10",
         "\u0a13"-"\u0a28",
         "\u0a2a"-"\u0a30",
         "\u0a32"-"\u0a33",
         "\u0a35"-"\u0a36",
         "\u0a38"-"\u0a39",
         "\u0a59"-"\u0a5c",
         "\u0a5e",
         "\u0a72"-"\u0a74",
         "\u0a85"-"\u0a8d",
         "\u0a8f"-"\u0a91",
         "\u0a93"-"\u0aa8",
         "\u0aaa"-"\u0ab0",
         "\u0ab2"-"\u0ab3",
         "\u0ab5"-"\u0ab9",
         "\u0abd",
         "\u0ad0",
         "\u0ae0"-"\u0ae1",
         "\u0af1",
         "\u0af9",
         "\u0b05"-"\u0b0c",
         "\u0b0f"-"\u0b10",
         "\u0b13"-"\u0b28",
         "\u0b2a"-"\u0b30",
         "\u0b32"-"\u0b33",
         "\u0b35"-"\u0b39",
         "\u0b3d",
         "\u0b5c"-"\u0b5d",
         "\u0b5f"-"\u0b61",
         "\u0b71",
         "\u0b83",
         "\u0b85"-"\u0b8a",
         "\u0b8e"-"\u0b90",
         "\u0b92"-"\u0b95",
         "\u0b99"-"\u0b9a",
         "\u0b9c",
         "\u0b9e"-"\u0b9f",
         "\u0ba3"-"\u0ba4",
         "\u0ba8"-"\u0baa",
         "\u0bae"-"\u0bb9",
         "\u0bd0",
         "\u0bf9",
         "\u0c05"-"\u0c0c",
         "\u0c0e"-"\u0c10",
         "\u0c12"-"\u0c28",
         "\u0c2a"-"\u0c39",
         "\u0c3d",
         "\u0c58"-"\u0c5a",
         "\u0c60"-"\u0c61",
         "\u0c85"-"\u0c8c",
         "\u0c8e"-"\u0c90",
         "\u0c92"-"\u0ca8",
         "\u0caa"-"\u0cb3",
         "\u0cb5"-"\u0cb9",
         "\u0cbd",
         "\u0cde",
         "\u0ce0"-"\u0ce1",
         "\u0cf1"-"\u0cf2",
         "\u0d05"-"\u0d0c",
         "\u0d0e"-"\u0d10",
         "\u0d12"-"\u0d3a",
         "\u0d3d",
         "\u0d4e",
         "\u0d5f"-"\u0d61",
         "\u0d7a"-"\u0d7f",
         "\u0d85"-"\u0d96",
         "\u0d9a"-"\u0db1",
         "\u0db3"-"\u0dbb",
         "\u0dbd",
         "\u0dc0"-"\u0dc6",
         "\u0e01"-"\u0e30",
         "\u0e32"-"\u0e33",
         "\u0e3f"-"\u0e46",
         "\u0e81"-"\u0e82",
         "\u0e84",
         "\u0e87"-"\u0e88",
         "\u0e8a",
         "\u0e8d",
         "\u0e94"-"\u0e97",
         "\u0e99"-"\u0e9f",
         "\u0ea1"-"\u0ea3",
         "\u0ea5",
         "\u0ea7",
         "\u0eaa"-"\u0eab",
         "\u0ead"-"\u0eb0",
         "\u0eb2"-"\u0eb3",
         "\u0ebd",
         "\u0ec0"-"\u0ec4",
         "\u0ec6",
         "\u0edc"-"\u0edf",
         "\u0f00",
         "\u0f40"-"\u0f47",
         "\u0f49"-"\u0f6c",
         "\u0f88"-"\u0f8c",
         "\u1000"-"\u102a",
         "\u103f",
         "\u1050"-"\u1055",
         "\u105a"-"\u105d",
         "\u1061",
         "\u1065"-"\u1066",
         "\u106e"-"\u1070",
         "\u1075"-"\u1081",
         "\u108e",
         "\u10a0"-"\u10c5",
         "\u10c7",
         "\u10cd",
         "\u10d0"-"\u10fa",
         "\u10fc"-"\u1248",
         "\u124a"-"\u124d",
         "\u1250"-"\u1256",
         "\u1258",
         "\u125a"-"\u125d",
         "\u1260"-"\u1288",
         "\u128a"-"\u128d",
         "\u1290"-"\u12b0",
         "\u12b2"-"\u12b5",
         "\u12b8"-"\u12be",
         "\u12c0",
         "\u12c2"-"\u12c5",
         "\u12c8"-"\u12d6",
         "\u12d8"-"\u1310",
         "\u1312"-"\u1315",
         "\u1318"-"\u135a",
         "\u1380"-"\u138f",
         "\u13a0"-"\u13f5",
         "\u13f8"-"\u13fd",
         "\u1401"-"\u166c",
         "\u166f"-"\u167f",
         "\u1681"-"\u169a",
         "\u16a0"-"\u16ea",
         "\u16ee"-"\u16f8",
         "\u1700"-"\u170c",
         "\u170e"-"\u1711",
         "\u1720"-"\u1731",
         "\u1740"-"\u1751",
         "\u1760"-"\u176c",
         "\u176e"-"\u1770",
         "\u1780"-"\u17b3",
         "\u17d7",
         "\u17db"-"\u17dc",
         "\u1820"-"\u1877",
         "\u1880"-"\u18a8",
         "\u18aa",
         "\u18b0"-"\u18f5",
         "\u1900"-"\u191e",
         "\u1950"-"\u196d",
         "\u1970"-"\u1974",
         "\u1980"-"\u19ab",
         "\u19b0"-"\u19c9",
         "\u1a00"-"\u1a16",
         "\u1a20"-"\u1a54",
         "\u1aa7",
         "\u1b05"-"\u1b33",
         "\u1b45"-"\u1b4b",
         "\u1b83"-"\u1ba0",
         "\u1bae"-"\u1baf",
         "\u1bba"-"\u1be5",
         "\u1c00"-"\u1c23",
         "\u1c4d"-"\u1c4f",
         "\u1c5a"-"\u1c7d",
         "\u1ce9"-"\u1cec",
         "\u1cee"-"\u1cf1",
         "\u1cf5"-"\u1cf6",
         "\u1d00"-"\u1dbf",
         "\u1e00"-"\u1f15",
         "\u1f18"-"\u1f1d",
         "\u1f20"-"\u1f45",
         "\u1f48"-"\u1f4d",
         "\u1f50"-"\u1f57",
         "\u1f59",
         "\u1f5b",
         "\u1f5d",
         "\u1f5f"-"\u1f7d",
         "\u1f80"-"\u1fb4",
         "\u1fb6"-"\u1fbc",
         "\u1fbe",
         "\u1fc2"-"\u1fc4",
         "\u1fc6"-"\u1fcc",
         "\u1fd0"-"\u1fd3",
         "\u1fd6"-"\u1fdb",
         "\u1fe0"-"\u1fec",
         "\u1ff2"-"\u1ff4",
         "\u1ff6"-"\u1ffc",
         "\u203f"-"\u2040",
         "\u2054",
         "\u2071",
         "\u207f",
         "\u2090"-"\u209c",
         "\u20a0"-"\u20be",
         "\u2102",
         "\u2107",
         "\u210a"-"\u2113",
         "\u2115",
         "\u2119"-"\u211d",
         "\u2124",
         "\u2126",
         "\u2128",
         "\u212a"-"\u212d",
         "\u212f"-"\u2139",
         "\u213c"-"\u213f",
         "\u2145"-"\u2149",
         "\u214e",
         "\u2160"-"\u2188",
         "\u2c00"-"\u2c2e",
         "\u2c30"-"\u2c5e",
         "\u2c60"-"\u2ce4",
         "\u2ceb"-"\u2cee",
         "\u2cf2"-"\u2cf3",
         "\u2d00"-"\u2d25",
         "\u2d27",
         "\u2d2d",
         "\u2d30"-"\u2d67",
         "\u2d6f",
         "\u2d80"-"\u2d96",
         "\u2da0"-"\u2da6",
         "\u2da8"-"\u2dae",
         "\u2db0"-"\u2db6",
         "\u2db8"-"\u2dbe",
         "\u2dc0"-"\u2dc6",
         "\u2dc8"-"\u2dce",
         "\u2dd0"-"\u2dd6",
         "\u2dd8"-"\u2dde",
         "\u2e2f",
         "\u3005"-"\u3007",
         "\u3021"-"\u3029",
         "\u3031"-"\u3035",
         "\u3038"-"\u303c",
         "\u3041"-"\u3096",
         "\u309d"-"\u309f",
         "\u30a1"-"\u30fa",
         "\u30fc"-"\u30ff",
         "\u3105"-"\u312d",
         "\u3131"-"\u318e",
         "\u31a0"-"\u31ba",
         "\u31f0"-"\u31ff",
         "\u3400"-"\u4db5",
         "\u4e00"-"\u9fd5",
         "\ua000"-"\ua48c",
         "\ua4d0"-"\ua4fd",
         "\ua500"-"\ua60c",
         "\ua610"-"\ua61f",
         "\ua62a"-"\ua62b",
         "\ua640"-"\ua66e",
         "\ua67f"-"\ua69d",
         "\ua6a0"-"\ua6ef",
         "\ua717"-"\ua71f",
         "\ua722"-"\ua788",
         "\ua78b"-"\ua7ad",
         "\ua7b0"-"\ua7b7",
         "\ua7f7"-"\ua801",
         "\ua803"-"\ua805",
         "\ua807"-"\ua80a",
         "\ua80c"-"\ua822",
         "\ua838",
         "\ua840"-"\ua873",
         "\ua882"-"\ua8b3",
         "\ua8f2"-"\ua8f7",
         "\ua8fb",
         "\ua8fd",
         "\ua90a"-"\ua925",
         "\ua930"-"\ua946",
         "\ua960"-"\ua97c",
         "\ua984"-"\ua9b2",
         "\ua9cf",
         "\ua9e0"-"\ua9e4",
         "\ua9e6"-"\ua9ef",
         "\ua9fa"-"\ua9fe",
         "\uaa00"-"\uaa28",
         "\uaa40"-"\uaa42",
         "\uaa44"-"\uaa4b",
         "\uaa60"-"\uaa76",
         "\uaa7a",
         "\uaa7e"-"\uaaaf",
         "\uaab1",
         "\uaab5"-"\uaab6",
         "\uaab9"-"\uaabd",
         "\uaac0",
         "\uaac2",
         "\uaadb"-"\uaadd",
         "\uaae0"-"\uaaea",
         "\uaaf2"-"\uaaf4",
         "\uab01"-"\uab06",
         "\uab09"-"\uab0e",
         "\uab11"-"\uab16",
         "\uab20"-"\uab26",
         "\uab28"-"\uab2e",
         "\uab30"-"\uab5a",
         "\uab5c"-"\uab65",
         "\uab70"-"\uabe2",
         "\uac00"-"\ud7a3",
         "\ud7b0"-"\ud7c6",
         "\ud7cb"-"\ud7fb",
         "\uf900"-"\ufa6d",
         "\ufa70"-"\ufad9",
         "\ufb00"-"\ufb06",
         "\ufb13"-"\ufb17",
         "\ufb1d",
         "\ufb1f"-"\ufb28",
         "\ufb2a"-"\ufb36",
         "\ufb38"-"\ufb3c",
         "\ufb3e",
         "\ufb40"-"\ufb41",
         "\ufb43"-"\ufb44",
         "\ufb46"-"\ufbb1",
         "\ufbd3"-"\ufd3d",
         "\ufd50"-"\ufd8f",
         "\ufd92"-"\ufdc7",
         "\ufdf0"-"\ufdfc",
         "\ufe33"-"\ufe34",
         "\ufe4d"-"\ufe4f",
         "\ufe69",
         "\ufe70"-"\ufe74",
         "\ufe76"-"\ufefc",
         "\uff04",
         "\uff21"-"\uff3a",
         "\uff3f",
         "\uff41"-"\uff5a",
         "\uff66"-"\uffbe",
         "\uffc2"-"\uffc7",
         "\uffca"-"\uffcf",
         "\uffd2"-"\uffd7",
         "\uffda"-"\uffdc",
         "\uffe0"-"\uffe1",
         "\uffe5"-"\uffe6"
      ]
  >
|
  < #PART_LETTER:
      [  // all chars for which Character.isJavaIdentifierPart is true
         "\u0000"-"\u0008",
         "\u000e"-"\u001b",
         "$",
         "0"-"9",
         "A"-"Z",
         "_",
         "a"-"z",
         "\u007f"-"\u009f",
         "\u00a2"-"\u00a5",
         "\u00aa",
         "\u00ad",
         "\u00b5",
         "\u00ba",
         "\u00c0"-"\u00d6",
         "\u00d8"-"\u00f6",
         "\u00f8"-"\u02c1",
         "\u02c6"-"\u02d1",
         "\u02e0"-"\u02e4",
         "\u02ec",
         "\u02ee",
         "\u0300"-"\u0374",
         "\u0376"-"\u0377",
         "\u037a"-"\u037d",
         "\u037f",
         "\u0386",
         "\u0388"-"\u038a",
         "\u038c",
         "\u038e"-"\u03a1",
         "\u03a3"-"\u03f5",
         "\u03f7"-"\u0481",
         "\u0483"-"\u0487",
         "\u048a"-"\u052f",
         "\u0531"-"\u0556",
         "\u0559",
         "\u0561"-"\u0587",
         "\u058f",
         "\u0591"-"\u05bd",
         "\u05bf",
         "\u05c1"-"\u05c2",
         "\u05c4"-"\u05c5",
         "\u05c7",
         "\u05d0"-"\u05ea",
         "\u05f0"-"\u05f2",
         "\u0600"-"\u0605",
         "\u060b",
         "\u0610"-"\u061a",
         "\u061c",
         "\u0620"-"\u0669",
         "\u066e"-"\u06d3",
         "\u06d5"-"\u06dd",
         "\u06df"-"\u06e8",
         "\u06ea"-"\u06fc",
         "\u06ff",
         "\u070f"-"\u074a",
         "\u074d"-"\u07b1",
         "\u07c0"-"\u07f5",
         "\u07fa",
         "\u0800"-"\u082d",
         "\u0840"-"\u085b",
         "\u08a0"-"\u08b4",
         "\u08e3"-"\u0963",
         "\u0966"-"\u096f",
         "\u0971"-"\u0983",
         "\u0985"-"\u098c",
         "\u098f"-"\u0990",
         "\u0993"-"\u09a8",
         "\u09aa"-"\u09b0",
         "\u09b2",
         "\u09b6"-"\u09b9",
         "\u09bc"-"\u09c4",
         "\u09c7"-"\u09c8",
         "\u09cb"-"\u09ce",
         "\u09d7",
         "\u09dc"-"\u09dd",
         "\u09df"-"\u09e3",
         "\u09e6"-"\u09f3",
         "\u09fb",
         "\u0a01"-"\u0a03",
         "\u0a05"-"\u0a0a",
         "\u0a0f"-"\u0a10",
         "\u0a13"-"\u0a28",
         "\u0a2a"-"\u0a30",
         "\u0a32"-"\u0a33",
         "\u0a35"-"\u0a36",
         "\u0a38"-"\u0a39",
         "\u0a3c",
         "\u0a3e"-"\u0a42",
         "\u0a47"-"\u0a48",
         "\u0a4b"-"\u0a4d",
         "\u0a51",
         "\u0a59"-"\u0a5c",
         "\u0a5e",
         "\u0a66"-"\u0a75",
         "\u0a81"-"\u0a83",
         "\u0a85"-"\u0a8d",
         "\u0a8f"-"\u0a91",
         "\u0a93"-"\u0aa8",
         "\u0aaa"-"\u0ab0",
         "\u0ab2"-"\u0ab3",
         "\u0ab5"-"\u0ab9",
         "\u0abc"-"\u0ac5",
         "\u0ac7"-"\u0ac9",
         "\u0acb"-"\u0acd",
         "\u0ad0",
         "\u0ae0"-"\u0ae3",
         "\u0ae6"-"\u0aef",
         "\u0af1",
         "\u0af9",
         "\u0b01"-"\u0b03",
         "\u0b05"-"\u0b0c",
         "\u0b0f"-"\u0b10",
         "\u0b13"-"\u0b28",
         "\u0b2a"-"\u0b30",
         "\u0b32"-"\u0b33",
         "\u0b35"-"\u0b39",
         "\u0b3c"-"\u0b44",
         "\u0b47"-"\u0b48",
         "\u0b4b"-"\u0b4d",
         "\u0b56"-"\u0b57",
         "\u0b5c"-"\u0b5d",
         "\u0b5f"-"\u0b63",
         "\u0b66"-"\u0b6f",
         "\u0b71",
         "\u0b82"-"\u0b83",
         "\u0b85"-"\u0b8a",
         "\u0b8e"-"\u0b90",
         "\u0b92"-"\u0b95",
         "\u0b99"-"\u0b9a",
         "\u0b9c",
         "\u0b9e"-"\u0b9f",
         "\u0ba3"-"\u0ba4",
         "\u0ba8"-"\u0baa",
         "\u0bae"-"\u0bb9",
         "\u0bbe"-"\u0bc2",
         "\u0bc6"-"\u0bc8",
         "\u0bca"-"\u0bcd",
         "\u0bd0",
         "\u0bd7",
         "\u0be6"-"\u0bef",
         "\u0bf9",
         "\u0c00"-"\u0c03",
         "\u0c05"-"\u0c0c",
         "\u0c0e"-"\u0c10",
         "\u0c12"-"\u0c28",
         "\u0c2a"-"\u0c39",
         "\u0c3d"-"\u0c44",
         "\u0c46"-"\u0c48",
         "\u0c4a"-"\u0c4d",
         "\u0c55"-"\u0c56",
         "\u0c58"-"\u0c5a",
         "\u0c60"-"\u0c63",
         "\u0c66"-"\u0c6f",
         "\u0c81"-"\u0c83",
         "\u0c85"-"\u0c8c",
         "\u0c8e"-"\u0c90",
         "\u0c92"-"\u0ca8",
         "\u0caa"-"\u0cb3",
         "\u0cb5"-"\u0cb9",
         "\u0cbc"-"\u0cc4",
         "\u0cc6"-"\u0cc8",
         "\u0cca"-"\u0ccd",
         "\u0cd5"-"\u0cd6",
         "\u0cde",
         "\u0ce0"-"\u0ce3",
         "\u0ce6"-"\u0cef",
         "\u0cf1"-"\u0cf2",
         "\u0d01"-"\u0d03",
         "\u0d05"-"\u0d0c",
         "\u0d0e"-"\u0d10",
         "\u0d12"-"\u0d3a",
         "\u0d3d"-"\u0d44",
         "\u0d46"-"\u0d48",
         "\u0d4a"-"\u0d4e",
         "\u0d57",
         "\u0d5f"-"\u0d63",
         "\u0d66"-"\u0d6f",
         "\u0d7a"-"\u0d7f",
         "\u0d82"-"\u0d83",
         "\u0d85"-"\u0d96",
         "\u0d9a"-"\u0db1",
         "\u0db3"-"\u0dbb",
         "\u0dbd",
         "\u0dc0"-"\u0dc6",
         "\u0dca",
         "\u0dcf"-"\u0dd4",
         "\u0dd6",
         "\u0dd8"-"\u0ddf",
         "\u0de6"-"\u0def",
         "\u0df2"-"\u0df3",
         "\u0e01"-"\u0e3a",
         "\u0e3f"-"\u0e4e",
         "\u0e50"-"\u0e59",
         "\u0e81"-"\u0e82",
         "\u0e84",
         "\u0e87"-"\u0e88",
         "\u0e8a",
         "\u0e8d",
         "\u0e94"-"\u0e97",
         "\u0e99"-"\u0e9f",
         "\u0ea1"-"\u0ea3",
         "\u0ea5",
         "\u0ea7",
         "\u0eaa"-"\u0eab",
         "\u0ead"-"\u0eb9",
         "\u0ebb"-"\u0ebd",
         "\u0ec0"-"\u0ec4",
         "\u0ec6",
         "\u0ec8"-"\u0ecd",
         "\u0ed0"-"\u0ed9",
         "\u0edc"-"\u0edf",
         "\u0f00",
         "\u0f18"-"\u0f19",
         "\u0f20"-"\u0f29",
         "\u0f35",
         "\u0f37",
         "\u0f39",
         "\u0f3e"-"\u0f47",
         "\u0f49"-"\u0f6c",
         "\u0f71"-"\u0f84",
         "\u0f86"-"\u0f97",
         "\u0f99"-"\u0fbc",
         "\u0fc6",
         "\u1000"-"\u1049",
         "\u1050"-"\u109d",
         "\u10a0"-"\u10c5",
         "\u10c7",
         "\u10cd",
         "\u10d0"-"\u10fa",
         "\u10fc"-"\u1248",
         "\u124a"-"\u124d",
         "\u1250"-"\u1256",
         "\u1258",
         "\u125a"-"\u125d",
         "\u1260"-"\u1288",
         "\u128a"-"\u128d",
         "\u1290"-"\u12b0",
         "\u12b2"-"\u12b5",
         "\u12b8"-"\u12be",
         "\u12c0",
         "\u12c2"-"\u12c5",
         "\u12c8"-"\u12d6",
         "\u12d8"-"\u1310",
         "\u1312"-"\u1315",
         "\u1318"-"\u135a",
         "\u135d"-"\u135f",
         "\u1380"-"\u138f",
         "\u13a0"-"\u13f5",
         "\u13f8"-"\u13fd",
         "\u1401"-"\u166c",
         "\u166f"-"\u167f",
         "\u1681"-"\u169a",
         "\u16a0"-"\u16ea",
         "\u16ee"-"\u16f8",
         "\u1700"-"\u170c",
         "\u170e"-"\u1714",
         "\u1720"-"\u1734",
         "\u1740"-"\u1753",
         "\u1760"-"\u176c",
         "\u176e"-"\u1770",
         "\u1772"-"\u1773",
         "\u1780"-"\u17d3",
         "\u17d7",
         "\u17db"-"\u17dd",
         "\u17e0"-"\u17e9",
         "\u180b"-"\u180e",
         "\u1810"-"\u1819",
         "\u1820"-"\u1877",
         "\u1880"-"\u18aa",
         "\u18b0"-"\u18f5",
         "\u1900"-"\u191e",
         "\u1920"-"\u192b",
         "\u1930"-"\u193b",
         "\u1946"-"\u196d",
         "\u1970"-"\u1974",
         "\u1980"-"\u19ab",
         "\u19b0"-"\u19c9",
         "\u19d0"-"\u19d9",
         "\u1a00"-"\u1a1b",
         "\u1a20"-"\u1a5e",
         "\u1a60"-"\u1a7c",
         "\u1a7f"-"\u1a89",
         "\u1a90"-"\u1a99",
         "\u1aa7",
         "\u1ab0"-"\u1abd",
         "\u1b00"-"\u1b4b",
         "\u1b50"-"\u1b59",
         "\u1b6b"-"\u1b73",
         "\u1b80"-"\u1bf3",
         "\u1c00"-"\u1c37",
         "\u1c40"-"\u1c49",
         "\u1c4d"-"\u1c7d",
         "\u1cd0"-"\u1cd2",
         "\u1cd4"-"\u1cf6",
         "\u1cf8"-"\u1cf9",
         "\u1d00"-"\u1df5",
         "\u1dfc"-"\u1f15",
         "\u1f18"-"\u1f1d",
         "\u1f20"-"\u1f45",
         "\u1f48"-"\u1f4d",
         "\u1f50"-"\u1f57",
         "\u1f59",
         "\u1f5b",
         "\u1f5d",
         "\u1f5f"-"\u1f7d",
         "\u1f80"-"\u1fb4",
         "\u1fb6"-"\u1fbc",
         "\u1fbe",
         "\u1fc2"-"\u1fc4",
         "\u1fc6"-"\u1fcc",
         "\u1fd0"-"\u1fd3",
         "\u1fd6"-"\u1fdb",
         "\u1fe0"-"\u1fec",
         "\u1ff2"-"\u1ff4",
         "\u1ff6"-"\u1ffc",
         "\u200b"-"\u200f",
         "\u202a"-"\u202e",
         "\u203f"-"\u2040",
         "\u2054",
         "\u2060"-"\u2064",
         "\u2066"-"\u206f",
         "\u2071",
         "\u207f",
         "\u2090"-"\u209c",
         "\u20a0"-"\u20be",
         "\u20d0"-"\u20dc",
         "\u20e1",
         "\u20e5"-"\u20f0",
         "\u2102",
         "\u2107",
         "\u210a"-"\u2113",
         "\u2115",
         "\u2119"-"\u211d",
         "\u2124",
         "\u2126",
         "\u2128",
         "\u212a"-"\u212d",
         "\u212f"-"\u2139",
         "\u213c"-"\u213f",
         "\u2145"-"\u2149",
         "\u214e",
         "\u2160"-"\u2188",
         "\u2c00"-"\u2c2e",
         "\u2c30"-"\u2c5e",
         "\u2c60"-"\u2ce4",
         "\u2ceb"-"\u2cf3",
         "\u2d00"-"\u2d25",
         "\u2d27",
         "\u2d2d",
         "\u2d30"-"\u2d67",
         "\u2d6f",
         "\u2d7f"-"\u2d96",
         "\u2da0"-"\u2da6",
         "\u2da8"-"\u2dae",
         "\u2db0"-"\u2db6",
         "\u2db8"-"\u2dbe",
         "\u2dc0"-"\u2dc6",
         "\u2dc8"-"\u2dce",
         "\u2dd0"-"\u2dd6",
         "\u2dd8"-"\u2dde",
         "\u2de0"-"\u2dff",
         "\u2e2f",
         "\u3005"-"\u3007",
         "\u3021"-"\u302f",
         "\u3031"-"\u3035",
         "\u3038"-"\u303c",
         "\u3041"-"\u3096",
         "\u3099"-"\u309a",
         "\u309d"-"\u309f",
         "\u30a1"-"\u30fa",
         "\u30fc"-"\u30ff",
         "\u3105"-"\u312d",
         "\u3131"-"\u318e",
         "\u31a0"-"\u31ba",
         "\u31f0"-"\u31ff",
         "\u3400"-"\u4db5",
         "\u4e00"-"\u9fd5",
         "\ua000"-"\ua48c",
         "\ua4d0"-"\ua4fd",
         "\ua500"-"\ua60c",
         "\ua610"-"\ua62b",
         "\ua640"-"\ua66f",
         "\ua674"-"\ua67d",
         "\ua67f"-"\ua6f1",
         "\ua717"-"\ua71f",
         "\ua722"-"\ua788",
         "\ua78b"-"\ua7ad",
         "\ua7b0"-"\ua7b7",
         "\ua7f7"-"\ua827",
         "\ua838",
         "\ua840"-"\ua873",
         "\ua880"-"\ua8c4",
         "\ua8d0"-"\ua8d9",
         "\ua8e0"-"\ua8f7",
         "\ua8fb",
         "\ua8fd",
         "\ua900"-"\ua92d",
         "\ua930"-"\ua953",
         "\ua960"-"\ua97c",
         "\ua980"-"\ua9c0",
         "\ua9cf"-"\ua9d9",
         "\ua9e0"-"\ua9fe",
         "\uaa00"-"\uaa36",
         "\uaa40"-"\uaa4d",
         "\uaa50"-"\uaa59",
         "\uaa60"-"\uaa76",
         "\uaa7a"-"\uaac2",
         "\uaadb"-"\uaadd",
         "\uaae0"-"\uaaef",
         "\uaaf2"-"\uaaf6",
         "\uab01"-"\uab06",
         "\uab09"-"\uab0e",
         "\uab11"-"\uab16",
         "\uab20"-"\uab26",
         "\uab28"-"\uab2e",
         "\uab30"-"\uab5a",
         "\uab5c"-"\uab65",
         "\uab70"-"\uabea",
         "\uabec"-"\uabed",
         "\uabf0"-"\uabf9",
         "\uac00"-"\ud7a3",
         "\ud7b0"-"\ud7c6",
         "\ud7cb"-"\ud7fb",
         "\uf900"-"\ufa6d",
         "\ufa70"-"\ufad9",
         "\ufb00"-"\ufb06",
         "\ufb13"-"\ufb17",
         "\ufb1d"-"\ufb28",
         "\ufb2a"-"\ufb36",
         "\ufb38"-"\ufb3c",
         "\ufb3e",
         "\ufb40"-"\ufb41",
         "\ufb43"-"\ufb44",
         "\ufb46"-"\ufbb1",
         "\ufbd3"-"\ufd3d",
         "\ufd50"-"\ufd8f",
         "\ufd92"-"\ufdc7",
         "\ufdf0"-"\ufdfc",
         "\ufe00"-"\ufe0f",
         "\ufe20"-"\ufe2f",
         "\ufe33"-"\ufe34",
         "\ufe4d"-"\ufe4f",
         "\ufe69",
         "\ufe70"-"\ufe74",
         "\ufe76"-"\ufefc",
         "\ufeff",
         "\uff04",
         "\uff10"-"\uff19",
         "\uff21"-"\uff3a",
         "\uff3f",
         "\uff41"-"\uff5a",
         "\uff66"-"\uffbe",
         "\uffc2"-"\uffc7",
         "\uffca"-"\uffcf",
         "\uffd2"-"\uffd7",
         "\uffda"-"\uffdc",
         "\uffe0"-"\uffe1",
         "\uffe5"-"\uffe6",
         "\ufff9"-"\ufffb"
      ]
  >
}

/* SEPARATORS */

TOKEN :
{
  < LPAREN: "(" >
| < RPAREN: ")" >
| < LBRACE: "{" >
| < RBRACE: "}" >
| < LBRACKET: "[" >
| < RBRACKET: "]" >
| < SEMICOLON: ";" >
| < COMMA: "," >
| < DOT: "." >
| < AT: "@" >
}

/* OPERATORS */

TOKEN :
{
  < ASSIGN: "=" >
| < LT: "<" >
| < BANG: "!" >
| < TILDE: "~" >
| < HOOK: "?" >
| < COLON: ":" >
| < EQ: "==" >
| < LE: "<=" >
| < GE: ">=" >
| < NE: "!=" >
| < SC_OR: "||" >
| < SC_AND: "&&" >
| < INCR: "++" >
| < DECR: "--" >
| < PLUS: "+" >
| < MINUS: "-" >
| < STAR: "*" >
| < SLASH: "/" >
| < BIT_AND: "&" >
| < BIT_OR: "|" >
| < XOR: "^" >
| < REM: "%" >
| < LSHIFT: "<<" >
// Notice the absence of >> or >>>, to not conflict with generics
| < PLUSASSIGN: "+=" >
| < MINUSASSIGN: "-=" >
| < STARASSIGN: "*=" >
| < SLASHASSIGN: "/=" >
| < ANDASSIGN: "&=" >
| < ORASSIGN: "|=" >
| < XORASSIGN: "^=" >
| < REMASSIGN: "%=" >
| < LSHIFTASSIGN: "<<=" >
| < RSIGNEDSHIFTASSIGN: ">>=" >
| < RUNSIGNEDSHIFTASSIGN: ">>>=" >
| < ELLIPSIS: "..." >
| < LAMBDA: "->" >
| < METHOD_REF: "::" >
}

/* >'s need special attention due to generics syntax. */
TOKEN :
{
  < RUNSIGNEDSHIFT: ">>>" >
  {
     matchedToken.kind = GT;
     ((Token.GTToken)matchedToken).realKind = RUNSIGNEDSHIFT;
     input_stream.backup(2);
     matchedToken.image = ">";
  }
| < RSIGNEDSHIFT: ">>" >
  {
     matchedToken.kind = GT;
     ((Token.GTToken)matchedToken).realKind = RSIGNEDSHIFT;
     input_stream.backup(1);
     matchedToken.image = ">";
  }
| < GT: ">" >
}

/*****************************************
 * THE JAVA LANGUAGE GRAMMAR STARTS HERE *
 *****************************************/

/*
 * Program structuring syntax follows.
 */

ASTCompilationUnit CompilationUnit() :
{}
{
  [ LOOKAHEAD( ( Annotation() )* "package" ) PackageDeclaration() ( EmptyStatement() )* ]
  ( ImportDeclaration() ( EmptyStatement() )* )*
  // the module decl lookahead needs to be before the type declaration branch,
  // looking for annotations + "open" | "module" will fail faster if it's *not*
  // a module (most common case)
  [ LOOKAHEAD(ModuleDeclLahead()) ModuleDeclaration() ( EmptyStatement() )* ]
  ( TypeDeclaration() ( EmptyStatement() )* )*
  ( < "\u001a" > )?
  ( < "~[]" > )? // what's this for? Do you mean ( < ~[] > )*, i.e. "any character"?
  <EOF>
  {
     jjtThis.setComments(token_source.comments);
     return jjtThis;
  }
}

private void ModuleDeclLahead() #void:
{}
{
  (Annotation())* LOOKAHEAD({isKeyword("open") || isKeyword("module")}) <IDENTIFIER>
}


void PackageDeclaration() :
{String image;}
{
<<<<<<< HEAD
  AnnotationList() "package" Name() ";"
=======
  AnnotationList() "package" image=VoidName() { jjtThis.setImage(image); } ";"
>>>>>>> f69e7bf0
}

void ImportDeclaration() :
{String image;}
{
  "import" [ "static" {checkForBadStaticImportUsage();jjtThis.setStatic();} ]
  image=VoidName() { jjtThis.setImage(image); }
  [ "." "*" {jjtThis.setImportOnDemand();} ] ";"
}

/*
 * Modifiers. We match all modifiers in a single rule to reduce the chances of
 * syntax errors for simple modifier mistakes. It will also enable us to give
 * better error messages.
 */
int Modifiers() #void:
{
   int modifiers = 0;
   int numAnnots = 0;
}
{
 (
  LOOKAHEAD(2)
  (
   "public" { modifiers |= AccessNode.PUBLIC; }
  | "static" { modifiers |= AccessNode.STATIC; }
  | "protected" { modifiers |= AccessNode.PROTECTED; }
  | "private" { modifiers |= AccessNode.PRIVATE; }
  | "final" { modifiers |= AccessNode.FINAL; }
  | "abstract" { modifiers |= AccessNode.ABSTRACT; }
  | "synchronized" { modifiers |= AccessNode.SYNCHRONIZED; }
  | "native" { modifiers |= AccessNode.NATIVE; }
  | "transient" { modifiers |= AccessNode.TRANSIENT; }
  | "volatile" { modifiers |= AccessNode.VOLATILE; }
  | "strictfp" { modifiers |= AccessNode.STRICTFP; }
  | "default" { modifiers |= AccessNode.DEFAULT; checkForBadDefaultImplementationUsage(); }
  | Annotation() {numAnnots++;}
  )
 )*
 {
    jjtree.injectRight(numAnnots);
    return modifiers;
 }
}

/*
 * Declaration syntax follows.
 */
void TypeDeclaration():
{
   int modifiers;
}
{
  modifiers = Modifiers()
  (
     ClassOrInterfaceDeclaration(modifiers)
   |
     LOOKAHEAD({isKeyword("enum")}) EnumDeclaration(modifiers)
   |
     AnnotationTypeDeclaration(modifiers)
  )
}

void ClassOrInterfaceDeclaration(int modifiers):
{
    Token t = null;
    jjtThis.setModifiers(modifiers);
    boolean inInterfaceOld = inInterface;
    inInterface = false;
}
{
  ( "class" | "interface" { jjtThis.setInterface(); inInterface = true; } )
  t=<IDENTIFIER> { checkForBadTypeIdentifierUsage(t.image); jjtThis.setImage(t.image); }
  [ TypeParameters() ]
  [ ExtendsList() ]
  [ ImplementsList() ]
  ClassOrInterfaceBody()
  { inInterface = inInterfaceOld; } // always restore the flag after leaving the node
}

void ExtendsList():
{
   boolean extendsMoreThanOne = false;
}
{
   "extends" AnnotatedClassOrInterfaceType()
   ( "," AnnotatedClassOrInterfaceType() { extendsMoreThanOne = true; } )*
}

void ImplementsList():
{}
{
   "implements" AnnotatedClassOrInterfaceType()
   ( "," AnnotatedClassOrInterfaceType() )*
}

void EnumDeclaration(int modifiers):
{

Token t;
jjtThis.setModifiers(modifiers);
}
{
  t = <IDENTIFIER> {
    if (!"enum".equals(t.image)) {
      throw new ParseException("ERROR: expecting enum");
    }

    if (jdkVersion < 5) {
      throw new ParseException("ERROR: Can't use enum as a keyword in pre-JDK 1.5 target");
    }
  }
  t=<IDENTIFIER> {checkForBadTypeIdentifierUsage(t.image); jjtThis.setImage(t.image);}
  [ ImplementsList() ]
  EnumBody()
}

void EnumBody():
{
    boolean inInterfaceOld = inInterface;
    inInterface = false;
}
{
   "{"
   [ EnumConstant() ( LOOKAHEAD(2) "," EnumConstant() )* ]
	[ "," ]
   [ ";" ( ClassOrInterfaceBodyDeclaration() )* ]
   "}"

   { inInterface = inInterfaceOld; } // always restore the flag after leaving the node
}

void EnumConstant():
{}
{
  AnnotationList() VariableDeclaratorId() [ ArgumentList() ] [ ClassOrInterfaceBody() #AnonymousClassDeclaration ]
}

void TypeParameters():
{}
{
   "<" {checkForBadGenericsUsage();} TypeParameter() ( "," TypeParameter() )* ">"
}

void TypeParameter():
{Token t;}
{
   AnnotationList()
   t=<IDENTIFIER> {jjtThis.setImage(t.image);} [ TypeBound() ]
}

void TypeBound() #void:
{}
{
   "extends" IntersectionType(false)
}

void ClassOrInterfaceBody():
{}
{
  "{" ( ClassOrInterfaceBodyDeclaration() )* "}"
}

void ClassOrInterfaceBodyDeclaration():
{
   int modifiers;
}
{ LOOKAHEAD(["static"] "{" ) Initializer()
|  modifiers = Modifiers()
  ( LOOKAHEAD(3) ClassOrInterfaceDeclaration(modifiers)
    | LOOKAHEAD({isKeyword("enum")}) EnumDeclaration(modifiers)
    | LOOKAHEAD( [ TypeParameters() ] <IDENTIFIER> "(" ) ConstructorDeclaration(modifiers)
    | LOOKAHEAD( Type() <IDENTIFIER> ( "[" "]" )* ( "," | "=" | ";" ) )  FieldDeclaration(modifiers)
    | LOOKAHEAD(2) MethodDeclaration(modifiers)
    | LOOKAHEAD(2) AnnotationTypeDeclaration(modifiers)
  )
|
  ";" #EmptyDeclaration
}


void FieldDeclaration(int modifiers) :
{jjtThis.setModifiers(modifiers);}
{
  Type() VariableDeclarator() ( "," VariableDeclarator() )* ";"
}

void VariableDeclarator() :
{}
{
  VariableDeclaratorId() [ "=" VariableInitializer() ]
}

// TODO use ArrayTypeDims
void VariableDeclaratorId() :
{
  Token t;
  String image;
}
{
  (LOOKAHEAD(2) t=<IDENTIFIER> "." <THIS> { checkforBadExplicitReceiverParameter(); jjtThis.setExplicitReceiverParameter(); image=t.image + ".this"; }
   | t=<THIS> { checkforBadExplicitReceiverParameter(); jjtThis.setExplicitReceiverParameter(); image = t.image;}
   | t=<IDENTIFIER> { image = t.image; } ( "[" "]"  { jjtThis.bumpArrayDepth(); })*
  )
  {
    checkForBadAssertUsage(image, "a variable name");
    checkForBadEnumUsage(image, "a variable name");
    checkForBadIdentifier(image);
    jjtThis.setImage( image );
  }
}

void VariableInitializer() #void:
{}
{
  ArrayInitializer()
| Expression()
}

void ArrayInitializer() :
{}
{
  "{" [ VariableInitializer() ( LOOKAHEAD(2) "," VariableInitializer() )* ] [ "," ] "}"
}

void MethodDeclaration(int modifiers) :
{
    jjtThis.setModifiers(modifiers);
    { checkForBadPrivateInterfaceMethod(jjtThis); }
}
{
  [ TypeParameters() ]
  ResultType() MethodDeclarator() [ "throws" NameList() ]
  ( Block() | ";" )
}

void MethodDeclarator() :
{Token t;}
{
  t=<IDENTIFIER>
  {
    checkForBadAssertUsage(t.image, "a method name");
    checkForBadEnumUsage(t.image, "a method name");
    jjtThis.setImage( t.image );
  }
  FormalParameters() ( "[" "]" )* // TODO use ArrayTypeDims
}


void FormalParameters() :
{}
{
  "(" [ FormalParameter() ( "," FormalParameter() )* ] ")"
}

void FormalParameter() :
{
}
{
   ( "final" {jjtThis.setFinal(true);} | Annotation() )*
   Type() ("|" {checkForBadMultipleExceptionsCatching();} Type())*
   // TODO there may be annotations before the "..." of the varargs
   //  the ... is treated analogously to a pair of brackets
   //  the sensible way to parse it would probably be to push an ArrayType with ArrayTypeDim for the "..."
<<<<<<< HEAD
   [ "..." {checkForBadVariableArgumentsUsage();} {jjtThis.setVarargs();} ]
=======
   [ "..." {checkForBadVariableArgumentsUsage(); jjtThis.setVarargs();} ]
>>>>>>> f69e7bf0
   VariableDeclaratorId()
}

void ConstructorDeclaration(int modifiers) :
{jjtThis.setModifiers(modifiers);
Token t;}
{
    [ TypeParameters() ]
   <IDENTIFIER>  {jjtThis.setImage(getToken(0).getImage());} FormalParameters() [ "throws" NameList() ]
  "{"
    [ LOOKAHEAD(ExplicitConstructorInvocation()) ExplicitConstructorInvocation() ]
    ( BlockStatement() )*
  t = "}" { if (isPrecededByComment(t)) { jjtThis.setContainsComment(); } }
}

void ExplicitConstructorInvocation() :
{inExplicitConstructorInvoc = true;}
{
   // We may only lookahead one token here, because:
   // * "this" or "super" can't appear in the primary expression in case of
   //   qualified super call (last branch), or else compile error, so if we
   //   see one of them, then the rest is necessarily the arguments
   //   But: "this" may appear if it's qualified!
   // * No primary expression may start with "<", meaning we can use it to
   //   know we're looking forward to type arguments
  ( LOOKAHEAD("<")      TypeArguments() ( "this" | "super" {jjtThis.setIsSuper();} )
  | LOOKAHEAD("this")   "this"
  | LOOKAHEAD("super")  "super"                            {jjtThis.setIsSuper();}
  | PrimaryExpression() "." [ TypeArguments() ] "super"    {jjtThis.setIsSuper();}
  )
  // reset this before parsing the arguments list
  {inExplicitConstructorInvoc = false;}
  ArgumentList() ";"
}


void Initializer() :
{}
{
  [ "static" {jjtThis.setStatic();} ] Block()
}




/* JLS: https://docs.oracle.com/javase/specs/jls/se8/html/jls-4.html#jls-4.3

ReferenceType:
    ClassOrInterfaceType
    TypeVariable
    ArrayType
ClassOrInterfaceType:
    ClassType
    InterfaceType
ClassType:
    {Annotation} Identifier [TypeArguments]
    ClassOrInterfaceType . {Annotation} Identifier [TypeArguments]
InterfaceType:
    ClassType
TypeVariable:
    {Annotation} Identifier
ArrayType:
    PrimitiveType Dims
    ClassOrInterfaceType Dims
    TypeVariable Dims
Dims:
    {Annotation} [ ] {{Annotation} [ ]}

*/


void IntersectionType(boolean inCast) #IntersectionType(isIntersection):
{boolean isIntersection=false;}
{
  AnnotatedType() ( "&" {if (inCast) checkForBadIntersectionTypesInCasts();isIntersection=true;} AnnotatedClassOrInterfaceType() )*
}

void AnnotationList() #void:
{}
{
  (Annotation())*
}

int TypeAnnotListNoInject() #void:
{int num = 0;}
{
   ( TypeAnnotation() {num++;} )*
   {
     return num;
   }
}

// Type annotation lists are by default injected in the
// next node to be opened (most likely a type).
// Sometimes (array dims), this need not be and TypeAnnotListNoInject
// should be used.
void TypeAnnotationList() #void:
{int size=0;}
{
   size=TypeAnnotListNoInject() { jjtree.injectRight(size); }
}

void AnnotatedType() #void:
{}
{
  TypeAnnotationList() Type()
}


void AnnotatedRefType() #void:
{}
{
  TypeAnnotationList() ReferenceType()
}

void AnnotatedClassOrInterfaceType() #void:
{}
{
  TypeAnnotationList() ClassOrInterfaceType()
}

/*
 * Type, name and expression syntax follows.
 * Type is the same as "UnannType" in JLS
 *
 * See https://docs.oracle.com/javase/specs/jls/se10/html/jls-8.html#jls-UnannType
 */
void Type() #void:
{
    Token t;
}
{
 // lookahead to catch arrays of primitive types.
 // we can't lookahead for just PrimitiveType() "["
 // because the "[" may be preceded by annotations
 LOOKAHEAD(PrimitiveType() ArrayTypeDim() | <IDENTIFIER>) ReferenceType()
 | PrimitiveType()
}

void Dims() #ArrayTypeDims:
{}
{
  // the list of dimensions is flat, but annotations are
  // preserved within each specific dim.
  (ArrayTypeDim())+
}

void ArrayTypeDim():
{}
{
   TypeAnnotListNoInject() "[" "]"
<<<<<<< HEAD
}

void ReferenceType() #void:
{}
{
    // We parse it that way because the right injection considers node openings,
    // which means if we want the annotations to belong to the element type, then
    // the ArrayType node needs to be opened after eg the PrimitiveType
    PrimitiveType()                       Dims() #ArrayType(2)
  | ClassOrInterfaceType() [ LOOKAHEAD(2) Dims() #ArrayType(2) ]
}


/**
 * Parses a ClassOrInterfaceType. The production itself is #void,
 * but the node exists (declared inline within the production).
 */
void ClassOrInterfaceType() #void:
{}
{
=======
}

void ReferenceType() #void:
{}
{
    // We parse it that way because the right injection considers node openings,
    // which means if we want the annotations to belong to the element type, then
    // the ArrayType node needs to be opened after eg the PrimitiveType
    PrimitiveType()                       Dims() #ArrayType(2)
  | ClassOrInterfaceType() [ LOOKAHEAD(2) Dims() #ArrayType(2) ]
}


/**
 * Parses a ClassOrInterfaceType. The production itself is #void,
 * but the node exists (declared inline within the production).
 */
void ClassOrInterfaceType() #void:
{}
{
>>>>>>> f69e7bf0

  (LOOKAHEAD({jjtree.isInjectionPending()})
        // Perhaps surprisingly a type annotation binds to the closest segment
        // So in "@B Map.Entry", "@B" binds to "Map", and Map is required to be a type name.
        // If the annotation is not applicable to TYPE_USE then it doesn't compile

        // So if there are annotations pending injection here, then they're necessarily
        // type annotations, since otherwise they would have been consumed in the
        // annotation list of a declaration.

        // Eg in "public abstract @F int foo();", "@F" is part of the modifier list of the method.
        // but in "public abstract <T> @F T foo();", "@F" is necessarily a type annotation, and indeed
        // is in a separate AnnotationList (it follows the type parameters so is not a modifier).

        // To sum it up, if we have annotations pending, then the first segment is necessarily
        // a type name, otherwise it wouldn't have compiled. So it's not ambiguous and we can
        // start fresh: "@B Map.Entry" will be unambiguously [[@B Map].Entry]

        (<IDENTIFIER> {setLastTokenImage(jjtThis);} [ TypeArguments() ]) #ClassOrInterfaceType
  |


       // Otherwise, for now we have no clue until the first type arguments
       // or annotation is found. The name is ambiguous between package or
       // type name unless type arguments are present, in which case we can
       // be sure that the last segment is a type name.

      AmbiguousName()
      [ TypeArguments() #ClassOrInterfaceType(2) ]
      {
        // At this point the first ClassOrInterfaceType may be on top of the stack,
        // but its image is not set. If it is on the stack we need to shrink the bounds
        // of the ambiguous name, or delete it.
        Node first = jjtree.peekNode();
        if (first instanceof ASTClassOrInterfaceType) {
          // then we saw type arguments, so the last segment is definitely a type name
          ASTAmbiguousName name = first.getFirstChildOfType(ASTAmbiguousName.class);
          name.shrinkOrDeleteInParentSetImage();
        }
      }
   )

  /*
    Now if there are other segments, either the previous segment specified type
    arguments, or the next has an annotation. Either way we know that all the
    following segments is a type name. Each segment is parsed as its own ClassOrInterfaceType
    which encloses the previous one. The resulting structure appears left-recursive, but the parser just
    executes a loop. That scheme preserves the position of type arguments and annotations.
    See #1150.
  */
  ( LOOKAHEAD(2) "." ClassTypeSegment() )*
  { forceTypeContext(); }
}

private void ClassTypeSegment() #ClassOrInterfaceType:
{}
{
     TypeAnnotListNoInject()
     <IDENTIFIER>
     // We'll enclose the previous segment
     { setLastTokenImage(jjtThis);  jjtree.extendLeft();}
     [ TypeArguments() ]
}

void TypeArguments():
{}
{
   LOOKAHEAD(2)
   "<" {checkForBadGenericsUsage();} TypeArgument() ( "," TypeArgument() )* ">"
 |
   "<" {checkForBadDiamondUsage();} ">"
}

void TypeArgument() #void:
{}
{
   TypeAnnotationList() (ReferenceType() | WildcardType())
}

void WildcardType():
{}
{
    "?" [  ("extends" {jjtThis.setUpperBound(true);}| "super") AnnotatedRefType() ]
}


/* JLS https://docs.oracle.com/javase/specs/jls/se10/html/jls-4.html#jls-PrimitiveType

PrimitiveType:
    {Annotation} NumericType
    {Annotation} boolean
NumericType:
    IntegralType
    FloatingPointType
IntegralType:
    (one of)
    byte short int long char
FloatingPointType:
    (one of)
    float double
*/

void PrimitiveType() :
{}
{
    ( "boolean"
    | "char"
    | "byte"
    | "short"
    | "int"
    | "long"
    | "float"
    | "double"
    )
    {jjtThis.setImage(getToken(0).getImage());}
}


void ResultType() :
{}
{
   "void" | AnnotatedType()
}


<<<<<<< HEAD
// TODO rename to ThrowsClause
=======
// TODO rename to ThrowsClause, stop using Name
>>>>>>> f69e7bf0
void NameList() :
{}
{
  (TypeAnnotation())* Name()
  ( "," (TypeAnnotation())* Name()
  )*
}


/*
 * Expression syntax follows.
 */

void Expression() #AssignmentExpression(>1):
/*
 * This expansion has been written this way instead of:
 *   Assignment() | ConditionalExpression()
 * for performance reasons.
 * However, it is a weakening of the grammar for it allows the LHS of
 * assignments to be any conditional expression whereas it can only be
 * a primary expression.  Consider adding a semantic predicate to work
 * around this.
 */
{AssignmentOp op = null;}
{
  ConditionalExpression()
  [
    LOOKAHEAD(2) op=AssignmentOperator() {jjtThis.setOp(op);} Expression()
  ]
}

AssignmentOp AssignmentOperator() #void:
{}
{
    ( "=" | "*=" | "/=" | "%=" | "+=" | "-=" | "<<=" | ">>=" | ">>>=" | "&=" | "^=" | "|=" )
    {return AssignmentOp.fromImage(getToken(0).getImage());}
}

void ConditionalExpression() #ConditionalExpression(>1) :
{}
{
  ConditionalOrExpression() [ "?" Expression() ":" ConditionalExpression() ]
}

void ConditionalOrExpression() #ConditionalOrExpression(>1):
{}
{
  ConditionalAndExpression() ( LOOKAHEAD(2) "||" ConditionalAndExpression() )*
}

void ConditionalAndExpression() #ConditionalAndExpression(>1):
{}
{
  InclusiveOrExpression() ( LOOKAHEAD(2) "&&" InclusiveOrExpression() )*
}

void InclusiveOrExpression() #InclusiveOrExpression(>1) :
{}
{
  ExclusiveOrExpression() ( LOOKAHEAD(2) "|" ExclusiveOrExpression() )*
}

void ExclusiveOrExpression() #ExclusiveOrExpression(>1) :
{}
{
  AndExpression()  ( LOOKAHEAD(2) "^" AndExpression() )*
}

void AndExpression() #AndExpression(>1):
{}
{
  EqualityExpression() ( LOOKAHEAD(2) "&" EqualityExpression() )*
}

// same as ShiftExpression
void EqualityExpression() #void:
<<<<<<< HEAD
{}
{
  InstanceOfExpression() (EqualityExprTail())*
}


void EqualityExprTail() #EqualityExpression:
{}
{
    ( "==" | "!=" )
    {
      jjtThis.setImage(getToken(0).getImage());
      jjtree.extendLeft();
    }
=======
{}
{
  InstanceOfExpression() (EqualityExprTail())*
}


void EqualityExprTail() #EqualityExpression(2):
{}
{
    ( "==" | "!=" )
    { setLastTokenImage(jjtThis); }
>>>>>>> f69e7bf0
    InstanceOfExpression()
}

void InstanceOfExpression() #InstanceOfExpression(>1):
{}
{
  RelationalExpression() [ LOOKAHEAD(2) "instanceof" AnnotatedRefType() ]
}

void RelationalExpression() #void:
{}
{
<<<<<<< HEAD
  ShiftExpression()
  (
    ( "<" | ">" | "<=" | ">=" )
    { jjtThis.setImage(getToken(0).getImage()); }
    ShiftExpression()
  )?
  // There cannot be more than one, because it wouldn't compile
=======
  // There technically cannot be more than one, because it wouldn't compile
  // But we give it some leeway to not make the parser too knowledgeable
>>>>>>> f69e7bf0
  // From the JLS:
  // For example, a<b<c parses as (a<b)<c, which is always a compile-time
  // error, because the type of a<b is always boolean and < is not an operator
  // on boolean values.
<<<<<<< HEAD
}

/**
 * The structure parsed by this production is entirely left-recursive,
 * but the jjtClose of AbstractLrBinaryExpr flattens the first child
 * if the operator is the same. This is the best compromise I've found,
 * it keeps the grammar readable and simple to parse in lookaheads.
 */
void ShiftExpression() #void:
{}
{
  AdditiveExpression() (ShiftExprTail())*
}


void ShiftExprTail() #ShiftExpression:
{}
{
    ( "<<"                     { jjtThis.setImage("<<");}
    | RSIGNEDSHIFT()           { jjtThis.setImage(">>"); }
    | RUNSIGNEDSHIFT()         { jjtThis.setImage(">>>"); }
    )
    {
      jjtree.extendLeft();
    }
    AdditiveExpression()
}

// this is exactly similar to ShiftExpression
void AdditiveExpression() #void:
{}
{
  MultiplicativeExpression() (AdditiveExprTail())*
}

void AdditiveExprTail() #AdditiveExpression:
{}
{
    ( "+" | "-" )
    {
      jjtThis.setImage(getToken(0).getImage());
      jjtree.extendLeft();
    }
    MultiplicativeExpression()
}

// this is exactly similar to ShiftExpression
void MultiplicativeExpression() #void:
{}
{
  UnaryExpression() (MultiplicativeExprTail())*
}

void MultiplicativeExprTail() #MultiplicativeExpression:
{}
{
  ( "*" | "/" | "%" )
  {
    jjtThis.setImage(getToken(0).getImage());
    jjtree.extendLeft();
  }
  UnaryExpression()
}
void UnaryExpression() #void:
{}
{
    (("+" {jjtThis.setImage("+");} | "-" {jjtThis.setImage("-");}) UnaryExpression()) #UnaryExpression
  | PreIncrementExpression()
  | PreDecrementExpression()
  | UnaryExpressionNotPlusMinus()
=======
  ShiftExpression() (RelationalExprTail())*
}

void RelationalExprTail() #RelationalExpression(2):
{}
{
    ( "<" | ">" | "<=" | ">=" )
    { setLastTokenImage(jjtThis); }
    ShiftExpression()
}

/**
 * The structure parsed by this production is entirely left-recursive,
 * but the jjtClose of AbstractLrBinaryExpr flattens the first child
 * if the operator is the same. This is the best compromise I've found,
 * it keeps the grammar readable and simple to parse in lookaheads.
 */
void ShiftExpression() #void:
{}
{
  AdditiveExpression() (ShiftExprTail())*
}


void ShiftExprTail() #ShiftExpression(2):
{}
{
    ( "<<"                     { jjtThis.setImage("<<");}
    | RSIGNEDSHIFT()           { jjtThis.setImage(">>"); }
    | RUNSIGNEDSHIFT()         { jjtThis.setImage(">>>"); }
    )
    AdditiveExpression()
}

// this is exactly similar to ShiftExpression
void AdditiveExpression() #void:
{}
{
  MultiplicativeExpression() (AdditiveExprTail())*
>>>>>>> f69e7bf0
}

void AdditiveExprTail() #AdditiveExpression(2):
{}
{
    ( "+" | "-" )
    { setLastTokenImage(jjtThis); }
    MultiplicativeExpression()
}

// this is exactly similar to ShiftExpression
void MultiplicativeExpression() #void:
{}
{
  UnaryExpression() (MultiplicativeExprTail())*
}

<<<<<<< HEAD
void UnaryExpressionNotPlusMinus() #void:
{}
{
=======
void MultiplicativeExprTail() #MultiplicativeExpression(2):
{}
{
  ( "*" | "/" | "%" )
  { setLastTokenImage(jjtThis); }
  UnaryExpression()
}

void UnaryExpression() #void:
{}
{
    (("+" {jjtThis.setImage("+");} | "-" {jjtThis.setImage("-");}) UnaryExpression()) #UnaryExpression
  | PrefixIncrementExpression()
  | UnaryExpressionNotPlusMinus()
}

void PrefixIncrementExpression() #IncrementExpression:
{}
{
  ( "++" {jjtThis.setIncrement();} | "--" )
  { jjtThis.setPrefix(); }
  PrimaryExpression()
}

void UnaryExpressionNotPlusMinus() #void:
{}
{
>>>>>>> f69e7bf0
 (( "~" {jjtThis.setImage("~");} | "!" {jjtThis.setImage("!");}) UnaryExpression()) #UnaryExpression
 // There's no separate production for CastExpression, because that would force
 // us to repeat the lookahead
 // Those lookaheads are quite expensive, they're run to disambiguate between
 // ParenthesizedExpression and CastExpression.
| LOOKAHEAD("(" TypeAnnotationList() PrimitiveType() ")")
    ("(" AnnotatedType() ")" UnaryExpression())                                         #CastExpression
 // here we avoid looking ahead for a whole unary expression, instead just testing the token after ")"
| LOOKAHEAD("(" IntersectionType(true) ")" UnaryExprNotPmStart() )
    ("(" IntersectionType(true) ")" UnaryExpressionNotPlusMinus()) #CastExpression
| PostfixExpression()
| SwitchExpression()
}

private void UnaryExprNotPmStart() #void:
{}
{
   //  Condensed FIRST set of UnaryExpressionNotPlusMinus
   //  Avoid looking ahead for a whole UnaryExpressionNotPlusMinus, but just for a token

   "~" | "!" | "(" | "switch" | "new" | "this" | "super" | Literal() | "@"
   | <IDENTIFIER>
   | "void" | PrimitiveType()
}

<<<<<<< HEAD
void PostfixExpression() #PostfixExpression((jjtn000.getImage() != null)):
{}
{
  PrimaryExpression() [ "++" {jjtThis.setImage("++");} | "--" {jjtThis.setImage("--");} ]
=======
void PostfixExpression() #void:
{}
{

  PrimaryExpression() [ ("++" {jjtThis.setIncrement();} | "--") #IncrementExpression(1) ]
>>>>>>> f69e7bf0
}


void SwitchExpression() :
{}
{
    {checkForSwitchExpression();}
    "switch" "(" Expression() ")" SwitchBlock()
}

/**
 * A primary expression. This includes call chains, etc.
 *
 * A PrimaryPrefix corresponds to an unqualified primary expression,
 * e.g "new Foo()". Then, if any, suffixes of the form e.g. ".method()",
 * ".field" or "::ref" are added, each time enclosing the previous node.
 * Iteration stops after the first method reference, or we can't continue.
 *
 * The resulting subtree looks left-recursive, but the parsing is iterative.
 */
void PrimaryExpression() #void :
{}
{
  // the lookahead here stops iteration after the first method reference,
  // because nothing can be chained after a method reference.
  PrimaryPrefix() ( LOOKAHEAD(SuffixLAhead(), {!(jjtree.peekNode() instanceof ASTMethodReference)}) PrimarySuffix() )* {forceExprContext();}
}

/*
  Expressions that may be present at the start of a primary expression.
 */
void PrimaryPrefix() #void :
<<<<<<< HEAD
{Token t;}
=======
{Token savedStart;}
>>>>>>> f69e7bf0
{
  Literal()
| "this"                                  #ThisExpression
| "super"                                 #SuperExpression(true)
    ("." MemberSelector() | MethodReference())
| UnqualifiedAllocationExpr()
| ("void" "." "class")                    #ClassLiteral
| (PrimitiveType() [ Dims() ] )           #ArrayType(>1)
    (
       MethodReference()
     | "." "class"                        #ClassLiteral(1)
    )

// If annotations start the expression, it's necessarily a method or ctor reference
// This is because types in class literals or in qualified super/this may not be annotated
| LOOKAHEAD({getToken(1).kind == AT}) AnnotatedRefType() MethodReference()

| LOOKAHEAD(LambdaLahead()) LambdaExpression()

<<<<<<< HEAD
| "(" Expression() ")" { AstImplUtil.bumpParenDepth((ASTExpression) jjtree.peekNode()); }
=======
// Parenthesized expr, we need to adjust start/end tokens
| "(" {savedStart = getToken(0);} Expression() ")"
  {
    AstImplUtil.bumpParenDepth((ASTExpression) jjtree.peekNode());
    AbstractJavaNode top = (AbstractJavaNode) jjtree.peekNode();
    top.jjtSetFirstToken(savedStart);
    top.jjtSetLastToken(getToken(0));
  }
>>>>>>> f69e7bf0
// If it is an ambiguous name, then we may go on
// into the next step, which is less restricted
// than PrimarySuffix
| AmbiguousName() [ LOOKAHEAD(Step2Lahead()) PrimaryStep2() ]
}

// This describes the cases where the PrimaryPrefix may fall
// into PrimaryStep2, after seeing an AmbiguousName. Notice
// that type arguments is still possible, as well as annotations
// ("@") before an annotated array type, or qualified "this".
// If we are in an explicit constructor invocation, then super is disallowed.
private void Step2Lahead() #void:
{}
{
   "::" | "(" | "@" | "["
   // the type arguments must be followed by what may complete a class type + method ref
   // otherwise we choke on eg `i < w >> 1`, because `< w >` matches type arguments
   | TypeArguments() ("[" | "." | "@" | "::")
   | LOOKAHEAD({!inExplicitConstructorInvoc}) "."
   | LOOKAHEAD({inExplicitConstructorInvoc}) "." ("class" | <IDENTIFIER> | TypeArguments() <IDENTIFIER> | "new" | "this") // not super in this case
}

private void SuffixLAhead() #void:
{}
{
   // this is simpler than the step 2 lookahead
   "::" | "["
   | LOOKAHEAD({!inExplicitConstructorInvoc}) "."
   | LOOKAHEAD({inExplicitConstructorInvoc}) "." (<IDENTIFIER> | TypeArguments() <IDENTIFIER> | "new") // not super or this in this case
}


// Step right after the *first* ambiguous name if any.
// Then we have more options than a primary suffix,
// we can still expect to have some class type and a
// class literal, or some type arguments and a method reference
void PrimaryStep2() #void:
{}
<<<<<<< HEAD
{
      // If we find type parameters, then we can only expect a method reference
      // class literals or qualifiers to static member access/call may not be parameterised
      {forceTypeContext();} TypeArguments() {injectTop();} ( "." ClassTypeSegment() )* [ Dims() #ArrayType(2) ] MethodReference()
    | MethodReference()
    | ArgumentList()                          #MethodCall(2)
    | "." (
          {forceTypeContext();} "class"       #ClassLiteral(1)
          // qualified this or super
        | {forceTypeContext();} "this"        #ThisExpression(1)
        | {forceTypeContext();} "super"       #SuperExpression(1)
            // here we force the super to be followed by something,
            // "super" alone is not a valid expression
            ("." MemberSelector() | MethodReference())
        | MemberSelector()
    )
    // catches the case where the ambig name is the start of an array type
    | LOOKAHEAD("@" | "[" "]") {forceTypeContext();} Dims() #ArrayType(2)  (MethodReference() | "." "class" #ClassLiteral(1))
    // and here, the array expr in an array access
    | {forceExprContext();} "[" Expression() "]"            #ArrayAccess(2)
}

/**
 * Productions that may be present after a PrimaryPrefix. Basically
 * allows for call chains. We loop on this production in PrimaryExpression.
 */
void PrimarySuffix() #void :
{}
{
  MethodReference()
| {forceExprContext();} "[" Expression() "]"              #ArrayAccess(2)
| "." MemberSelector()
}

/**
 * Part of a primary suffix that immediately follows a dot. Also
 * part of step 2.
 */
void MemberSelector() #void :
{}
{
  /* JLS §6.5.1:
   *  A name is syntactically classified as an ExpressionName [...] as the
   * qualifying expression in a qualified class instance creation expression (§15.9)*
   */
  {forceExprContext();} QualifiedAllocationExpr()
  // if there are type arguments, this is a method call
|              (TypeArguments() <IDENTIFIER> {setLastTokenImage(jjtThis);} ArgumentList())   #MethodCall(3)
| LOOKAHEAD(2) (<IDENTIFIER> {setLastTokenImage(jjtThis);} ArgumentList())                   #MethodCall(2)
|              (<IDENTIFIER> {setLastTokenImage(jjtThis);})                                  #FieldAccess(1)
}

void MethodReference(): // LHS is injected
{checkForBadMethodReferenceUsage();}
{
  "::" {jjtree.extendLeft();}
  [TypeArguments()]
  ( "new" | <IDENTIFIER> ) {setLastTokenImage(jjtThis);}
  {/* empty, to set the image before jjtClose */}
}

// This factorises the lookahead for a lambda expression
// It's necessary because in all contexts a lambda may appear in,
// the arguments could be interpreted as a variable reference,
// or the start of a parenthesized expression
private void LambdaLahead() #void :
{}
{
  LOOKAHEAD({!inSwitchLabel})
(
  <IDENTIFIER>
| "(" <IDENTIFIER> ( "," <IDENTIFIER> )* ")"
| LambdaParameterList()
)
"->"
}

// Lambda expressions are not a PrimaryExpression in the JLS, instead they're
// separated from the AssignmentExpression production. Their use is restricted
// to method and constructor call argument, cast operand, the RHS of assignments,
// and the tail of a ternary expression
// https://docs.oracle.com/javase/specs/jls/se9/html/jls-15.html#jls-15.27
//
// To prevent LambdaExpressions in switch labels, the field #inSwitchLabel is used
// as a workaround.
void LambdaExpression():
{ checkForBadLambdaUsage(); }
{
  LambdaParameterList() "->" ( Expression() | Block() )
}

void LambdaParameterList():
{}
{
      VariableDeclaratorId() #LambdaParameter
    | LOOKAHEAD("(" <IDENTIFIER> ("," | ")"))
        "(" [ VariableDeclaratorId() #LambdaParameter(true) ( "," VariableDeclaratorId() #LambdaParameter )* ] ")"
    | "(" [ LambdaParameter() ( "," LambdaParameter() )* ] ")"
}

void LambdaParameter():
{
  boolean isVarType = false;
  ASTLambdaParameter me = jjtThis;
  boolean isFinal = false;
}
{
    [
       isFinal=LocalVarModifierList() {jjtThis.setFinal(isFinal);}
       isVarType=LambdaParameterType() { jjtThis.setVarType(); }
       [ "..." {checkForBadVariableArgumentsUsage(); jjtThis.setVarargs();} ]
    ]
    VariableDeclaratorId()
}

/** Returns true if this is "var". */
boolean LambdaParameterType() #void :
{}
{
    LOOKAHEAD( { jdkVersion >= 11 && isKeyword("var") } )
        <IDENTIFIER> { return true; }
    | Type() { return false; }
}

void Literal() #void :
{ Token t;}
{
  NumericLiteral()
| StringLiteral()
| CharLiteral()
| ("true" { jjtThis.setTrue(); } | "false") #BooleanLiteral
| "null"                                    #NullLiteral
}


void NumericLiteral():
{
  Token t;
}
{
  ( t=<INTEGER_LITERAL>             {  jjtThis.setIntLiteral();}
  | t=<FLOATING_POINT_LITERAL>      {  jjtThis.setFloatLiteral();}
  | t=<HEX_FLOATING_POINT_LITERAL>  { checkForBadHexFloatingPointLiteral(); jjtThis.setFloatLiteral();}
  )
  {
    checkForBadNumericalLiteralslUsage(t);
    jjtThis.setImage(t.image);
  }
}

void CharLiteral():
{}
{
  <CHARACTER_LITERAL> {jjtThis.setImage(getToken(0).getImage());}
}

void StringLiteral():
{}
{
   <STRING_LITERAL> { jjtThis.setImage(getToken(0).getImage()); }
}

void Arguments() : // TODO remove
{}
{
  ArgumentList()
=======
{
      // If we find type parameters, then we can only expect a method reference
      // class literals or qualifiers to static member access/call may not be parameterised
      {forceTypeContext();} TypeArguments() {injectTop();} ( "." ClassTypeSegment() )* [ Dims() #ArrayType(2) ] MethodReference()
    | MethodReference()
    | ArgumentList()                          #MethodCall(2)
    | "." (
          {forceTypeContext();} "class"       #ClassLiteral(1)
          // qualified this or super
        | {forceTypeContext();} "this"        #ThisExpression(1)
        | {forceTypeContext();} "super"       #SuperExpression(1)
            // here we force the super to be followed by something,
            // "super" alone is not a valid expression
            ("." MemberSelector() | MethodReference())
        | MemberSelector()
    )
    // catches the case where the ambig name is the start of an array type
    | LOOKAHEAD("@" | "[" "]") {forceTypeContext();} Dims() #ArrayType(2)  (MethodReference() | "." "class" #ClassLiteral(1))
    // and here, the array expr in an array access
    | {forceExprContext();} "[" Expression() "]"            #ArrayAccess(2)
}

/**
 * Productions that may be present after a PrimaryPrefix. Basically
 * allows for call chains. We loop on this production in PrimaryExpression.
 */
void PrimarySuffix() #void :
{}
{
  MethodReference()
| {forceExprContext();} "[" Expression() "]"              #ArrayAccess(2)
| "." MemberSelector()
}

/**
 * Part of a primary suffix that immediately follows a dot. Also
 * part of step 2.
 */
void MemberSelector() #void :
{}
{
  /* JLS §6.5.1:
   *  A name is syntactically classified as an ExpressionName [...] as the
   * qualifying expression in a qualified class instance creation expression (§15.9)*
   */
  {forceExprContext();} QualifiedAllocationExpr()
  // if there are type arguments, this is a method call
|              (TypeArguments() <IDENTIFIER> {setLastTokenImage(jjtThis);} ArgumentList())   #MethodCall(3)
| LOOKAHEAD(2) (<IDENTIFIER> {setLastTokenImage(jjtThis);} ArgumentList())                   #MethodCall(2)
|              (<IDENTIFIER> {setLastTokenImage(jjtThis);})                                  #FieldAccess(1)
}

void MethodReference(): // LHS is injected
{checkForBadMethodReferenceUsage();}
{
  "::" {jjtree.extendLeft();}
  [TypeArguments()]
  ( "new" | <IDENTIFIER> ) {setLastTokenImage(jjtThis);}
  {/* empty, to set the image before jjtClose */}
}

// This factorises the lookahead for a lambda expression
// It's necessary because in all contexts a lambda may appear in,
// the arguments could be interpreted as a variable reference,
// or the start of a parenthesized expression
private void LambdaLahead() #void :
{}
{
  LOOKAHEAD({!inSwitchLabel})
(
  <IDENTIFIER>
| "(" <IDENTIFIER> ( "," <IDENTIFIER> )* ")"
| LambdaParameterList()
)
"->"
}

// Lambda expressions are not a PrimaryExpression in the JLS, instead they're
// separated from the AssignmentExpression production. Their use is restricted
// to method and constructor call argument, cast operand, the RHS of assignments,
// and the tail of a ternary expression
// https://docs.oracle.com/javase/specs/jls/se9/html/jls-15.html#jls-15.27
//
// To prevent LambdaExpressions in switch labels, the field #inSwitchLabel is used
// as a workaround.
void LambdaExpression():
{ checkForBadLambdaUsage(); }
{
  LambdaParameterList() "->" ( Expression() | Block() )
}

void LambdaParameterList():
{}
{
      VariableDeclaratorId() #LambdaParameter
    | LOOKAHEAD("(" <IDENTIFIER> ("," | ")"))
        "(" [ VariableDeclaratorId() #LambdaParameter(true) ( "," VariableDeclaratorId() #LambdaParameter )* ] ")"
    | "(" [ LambdaParameter() ( "," LambdaParameter() )* ] ")"
}

void LambdaParameter():
{
  boolean isVarType = false;
  ASTLambdaParameter me = jjtThis;
  boolean isFinal = false;
}
{
    [
       isFinal=LocalVarModifierList() {jjtThis.setFinal(isFinal);}
       isVarType=LambdaParameterType() { jjtThis.setVarType(); }
       [ "..." {checkForBadVariableArgumentsUsage(); jjtThis.setVarargs();} ]
    ]
    VariableDeclaratorId()
}

/** Returns true if this is "var". */
boolean LambdaParameterType() #void :
{}
{
    LOOKAHEAD( { jdkVersion >= 11 && isKeyword("var") } )
        <IDENTIFIER> { return true; }
    | Type() { return false; }
}

void Literal() #void :
{ Token t;}
{
  NumericLiteral()
| StringLiteral()
| CharLiteral()
| ("true" { jjtThis.setTrue(); } | "false") #BooleanLiteral
| "null"                                    #NullLiteral
}


void NumericLiteral():
{ Token t; }
{
  ( t=<INTEGER_LITERAL>             {  jjtThis.setIntLiteral();}
  | t=<FLOATING_POINT_LITERAL>      {  jjtThis.setFloatLiteral();}
  | t=<HEX_FLOATING_POINT_LITERAL>  { checkForBadHexFloatingPointLiteral(); jjtThis.setFloatLiteral();}
  )
  {
    checkForBadNumericalLiteralslUsage(t);
    jjtThis.setImage(t.image);
  }
}

void CharLiteral():
{}
{
  <CHARACTER_LITERAL> {jjtThis.setImage(getToken(0).getImage());}
}

void StringLiteral():
{}
{
   ( <STRING_LITERAL>
   | <TEXT_BLOCK_LITERAL> { jjtThis.setTextBlock(); checkForTextBlockLiteral(); })
   { jjtThis.setImage(getToken(0).getImage()); }
>>>>>>> f69e7bf0
}

void ArgumentList() :
{}
{
 "(" [ Expression() ( "," Expression() )* ] ")"
}


// more straightforward because can't be an array creation expr
void QualifiedAllocationExpr() #ConstructorCall:
{}
{
   "new"
   {jjtree.extendLeft();}
   [ TypeArguments() ]
   AnnotatedClassOrInterfaceType()
   ArgumentList()
   [
       { boolean inInterfaceOld = inInterface; inInterface = false; /* a anonymous class is not a interface */ }
       ClassOrInterfaceBody() #AnonymousClassDeclaration
       { inInterface = inInterfaceOld; } // always restore the flag after leaving the node
   ]
   { checkForBadAnonymousDiamondUsage(); }

}


// this is much weaker than the JLS but since we parse compilable code
// the actual terms we get respect the JLS.

// only used in PrimaryPrefix
void UnqualifiedAllocationExpr() #void :
{
    boolean isArrayInit=false;
}
{
   (
     (
       "new" [ TypeArguments() ] TypeAnnotationList()
       (
         PrimitiveType() ArrayDimsAndInits(){isArrayInit=true;}
       |
         ClassOrInterfaceType()
           (
              ArrayDimsAndInits() {isArrayInit=true;}
           |
             ArgumentList()
               [
                   { boolean inInterfaceOld = inInterface; inInterface = false; /* a anonymous class is not a interface */ }
                   ClassOrInterfaceBody() #AnonymousClassDeclaration
                   { inInterface = inInterfaceOld; } // always restore the flag after leaving the node
               ]
           )
       )
       {/*Empty unit, important*/}
     )
     #ArrayAllocation(isArrayInit)
   )
   #ConstructorCall(!isArrayInit)
   { checkForBadAnonymousDiamondUsage(); }

}


/*
 * The second LOOKAHEAD specification below is to parse to PrimarySuffix
 * if there is an expression between the "[...]".
 */
void ArrayDimsAndInits() #void:
{}
{
   LOOKAHEAD(TypeAnnotationList() "[" "]" ) ((ArrayTypeDim())+) #ArrayAllocationDims [ ArrayInitializer() ]
     | (ArrayDimExpr())+ #ArrayAllocationDims
}


void ArrayDimExpr() #void:
{boolean hasExpr=false;}
{
  ((TypeAnnotListNoInject() "[" [ Expression() {hasExpr=true;} ] "]") #ArrayDimExpr(hasExpr) ) #ArrayTypeDim(!hasExpr)
}


/*
 * Statement syntax follows.
 */

void Statement() :
{}
{
  Block()
| EmptyStatement()
| SwitchStatement()
| IfStatement()
| WhileStatement()
| DoStatement()
| ForStatement()
| BreakStatement()
| ContinueStatement()
| ReturnStatement()
| ThrowStatement()
| SynchronizedStatement()
| TryStatement()
// testing the hard cases last optimises the code gen
// all the previous cases are trivial for the parser
// because they start with a different token
| LOOKAHEAD( { isNextTokenAnAssert() } ) AssertStatement()
| LOOKAHEAD(2) LabeledStatement()
| StatementExpression() ";"
}

void LabeledStatement() :
{Token t;}
{
  t=<IDENTIFIER> {jjtThis.setImage(t.image);} ":" Statement()
}

void Block() :
{Token t;}
{
      "{"
       
      ( BlockStatement() )* t = "}" { if (isPrecededByComment(t)) { jjtThis.setContainsComment(); } }
}

void BlockStatement():
{}
{
  LOOKAHEAD( { isNextTokenAnAssert() } ) AssertStatement()
| LOOKAHEAD({ jdkVersion >= 13 && isKeyword("yield") }) YieldStatement()
|
  LOOKAHEAD(( "final" | Annotation() )* Type() <IDENTIFIER>)
  LocalVariableDeclaration() ";"
|
  // we need to lookahead until the "class" token,
  // because a method ref may be annotated
  // -> so Expression, and hence Statement, may start with "@"
  LOOKAHEAD(Modifiers() "class") LocalClassDecl()
|
  Statement()
}

void LocalClassDecl() #void:
{int mods = 0;}
{
    // this preserves the modifiers of the local class.
    // it allows for modifiers that are forbidden for local classes,
    // but anyway we are *not* checking modifiers for incompatibilities
    // anywhere else in this grammar (and indeed the production Modifiers
    // accepts any modifier explicitly for the purpose of forgiving modifier errors,
    // and reporting them later if needed --see its documentation).

    // In particular, it unfortunately allows local class declarations to start
    // with a "default" modifier, which introduces an ambiguity with default
    // switch labels. This is guarded by a custom lookahead around SwitchLabel
    mods=Modifiers() ClassOrInterfaceDeclaration(mods)
}

/*
 * See https://docs.oracle.com/javase/specs/jls/se10/html/jls-14.html#jls-14.4
 */
void LocalVariableDeclaration() :
{boolean isFinal = false;}
{
  isFinal=LocalVarModifierList() {jjtThis.setFinal(isFinal);}
  LocalVariableType()
  VariableDeclarator()
  ( "," VariableDeclarator() )*
}

private boolean LocalVarModifierList() #void:
{boolean isFinal = false;}
{
    ( "final" {isFinal = true;} | Annotation() )*
    {return isFinal;}
}

void LocalVariableType() #void:
{}
{
  LOOKAHEAD( { jdkVersion >= 10 && isKeyword("var") } ) <IDENTIFIER>
  | Type()
}

void EmptyStatement() :
{}
{
  ";"
}

void StatementExpression() :
{AssignmentOp op = null;}
{
<<<<<<< HEAD
  PreIncrementExpression()
|
  PreDecrementExpression()
=======
  PrefixIncrementExpression()
>>>>>>> f69e7bf0
|
  // using PostfixExpression here allows us to skip the part of the production tree
  // between Expression() and PostfixExpression()
  (PostfixExpression() [ op=AssignmentOperator() {jjtThis.setOp(op);} Expression() ]) #AssignmentExpression(>1)
}

void SwitchStatement():
{}
{
  "switch" "(" Expression() ")" SwitchBlock()
}

void SwitchBlock() #void :
{}
{
    "{"
        (
            SwitchLabel()
            (
                "->" SwitchLabeledRulePart() (SwitchLabeledRule())*
            |
                ":" (LOOKAHEAD(2) SwitchLabel() ":")*
                    // the lookahead is to prevent choosing BlockStatement when the token is "default",
                    // which could happen as local class declarations accept the "default" modifier.
                    (LOOKAHEAD({shouldStartStatementInSwitch()}) BlockStatement())*
                    (SwitchLabeledStatementGroup())*
            )
        )?
    "}"
}

void SwitchLabeledRule() #void :
{checkForSwitchRules();}
{
    SwitchLabel() "->" SwitchLabeledRulePart()
}

void SwitchLabeledRulePart() #void:
{checkForSwitchRules();}
{
    ( Expression() ";" ) #SwitchLabeledExpression(2)
  |
    ( Block() ) #SwitchLabeledBlock(2)
  |
    ( ThrowStatement() ) #SwitchLabeledThrowStatement(2)
}

// For PMD 7, make this a real node to group the labels + statements
void SwitchLabeledStatementGroup() #void:
{}
{
    (LOOKAHEAD(2) SwitchLabel() ":")+
        // the lookahead is to prevent choosing BlockStatement when the token is "default",
        // which could happen as local class declarations accept the "default" modifier.
        (LOOKAHEAD({shouldStartStatementInSwitch()}) BlockStatement() )*
}

void SwitchLabel() :
{}
{
{ inSwitchLabel = true; }
(
<<<<<<< HEAD
  "case" (ConditionalExpression()) ({checkForMultipleCaseLabels();} "," (ConditionalExpression()) )*
=======
  "case" ConditionalExpression() ({checkForMultipleCaseLabels();} "," ConditionalExpression() )*
>>>>>>> f69e7bf0
|
  "default" {jjtThis.setDefault();}
)
{ inSwitchLabel = false; }
}

void YieldStatement() :
{ checkForYieldStatement(); }
{
  <IDENTIFIER> Expression() ";"
}

void IfStatement() :
/*
 * The disambiguating algorithm of JavaCC automatically binds dangling
 * else's to the innermost if statement.  The LOOKAHEAD specification
 * is to tell JavaCC that we know what we are doing.
 */
{}
{
  "if" "(" Expression() ")" Statement() [ LOOKAHEAD(1) "else" {jjtThis.setHasElse();} Statement() ]
}

void WhileStatement() :
{}
{
  "while" "(" Expression() ")" Statement()
}

void DoStatement() :
{}
{
  "do" Statement() "while" "(" Expression() ")" ";"
}

void ForStatement() :
{}
{
  "for" "("
(
      LOOKAHEAD(LocalVariableDeclaration() ":")
      {checkForBadJDK15ForLoopSyntaxArgumentsUsage();}
      LocalVariableDeclaration() ":" Expression()
|
  [ ForInit() ] ";"
  [ Expression() ] ";"
  [ ForUpdate() ]
)
  ")" Statement()
}

void ForInit() :
{}
{
  LOOKAHEAD( LocalVariableDeclaration() )
  LocalVariableDeclaration()
|
  StatementExpressionList()
}

void StatementExpressionList() :
{}
{
  StatementExpression() ( "," StatementExpression() )*
}

void ForUpdate() :
{}
{
  StatementExpressionList()
}

void BreakStatement() :
{Token t;}
{
  "break" [ LOOKAHEAD(<IDENTIFIER> ";") t=<IDENTIFIER> {jjtThis.setImage(t.image);} | Expression() {checkForBreakExpression();} ] ";"
}

void ContinueStatement() :
{Token t;}
{
  "continue" [ t=<IDENTIFIER> {jjtThis.setImage(t.image);} ] ";"
}

void ReturnStatement() :
{}
{
  "return" [ Expression() ] ";"
}

void ThrowStatement() :
{}
{
  "throw" Expression() ";"
}

void SynchronizedStatement() :
{}
{
  "synchronized" "(" Expression() ")" Block()
}

void TryStatement() :
/*
 * Semantic check required here to make sure that at least one
 * resource/finally/catch is present.
 */
{}
{
  "try" (ResourceList())? Block()
  ( CatchStatement() )*
  [ FinallyStatement() ]
}

void ResourceList():
{}
{
    {checkForBadTryWithResourcesUsage();}
	"("
	Resource() (LOOKAHEAD(2) ";" Resource())*
	(";" {jjtThis.setTrailingSemi();})?
	")"
}

void Resource() :
{boolean isFinal = false;}
{
   LOOKAHEAD(("final" | Annotation())* LocalVariableType() VariableDeclaratorId() "=" )
<<<<<<< HEAD
       isFinal=LocalVarModifierList() {jjtThis.setFinal(isFinal);}
       LocalVariableType() VariableDeclaratorId() "=" Expression()
=======
        (
            isFinal=LocalVarModifierList() {jjtThis.setFinal(isFinal);}
            LocalVariableType() VariableDeclarator()
        ) #LocalVariableDeclaration
>>>>>>> f69e7bf0
   |
   PrimaryExpression() {checkForBadConciseTryWithResourcesUsage();} {}
}

void CatchStatement() :
{}
{
  "catch"
  "(" FormalParameter() ")"
  Block()
}

void FinallyStatement() :
{}
{
    "finally" Block()
}

void AssertStatement() :
{
    if (jdkVersion <= 3) {
        throw new ParseException("Can't use 'assert' as a keyword when running in JDK 1.3 mode!");
    }
}
{
  <IDENTIFIER> Expression() [ ":" Expression() ] ";"
}

/* We use productions to match >>>, >> and > so that we can keep the
 * type declaration syntax with generics clean
 */

void RUNSIGNEDSHIFT() #void:
{}
{
  ( LOOKAHEAD({ getToken(1).kind == GT &&
                ((Token.GTToken)getToken(1)).realKind == RUNSIGNEDSHIFT} )
   ">" ">" ">"
  )
}

void RSIGNEDSHIFT() #void:
{}
{
  ( LOOKAHEAD({ getToken(1).kind == GT &&
                ((Token.GTToken)getToken(1)).realKind == RSIGNEDSHIFT} )
  ">" ">"
  )
}

/* Annotation syntax follows. */

void Annotation() #void:
{}
{
 (
<<<<<<< HEAD
   LOOKAHEAD( "@" Name() "(" ( <IDENTIFIER> "=" | ")" ))
=======
   LOOKAHEAD( "@" VoidName() "(" ( <IDENTIFIER> "=" | ")" ))
>>>>>>> f69e7bf0
   NormalAnnotation()
 |
   LOOKAHEAD( "@" VoidName() "(" )
   SingleMemberAnnotation()
 |
   MarkerAnnotation()
 )
 {checkForBadAnnotationUsage();}
}

void AnnotationBase(Node n) #void:
{String name = null;}
{
   "@" name=VoidName() {n.setImage(name);}
}

void NormalAnnotation():
{}
{
   AnnotationBase(jjtThis) "(" [ MemberValuePairs() ] ")"
}

void MarkerAnnotation():
{}
{
  AnnotationBase(jjtThis)
}

void SingleMemberAnnotation():
{}
{
  AnnotationBase(jjtThis) "(" MemberValue() ")"
}

void MemberValuePairs() #void:
{}
{
   MemberValuePair() ( "," MemberValuePair() )*
}

void MemberValuePair():
{Token t;}
{
    t=<IDENTIFIER> { jjtThis.setImage(t.image); } "=" MemberValue()
}

void MemberValue() #void:
{}
{
   Annotation()
 |
   MemberValueArrayInitializer()
 |
   // Constant expression
   ConditionalExpression()
}

void  MemberValueArrayInitializer():
{}
{
  "{" (MemberValue() ( LOOKAHEAD(2) "," MemberValue() )* [ "," ])? "}"
}

/*
 * We use that ghost production to factorise the check for JDK >= 1.8.
 */
void TypeAnnotation() #void:
{}
{
    Annotation() {checkForBadTypeAnnotations();}
}


/* Annotation Types. */

void AnnotationTypeDeclaration(int modifiers):
{
Token t;
jjtThis.setModifiers(modifiers);
}
{
  "@" "interface" t=<IDENTIFIER>
    {
        checkForBadAnnotationUsage();
        checkForBadTypeIdentifierUsage(t.image);
        jjtThis.setImage(t.image);
    }
  AnnotationTypeBody()
}

void AnnotationTypeBody():
{}
{
  "{" ( AnnotationTypeMemberDeclaration() )* "}"
}

void AnnotationTypeMemberDeclaration():
{
   int modifiers;
}
{
 modifiers = Modifiers()
 (
   LOOKAHEAD(Type() <IDENTIFIER> "(") AnnotationMethodDeclaration(modifiers)
  |
   ClassOrInterfaceDeclaration(modifiers)
  |
   LOOKAHEAD(3) EnumDeclaration(modifiers)
  |
   AnnotationTypeDeclaration(modifiers)
  |
   FieldDeclaration(modifiers)
 )
 |
   ";" #EmptyDeclaration
}

void AnnotationMethodDeclaration(int modifiers):
{
  Token t;
  jjtThis.setModifiers(modifiers);
}
{
  Type() t=<IDENTIFIER> "(" ")"  [ DefaultValue() ] ";"
  {
    jjtThis.setImage(t.image);
  }
}

void DefaultValue():
{}
{
  "default" MemberValue()
}

void ModuleDeclaration():
{
    StringBuilder s = new StringBuilder();
    Token t;
    checkForBadModuleUsage();
}
{
  ( Annotation() )* [LOOKAHEAD({isKeyword("open")}) <IDENTIFIER> {jjtThis.setOpen(true);}] LOOKAHEAD({isKeyword("module")}) <IDENTIFIER>
  t=<IDENTIFIER> { s.append(t.image); }
  ( "." t=<IDENTIFIER> { s.append('.').append(t.image); } )* { jjtThis.setImage(s.toString()); }
  "{" (ModuleDirective())* "}"
}

void ModuleDirective():
{}
{
    ( LOOKAHEAD({isKeyword("requires")}) <IDENTIFIER> { jjtThis.setType(ASTModuleDirective.DirectiveType.REQUIRES); }
            (LOOKAHEAD({isKeyword("transitive")}) <IDENTIFIER> { jjtThis.setRequiresModifier(ASTModuleDirective.RequiresModifier.TRANSITIVE); } |
             "static"     { jjtThis.setRequiresModifier(ASTModuleDirective.RequiresModifier.STATIC);     } )?
         ModuleName() ";" )
  | ( LOOKAHEAD({isKeyword("exports")})  <IDENTIFIER> { jjtThis.setType(ASTModuleDirective.DirectiveType.EXPORTS); }  Name() [ LOOKAHEAD({isKeyword("to")}) <IDENTIFIER> ModuleName() ("," ModuleName())*] ";" )
  | ( LOOKAHEAD({isKeyword("opens")})    <IDENTIFIER> { jjtThis.setType(ASTModuleDirective.DirectiveType.OPENS); }    Name() [ LOOKAHEAD({isKeyword("to")}) <IDENTIFIER> ModuleName() ("," ModuleName())*] ";" )
  | ( LOOKAHEAD({isKeyword("uses")})     <IDENTIFIER> { jjtThis.setType(ASTModuleDirective.DirectiveType.USES); }     Name() ";" )
  | ( LOOKAHEAD({isKeyword("provides")}) <IDENTIFIER> { jjtThis.setType(ASTModuleDirective.DirectiveType.PROVIDES); } Name() LOOKAHEAD({isKeyword("with")}) <IDENTIFIER> Name() ("," Name() )* ";" )
}

// Similar to Name()
void ModuleName():
{
  StringBuilder s = new StringBuilder();
  Token t;
}
{
  t=<IDENTIFIER> { s.append(t.image); }
  ( "." t=<IDENTIFIER> {s.append('.').append(t.image);} )*
  {jjtThis.setImage(s.toString());}
}

void Name():
{String image;}
{
    image=VoidName()
    {jjtThis.setImage(image); }
}


void AmbiguousName():
{String image;}
{
    image=VoidName()
    {jjtThis.setImage(image); }
}


String VoidName() #void:
/*
 * A lookahead of 2 is required below since "Name" can be followed
<<<<<<< HEAD
 * by a ".*" when used in the context of an "ImportDeclaration".
=======
 * by a ".*" when used in the context of an "ImportDeclaration",
 * or with "this" or "super" in PrimaryPrefix.
>>>>>>> f69e7bf0
 */
{
  StringBuilder s = new StringBuilder();
  Token t;
}
{
  t=<IDENTIFIER>
  {
    s.append(t.image);
  }
  ( LOOKAHEAD(2) "." t=<IDENTIFIER>
    {s.append('.').append(t.image);}
  )*
  {return s.toString();}
}

// This is used to get JJTree to generate a node.
// Variable references are always ambiguous
// when they're parsed, so they're not created
// normally by jjtree, but rather by the disambiguation
// hooks spread across the parser
<<<<<<< HEAD
//noinspection JavaCCJccUnusedProduction
void VariableReference():
=======
//noinspection UnusedProduction
void VariableAccess():
>>>>>>> f69e7bf0
{}
{
   <IDENTIFIER>
}<|MERGE_RESOLUTION|>--- conflicted
+++ resolved
@@ -1,14 +1,10 @@
 /**
-<<<<<<< HEAD
- * Nest annotations inside the node they apply to. The node TypeBound is 
-=======
  * Make Resources #void, rename ResourceSpecification to ResourceList,
  * put a LocalVariableDeclaration node inside Resource.
  * Merge different increment/decrement expressions.
  * Clément Fournier 07/2019
  *====================================================================
  * Nest annotations inside the node they apply to. The node TypeBound is
->>>>>>> f69e7bf0
  * removed. Allow type annotations on InstanceofExpression, MethodReference
  * and bounds of an IntersectionType.
  * Clément Fournier 06/2019
@@ -30,15 +26,12 @@
  *   #497  [java] RFC: new layer of abstraction atop PrimaryExpressions
  * Clément Fournier 04/2019
  *====================================================================
-<<<<<<< HEAD
-=======
  * Add support for the yield statement introduced as a preview language
  * feature with Java 13. See JEP 354.
  * Add support for text block literals introduces as a preview language
  * feature with Java 13. See JEP 355.
  * Andreas Dangel 08/2019
  *====================================================================
->>>>>>> f69e7bf0
  * Fix #1848 Local classes should preserve their modifiers
  * Clément Fournier 05/2019
  *====================================================================
@@ -427,11 +420,7 @@
   }
   private void checkForBadConciseTryWithResourcesUsage() {
     Node top = jjtree.peekNode();
-<<<<<<< HEAD
-    if (!(top instanceof ASTFieldAccess || top instanceof ASTVariableReference)) {
-=======
     if (!(top instanceof ASTFieldAccess || top instanceof ASTVariableAccess)) {
->>>>>>> f69e7bf0
       throwParseException("Expected a variable access, but was a " + top.getXPathNodeName());
     }
 
@@ -1775,11 +1764,7 @@
 void PackageDeclaration() :
 {String image;}
 {
-<<<<<<< HEAD
-  AnnotationList() "package" Name() ";"
-=======
   AnnotationList() "package" image=VoidName() { jjtThis.setImage(image); } ";"
->>>>>>> f69e7bf0
 }
 
 void ImportDeclaration() :
@@ -2044,11 +2029,7 @@
    // TODO there may be annotations before the "..." of the varargs
    //  the ... is treated analogously to a pair of brackets
    //  the sensible way to parse it would probably be to push an ArrayType with ArrayTypeDim for the "..."
-<<<<<<< HEAD
-   [ "..." {checkForBadVariableArgumentsUsage();} {jjtThis.setVarargs();} ]
-=======
    [ "..." {checkForBadVariableArgumentsUsage(); jjtThis.setVarargs();} ]
->>>>>>> f69e7bf0
    VariableDeclaratorId()
 }
 
@@ -2200,7 +2181,6 @@
 {}
 {
    TypeAnnotListNoInject() "[" "]"
-<<<<<<< HEAD
 }
 
 void ReferenceType() #void:
@@ -2221,28 +2201,6 @@
 void ClassOrInterfaceType() #void:
 {}
 {
-=======
-}
-
-void ReferenceType() #void:
-{}
-{
-    // We parse it that way because the right injection considers node openings,
-    // which means if we want the annotations to belong to the element type, then
-    // the ArrayType node needs to be opened after eg the PrimitiveType
-    PrimitiveType()                       Dims() #ArrayType(2)
-  | ClassOrInterfaceType() [ LOOKAHEAD(2) Dims() #ArrayType(2) ]
-}
-
-
-/**
- * Parses a ClassOrInterfaceType. The production itself is #void,
- * but the node exists (declared inline within the production).
- */
-void ClassOrInterfaceType() #void:
-{}
-{
->>>>>>> f69e7bf0
 
   (LOOKAHEAD({jjtree.isInjectionPending()})
         // Perhaps surprisingly a type annotation binds to the closest segment
@@ -2368,11 +2326,7 @@
 }
 
 
-<<<<<<< HEAD
-// TODO rename to ThrowsClause
-=======
 // TODO rename to ThrowsClause, stop using Name
->>>>>>> f69e7bf0
 void NameList() :
 {}
 {
@@ -2449,22 +2403,6 @@
 
 // same as ShiftExpression
 void EqualityExpression() #void:
-<<<<<<< HEAD
-{}
-{
-  InstanceOfExpression() (EqualityExprTail())*
-}
-
-
-void EqualityExprTail() #EqualityExpression:
-{}
-{
-    ( "==" | "!=" )
-    {
-      jjtThis.setImage(getToken(0).getImage());
-      jjtree.extendLeft();
-    }
-=======
 {}
 {
   InstanceOfExpression() (EqualityExprTail())*
@@ -2476,7 +2414,6 @@
 {
     ( "==" | "!=" )
     { setLastTokenImage(jjtThis); }
->>>>>>> f69e7bf0
     InstanceOfExpression()
 }
 
@@ -2489,23 +2426,21 @@
 void RelationalExpression() #void:
 {}
 {
-<<<<<<< HEAD
-  ShiftExpression()
-  (
-    ( "<" | ">" | "<=" | ">=" )
-    { jjtThis.setImage(getToken(0).getImage()); }
-    ShiftExpression()
-  )?
-  // There cannot be more than one, because it wouldn't compile
-=======
   // There technically cannot be more than one, because it wouldn't compile
   // But we give it some leeway to not make the parser too knowledgeable
->>>>>>> f69e7bf0
   // From the JLS:
   // For example, a<b<c parses as (a<b)<c, which is always a compile-time
   // error, because the type of a<b is always boolean and < is not an operator
   // on boolean values.
-<<<<<<< HEAD
+  ShiftExpression() (RelationalExprTail())*
+}
+
+void RelationalExprTail() #RelationalExpression(2):
+{}
+{
+    ( "<" | ">" | "<=" | ">=" )
+    { setLastTokenImage(jjtThis); }
+    ShiftExpression()
 }
 
 /**
@@ -2521,86 +2456,6 @@
 }
 
 
-void ShiftExprTail() #ShiftExpression:
-{}
-{
-    ( "<<"                     { jjtThis.setImage("<<");}
-    | RSIGNEDSHIFT()           { jjtThis.setImage(">>"); }
-    | RUNSIGNEDSHIFT()         { jjtThis.setImage(">>>"); }
-    )
-    {
-      jjtree.extendLeft();
-    }
-    AdditiveExpression()
-}
-
-// this is exactly similar to ShiftExpression
-void AdditiveExpression() #void:
-{}
-{
-  MultiplicativeExpression() (AdditiveExprTail())*
-}
-
-void AdditiveExprTail() #AdditiveExpression:
-{}
-{
-    ( "+" | "-" )
-    {
-      jjtThis.setImage(getToken(0).getImage());
-      jjtree.extendLeft();
-    }
-    MultiplicativeExpression()
-}
-
-// this is exactly similar to ShiftExpression
-void MultiplicativeExpression() #void:
-{}
-{
-  UnaryExpression() (MultiplicativeExprTail())*
-}
-
-void MultiplicativeExprTail() #MultiplicativeExpression:
-{}
-{
-  ( "*" | "/" | "%" )
-  {
-    jjtThis.setImage(getToken(0).getImage());
-    jjtree.extendLeft();
-  }
-  UnaryExpression()
-}
-void UnaryExpression() #void:
-{}
-{
-    (("+" {jjtThis.setImage("+");} | "-" {jjtThis.setImage("-");}) UnaryExpression()) #UnaryExpression
-  | PreIncrementExpression()
-  | PreDecrementExpression()
-  | UnaryExpressionNotPlusMinus()
-=======
-  ShiftExpression() (RelationalExprTail())*
-}
-
-void RelationalExprTail() #RelationalExpression(2):
-{}
-{
-    ( "<" | ">" | "<=" | ">=" )
-    { setLastTokenImage(jjtThis); }
-    ShiftExpression()
-}
-
-/**
- * The structure parsed by this production is entirely left-recursive,
- * but the jjtClose of AbstractLrBinaryExpr flattens the first child
- * if the operator is the same. This is the best compromise I've found,
- * it keeps the grammar readable and simple to parse in lookaheads.
- */
-void ShiftExpression() #void:
-{}
-{
-  AdditiveExpression() (ShiftExprTail())*
-}
-
-
 void ShiftExprTail() #ShiftExpression(2):
 {}
 {
@@ -2616,7 +2471,6 @@
 {}
 {
   MultiplicativeExpression() (AdditiveExprTail())*
->>>>>>> f69e7bf0
 }
 
 void AdditiveExprTail() #AdditiveExpression(2):
@@ -2634,11 +2488,6 @@
   UnaryExpression() (MultiplicativeExprTail())*
 }
 
-<<<<<<< HEAD
-void UnaryExpressionNotPlusMinus() #void:
-{}
-{
-=======
 void MultiplicativeExprTail() #MultiplicativeExpression(2):
 {}
 {
@@ -2666,7 +2515,6 @@
 void UnaryExpressionNotPlusMinus() #void:
 {}
 {
->>>>>>> f69e7bf0
  (( "~" {jjtThis.setImage("~");} | "!" {jjtThis.setImage("!");}) UnaryExpression()) #UnaryExpression
  // There's no separate production for CastExpression, because that would force
  // us to repeat the lookahead
@@ -2692,18 +2540,11 @@
    | "void" | PrimitiveType()
 }
 
-<<<<<<< HEAD
-void PostfixExpression() #PostfixExpression((jjtn000.getImage() != null)):
-{}
-{
-  PrimaryExpression() [ "++" {jjtThis.setImage("++");} | "--" {jjtThis.setImage("--");} ]
-=======
 void PostfixExpression() #void:
 {}
 {
 
   PrimaryExpression() [ ("++" {jjtThis.setIncrement();} | "--") #IncrementExpression(1) ]
->>>>>>> f69e7bf0
 }
 
 
@@ -2736,11 +2577,7 @@
   Expressions that may be present at the start of a primary expression.
  */
 void PrimaryPrefix() #void :
-<<<<<<< HEAD
-{Token t;}
-=======
 {Token savedStart;}
->>>>>>> f69e7bf0
 {
   Literal()
 | "this"                                  #ThisExpression
@@ -2760,9 +2597,6 @@
 
 | LOOKAHEAD(LambdaLahead()) LambdaExpression()
 
-<<<<<<< HEAD
-| "(" Expression() ")" { AstImplUtil.bumpParenDepth((ASTExpression) jjtree.peekNode()); }
-=======
 // Parenthesized expr, we need to adjust start/end tokens
 | "(" {savedStart = getToken(0);} Expression() ")"
   {
@@ -2771,7 +2605,6 @@
     top.jjtSetFirstToken(savedStart);
     top.jjtSetLastToken(getToken(0));
   }
->>>>>>> f69e7bf0
 // If it is an ambiguous name, then we may go on
 // into the next step, which is less restricted
 // than PrimarySuffix
@@ -2810,7 +2643,6 @@
 // class literal, or some type arguments and a method reference
 void PrimaryStep2() #void:
 {}
-<<<<<<< HEAD
 {
       // If we find type parameters, then we can only expect a method reference
       // class literals or qualifiers to static member access/call may not be parameterised
@@ -2947,9 +2779,7 @@
 
 
 void NumericLiteral():
-{
-  Token t;
-}
+{ Token t; }
 {
   ( t=<INTEGER_LITERAL>             {  jjtThis.setIntLiteral();}
   | t=<FLOATING_POINT_LITERAL>      {  jjtThis.setFloatLiteral();}
@@ -2970,175 +2800,9 @@
 void StringLiteral():
 {}
 {
-   <STRING_LITERAL> { jjtThis.setImage(getToken(0).getImage()); }
-}
-
-void Arguments() : // TODO remove
-{}
-{
-  ArgumentList()
-=======
-{
-      // If we find type parameters, then we can only expect a method reference
-      // class literals or qualifiers to static member access/call may not be parameterised
-      {forceTypeContext();} TypeArguments() {injectTop();} ( "." ClassTypeSegment() )* [ Dims() #ArrayType(2) ] MethodReference()
-    | MethodReference()
-    | ArgumentList()                          #MethodCall(2)
-    | "." (
-          {forceTypeContext();} "class"       #ClassLiteral(1)
-          // qualified this or super
-        | {forceTypeContext();} "this"        #ThisExpression(1)
-        | {forceTypeContext();} "super"       #SuperExpression(1)
-            // here we force the super to be followed by something,
-            // "super" alone is not a valid expression
-            ("." MemberSelector() | MethodReference())
-        | MemberSelector()
-    )
-    // catches the case where the ambig name is the start of an array type
-    | LOOKAHEAD("@" | "[" "]") {forceTypeContext();} Dims() #ArrayType(2)  (MethodReference() | "." "class" #ClassLiteral(1))
-    // and here, the array expr in an array access
-    | {forceExprContext();} "[" Expression() "]"            #ArrayAccess(2)
-}
-
-/**
- * Productions that may be present after a PrimaryPrefix. Basically
- * allows for call chains. We loop on this production in PrimaryExpression.
- */
-void PrimarySuffix() #void :
-{}
-{
-  MethodReference()
-| {forceExprContext();} "[" Expression() "]"              #ArrayAccess(2)
-| "." MemberSelector()
-}
-
-/**
- * Part of a primary suffix that immediately follows a dot. Also
- * part of step 2.
- */
-void MemberSelector() #void :
-{}
-{
-  /* JLS §6.5.1:
-   *  A name is syntactically classified as an ExpressionName [...] as the
-   * qualifying expression in a qualified class instance creation expression (§15.9)*
-   */
-  {forceExprContext();} QualifiedAllocationExpr()
-  // if there are type arguments, this is a method call
-|              (TypeArguments() <IDENTIFIER> {setLastTokenImage(jjtThis);} ArgumentList())   #MethodCall(3)
-| LOOKAHEAD(2) (<IDENTIFIER> {setLastTokenImage(jjtThis);} ArgumentList())                   #MethodCall(2)
-|              (<IDENTIFIER> {setLastTokenImage(jjtThis);})                                  #FieldAccess(1)
-}
-
-void MethodReference(): // LHS is injected
-{checkForBadMethodReferenceUsage();}
-{
-  "::" {jjtree.extendLeft();}
-  [TypeArguments()]
-  ( "new" | <IDENTIFIER> ) {setLastTokenImage(jjtThis);}
-  {/* empty, to set the image before jjtClose */}
-}
-
-// This factorises the lookahead for a lambda expression
-// It's necessary because in all contexts a lambda may appear in,
-// the arguments could be interpreted as a variable reference,
-// or the start of a parenthesized expression
-private void LambdaLahead() #void :
-{}
-{
-  LOOKAHEAD({!inSwitchLabel})
-(
-  <IDENTIFIER>
-| "(" <IDENTIFIER> ( "," <IDENTIFIER> )* ")"
-| LambdaParameterList()
-)
-"->"
-}
-
-// Lambda expressions are not a PrimaryExpression in the JLS, instead they're
-// separated from the AssignmentExpression production. Their use is restricted
-// to method and constructor call argument, cast operand, the RHS of assignments,
-// and the tail of a ternary expression
-// https://docs.oracle.com/javase/specs/jls/se9/html/jls-15.html#jls-15.27
-//
-// To prevent LambdaExpressions in switch labels, the field #inSwitchLabel is used
-// as a workaround.
-void LambdaExpression():
-{ checkForBadLambdaUsage(); }
-{
-  LambdaParameterList() "->" ( Expression() | Block() )
-}
-
-void LambdaParameterList():
-{}
-{
-      VariableDeclaratorId() #LambdaParameter
-    | LOOKAHEAD("(" <IDENTIFIER> ("," | ")"))
-        "(" [ VariableDeclaratorId() #LambdaParameter(true) ( "," VariableDeclaratorId() #LambdaParameter )* ] ")"
-    | "(" [ LambdaParameter() ( "," LambdaParameter() )* ] ")"
-}
-
-void LambdaParameter():
-{
-  boolean isVarType = false;
-  ASTLambdaParameter me = jjtThis;
-  boolean isFinal = false;
-}
-{
-    [
-       isFinal=LocalVarModifierList() {jjtThis.setFinal(isFinal);}
-       isVarType=LambdaParameterType() { jjtThis.setVarType(); }
-       [ "..." {checkForBadVariableArgumentsUsage(); jjtThis.setVarargs();} ]
-    ]
-    VariableDeclaratorId()
-}
-
-/** Returns true if this is "var". */
-boolean LambdaParameterType() #void :
-{}
-{
-    LOOKAHEAD( { jdkVersion >= 11 && isKeyword("var") } )
-        <IDENTIFIER> { return true; }
-    | Type() { return false; }
-}
-
-void Literal() #void :
-{ Token t;}
-{
-  NumericLiteral()
-| StringLiteral()
-| CharLiteral()
-| ("true" { jjtThis.setTrue(); } | "false") #BooleanLiteral
-| "null"                                    #NullLiteral
-}
-
-
-void NumericLiteral():
-{ Token t; }
-{
-  ( t=<INTEGER_LITERAL>             {  jjtThis.setIntLiteral();}
-  | t=<FLOATING_POINT_LITERAL>      {  jjtThis.setFloatLiteral();}
-  | t=<HEX_FLOATING_POINT_LITERAL>  { checkForBadHexFloatingPointLiteral(); jjtThis.setFloatLiteral();}
-  )
-  {
-    checkForBadNumericalLiteralslUsage(t);
-    jjtThis.setImage(t.image);
-  }
-}
-
-void CharLiteral():
-{}
-{
-  <CHARACTER_LITERAL> {jjtThis.setImage(getToken(0).getImage());}
-}
-
-void StringLiteral():
-{}
-{
    ( <STRING_LITERAL>
    | <TEXT_BLOCK_LITERAL> { jjtThis.setTextBlock(); checkForTextBlockLiteral(); })
    { jjtThis.setImage(getToken(0).getImage()); }
->>>>>>> f69e7bf0
 }
 
 void ArgumentList() :
@@ -3333,13 +2997,7 @@
 void StatementExpression() :
 {AssignmentOp op = null;}
 {
-<<<<<<< HEAD
-  PreIncrementExpression()
-|
-  PreDecrementExpression()
-=======
   PrefixIncrementExpression()
->>>>>>> f69e7bf0
 |
   // using PostfixExpression here allows us to skip the part of the production tree
   // between Expression() and PostfixExpression()
@@ -3402,11 +3060,7 @@
 {
 { inSwitchLabel = true; }
 (
-<<<<<<< HEAD
-  "case" (ConditionalExpression()) ({checkForMultipleCaseLabels();} "," (ConditionalExpression()) )*
-=======
   "case" ConditionalExpression() ({checkForMultipleCaseLabels();} "," ConditionalExpression() )*
->>>>>>> f69e7bf0
 |
   "default" {jjtThis.setDefault();}
 )
@@ -3535,15 +3189,10 @@
 {boolean isFinal = false;}
 {
    LOOKAHEAD(("final" | Annotation())* LocalVariableType() VariableDeclaratorId() "=" )
-<<<<<<< HEAD
-       isFinal=LocalVarModifierList() {jjtThis.setFinal(isFinal);}
-       LocalVariableType() VariableDeclaratorId() "=" Expression()
-=======
         (
             isFinal=LocalVarModifierList() {jjtThis.setFinal(isFinal);}
             LocalVariableType() VariableDeclarator()
         ) #LocalVariableDeclaration
->>>>>>> f69e7bf0
    |
    PrimaryExpression() {checkForBadConciseTryWithResourcesUsage();} {}
 }
@@ -3600,11 +3249,7 @@
 {}
 {
  (
-<<<<<<< HEAD
-   LOOKAHEAD( "@" Name() "(" ( <IDENTIFIER> "=" | ")" ))
-=======
    LOOKAHEAD( "@" VoidName() "(" ( <IDENTIFIER> "=" | ")" ))
->>>>>>> f69e7bf0
    NormalAnnotation()
  |
    LOOKAHEAD( "@" VoidName() "(" )
@@ -3797,12 +3442,8 @@
 String VoidName() #void:
 /*
  * A lookahead of 2 is required below since "Name" can be followed
-<<<<<<< HEAD
- * by a ".*" when used in the context of an "ImportDeclaration".
-=======
  * by a ".*" when used in the context of an "ImportDeclaration",
  * or with "this" or "super" in PrimaryPrefix.
->>>>>>> f69e7bf0
  */
 {
   StringBuilder s = new StringBuilder();
@@ -3824,13 +3465,8 @@
 // when they're parsed, so they're not created
 // normally by jjtree, but rather by the disambiguation
 // hooks spread across the parser
-<<<<<<< HEAD
-//noinspection JavaCCJccUnusedProduction
-void VariableReference():
-=======
 //noinspection UnusedProduction
 void VariableAccess():
->>>>>>> f69e7bf0
 {}
 {
    <IDENTIFIER>
