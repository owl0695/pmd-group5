/**
 * Make Resources #void, rename ResourceSpecification to ResourceList,
 * put a LocalVariableDeclaration node inside Resource.
 * Merge different increment/decrement expressions.
 * Clément Fournier 07/2019
 *====================================================================
 * Nest annotations inside the node they apply to. The node TypeBound is
 * removed. Allow type annotations on InstanceofExpression, MethodReference
 * and bounds of an IntersectionType.
 * Clément Fournier 06/2019
 *====================================================================
 * Change expression, type and annotation grammar to remove unnecessary nodes,
 * eliminate some inconsistencies, and most importantly have an expressive tree
 * for primary expressions. Expressions and types now appear to be left-recursive.
 * This also introduces AmbiguousName, which are pushed only in syntactically
 * ambiguous contexts: https://docs.oracle.com/javase/specs/jls/se9/html/jls-6.html#jls-6.5.1
 *
 * Those are the first grammar changes for 7.0.0.
 * Refs:
 *   #1661 [java] About operator nodes
 *   #1367 [java] Parsing error on annotated subclass
 *   #1150 [java] ClassOrInterfaceType AST improvements
 *   #1019 [java] Breaking Java Grammar changes for PMD 7.0.0
 *   #997  [java] Java8 parsing corner case with annotated array types
 *   #910  [java] AST inconsistency between primitive and reference type arrays
 *   #497  [java] RFC: new layer of abstraction atop PrimaryExpressions
 * Clément Fournier 04/2019
 *====================================================================
 * Add support for the yield statement introduced as a preview language
 * feature with Java 13. See JEP 354.
 * Add support for text block literals introduces as a preview language
 * feature with Java 13. See JEP 355.
 * Andreas Dangel 08/2019
 *====================================================================
 * Fix #1848 Local classes should preserve their modifiers
 * Clément Fournier 05/2019
 *====================================================================
 * Add support for Java 12 switch expressions and switch rules.
 * Andreas Dangel, Clément Fournier 03/2019
 *====================================================================
 * Add support for Java 10 Local Variable Type Inference
 * See #743. In Java 10 mode, "var" as local variable type is handled special.
 * Andreas Dangel 04/2018
 *====================================================================
 * Fixes #888 [java] ParseException occurs with valid '<>' in Java 1.8 mode
 * Juan Martin Sotuyo Dodero 01/2018
 *====================================================================
 * Fixes #793 [java] Parser error with private method in nested classes in interfaces
 * Andreas Dangel 12/2017
 *====================================================================
 * Add support for Java 9 changes:
 * Private interface methods are only allowed with java9.
 * A single underscore "_" is an invalid identifier in java9.
 * Diamond operator for anonymous classes is only allowed with java9.
 * Add support for module-info.java.
 * Allow more concise try-with-resources statements with java9.
 * Andreas Dangel 09/2017
 *====================================================================
 * Add support for new Java 8 annotation locations.
 * Bugs #414, #415, #417
 * @Snap252 06/2017
 *====================================================================
 * Allow empty statements (";") between package, import
 * and type declarations.
 * Bug #378
 * Andreas Dangel 05/2017
 *====================================================================
 * Allow method references to specify generics also for
 * constructor references ("new").
 * Bug #309
 * Andreas Dangel 03/2017
 *====================================================================
 * Provide a better fix for CastExpression, getting rid of most hacks.
 * Bug #257
 *
 * Juan Martin Sotuyo Dodero 02/2017
 *====================================================================
 * Allow local classes to carry more than one annotation.
 * Bug #208
 *
 * Juan Martin Sotuyo Dodero 01/2017
 *====================================================================
 * Change lookahead for AnnotationMethodDeclaration in AnnotationTypeMemberDeclaration.
 * Bug #206
 *
 * Juan Martin Sotuyo Dodero 01/2017
 *====================================================================
 * Allow method references to specify generics.
 * Bug #207
 *
 * Juan Martin Sotuyo Dodero 01/2017
 *====================================================================
 * Simplify VariableDeclaratorId, forbidding illegal sequences such as
 * this[] and MyClass.this[]
 *
 * Juan Martin Sotuyo Dodero 10/2016
 *====================================================================
 * Improve lambda detection in PrimaryPrefix to improve parsing performance.
 *
 * Juan Martin Sotuyo Dodero 10/2016
 *====================================================================
 * Fix for regression introduced in previous changeset.
 * The syntactic lookahead was not properly handled by javacc,
 * so it was converted to a semantic one
 * Bug #1530
 *
 * Juan Martin Sotuyo Dodero 10/2016
 *====================================================================
 * Fix for an expression within an additive expression that was
 * wrongly taken as a cast expression.
 * Bug #1484
 *
 * Andreas Dangel 05/2016
 *====================================================================
 * Fix for Lambda expression with one variable
 * Bug #1470
 *
 * Andreas Dangel 04/2016
 *====================================================================
 * Added support for explicit receiver parameters.
 * Bug #1455
 *
 * Andreas Dangel 01/2016
 *====================================================================
 * Added capability for Tracking Tokens.
 *
 * Amit Kumar Prasad 10/2015
 *====================================================================
 * Fix for Cast Expression not detected properly in Return statements
 * Bug #1429
 *
 * Andreas Dangel 10/2015
 *====================================================================
 * Fix for Lambda expressions without variables.
 *
 * Andreas Dangel 11/2014
 *====================================================================
 * Fix for Lambda expressions with two or three variables.
 *
 * Andreas Dangel 07/2014
 *====================================================================
 * Added support for Java 8 language constructs.
 *
 * Andreas Dangel 01/2014
 * ===================================================================
 * Fix ForStatement to allow Annotations within the initializer.
 *
 * Andreas Dangel 01/2013
 * ===================================================================
 * Fix wrong consumption of modifiers (e.g. "final") in a for-each loop.
 * Check for wrong java usage when catching multiple exceptions.
 *
 * Andreas Dangel 12/2012
 * ===================================================================
 * Enhance grammar to use LocalVariableDeclaration in a for-each loop.
 * This enhances the symbol table to recognize variables declared in such
 * a for-each loop.
 *
 * Andreas Dangel 10/2012
 * ===================================================================
 * Fix parser problem #3530124 with generics
 *
 * Modified the grammar, so that the different usages of generics work.
 * Adjusted the rules, that use "super", as super is no longer a PrimarySuffix.
 * It's now either a ExplicitConstructorInvocation or a PrimaryPrefix.
 * See also test case ParserCornersTest/testParsersCases
 *
 * Andreas Dangel 05/2012
 * ===================================================================
 * Added support for Java 7 language constructs
 *
 * Dinesh Bolkensteyn (SonarSource), 10/2011
 * ===================================================================
 * Changed the CastLookahead production to use 3 lookaheads for primitive types as suggested by Andreas Dangel
 *
 * Brian Remedios 07/2011
 * ===================================================================
 * Added in support for assert as a name using lookaheads
 *
 * Tom Copeland, 09/03
 * ===================================================================
 * Copied over the changes made by Andrea Gini and Marco Savard to
 * support JDK 1.4 language constructs, i.e., asserts.
 * See the java1_4c.jj distributed in the javacc2.1/examples/JavaGrammers directory.
 * Made numerous other modifications to support PMD.
 *
 * Tom Copeland, 6/02
 * ===================================================================
 * This file is a modified version of one originally found in the
 * VTransformer Examples directory of JavaCC1_1. It has been
 * modified to accept Java source code for Java 1.2. Basically,
 * this means a new key word was added, 'strictfp', and that keyword
 * added to the appropriate productions and LOOKAHEADs (where other,
 * similar keywords are listed as possible choices). This involved
 * changing 11 lines.
 *
 * Some other minor changes were made, which can be found by doing
 * a search on 'DW, 7/99'.
 *
 * The goal of this effort was for the grammar to be able to parse
 * any legal Java 1.2 source code. It does not reject all illegal
 * cases, but neither did the original. Plus, when it comes to
 * the new 'strictfp' keyword, the Java Compiler from Sun (JDK1.2.1)
 * also does not reject all illegal cases, as defined by the
 * "Updates" document found at
 *       http://java.sun.com/docs/books/jls/strictfp-changes.pdf
 * (see the testcases.txt file for details).
 *
 * David Williams, 7/99
 * ===================================================================
 *
 *
 * Copyright (C) 1996, 1997 Sun Microsystems Inc.
 *
 * Use of this file and the system it is part of is constrained by the
 * file COPYRIGHT in the root directory of this system.  You may, however,
 * make any modifications you wish to this file.
 *
 * Java files generated by running JavaCC on this file (or modified versions
 * of this file) may be used in exactly the same manner as Java files
 * generated from any grammar developed by you.
 *
 * Author: Sriram Sankar
 * Date: 3/5/97
 *
 * This file contains a Java grammar and actions that implement a front-end.
 */

options {
  JAVA_UNICODE_ESCAPE = true;
  CACHE_TOKENS = true;
  STATIC = false;
  USER_CHAR_STREAM = true;
  JDK_VERSION = "1.5";

  MULTI = true;
  VISITOR = true;
  NODE_USES_PARSER = true;
  TRACK_TOKENS = true;
  NODE_PACKAGE="net.sourceforge.pmd.lang.java.ast";

  //DEBUG_PARSER = true;
  //DEBUG_LOOKAHEAD = true;
  //DEBUG_TOKEN_MANAGER = true;
}

PARSER_BEGIN(JavaParser)
package net.sourceforge.pmd.lang.java.ast;
import java.util.ArrayList;
import java.util.List;
import java.util.Map;
import net.sourceforge.pmd.lang.ast.CharStream;
import net.sourceforge.pmd.lang.ast.TokenMgrError;
import net.sourceforge.pmd.lang.ast.Node;

<<<<<<< HEAD
public class JavaParser {
=======
class JavaParser {
>>>>>>> 37fc2dc9

  private int jdkVersion = 0;
  private boolean preview = false;

  public void setJdkVersion(int jdkVersion) {
   this.jdkVersion = jdkVersion;
  }

  public void setPreview(boolean preview) {
    this.preview = preview;
  }

  private void throwParseException(String message) {
    int line = -1;
    int col = -1;
    if (jj_lastpos != null) {
      line = jj_lastpos.beginLine;
      col = jj_lastpos.beginColumn;
    }
    throw new ParseException("Line " + line + ", Column " + col + ": " + message);
  }

  private void checkForBadAssertUsage(String in, String usage) {
    if (jdkVersion > 3 && in.equals("assert")) {
      throwParseException("Can't use 'assert' as " + usage + " when running in JDK 1.4 mode!");
    }
  }

  private void checkForBadStaticImportUsage() {
    if (jdkVersion < 5) {
      throwParseException("Can't use static imports when running in JDK 1.4 mode!");
    }
  }

  private void checkForBadAnnotationUsage() {
    if (jdkVersion < 5) {
      throwParseException("Can't use annotations when running in JDK 1.4 mode!");
    }
  }

  private void checkForBadGenericsUsage() {
    if (jdkVersion < 5) {
      throwParseException("Can't use generics unless running in JDK 1.5 mode!");
    }
  }

  private void checkForBadVariableArgumentsUsage() {
    if (jdkVersion < 5) {
      throwParseException("Can't use variable arguments (varargs) when running in JDK 1.4 mode!");
    }
  }

  private void checkForBadJDK15ForLoopSyntaxArgumentsUsage() {
    if (jdkVersion < 5) {
      throwParseException("Can't use JDK 1.5 for loop syntax when running in JDK 1.4 mode!");
    }
  }

  private void checkForBadEnumUsage(String in, String usage) {
    if (jdkVersion >= 5 && in.equals("enum")) {
      throwParseException("Can't use 'enum' as " + usage + " when running in JDK 1.5 mode!");
    }
  }

  private void checkForBadHexFloatingPointLiteral() {
    if (jdkVersion < 5) {
      throwParseException("Can't use hexadecimal floating point literals in pre-JDK 1.5 target");
    }
  }

  private void checkForBadNumericalLiteralslUsage(Token token) {
    if (jdkVersion < 7) {
      if (token.image.contains("_")) {
        throwParseException("Can't use underscores in numerical literals when running in JDK inferior to 1.7 mode!");
      }

      if (token.image.startsWith("0b") || token.image.startsWith("0B")) {
        throwParseException("Can't use binary numerical literals when running in JDK inferior to 1.7 mode!");
      }
    }
  }

  private void checkForBadDiamondUsage() {
  	if (jdkVersion < 7) {
      throwParseException("Cannot use the diamond generic notation when running in JDK inferior to 1.7 mode!");
  	}
  }

  private void checkForBadTryWithResourcesUsage() {
  	if (jdkVersion < 7) {
      throwParseException("Cannot use the try-with-resources notation when running in JDK inferior to 1.7 mode!");
  	}
  }

  private void checkForBadMultipleExceptionsCatching() {
  	if (jdkVersion < 7) {
      throwParseException("Cannot catch multiple exceptions when running in JDK inferior to 1.7 mode!");
  	}
  }

  private void checkForBadLambdaUsage() {
    if (jdkVersion < 8) {
      throwParseException("Cannot use lambda expressions when running in JDK inferior to 1.8 mode!");
    }
  }
  private void checkForBadMethodReferenceUsage() {
    if (jdkVersion < 8) {
      throwParseException("Cannot use method references when running in JDK inferior to 1.8 mode!");
    }
  }
  private void checkForBadDefaultImplementationUsage() {
    if (jdkVersion < 8) {
      throwParseException("Cannot use default implementations in interfaces when running in JDK inferior to 1.8 mode!");
    }
  }
  private void checkForBadIntersectionTypesInCasts() {
    if (jdkVersion < 8) {
      throwParseException("Cannot use intersection types in casts when running in JDK inferior to 1.8 mode!");
    }
  }
  private void checkForBadTypeAnnotations() {
    if (jdkVersion < 8) {
      throwParseException("Cannot use type annotations when running in JDK inferior to 1.8 mode!");
    }
  }
  private void checkforBadExplicitReceiverParameter() {
    if (jdkVersion < 8) {
      throwParseException("Cannot use explicit receiver parameters when running in JDK inferior to 1.8 mode!");
    }
  }
  private void checkForBadAnonymousDiamondUsage() {
    if (jdkVersion < 9) {
      Node node = jjtree.peekNode();
      if (node instanceof ASTConstructorCall) {
        ASTConstructorCall expr = (ASTConstructorCall) node;
        ASTTypeArguments types = expr.getTypeNode().getTypeArguments();
        if (expr.isAnonymousClass() && types != null && types.isDiamond()) {
          throwParseException("Cannot use '<>' with anonymous inner classes when running in JDK inferior to 9 mode!");
        }
      }
    }
  }
  /**
   * Keeps track whether we are dealing with an interface or not. Needed since the tree is
   * is not fully constructed yet, when we check for private interface methods.
   * The flag is updated, if entering ClassOrInterfaceDeclaration and reset when leaving.
   * The flag is also reset, if entering a anonymous inner class or enums.
   */
  private boolean inInterface = false;
  private void checkForBadPrivateInterfaceMethod(ASTMethodDeclaration node) {
    if (jdkVersion < 9 && inInterface && node.isPrivate()) {
      throwParseException("Cannot use private interface methods when running in JDK inferior to 9 mode!");
    }
  }
  private void checkForBadIdentifier(String image) {
    if (jdkVersion >= 9 && "_".equals(image)) {
      throwParseException("With JDK 9, '_' is a keyword, and may not be used as an identifier!");
    }
  }
  private void checkForBadModuleUsage() {
    if (jdkVersion < 9) {
      throwParseException("Cannot use module declaration when running in JDK inferior to 9 mode!");
    }
  }
  private void checkForBadConciseTryWithResourcesUsage() {
    Node top = jjtree.peekNode();
    if (!(top instanceof ASTFieldAccess || top instanceof ASTVariableAccess)) {
      throwParseException("Expected a variable access, but was a " + top.getXPathNodeName());
    }

    if (jdkVersion < 9) {
      throwParseException("Cannot use concise try-with-resources when running in JDK inferior to 9 mode!");
    }
  }
  private void checkForBadTypeIdentifierUsage(String image) {
    if (jdkVersion >= 10 && "var".equals(image)) {
      throwParseException("With JDK 10, 'var' is a restricted local variable type and cannot be used for type declarations!");
    }
  }
  private void checkForMultipleCaseLabels() {
    if ((jdkVersion != 12 && jdkVersion != 13) || !preview) {
      throwParseException("Multiple case labels in switch statements are only supported with Java 12 or 13 Preview");
    }
  }
  /**
   * Keeps track during tree construction, whether we are currently building a switch label.
   * A switch label must not contain a LambdaExpression.
   * Unfortunately, we have added LambdaExpression as part of PrimaryPrefix, which is wrong.
   * To keep compatibility, this flag is used, whether a LambdaExpression should be parsed
   * in PrimaryPrefix.
   * See also comment at #Expression().
   */
  private boolean inSwitchLabel = false;
  private void checkForSwitchRules() {
    if ((jdkVersion != 12 && jdkVersion != 13) || !preview) {
      throwParseException("Switch rules in switch statements are only supported with Java 12 or 13 Preview");
    }
  }
  private void checkForSwitchExpression() {
    if ((jdkVersion != 12 && jdkVersion != 13) || !preview) {
      throwParseException("Switch expressions are only supported with Java 12 or 13 Preview");
    }
  }

  private void checkForBreakExpression() {
    if (jdkVersion != 12 || !preview) {
      throwParseException("Expressions in break statements are only supported with Java 12 Preview");
    }
  }

  private void checkForYieldStatement() {
    if (jdkVersion != 13 || !preview) {
      throwParseException("Yield statements are only supported with Java 13 Preview");
    }
  }

  private void checkForTextBlockLiteral() {
    if (jdkVersion != 13 || !preview) {
      throwParseException("Text block literals are only supported with Java 13 Preview");
    }
  }


  // This is a semantic LOOKAHEAD to determine if we're dealing with an assert
  // Note that this can't be replaced with a syntactic lookahead
  // since "assert" isn't a string literal token
  private boolean isNextTokenAnAssert() {
    if (jdkVersion <= 3) {
      return false;
    }

    return getToken(1).image.equals("assert");
  }

  private boolean isPrecededByComment(Token tok) {
      boolean res = false;
      while (!res && tok.specialToken != null) {
          tok = tok.specialToken;
          res = tok.kind == SINGLE_LINE_COMMENT ||
                tok.kind == FORMAL_COMMENT ||
                tok.kind == MULTI_LINE_COMMENT;
      }
      return res;
  }

  /**
   * Semantic lookahead to check if the next identifier is a
   * specific restricted keyword.
   */
  private boolean isKeyword(String keyword) {
    return getToken(1).kind == IDENTIFIER && getToken(1).image.equals(keyword);
  }

  private boolean shouldStartStatementInSwitch() {
    switch (getToken(1).kind) {
        case _DEFAULT:
        case CASE:
        case RBRACE:
            return false;
        default:
            return true;
    }
  }

  public Map<Integer, String> getSuppressMap() {
    return token_source.getSuppressMap();
  }

  public void setSuppressMarker(String marker) {
    token_source.setSuppressMarker(marker);
  }

  private void setLastTokenImage(JavaNode node) {
    node.setImage(getToken(0).getImage());
  }

  private void forceExprContext() {
       Node top = jjtree.peekNode();

       if (top instanceof ASTAmbiguousName) {
           // see doc on the method
           Node replacement = ((ASTAmbiguousName) top).forceExprContext();
           jjtree.popNode();
           jjtree.pushNode(replacement);
       }
  }

  private void forceTypeContext() {
      Node top = jjtree.peekNode();

      if (top instanceof ASTAmbiguousName) {
          // see doc on the method
          Node replacement = ((ASTAmbiguousName) top).forceTypeContext();
          jjtree.popNode();
          jjtree.pushNode(replacement);
      }
  }


  // make the top node the last child of the second node on the stack
  // If the stack ends with ..[A][B], then it becomes ..[A[B]]
  private void injectTop() {
       AbstractJavaNode top = (AbstractJavaNode) jjtree.popNode();
       AbstractJavaNode prev = (AbstractJavaNode) jjtree.peekNode();
       prev.jjtAddChild(top, prev.jjtGetNumChildren());
       prev.jjtSetLastToken(top.jjtGetLastToken());
  }

  /**
     * Keeps track during tree construction, whether we are currently building an
     * explicit constructor invocation. Then the PrimaryExpression that may prefix
     * a qualified super constructor call may not consume "super" tokens.
     */
    private boolean inExplicitConstructorInvoc = false;

}
PARSER_END(JavaParser)

TOKEN_MGR_DECLS :
{
    protected List<Comment> comments = new ArrayList<Comment>();
}

/* WHITE SPACE */

SPECIAL_TOKEN :
{
  // those are private, just for code organisation
  < #HORIZONTAL_WHITESPACE: [" ", "\t", "\f"] >
| < #LINE_TERMINATOR: "\n" | "\r" | "\r\n" >
  // this one is pushed, notice the (..)+ construct, to avoid
  // creating one token per character
| < WHITESPACE: ([" ", "\t", "\f", "\n", "\r"])+ >
}

/* COMMENTS */


SPECIAL_TOKEN :
{
  < SINGLE_LINE_COMMENT: "//"(~["\n","\r"])* ("\n"|"\r"|"\r\n")? >
    {
        int startOfNOPMD = matchedToken.image.indexOf(suppressMarker);
        if (startOfNOPMD != -1) {
            suppressMap.put(matchedToken.beginLine, matchedToken.image.substring(startOfNOPMD + suppressMarker.length()));
        }
        comments.add(new SingleLineComment(matchedToken));
    }
}


MORE :
{
  <"/**" ~["/"]> { input_stream.backup(1); } : IN_FORMAL_COMMENT
|
  "/*" : IN_MULTI_LINE_COMMENT
}

<IN_FORMAL_COMMENT>
SPECIAL_TOKEN :
{
  <FORMAL_COMMENT: "*/" > { comments.add(new FormalComment(matchedToken)); } : DEFAULT
}

<IN_MULTI_LINE_COMMENT>
SPECIAL_TOKEN :
{
  <MULTI_LINE_COMMENT: "*/" > { comments.add(new MultiLineComment(matchedToken)); } : DEFAULT
}

<IN_FORMAL_COMMENT,IN_MULTI_LINE_COMMENT>
MORE :
{
  < ~[] >
}

/* RESERVED WORDS AND LITERALS */

TOKEN :
{
  < ABSTRACT: "abstract" >
| < BOOLEAN: "boolean" >
| < BREAK: "break" >
| < BYTE: "byte" >
| < CASE: "case" >
| < CATCH: "catch" >
| < CHAR: "char" >
| < CLASS: "class" >
| < CONST: "const" >
| < CONTINUE: "continue" >
| < _DEFAULT: "default" >
| < DO: "do" >
| < DOUBLE: "double" >
| < ELSE: "else" >
| < EXTENDS: "extends" >
| < FALSE: "false" >
| < FINAL: "final" >
| < FINALLY: "finally" >
| < FLOAT: "float" >
| < FOR: "for" >
| < GOTO: "goto" >
| < IF: "if" >
| < IMPLEMENTS: "implements" >
| < IMPORT: "import" >
| < INSTANCEOF: "instanceof" >
| < INT: "int" >
| < INTERFACE: "interface" >
| < LONG: "long" >
| < NATIVE: "native" >
| < NEW: "new" >
| < NULL: "null" >
| < PACKAGE: "package">
| < PRIVATE: "private" >
| < PROTECTED: "protected" >
| < PUBLIC: "public" >
| < RETURN: "return" >
| < SHORT: "short" >
| < STATIC: "static" >
| < SUPER: "super" >
| < SWITCH: "switch" >
| < SYNCHRONIZED: "synchronized" >
| < THIS: "this" >
| < THROW: "throw" >
| < THROWS: "throws" >
| < TRANSIENT: "transient" >
| < TRUE: "true" >
| < TRY: "try" >
| < VOID: "void" >
| < VOLATILE: "volatile" >
| < WHILE: "while" >
| < STRICTFP: "strictfp" >
}


/* Restricted Keywords */
// Note: These are commented out, since these keywords
// can still be used as identifiers.
// see isKeyword() semantic lookup
/*
TOKEN :
{
  < OPEN: "open" >
| < MODULE: "module" >
| < REQUIRES: "requires" >
| < TRANSITIVE: "transitive" >
| < EXPORTS: "exports" >
| < OPENS: "opens" >
| < TO: "to" >
| < USES: "uses" >
| < PROVIDES: "provides" >
| < WITH: "with" >
}
*/

/* LITERALS */

TOKEN :
{
  < INTEGER_LITERAL:
        <DECIMAL_LITERAL> (["l","L"])?
      | <HEX_LITERAL> (["l","L"])?
      | <BINARY_LITERAL> (["l","L"])?
      | <OCTAL_LITERAL> (["l","L"])?
  >
|
  < #DECIMAL_LITERAL: (["0"-"9"]((["0"-"9","_"])*["0"-"9"])?) >
|
  < #HEX_LITERAL: "0" ["x","X"] (["0"-"9","a"-"f","A"-"F"]((["0"-"9","a"-"f","A"-"F","_"])*["0"-"9","a"-"f","A"-"F"])?) >
|
  < #BINARY_LITERAL: "0" ["b","B"] (["0","1"]((["0","1","_"])*["0","1"])?) >
|
  < #OCTAL_LITERAL: "0" (["0"-"7"]((["0"-"7","_"])*["0"-"7"])?) >
|
  < FLOATING_POINT_LITERAL:
        (["0"-"9"]((["0"-"9","_"])*["0"-"9"])?) "." (["0"-"9"]((["0"-"9","_"])*["0"-"9"])?)? (<EXPONENT>)? (["f","F","d","D"])?
      | "." (["0"-"9"]((["0"-"9","_"])*["0"-"9"])?) (<EXPONENT>)? (["f","F","d","D"])?
      | (["0"-"9"]((["0"-"9","_"])*["0"-"9"])?) <EXPONENT> (["f","F","d","D"])?
      | (["0"-"9"]((["0"-"9","_"])*["0"-"9"])?) (<EXPONENT>)? ["f","F","d","D"]
  >
|
  < HEX_FLOATING_POINT_LITERAL:
      (<HEX_LITERAL> (".")? | "0" ["x","X"] (["0"-"9","a"-"f","A"-"F"]((["0"-"9","a"-"f","A"-"F","_"])*["0"-"9","a"-"f","A"-"F"])?)? "." (["0"-"9","a"-"f","A"-"F"]((["0"-"9","a"-"f","A"-"F","_"])*["0"-"9","a"-"f","A"-"F"])?)) ["p","P"] (["+","-"])? (["0"-"9"]((["0"-"9","_"])*["0"-"9"])?) (["f","F","d","D"])?
  >
|
  < #EXPONENT: ["e","E"] (["+","-"])? (["0"-"9"]((["0"-"9","_"])*["0"-"9"])?) >
|
  < CHARACTER_LITERAL:
      "'"
      (   (~["'","\\","\n","\r"])
        | ("\\"
            ( ["n","t","b","r","f","\\","'","\""]
            | ["0"-"7"] ( ["0"-"7"] )?
            | ["0"-"3"] ["0"-"7"] ["0"-"7"]
            )
          )
      )
      "'"
  >
| < #STRING_ESCAPE:
      "\\"
      ( ["n","t","b","r","f","\\","'","\""]
      // octal escapes
      | ["0"-"7"] ( ["0"-"7"] )?
      | ["0"-"3"] ["0"-"7"] ["0"-"7"]
      )
  >
|
  < STRING_LITERAL:
      "\""
      (   (~["\"","\\","\n","\r"])
        | <STRING_ESCAPE>
      )*
      "\""
  >
|
  < TEXT_BLOCK_LITERAL:
     "\"\"\"" (<HORIZONTAL_WHITESPACE>)* <LINE_TERMINATOR>
        ( ~["\"", "\\"] | "\"" ~["\""] | "\"\"" ~["\""] | <STRING_ESCAPE> )*
     "\"\"\""
  >
}

/* IDENTIFIERS */

TOKEN :
{
  < IDENTIFIER: <LETTER> (<PART_LETTER>)* >
|
  < #LETTER:
      [  // all chars for which Character.isJavaIdentifierStart is true
         "$",
         "A"-"Z",
         "_",
         "a"-"z",
         "\u00a2"-"\u00a5",
         "\u00aa",
         "\u00b5",
         "\u00ba",
         "\u00c0"-"\u00d6",
         "\u00d8"-"\u00f6",
         "\u00f8"-"\u02c1",
         "\u02c6"-"\u02d1",
         "\u02e0"-"\u02e4",
         "\u02ec",
         "\u02ee",
         "\u0370"-"\u0374",
         "\u0376"-"\u0377",
         "\u037a"-"\u037d",
         "\u037f",
         "\u0386",
         "\u0388"-"\u038a",
         "\u038c",
         "\u038e"-"\u03a1",
         "\u03a3"-"\u03f5",
         "\u03f7"-"\u0481",
         "\u048a"-"\u052f",
         "\u0531"-"\u0556",
         "\u0559",
         "\u0561"-"\u0587",
         "\u058f",
         "\u05d0"-"\u05ea",
         "\u05f0"-"\u05f2",
         "\u060b",
         "\u0620"-"\u064a",
         "\u066e"-"\u066f",
         "\u0671"-"\u06d3",
         "\u06d5",
         "\u06e5"-"\u06e6",
         "\u06ee"-"\u06ef",
         "\u06fa"-"\u06fc",
         "\u06ff",
         "\u0710",
         "\u0712"-"\u072f",
         "\u074d"-"\u07a5",
         "\u07b1",
         "\u07ca"-"\u07ea",
         "\u07f4"-"\u07f5",
         "\u07fa",
         "\u0800"-"\u0815",
         "\u081a",
         "\u0824",
         "\u0828",
         "\u0840"-"\u0858",
         "\u08a0"-"\u08b4",
         "\u0904"-"\u0939",
         "\u093d",
         "\u0950",
         "\u0958"-"\u0961",
         "\u0971"-"\u0980",
         "\u0985"-"\u098c",
         "\u098f"-"\u0990",
         "\u0993"-"\u09a8",
         "\u09aa"-"\u09b0",
         "\u09b2",
         "\u09b6"-"\u09b9",
         "\u09bd",
         "\u09ce",
         "\u09dc"-"\u09dd",
         "\u09df"-"\u09e1",
         "\u09f0"-"\u09f3",
         "\u09fb",
         "\u0a05"-"\u0a0a",
         "\u0a0f"-"\u0a10",
         "\u0a13"-"\u0a28",
         "\u0a2a"-"\u0a30",
         "\u0a32"-"\u0a33",
         "\u0a35"-"\u0a36",
         "\u0a38"-"\u0a39",
         "\u0a59"-"\u0a5c",
         "\u0a5e",
         "\u0a72"-"\u0a74",
         "\u0a85"-"\u0a8d",
         "\u0a8f"-"\u0a91",
         "\u0a93"-"\u0aa8",
         "\u0aaa"-"\u0ab0",
         "\u0ab2"-"\u0ab3",
         "\u0ab5"-"\u0ab9",
         "\u0abd",
         "\u0ad0",
         "\u0ae0"-"\u0ae1",
         "\u0af1",
         "\u0af9",
         "\u0b05"-"\u0b0c",
         "\u0b0f"-"\u0b10",
         "\u0b13"-"\u0b28",
         "\u0b2a"-"\u0b30",
         "\u0b32"-"\u0b33",
         "\u0b35"-"\u0b39",
         "\u0b3d",
         "\u0b5c"-"\u0b5d",
         "\u0b5f"-"\u0b61",
         "\u0b71",
         "\u0b83",
         "\u0b85"-"\u0b8a",
         "\u0b8e"-"\u0b90",
         "\u0b92"-"\u0b95",
         "\u0b99"-"\u0b9a",
         "\u0b9c",
         "\u0b9e"-"\u0b9f",
         "\u0ba3"-"\u0ba4",
         "\u0ba8"-"\u0baa",
         "\u0bae"-"\u0bb9",
         "\u0bd0",
         "\u0bf9",
         "\u0c05"-"\u0c0c",
         "\u0c0e"-"\u0c10",
         "\u0c12"-"\u0c28",
         "\u0c2a"-"\u0c39",
         "\u0c3d",
         "\u0c58"-"\u0c5a",
         "\u0c60"-"\u0c61",
         "\u0c85"-"\u0c8c",
         "\u0c8e"-"\u0c90",
         "\u0c92"-"\u0ca8",
         "\u0caa"-"\u0cb3",
         "\u0cb5"-"\u0cb9",
         "\u0cbd",
         "\u0cde",
         "\u0ce0"-"\u0ce1",
         "\u0cf1"-"\u0cf2",
         "\u0d05"-"\u0d0c",
         "\u0d0e"-"\u0d10",
         "\u0d12"-"\u0d3a",
         "\u0d3d",
         "\u0d4e",
         "\u0d5f"-"\u0d61",
         "\u0d7a"-"\u0d7f",
         "\u0d85"-"\u0d96",
         "\u0d9a"-"\u0db1",
         "\u0db3"-"\u0dbb",
         "\u0dbd",
         "\u0dc0"-"\u0dc6",
         "\u0e01"-"\u0e30",
         "\u0e32"-"\u0e33",
         "\u0e3f"-"\u0e46",
         "\u0e81"-"\u0e82",
         "\u0e84",
         "\u0e87"-"\u0e88",
         "\u0e8a",
         "\u0e8d",
         "\u0e94"-"\u0e97",
         "\u0e99"-"\u0e9f",
         "\u0ea1"-"\u0ea3",
         "\u0ea5",
         "\u0ea7",
         "\u0eaa"-"\u0eab",
         "\u0ead"-"\u0eb0",
         "\u0eb2"-"\u0eb3",
         "\u0ebd",
         "\u0ec0"-"\u0ec4",
         "\u0ec6",
         "\u0edc"-"\u0edf",
         "\u0f00",
         "\u0f40"-"\u0f47",
         "\u0f49"-"\u0f6c",
         "\u0f88"-"\u0f8c",
         "\u1000"-"\u102a",
         "\u103f",
         "\u1050"-"\u1055",
         "\u105a"-"\u105d",
         "\u1061",
         "\u1065"-"\u1066",
         "\u106e"-"\u1070",
         "\u1075"-"\u1081",
         "\u108e",
         "\u10a0"-"\u10c5",
         "\u10c7",
         "\u10cd",
         "\u10d0"-"\u10fa",
         "\u10fc"-"\u1248",
         "\u124a"-"\u124d",
         "\u1250"-"\u1256",
         "\u1258",
         "\u125a"-"\u125d",
         "\u1260"-"\u1288",
         "\u128a"-"\u128d",
         "\u1290"-"\u12b0",
         "\u12b2"-"\u12b5",
         "\u12b8"-"\u12be",
         "\u12c0",
         "\u12c2"-"\u12c5",
         "\u12c8"-"\u12d6",
         "\u12d8"-"\u1310",
         "\u1312"-"\u1315",
         "\u1318"-"\u135a",
         "\u1380"-"\u138f",
         "\u13a0"-"\u13f5",
         "\u13f8"-"\u13fd",
         "\u1401"-"\u166c",
         "\u166f"-"\u167f",
         "\u1681"-"\u169a",
         "\u16a0"-"\u16ea",
         "\u16ee"-"\u16f8",
         "\u1700"-"\u170c",
         "\u170e"-"\u1711",
         "\u1720"-"\u1731",
         "\u1740"-"\u1751",
         "\u1760"-"\u176c",
         "\u176e"-"\u1770",
         "\u1780"-"\u17b3",
         "\u17d7",
         "\u17db"-"\u17dc",
         "\u1820"-"\u1877",
         "\u1880"-"\u18a8",
         "\u18aa",
         "\u18b0"-"\u18f5",
         "\u1900"-"\u191e",
         "\u1950"-"\u196d",
         "\u1970"-"\u1974",
         "\u1980"-"\u19ab",
         "\u19b0"-"\u19c9",
         "\u1a00"-"\u1a16",
         "\u1a20"-"\u1a54",
         "\u1aa7",
         "\u1b05"-"\u1b33",
         "\u1b45"-"\u1b4b",
         "\u1b83"-"\u1ba0",
         "\u1bae"-"\u1baf",
         "\u1bba"-"\u1be5",
         "\u1c00"-"\u1c23",
         "\u1c4d"-"\u1c4f",
         "\u1c5a"-"\u1c7d",
         "\u1ce9"-"\u1cec",
         "\u1cee"-"\u1cf1",
         "\u1cf5"-"\u1cf6",
         "\u1d00"-"\u1dbf",
         "\u1e00"-"\u1f15",
         "\u1f18"-"\u1f1d",
         "\u1f20"-"\u1f45",
         "\u1f48"-"\u1f4d",
         "\u1f50"-"\u1f57",
         "\u1f59",
         "\u1f5b",
         "\u1f5d",
         "\u1f5f"-"\u1f7d",
         "\u1f80"-"\u1fb4",
         "\u1fb6"-"\u1fbc",
         "\u1fbe",
         "\u1fc2"-"\u1fc4",
         "\u1fc6"-"\u1fcc",
         "\u1fd0"-"\u1fd3",
         "\u1fd6"-"\u1fdb",
         "\u1fe0"-"\u1fec",
         "\u1ff2"-"\u1ff4",
         "\u1ff6"-"\u1ffc",
         "\u203f"-"\u2040",
         "\u2054",
         "\u2071",
         "\u207f",
         "\u2090"-"\u209c",
         "\u20a0"-"\u20be",
         "\u2102",
         "\u2107",
         "\u210a"-"\u2113",
         "\u2115",
         "\u2119"-"\u211d",
         "\u2124",
         "\u2126",
         "\u2128",
         "\u212a"-"\u212d",
         "\u212f"-"\u2139",
         "\u213c"-"\u213f",
         "\u2145"-"\u2149",
         "\u214e",
         "\u2160"-"\u2188",
         "\u2c00"-"\u2c2e",
         "\u2c30"-"\u2c5e",
         "\u2c60"-"\u2ce4",
         "\u2ceb"-"\u2cee",
         "\u2cf2"-"\u2cf3",
         "\u2d00"-"\u2d25",
         "\u2d27",
         "\u2d2d",
         "\u2d30"-"\u2d67",
         "\u2d6f",
         "\u2d80"-"\u2d96",
         "\u2da0"-"\u2da6",
         "\u2da8"-"\u2dae",
         "\u2db0"-"\u2db6",
         "\u2db8"-"\u2dbe",
         "\u2dc0"-"\u2dc6",
         "\u2dc8"-"\u2dce",
         "\u2dd0"-"\u2dd6",
         "\u2dd8"-"\u2dde",
         "\u2e2f",
         "\u3005"-"\u3007",
         "\u3021"-"\u3029",
         "\u3031"-"\u3035",
         "\u3038"-"\u303c",
         "\u3041"-"\u3096",
         "\u309d"-"\u309f",
         "\u30a1"-"\u30fa",
         "\u30fc"-"\u30ff",
         "\u3105"-"\u312d",
         "\u3131"-"\u318e",
         "\u31a0"-"\u31ba",
         "\u31f0"-"\u31ff",
         "\u3400"-"\u4db5",
         "\u4e00"-"\u9fd5",
         "\ua000"-"\ua48c",
         "\ua4d0"-"\ua4fd",
         "\ua500"-"\ua60c",
         "\ua610"-"\ua61f",
         "\ua62a"-"\ua62b",
         "\ua640"-"\ua66e",
         "\ua67f"-"\ua69d",
         "\ua6a0"-"\ua6ef",
         "\ua717"-"\ua71f",
         "\ua722"-"\ua788",
         "\ua78b"-"\ua7ad",
         "\ua7b0"-"\ua7b7",
         "\ua7f7"-"\ua801",
         "\ua803"-"\ua805",
         "\ua807"-"\ua80a",
         "\ua80c"-"\ua822",
         "\ua838",
         "\ua840"-"\ua873",
         "\ua882"-"\ua8b3",
         "\ua8f2"-"\ua8f7",
         "\ua8fb",
         "\ua8fd",
         "\ua90a"-"\ua925",
         "\ua930"-"\ua946",
         "\ua960"-"\ua97c",
         "\ua984"-"\ua9b2",
         "\ua9cf",
         "\ua9e0"-"\ua9e4",
         "\ua9e6"-"\ua9ef",
         "\ua9fa"-"\ua9fe",
         "\uaa00"-"\uaa28",
         "\uaa40"-"\uaa42",
         "\uaa44"-"\uaa4b",
         "\uaa60"-"\uaa76",
         "\uaa7a",
         "\uaa7e"-"\uaaaf",
         "\uaab1",
         "\uaab5"-"\uaab6",
         "\uaab9"-"\uaabd",
         "\uaac0",
         "\uaac2",
         "\uaadb"-"\uaadd",
         "\uaae0"-"\uaaea",
         "\uaaf2"-"\uaaf4",
         "\uab01"-"\uab06",
         "\uab09"-"\uab0e",
         "\uab11"-"\uab16",
         "\uab20"-"\uab26",
         "\uab28"-"\uab2e",
         "\uab30"-"\uab5a",
         "\uab5c"-"\uab65",
         "\uab70"-"\uabe2",
         "\uac00"-"\ud7a3",
         "\ud7b0"-"\ud7c6",
         "\ud7cb"-"\ud7fb",
         "\uf900"-"\ufa6d",
         "\ufa70"-"\ufad9",
         "\ufb00"-"\ufb06",
         "\ufb13"-"\ufb17",
         "\ufb1d",
         "\ufb1f"-"\ufb28",
         "\ufb2a"-"\ufb36",
         "\ufb38"-"\ufb3c",
         "\ufb3e",
         "\ufb40"-"\ufb41",
         "\ufb43"-"\ufb44",
         "\ufb46"-"\ufbb1",
         "\ufbd3"-"\ufd3d",
         "\ufd50"-"\ufd8f",
         "\ufd92"-"\ufdc7",
         "\ufdf0"-"\ufdfc",
         "\ufe33"-"\ufe34",
         "\ufe4d"-"\ufe4f",
         "\ufe69",
         "\ufe70"-"\ufe74",
         "\ufe76"-"\ufefc",
         "\uff04",
         "\uff21"-"\uff3a",
         "\uff3f",
         "\uff41"-"\uff5a",
         "\uff66"-"\uffbe",
         "\uffc2"-"\uffc7",
         "\uffca"-"\uffcf",
         "\uffd2"-"\uffd7",
         "\uffda"-"\uffdc",
         "\uffe0"-"\uffe1",
         "\uffe5"-"\uffe6"
      ]
  >
|
  < #PART_LETTER:
      [  // all chars for which Character.isJavaIdentifierPart is true
         "\u0000"-"\u0008",
         "\u000e"-"\u001b",
         "$",
         "0"-"9",
         "A"-"Z",
         "_",
         "a"-"z",
         "\u007f"-"\u009f",
         "\u00a2"-"\u00a5",
         "\u00aa",
         "\u00ad",
         "\u00b5",
         "\u00ba",
         "\u00c0"-"\u00d6",
         "\u00d8"-"\u00f6",
         "\u00f8"-"\u02c1",
         "\u02c6"-"\u02d1",
         "\u02e0"-"\u02e4",
         "\u02ec",
         "\u02ee",
         "\u0300"-"\u0374",
         "\u0376"-"\u0377",
         "\u037a"-"\u037d",
         "\u037f",
         "\u0386",
         "\u0388"-"\u038a",
         "\u038c",
         "\u038e"-"\u03a1",
         "\u03a3"-"\u03f5",
         "\u03f7"-"\u0481",
         "\u0483"-"\u0487",
         "\u048a"-"\u052f",
         "\u0531"-"\u0556",
         "\u0559",
         "\u0561"-"\u0587",
         "\u058f",
         "\u0591"-"\u05bd",
         "\u05bf",
         "\u05c1"-"\u05c2",
         "\u05c4"-"\u05c5",
         "\u05c7",
         "\u05d0"-"\u05ea",
         "\u05f0"-"\u05f2",
         "\u0600"-"\u0605",
         "\u060b",
         "\u0610"-"\u061a",
         "\u061c",
         "\u0620"-"\u0669",
         "\u066e"-"\u06d3",
         "\u06d5"-"\u06dd",
         "\u06df"-"\u06e8",
         "\u06ea"-"\u06fc",
         "\u06ff",
         "\u070f"-"\u074a",
         "\u074d"-"\u07b1",
         "\u07c0"-"\u07f5",
         "\u07fa",
         "\u0800"-"\u082d",
         "\u0840"-"\u085b",
         "\u08a0"-"\u08b4",
         "\u08e3"-"\u0963",
         "\u0966"-"\u096f",
         "\u0971"-"\u0983",
         "\u0985"-"\u098c",
         "\u098f"-"\u0990",
         "\u0993"-"\u09a8",
         "\u09aa"-"\u09b0",
         "\u09b2",
         "\u09b6"-"\u09b9",
         "\u09bc"-"\u09c4",
         "\u09c7"-"\u09c8",
         "\u09cb"-"\u09ce",
         "\u09d7",
         "\u09dc"-"\u09dd",
         "\u09df"-"\u09e3",
         "\u09e6"-"\u09f3",
         "\u09fb",
         "\u0a01"-"\u0a03",
         "\u0a05"-"\u0a0a",
         "\u0a0f"-"\u0a10",
         "\u0a13"-"\u0a28",
         "\u0a2a"-"\u0a30",
         "\u0a32"-"\u0a33",
         "\u0a35"-"\u0a36",
         "\u0a38"-"\u0a39",
         "\u0a3c",
         "\u0a3e"-"\u0a42",
         "\u0a47"-"\u0a48",
         "\u0a4b"-"\u0a4d",
         "\u0a51",
         "\u0a59"-"\u0a5c",
         "\u0a5e",
         "\u0a66"-"\u0a75",
         "\u0a81"-"\u0a83",
         "\u0a85"-"\u0a8d",
         "\u0a8f"-"\u0a91",
         "\u0a93"-"\u0aa8",
         "\u0aaa"-"\u0ab0",
         "\u0ab2"-"\u0ab3",
         "\u0ab5"-"\u0ab9",
         "\u0abc"-"\u0ac5",
         "\u0ac7"-"\u0ac9",
         "\u0acb"-"\u0acd",
         "\u0ad0",
         "\u0ae0"-"\u0ae3",
         "\u0ae6"-"\u0aef",
         "\u0af1",
         "\u0af9",
         "\u0b01"-"\u0b03",
         "\u0b05"-"\u0b0c",
         "\u0b0f"-"\u0b10",
         "\u0b13"-"\u0b28",
         "\u0b2a"-"\u0b30",
         "\u0b32"-"\u0b33",
         "\u0b35"-"\u0b39",
         "\u0b3c"-"\u0b44",
         "\u0b47"-"\u0b48",
         "\u0b4b"-"\u0b4d",
         "\u0b56"-"\u0b57",
         "\u0b5c"-"\u0b5d",
         "\u0b5f"-"\u0b63",
         "\u0b66"-"\u0b6f",
         "\u0b71",
         "\u0b82"-"\u0b83",
         "\u0b85"-"\u0b8a",
         "\u0b8e"-"\u0b90",
         "\u0b92"-"\u0b95",
         "\u0b99"-"\u0b9a",
         "\u0b9c",
         "\u0b9e"-"\u0b9f",
         "\u0ba3"-"\u0ba4",
         "\u0ba8"-"\u0baa",
         "\u0bae"-"\u0bb9",
         "\u0bbe"-"\u0bc2",
         "\u0bc6"-"\u0bc8",
         "\u0bca"-"\u0bcd",
         "\u0bd0",
         "\u0bd7",
         "\u0be6"-"\u0bef",
         "\u0bf9",
         "\u0c00"-"\u0c03",
         "\u0c05"-"\u0c0c",
         "\u0c0e"-"\u0c10",
         "\u0c12"-"\u0c28",
         "\u0c2a"-"\u0c39",
         "\u0c3d"-"\u0c44",
         "\u0c46"-"\u0c48",
         "\u0c4a"-"\u0c4d",
         "\u0c55"-"\u0c56",
         "\u0c58"-"\u0c5a",
         "\u0c60"-"\u0c63",
         "\u0c66"-"\u0c6f",
         "\u0c81"-"\u0c83",
         "\u0c85"-"\u0c8c",
         "\u0c8e"-"\u0c90",
         "\u0c92"-"\u0ca8",
         "\u0caa"-"\u0cb3",
         "\u0cb5"-"\u0cb9",
         "\u0cbc"-"\u0cc4",
         "\u0cc6"-"\u0cc8",
         "\u0cca"-"\u0ccd",
         "\u0cd5"-"\u0cd6",
         "\u0cde",
         "\u0ce0"-"\u0ce3",
         "\u0ce6"-"\u0cef",
         "\u0cf1"-"\u0cf2",
         "\u0d01"-"\u0d03",
         "\u0d05"-"\u0d0c",
         "\u0d0e"-"\u0d10",
         "\u0d12"-"\u0d3a",
         "\u0d3d"-"\u0d44",
         "\u0d46"-"\u0d48",
         "\u0d4a"-"\u0d4e",
         "\u0d57",
         "\u0d5f"-"\u0d63",
         "\u0d66"-"\u0d6f",
         "\u0d7a"-"\u0d7f",
         "\u0d82"-"\u0d83",
         "\u0d85"-"\u0d96",
         "\u0d9a"-"\u0db1",
         "\u0db3"-"\u0dbb",
         "\u0dbd",
         "\u0dc0"-"\u0dc6",
         "\u0dca",
         "\u0dcf"-"\u0dd4",
         "\u0dd6",
         "\u0dd8"-"\u0ddf",
         "\u0de6"-"\u0def",
         "\u0df2"-"\u0df3",
         "\u0e01"-"\u0e3a",
         "\u0e3f"-"\u0e4e",
         "\u0e50"-"\u0e59",
         "\u0e81"-"\u0e82",
         "\u0e84",
         "\u0e87"-"\u0e88",
         "\u0e8a",
         "\u0e8d",
         "\u0e94"-"\u0e97",
         "\u0e99"-"\u0e9f",
         "\u0ea1"-"\u0ea3",
         "\u0ea5",
         "\u0ea7",
         "\u0eaa"-"\u0eab",
         "\u0ead"-"\u0eb9",
         "\u0ebb"-"\u0ebd",
         "\u0ec0"-"\u0ec4",
         "\u0ec6",
         "\u0ec8"-"\u0ecd",
         "\u0ed0"-"\u0ed9",
         "\u0edc"-"\u0edf",
         "\u0f00",
         "\u0f18"-"\u0f19",
         "\u0f20"-"\u0f29",
         "\u0f35",
         "\u0f37",
         "\u0f39",
         "\u0f3e"-"\u0f47",
         "\u0f49"-"\u0f6c",
         "\u0f71"-"\u0f84",
         "\u0f86"-"\u0f97",
         "\u0f99"-"\u0fbc",
         "\u0fc6",
         "\u1000"-"\u1049",
         "\u1050"-"\u109d",
         "\u10a0"-"\u10c5",
         "\u10c7",
         "\u10cd",
         "\u10d0"-"\u10fa",
         "\u10fc"-"\u1248",
         "\u124a"-"\u124d",
         "\u1250"-"\u1256",
         "\u1258",
         "\u125a"-"\u125d",
         "\u1260"-"\u1288",
         "\u128a"-"\u128d",
         "\u1290"-"\u12b0",
         "\u12b2"-"\u12b5",
         "\u12b8"-"\u12be",
         "\u12c0",
         "\u12c2"-"\u12c5",
         "\u12c8"-"\u12d6",
         "\u12d8"-"\u1310",
         "\u1312"-"\u1315",
         "\u1318"-"\u135a",
         "\u135d"-"\u135f",
         "\u1380"-"\u138f",
         "\u13a0"-"\u13f5",
         "\u13f8"-"\u13fd",
         "\u1401"-"\u166c",
         "\u166f"-"\u167f",
         "\u1681"-"\u169a",
         "\u16a0"-"\u16ea",
         "\u16ee"-"\u16f8",
         "\u1700"-"\u170c",
         "\u170e"-"\u1714",
         "\u1720"-"\u1734",
         "\u1740"-"\u1753",
         "\u1760"-"\u176c",
         "\u176e"-"\u1770",
         "\u1772"-"\u1773",
         "\u1780"-"\u17d3",
         "\u17d7",
         "\u17db"-"\u17dd",
         "\u17e0"-"\u17e9",
         "\u180b"-"\u180e",
         "\u1810"-"\u1819",
         "\u1820"-"\u1877",
         "\u1880"-"\u18aa",
         "\u18b0"-"\u18f5",
         "\u1900"-"\u191e",
         "\u1920"-"\u192b",
         "\u1930"-"\u193b",
         "\u1946"-"\u196d",
         "\u1970"-"\u1974",
         "\u1980"-"\u19ab",
         "\u19b0"-"\u19c9",
         "\u19d0"-"\u19d9",
         "\u1a00"-"\u1a1b",
         "\u1a20"-"\u1a5e",
         "\u1a60"-"\u1a7c",
         "\u1a7f"-"\u1a89",
         "\u1a90"-"\u1a99",
         "\u1aa7",
         "\u1ab0"-"\u1abd",
         "\u1b00"-"\u1b4b",
         "\u1b50"-"\u1b59",
         "\u1b6b"-"\u1b73",
         "\u1b80"-"\u1bf3",
         "\u1c00"-"\u1c37",
         "\u1c40"-"\u1c49",
         "\u1c4d"-"\u1c7d",
         "\u1cd0"-"\u1cd2",
         "\u1cd4"-"\u1cf6",
         "\u1cf8"-"\u1cf9",
         "\u1d00"-"\u1df5",
         "\u1dfc"-"\u1f15",
         "\u1f18"-"\u1f1d",
         "\u1f20"-"\u1f45",
         "\u1f48"-"\u1f4d",
         "\u1f50"-"\u1f57",
         "\u1f59",
         "\u1f5b",
         "\u1f5d",
         "\u1f5f"-"\u1f7d",
         "\u1f80"-"\u1fb4",
         "\u1fb6"-"\u1fbc",
         "\u1fbe",
         "\u1fc2"-"\u1fc4",
         "\u1fc6"-"\u1fcc",
         "\u1fd0"-"\u1fd3",
         "\u1fd6"-"\u1fdb",
         "\u1fe0"-"\u1fec",
         "\u1ff2"-"\u1ff4",
         "\u1ff6"-"\u1ffc",
         "\u200b"-"\u200f",
         "\u202a"-"\u202e",
         "\u203f"-"\u2040",
         "\u2054",
         "\u2060"-"\u2064",
         "\u2066"-"\u206f",
         "\u2071",
         "\u207f",
         "\u2090"-"\u209c",
         "\u20a0"-"\u20be",
         "\u20d0"-"\u20dc",
         "\u20e1",
         "\u20e5"-"\u20f0",
         "\u2102",
         "\u2107",
         "\u210a"-"\u2113",
         "\u2115",
         "\u2119"-"\u211d",
         "\u2124",
         "\u2126",
         "\u2128",
         "\u212a"-"\u212d",
         "\u212f"-"\u2139",
         "\u213c"-"\u213f",
         "\u2145"-"\u2149",
         "\u214e",
         "\u2160"-"\u2188",
         "\u2c00"-"\u2c2e",
         "\u2c30"-"\u2c5e",
         "\u2c60"-"\u2ce4",
         "\u2ceb"-"\u2cf3",
         "\u2d00"-"\u2d25",
         "\u2d27",
         "\u2d2d",
         "\u2d30"-"\u2d67",
         "\u2d6f",
         "\u2d7f"-"\u2d96",
         "\u2da0"-"\u2da6",
         "\u2da8"-"\u2dae",
         "\u2db0"-"\u2db6",
         "\u2db8"-"\u2dbe",
         "\u2dc0"-"\u2dc6",
         "\u2dc8"-"\u2dce",
         "\u2dd0"-"\u2dd6",
         "\u2dd8"-"\u2dde",
         "\u2de0"-"\u2dff",
         "\u2e2f",
         "\u3005"-"\u3007",
         "\u3021"-"\u302f",
         "\u3031"-"\u3035",
         "\u3038"-"\u303c",
         "\u3041"-"\u3096",
         "\u3099"-"\u309a",
         "\u309d"-"\u309f",
         "\u30a1"-"\u30fa",
         "\u30fc"-"\u30ff",
         "\u3105"-"\u312d",
         "\u3131"-"\u318e",
         "\u31a0"-"\u31ba",
         "\u31f0"-"\u31ff",
         "\u3400"-"\u4db5",
         "\u4e00"-"\u9fd5",
         "\ua000"-"\ua48c",
         "\ua4d0"-"\ua4fd",
         "\ua500"-"\ua60c",
         "\ua610"-"\ua62b",
         "\ua640"-"\ua66f",
         "\ua674"-"\ua67d",
         "\ua67f"-"\ua6f1",
         "\ua717"-"\ua71f",
         "\ua722"-"\ua788",
         "\ua78b"-"\ua7ad",
         "\ua7b0"-"\ua7b7",
         "\ua7f7"-"\ua827",
         "\ua838",
         "\ua840"-"\ua873",
         "\ua880"-"\ua8c4",
         "\ua8d0"-"\ua8d9",
         "\ua8e0"-"\ua8f7",
         "\ua8fb",
         "\ua8fd",
         "\ua900"-"\ua92d",
         "\ua930"-"\ua953",
         "\ua960"-"\ua97c",
         "\ua980"-"\ua9c0",
         "\ua9cf"-"\ua9d9",
         "\ua9e0"-"\ua9fe",
         "\uaa00"-"\uaa36",
         "\uaa40"-"\uaa4d",
         "\uaa50"-"\uaa59",
         "\uaa60"-"\uaa76",
         "\uaa7a"-"\uaac2",
         "\uaadb"-"\uaadd",
         "\uaae0"-"\uaaef",
         "\uaaf2"-"\uaaf6",
         "\uab01"-"\uab06",
         "\uab09"-"\uab0e",
         "\uab11"-"\uab16",
         "\uab20"-"\uab26",
         "\uab28"-"\uab2e",
         "\uab30"-"\uab5a",
         "\uab5c"-"\uab65",
         "\uab70"-"\uabea",
         "\uabec"-"\uabed",
         "\uabf0"-"\uabf9",
         "\uac00"-"\ud7a3",
         "\ud7b0"-"\ud7c6",
         "\ud7cb"-"\ud7fb",
         "\uf900"-"\ufa6d",
         "\ufa70"-"\ufad9",
         "\ufb00"-"\ufb06",
         "\ufb13"-"\ufb17",
         "\ufb1d"-"\ufb28",
         "\ufb2a"-"\ufb36",
         "\ufb38"-"\ufb3c",
         "\ufb3e",
         "\ufb40"-"\ufb41",
         "\ufb43"-"\ufb44",
         "\ufb46"-"\ufbb1",
         "\ufbd3"-"\ufd3d",
         "\ufd50"-"\ufd8f",
         "\ufd92"-"\ufdc7",
         "\ufdf0"-"\ufdfc",
         "\ufe00"-"\ufe0f",
         "\ufe20"-"\ufe2f",
         "\ufe33"-"\ufe34",
         "\ufe4d"-"\ufe4f",
         "\ufe69",
         "\ufe70"-"\ufe74",
         "\ufe76"-"\ufefc",
         "\ufeff",
         "\uff04",
         "\uff10"-"\uff19",
         "\uff21"-"\uff3a",
         "\uff3f",
         "\uff41"-"\uff5a",
         "\uff66"-"\uffbe",
         "\uffc2"-"\uffc7",
         "\uffca"-"\uffcf",
         "\uffd2"-"\uffd7",
         "\uffda"-"\uffdc",
         "\uffe0"-"\uffe1",
         "\uffe5"-"\uffe6",
         "\ufff9"-"\ufffb"
      ]
  >
}

/* SEPARATORS */

TOKEN :
{
  < LPAREN: "(" >
| < RPAREN: ")" >
| < LBRACE: "{" >
| < RBRACE: "}" >
| < LBRACKET: "[" >
| < RBRACKET: "]" >
| < SEMICOLON: ";" >
| < COMMA: "," >
| < DOT: "." >
| < AT: "@" >
}

/* OPERATORS */

TOKEN :
{
  < ASSIGN: "=" >
| < LT: "<" >
| < BANG: "!" >
| < TILDE: "~" >
| < HOOK: "?" >
| < COLON: ":" >
| < EQ: "==" >
| < LE: "<=" >
| < GE: ">=" >
| < NE: "!=" >
| < SC_OR: "||" >
| < SC_AND: "&&" >
| < INCR: "++" >
| < DECR: "--" >
| < PLUS: "+" >
| < MINUS: "-" >
| < STAR: "*" >
| < SLASH: "/" >
| < BIT_AND: "&" >
| < BIT_OR: "|" >
| < XOR: "^" >
| < REM: "%" >
| < LSHIFT: "<<" >
// Notice the absence of >> or >>>, to not conflict with generics
| < PLUSASSIGN: "+=" >
| < MINUSASSIGN: "-=" >
| < STARASSIGN: "*=" >
| < SLASHASSIGN: "/=" >
| < ANDASSIGN: "&=" >
| < ORASSIGN: "|=" >
| < XORASSIGN: "^=" >
| < REMASSIGN: "%=" >
| < LSHIFTASSIGN: "<<=" >
| < RSIGNEDSHIFTASSIGN: ">>=" >
| < RUNSIGNEDSHIFTASSIGN: ">>>=" >
| < ELLIPSIS: "..." >
| < LAMBDA: "->" >
| < METHOD_REF: "::" >
}

/* >'s need special attention due to generics syntax. */
TOKEN :
{
  < RUNSIGNEDSHIFT: ">>>" >
  {
     matchedToken.kind = GT;
     ((Token.GTToken)matchedToken).realKind = RUNSIGNEDSHIFT;
     input_stream.backup(2);
     matchedToken.image = ">";
  }
| < RSIGNEDSHIFT: ">>" >
  {
     matchedToken.kind = GT;
     ((Token.GTToken)matchedToken).realKind = RSIGNEDSHIFT;
     input_stream.backup(1);
     matchedToken.image = ">";
  }
| < GT: ">" >
}

/*****************************************
 * THE JAVA LANGUAGE GRAMMAR STARTS HERE *
 *****************************************/

/*
 * Program structuring syntax follows.
 */

ASTCompilationUnit CompilationUnit() :
{}
{
  [ LOOKAHEAD( ( Annotation() )* "package" ) PackageDeclaration() ( EmptyStatement() )* ]
  ( ImportDeclaration() ( EmptyStatement() )* )*
  // the module decl lookahead needs to be before the type declaration branch,
  // looking for annotations + "open" | "module" will fail faster if it's *not*
  // a module (most common case)
  [ LOOKAHEAD(ModuleDeclLahead()) ModuleDeclaration() ( EmptyStatement() )* ]
  ( TypeDeclaration() ( EmptyStatement() )* )*
  ( < "\u001a" > )?
  ( < "~[]" > )? // what's this for? Do you mean ( < ~[] > )*, i.e. "any character"?
  <EOF>
  {
     jjtThis.setComments(token_source.comments);
     return jjtThis;
  }
}

private void ModuleDeclLahead() #void:
{}
{
  (Annotation())* LOOKAHEAD({isKeyword("open") || isKeyword("module")}) <IDENTIFIER>
}


void PackageDeclaration() :
{String image;}
{
  AnnotationList() "package" image=VoidName() { jjtThis.setImage(image); } ";"
}

void ImportDeclaration() :
{String image;}
{
  "import" [ "static" {checkForBadStaticImportUsage();jjtThis.setStatic();} ]
  image=VoidName() { jjtThis.setImage(image); }
  [ "." "*" {jjtThis.setImportOnDemand();} ] ";"
}

/*
 * Modifiers. We match all modifiers in a single rule to reduce the chances of
 * syntax errors for simple modifier mistakes. It will also enable us to give
 * better error messages.
 */
int Modifiers() #void:
{
   int modifiers = 0;
   int numAnnots = 0;
}
{
 (
  LOOKAHEAD(2)
  (
   "public" { modifiers |= AccessNode.PUBLIC; }
  | "static" { modifiers |= AccessNode.STATIC; }
  | "protected" { modifiers |= AccessNode.PROTECTED; }
  | "private" { modifiers |= AccessNode.PRIVATE; }
  | "final" { modifiers |= AccessNode.FINAL; }
  | "abstract" { modifiers |= AccessNode.ABSTRACT; }
  | "synchronized" { modifiers |= AccessNode.SYNCHRONIZED; }
  | "native" { modifiers |= AccessNode.NATIVE; }
  | "transient" { modifiers |= AccessNode.TRANSIENT; }
  | "volatile" { modifiers |= AccessNode.VOLATILE; }
  | "strictfp" { modifiers |= AccessNode.STRICTFP; }
  | "default" { modifiers |= AccessNode.DEFAULT; checkForBadDefaultImplementationUsage(); }
  | Annotation() {numAnnots++;}
  )
 )*
 {
    jjtree.injectRight(numAnnots);
    return modifiers;
 }
}

/*
 * Declaration syntax follows.
 */
void TypeDeclaration():
{
   int modifiers;
}
{
  modifiers = Modifiers()
  (
     ClassOrInterfaceDeclaration(modifiers)
   |
     LOOKAHEAD({isKeyword("enum")}) EnumDeclaration(modifiers)
   |
     AnnotationTypeDeclaration(modifiers)
  )
}

void ClassOrInterfaceDeclaration(int modifiers):
{
    Token t = null;
    jjtThis.setModifiers(modifiers);
    boolean inInterfaceOld = inInterface;
    inInterface = false;
}
{
  ( "class" | "interface" { jjtThis.setInterface(); inInterface = true; } )
  t=<IDENTIFIER> { checkForBadTypeIdentifierUsage(t.image); jjtThis.setImage(t.image); }
  [ TypeParameters() ]
  [ ExtendsList() ]
  [ ImplementsList() ]
  ClassOrInterfaceBody()
  { inInterface = inInterfaceOld; } // always restore the flag after leaving the node
}

void ExtendsList():
{
   boolean extendsMoreThanOne = false;
}
{
   "extends" AnnotatedClassOrInterfaceType()
   ( "," AnnotatedClassOrInterfaceType() { extendsMoreThanOne = true; } )*
}

void ImplementsList():
{}
{
   "implements" AnnotatedClassOrInterfaceType()
   ( "," AnnotatedClassOrInterfaceType() )*
}

void EnumDeclaration(int modifiers):
{

Token t;
jjtThis.setModifiers(modifiers);
}
{
  t = <IDENTIFIER> {
    if (!"enum".equals(t.image)) {
      throw new ParseException("ERROR: expecting enum");
    }

    if (jdkVersion < 5) {
      throw new ParseException("ERROR: Can't use enum as a keyword in pre-JDK 1.5 target");
    }
  }
  t=<IDENTIFIER> {checkForBadTypeIdentifierUsage(t.image); jjtThis.setImage(t.image);}
  [ ImplementsList() ]
  EnumBody()
}

void EnumBody():
{
    boolean inInterfaceOld = inInterface;
    inInterface = false;
}
{
   "{"
   [ EnumConstant() ( LOOKAHEAD(2) "," EnumConstant() )* ]
	[ "," ]
   [ ";" ( ClassOrInterfaceBodyDeclaration() )* ]
   "}"

   { inInterface = inInterfaceOld; } // always restore the flag after leaving the node
}

void EnumConstant():
{}
{
  AnnotationList() VariableDeclaratorId() [ ArgumentList() ] [ ClassOrInterfaceBody() #AnonymousClassDeclaration ]
}

void TypeParameters():
{}
{
   "<" {checkForBadGenericsUsage();} TypeParameter() ( "," TypeParameter() )* ">"
}

void TypeParameter():
{Token t;}
{
   AnnotationList()
   t=<IDENTIFIER> {jjtThis.setImage(t.image);} [ TypeBound() ]
}

void TypeBound() #void:
{}
{
   "extends" IntersectionType(false)
}

void ClassOrInterfaceBody():
{}
{
  "{" ( ClassOrInterfaceBodyDeclaration() )* "}"
}

void ClassOrInterfaceBodyDeclaration():
{
   int modifiers;
}
{ LOOKAHEAD(["static"] "{" ) Initializer()
|  modifiers = Modifiers()
  ( LOOKAHEAD(3) ClassOrInterfaceDeclaration(modifiers)
    | LOOKAHEAD({isKeyword("enum")}) EnumDeclaration(modifiers)
    | LOOKAHEAD( [ TypeParameters() ] <IDENTIFIER> "(" ) ConstructorDeclaration(modifiers)
    | LOOKAHEAD( Type() <IDENTIFIER> ( "[" "]" )* ( "," | "=" | ";" ) )  FieldDeclaration(modifiers)
    | LOOKAHEAD(2) MethodDeclaration(modifiers)
    | LOOKAHEAD(2) AnnotationTypeDeclaration(modifiers)
  )
|
  ";" #EmptyDeclaration
}


void FieldDeclaration(int modifiers) :
{jjtThis.setModifiers(modifiers);}
{
  Type() VariableDeclarator() ( "," VariableDeclarator() )* ";"
}

void VariableDeclarator() :
{}
{
  VariableDeclaratorId() [ "=" VariableInitializer() ]
}

// TODO use ArrayDimensions
void VariableDeclaratorId() :
{
  String image;
}
{
  <IDENTIFIER> { image = getToken(0).getImage(); }  ( "[" "]"  { jjtThis.bumpArrayDepth(); })*
  {
    checkForBadAssertUsage(image, "a variable name");
    checkForBadEnumUsage(image, "a variable name");
    checkForBadIdentifier(image);
    jjtThis.setImage(image);
  }
}

void ReceiverParameter():
{}
{
    AnnotatedClassOrInterfaceType() [ <IDENTIFIER> "." ] "this"
}

void VariableInitializer() #void:
{}
{
  ArrayInitializer()
| Expression()
}

void ArrayInitializer() :
{}
{
  "{" [ VariableInitializer() ( LOOKAHEAD(2) "," VariableInitializer() )* ] [ "," ] "}"
}

void MethodDeclaration(int modifiers) :
{
    jjtThis.setModifiers(modifiers);
    checkForBadPrivateInterfaceMethod(jjtThis);
}
{
  [ TypeParameters() ]
  ResultType()
  <IDENTIFIER> {
    String image = getToken(0).getImage();
    jjtThis.setImage(image);
    checkForBadAssertUsage(image, "a method name");
    checkForBadEnumUsage(image, "a method name");
  }
  FormalParameters()
  ( "[" "]" )* // TODO use ArrayDimensions
  [ ThrowsList() ]
  ( Block() | ";" )
}


void FormalParameters() :
{}
{
  "(" [ ( LOOKAHEAD(ReceiverParameter()) ReceiverParameter() | FormalParameter() ) ( "," FormalParameter() )* ] ")"
}

void FormalParameter() :
{
}
{
   ( "final" {jjtThis.setFinal(true);} | Annotation() )*
   Type() ("|" {checkForBadMultipleExceptionsCatching();} Type())*
   // TODO there may be annotations before the "..." of the varargs
   //  the ... is treated analogously to a pair of brackets
   //  the sensible way to parse it would probably be to push an ArrayType with ArrayTypeDim for the "..."
   [ "..." {checkForBadVariableArgumentsUsage(); jjtThis.setVarargs();} ]
   VariableDeclaratorId()
}

void ConstructorDeclaration(int modifiers) :
{jjtThis.setModifiers(modifiers);
Token t;}
{
    [ TypeParameters() ]
   <IDENTIFIER>  {jjtThis.setImage(getToken(0).getImage());} FormalParameters() [ ThrowsList() ]
  ("{"
    [ LOOKAHEAD(ExplicitConstructorInvocation()) ExplicitConstructorInvocation() ]
    ( BlockStatement() )*
  t = "}" { if (isPrecededByComment(t)) { jjtThis.setContainsComment(); } } ) #Block
}

void ExplicitConstructorInvocation() :
{inExplicitConstructorInvoc = true;}
{
   // We may only lookahead one token here, because:
   // * "this" or "super" can't appear in the primary expression in case of
   //   qualified super call (last branch), or else compile error, so if we
   //   see one of them, then the rest is necessarily the arguments
   //   But: "this" may appear if it's qualified!
   // * No primary expression may start with "<", meaning we can use it to
   //   know we're looking forward to type arguments
  ( LOOKAHEAD("<")      TypeArguments() ( "this" | "super" {jjtThis.setIsSuper();} )
  | LOOKAHEAD("this")   "this"
  | LOOKAHEAD("super")  "super"                            {jjtThis.setIsSuper();}
  | PrimaryExpression() "." [ TypeArguments() ] "super"    {jjtThis.setIsSuper();}
  )
  // reset this before parsing the arguments list
  {inExplicitConstructorInvoc = false;}
  ArgumentList() ";"
}


void Initializer() :
{}
{
  [ "static" {jjtThis.setStatic();} ] Block()
}




/* JLS: https://docs.oracle.com/javase/specs/jls/se8/html/jls-4.html#jls-4.3

ReferenceType:
    ClassOrInterfaceType
    TypeVariable
    ArrayType
ClassOrInterfaceType:
    ClassType
    InterfaceType
ClassType:
    {Annotation} Identifier [TypeArguments]
    ClassOrInterfaceType . {Annotation} Identifier [TypeArguments]
InterfaceType:
    ClassType
TypeVariable:
    {Annotation} Identifier
ArrayType:
    PrimitiveType Dims
    ClassOrInterfaceType Dims
    TypeVariable Dims
Dims:
    {Annotation} [ ] {{Annotation} [ ]}

*/


void IntersectionType(boolean inCast) #IntersectionType(isIntersection):
{boolean isIntersection=false;}
{
  AnnotatedType() ( "&" {if (inCast) checkForBadIntersectionTypesInCasts();isIntersection=true;} AnnotatedClassOrInterfaceType() )*
}

void AnnotationList() #void:
{}
{
  (Annotation())*
}

int TypeAnnotListNoInject() #void:
{int num = 0;}
{
   ( TypeAnnotation() {num++;} )*
   {
     return num;
   }
}

// Type annotation lists are by default injected in the
// next node to be opened (most likely a type).
// Sometimes (array dims), this need not be and TypeAnnotListNoInject
// should be used.
void TypeAnnotationList() #void:
{int size=0;}
{
   size=TypeAnnotListNoInject() { jjtree.injectRight(size); }
}

void AnnotatedType() #void:
{}
{
  TypeAnnotationList() Type()
}


void AnnotatedRefType() #void:
{}
{
  TypeAnnotationList() ReferenceType()
}

void AnnotatedClassOrInterfaceType() #void:
{}
{
  TypeAnnotationList() ClassOrInterfaceType()
}

/*
 * Type, name and expression syntax follows.
 * Type is the same as "UnannType" in JLS
 *
 * See https://docs.oracle.com/javase/specs/jls/se10/html/jls-8.html#jls-UnannType
 */
void Type() #void:
{
    Token t;
}
{
 // lookahead to catch arrays of primitive types.
 // we can't lookahead for just PrimitiveType() "["
 // because the "[" may be preceded by annotations
 LOOKAHEAD(PrimitiveType() ArrayTypeDim() | <IDENTIFIER>) ReferenceType()
 | PrimitiveType()
}

void Dims() #ArrayDimensions:
{}
{
  // the list of dimensions is flat, but annotations are
  // preserved within each specific dim.
  (ArrayTypeDim())+
}

void ArrayTypeDim():
{}
{
   TypeAnnotListNoInject() "[" "]"
}

void ReferenceType() #void:
{}
{
    // We parse it that way because the right injection considers node openings,
    // which means if we want the annotations to belong to the element type, then
    // the ArrayType node needs to be opened after eg the PrimitiveType
    PrimitiveType()                       Dims() #ArrayType(2)
  | ClassOrInterfaceType() [ LOOKAHEAD(2) Dims() #ArrayType(2) ]
}


/**
 * Parses a ClassOrInterfaceType. The production itself is #void,
 * but the node exists (declared inline within the production).
 */
void ClassOrInterfaceType() #void:
{}
{

  (LOOKAHEAD({jjtree.isInjectionPending()})
        // Perhaps surprisingly a type annotation binds to the closest segment
        // So in "@B Map.Entry", "@B" binds to "Map", and Map is required to be a type name.
        // If the annotation is not applicable to TYPE_USE then it doesn't compile

        // So if there are annotations pending injection here, then they're necessarily
        // type annotations, since otherwise they would have been consumed in the
        // annotation list of a declaration.

        // Eg in "public abstract @F int foo();", "@F" is part of the modifier list of the method.
        // but in "public abstract <T> @F T foo();", "@F" is necessarily a type annotation, and indeed
        // is in a separate AnnotationList (it follows the type parameters so is not a modifier).

        // To sum it up, if we have annotations pending, then the first segment is necessarily
        // a type name, otherwise it wouldn't have compiled. So it's not ambiguous and we can
        // start fresh: "@B Map.Entry" will be unambiguously [[@B Map].Entry]

        (<IDENTIFIER> {setLastTokenImage(jjtThis);} [ TypeArguments() ]) #ClassOrInterfaceType
  |


       // Otherwise, for now we have no clue until the first type arguments
       // or annotation is found. The name is ambiguous between package or
       // type name unless type arguments are present, in which case we can
       // be sure that the last segment is a type name.

      AmbiguousName()
      [ TypeArguments() #ClassOrInterfaceType(2) ]
      {
        // At this point the first ClassOrInterfaceType may be on top of the stack,
        // but its image is not set. If it is on the stack we need to shrink the bounds
        // of the ambiguous name, or delete it.
        Node first = jjtree.peekNode();
        if (first instanceof ASTClassOrInterfaceType) {
          // then we saw type arguments, so the last segment is definitely a type name
          ASTAmbiguousName name = first.getFirstChildOfType(ASTAmbiguousName.class);
          name.shrinkOrDeleteInParentSetImage();
        }
      }
   )

  /*
    Now if there are other segments, either the previous segment specified type
    arguments, or the next has an annotation. Either way we know that all the
    following segments is a type name. Each segment is parsed as its own ClassOrInterfaceType
    which encloses the previous one. The resulting structure appears left-recursive, but the parser just
    executes a loop. That scheme preserves the position of type arguments and annotations.
    See #1150.
  */
  ( LOOKAHEAD(2) "." ClassTypeSegment() )*
  { forceTypeContext(); }
}

private void ClassTypeSegment() #ClassOrInterfaceType:
{}
{
     TypeAnnotListNoInject()
     <IDENTIFIER>
     // We'll enclose the previous segment
     { setLastTokenImage(jjtThis);  jjtree.extendLeft();}
     [ TypeArguments() ]
}

void TypeArguments():
{}
{
   LOOKAHEAD(2)
   "<" {checkForBadGenericsUsage();} TypeArgument() ( "," TypeArgument() )* ">"
 |
   "<" {checkForBadDiamondUsage();} ">"
}

void TypeArgument() #void:
{}
{
   TypeAnnotationList() (ReferenceType() | WildcardType())
}

void WildcardType():
{}
{
    "?" [  ("extends" {jjtThis.setUpperBound(true);}| "super") AnnotatedRefType() ]
}


/* JLS https://docs.oracle.com/javase/specs/jls/se10/html/jls-4.html#jls-PrimitiveType

PrimitiveType:
    {Annotation} NumericType
    {Annotation} boolean
NumericType:
    IntegralType
    FloatingPointType
IntegralType:
    (one of)
    byte short int long char
FloatingPointType:
    (one of)
    float double
*/

void PrimitiveType() :
{}
{
    ( "boolean"
    | "char"
    | "byte"
    | "short"
    | "int"
    | "long"
    | "float"
    | "double"
    )
    {jjtThis.setImage(getToken(0).getImage());}
}


void ResultType() :
{}
{
   "void" | AnnotatedType()
}


void ThrowsList() :
{}
{
  "throws" AnnotatedClassOrInterfaceType() ( "," AnnotatedClassOrInterfaceType())*
}


/*
 * Expression syntax follows.
 */

void Expression() #AssignmentExpression(>1):
/*
 * This expansion has been written this way instead of:
 *   Assignment() | ConditionalExpression()
 * for performance reasons.
 * However, it is a weakening of the grammar for it allows the LHS of
 * assignments to be any conditional expression whereas it can only be
 * a primary expression.  Consider adding a semantic predicate to work
 * around this.
 */
{AssignmentOp op = null;}
{
  ConditionalExpression()
  [
    LOOKAHEAD(1) op=AssignmentOperator() {jjtThis.setOp(op);} Expression()
  ]
}

AssignmentOp AssignmentOperator() #void:
{}
{
      "="    { return AssignmentOp.ASSIGN; }
    | "*="   { return AssignmentOp.MUL_ASSIGN; }
    | "/="   { return AssignmentOp.DIV_ASSIGN; }
    | "%="   { return AssignmentOp.MOD_ASSIGN; }
    | "+="   { return AssignmentOp.ADD_ASSIGN; }
    | "-="   { return AssignmentOp.SUB_ASSIGN; }
    | "<<="  { return AssignmentOp.LEFT_SHIFT_ASSIGN; }
    | ">>="  { return AssignmentOp.RIGHT_SHIFT_ASSIGN; }
    | ">>>=" { return AssignmentOp.UNSIGNED_RIGHT_SHIFT_ASSIGN; }
    | "&="   { return AssignmentOp.AND_ASSIGN; }
    | "^="   { return AssignmentOp.XOR_ASSIGN; }
    | "|="   { return AssignmentOp.OR_ASSIGN; }
}

void ConditionalExpression() #ConditionalExpression(>1) :
{}
{
  ConditionalOrExpression() [LOOKAHEAD(1) "?" Expression() ":" ConditionalExpression() ]
}

void ConditionalOrExpression() #void:
{}
{
  ConditionalAndExpression() (LOOKAHEAD(1) ("||" {jjtThis.setOp(BinaryOp.CONDITIONAL_OR);} ConditionalAndExpression()) #InfixExpression(2))*
}

void ConditionalAndExpression() #void:
{}
{
  InclusiveOrExpression() (LOOKAHEAD(1) ("&&" {jjtThis.setOp(BinaryOp.CONDITIONAL_AND);} InclusiveOrExpression())  #InfixExpression(2))*
}

void InclusiveOrExpression() #void:
{}
{
  ExclusiveOrExpression() (LOOKAHEAD(1) ("|" {jjtThis.setOp(BinaryOp.OR);} ExclusiveOrExpression())  #InfixExpression(2))*
}

void ExclusiveOrExpression() #void:
{}
{
  AndExpression()  (LOOKAHEAD(1) ("^" {jjtThis.setOp(BinaryOp.XOR);} AndExpression()) #InfixExpression(2))*
}

void AndExpression() #void:
{}
{
  EqualityExpression() (LOOKAHEAD(1) ("&" {jjtThis.setOp(BinaryOp.AND);} EqualityExpression()) #InfixExpression(2))*
}

void EqualityExpression() #void:
{}
{
  InstanceOfExpression()
  (LOOKAHEAD(1)
    (
        ( "==" {jjtThis.setOp(BinaryOp.EQ);}
        | "!=" {jjtThis.setOp(BinaryOp.NE);}
        )
        InstanceOfExpression()
    ) #InfixExpression(2)
  )*
}

void InstanceOfExpression() #void:
{}
{
  RelationalExpression() [
    LOOKAHEAD(1)
    ("instanceof"
        AnnotatedRefType() #TypeExpression
        {jjtThis.setOp(BinaryOp.INSTANCEOF);}
    ) #InfixExpression(2)
  ]
}

void RelationalExpression() #void:
{}
{
  // There technically cannot be more than one, because it wouldn't compile
  // But we give it some leeway to not make the parser too knowledgeable
  // From the JLS:
  // For example, a<b<c parses as (a<b)<c, which is always a compile-time
  // error, because the type of a<b is always boolean and < is not an operator
  // on boolean values.
  ShiftExpression()
  (LOOKAHEAD(1)
    (
      (
          "<"  {jjtThis.setOp(BinaryOp.LT);}
        | ">"  {jjtThis.setOp(BinaryOp.GT);}
        | "<=" {jjtThis.setOp(BinaryOp.LE);}
        | ">=" {jjtThis.setOp(BinaryOp.GE);}
      )
      ShiftExpression()
    ) #InfixExpression(2)
  )*
}

void ShiftExpression() #void:
{}
{
  AdditiveExpression()
<<<<<<< HEAD
  (LOOKAHEAD(1)
    (
      ( "<<"                     {jjtThis.setOp(BinaryOp.LEFT_SHIFT);}
      | RSIGNEDSHIFT()           {jjtThis.setOp(BinaryOp.RIGHT_SHIFT);}
      | RUNSIGNEDSHIFT()         {jjtThis.setOp(BinaryOp.UNSIGNED_RIGHT_SHIFT);}
      )
      AdditiveExpression()
    ) #InfixExpression(2)
  )*
=======
   ( LOOKAHEAD(2)
    ( "<<" { jjtThis.setImage("<<");}
     | RSIGNEDSHIFT() { jjtThis.setImage(">>"); }
     | RUNSIGNEDSHIFT() { jjtThis.setImage(">>>"); }
    ) AdditiveExpression() )*
>>>>>>> 37fc2dc9
}

void AdditiveExpression() #void:
{}
{
  MultiplicativeExpression()
  (LOOKAHEAD(1)
    (
      ( "+" {jjtThis.setOp(BinaryOp.ADD);}
      | "-" {jjtThis.setOp(BinaryOp.SUB);}
      )
      MultiplicativeExpression()
    ) #InfixExpression(2)
  )*
}

void MultiplicativeExpression() #void:
{}
{
  UnaryExpression()
  (LOOKAHEAD(1)
    (
      ( "*" {jjtThis.setOp(BinaryOp.MUL);}
      | "/" {jjtThis.setOp(BinaryOp.DIV);}
      | "%" {jjtThis.setOp(BinaryOp.MOD);}
      )
      UnaryExpression()
    ) #InfixExpression(2)
  )*
}

// TODO update operator setting for those expressions

void UnaryExpression() #void:
{}
{
    (("+" {jjtThis.setImage("+");} | "-" {jjtThis.setImage("-");}) UnaryExpression()) #UnaryExpression
  | PrefixIncrementExpression()
  | UnaryExpressionNotPlusMinus()
}

void PrefixIncrementExpression() #IncrementExpression:
{}
{
  ( "++" {jjtThis.setIncrement();} | "--" )
  { jjtThis.setPrefix(); }
  PrimaryExpression()
}

void UnaryExpressionNotPlusMinus() #void:
{}
{
 (( "~" {jjtThis.setImage("~");} | "!" {jjtThis.setImage("!");}) UnaryExpression()) #UnaryExpression
 // There's no separate production for CastExpression, because that would force
 // us to repeat the lookahead
 // Those lookaheads are quite expensive, they're run to disambiguate between
 // ParenthesizedExpression and CastExpression.
| LOOKAHEAD("(" TypeAnnotationList() PrimitiveType() ")")
    ("(" AnnotatedType() ")" UnaryExpression())                                         #CastExpression
 // here we avoid looking ahead for a whole unary expression, instead just testing the token after ")"
| LOOKAHEAD("(" IntersectionType(true) ")" UnaryExprNotPmStart() )
    ("(" IntersectionType(true) ")" UnaryExpressionNotPlusMinus()) #CastExpression
| PostfixExpression()
| SwitchExpression()
}

private void UnaryExprNotPmStart() #void:
{}
{
   //  Condensed FIRST set of UnaryExpressionNotPlusMinus
   //  Avoid looking ahead for a whole UnaryExpressionNotPlusMinus, but just for a token

   "~" | "!" | "(" | "switch" | "new" | "this" | "super" | Literal() | "@"
   | <IDENTIFIER>
   | "void" | PrimitiveType()
}

void PostfixExpression() #void:
{}
{

  PrimaryExpression() [LOOKAHEAD(1) ("++" {jjtThis.setIncrement();} | "--") #IncrementExpression(1) ]
}


void SwitchExpression() :
{}
{
    {checkForSwitchExpression();}
    "switch" "(" Expression() ")" SwitchBlock()
}

/**
 * A primary expression. This includes call chains, etc.
 *
 * A PrimaryPrefix corresponds to an unqualified primary expression,
 * e.g "new Foo()". Then, if any, suffixes of the form e.g. ".method()",
 * ".field" or "::ref" are added, each time enclosing the previous node.
 * Iteration stops after the first method reference, or we can't continue.
 *
 * The resulting subtree looks left-recursive, but the parsing is iterative.
 */
void PrimaryExpression() #void :
{}
{
  // the lookahead here stops iteration after the first method reference,
  // because nothing can be chained after a method reference.
  PrimaryPrefix() ( LOOKAHEAD(SuffixLAhead(), {!(jjtree.peekNode() instanceof ASTMethodReference)}) PrimarySuffix() )* {forceExprContext();}
}

/*
  Expressions that may be present at the start of a primary expression.
 */
void PrimaryPrefix() #void :
{Token savedStart;}
{
  Literal()
| "this"                                  #ThisExpression
| "super"                                 #SuperExpression(true)
    ("." MemberSelector() | MethodReference())
| UnqualifiedAllocationExpr()
| ("void" "." "class")                    #ClassLiteral
| (PrimitiveType() [ Dims() ] )           #ArrayType(>1)
    (
       MethodReference()
     | "." "class"                        #ClassLiteral(1)
    )

// If annotations start the expression, it's necessarily a method or ctor reference
// This is because types in class literals or in qualified super/this may not be annotated
| LOOKAHEAD({getToken(1).kind == AT}) AnnotatedRefType() MethodReference()

| LOOKAHEAD(LambdaLahead()) LambdaExpression()

// Parenthesized expr, we need to adjust start/end tokens
| "(" {savedStart = getToken(0);} Expression() ")"
  {
    AstImplUtil.bumpParenDepth((ASTExpression) jjtree.peekNode());
    AbstractJavaNode top = (AbstractJavaNode) jjtree.peekNode();
    top.jjtSetFirstToken(savedStart);
    top.jjtSetLastToken(getToken(0));
  }
// If it is an ambiguous name, then we may go on
// into the next step, which is less restricted
// than PrimarySuffix
| AmbiguousName() [ LOOKAHEAD(Step2Lahead()) PrimaryStep2() ]
}

// This describes the cases where the PrimaryPrefix may fall
// into PrimaryStep2, after seeing an AmbiguousName. Notice
// that type arguments is still possible, as well as annotations
// ("@") before an annotated array type, or qualified "this".
// If we are in an explicit constructor invocation, then super is disallowed.
private void Step2Lahead() #void:
{}
{
   "::" | "(" | "@" | "["
   // the type arguments must be followed by what may complete a class type + method ref
   // otherwise we choke on eg `i < w >> 1`, because `< w >` matches type arguments
   | TypeArguments() ("[" | "." | "@" | "::")
   | LOOKAHEAD({!inExplicitConstructorInvoc}) "."
   | LOOKAHEAD({inExplicitConstructorInvoc}) "." ("class" | <IDENTIFIER> | TypeArguments() <IDENTIFIER> | "new" | "this") // not super in this case
}

private void SuffixLAhead() #void:
{}
{
   // this is simpler than the step 2 lookahead
   "::" | "["
   | LOOKAHEAD({!inExplicitConstructorInvoc}) "."
   | LOOKAHEAD({inExplicitConstructorInvoc}) "." (<IDENTIFIER> | TypeArguments() <IDENTIFIER> | "new") // not super or this in this case
}


// Step right after the *first* ambiguous name if any.
// Then we have more options than a primary suffix,
// we can still expect to have some class type and a
// class literal, or some type arguments and a method reference
void PrimaryStep2() #void:
{}
{
      // If we find type parameters, then we can only expect a method reference
      // class literals or qualifiers to static member access/call may not be parameterised
      {forceTypeContext();} TypeArguments() {injectTop();} ( "." ClassTypeSegment() )* [ Dims() #ArrayType(2) ] MethodReference()
    | MethodReference()
    | ArgumentList()                          #MethodCall(2)
    | "." (
          {forceTypeContext();} "class"       #ClassLiteral(1)
          // qualified this or super
        | {forceTypeContext();} "this"        #ThisExpression(1)
        | {forceTypeContext();} "super"       #SuperExpression(1)
            // here we force the super to be followed by something,
            // "super" alone is not a valid expression
            ("." MemberSelector() | MethodReference())
        | MemberSelector()
    )
    // catches the case where the ambig name is the start of an array type
    | LOOKAHEAD("@" | "[" "]") {forceTypeContext();} Dims() #ArrayType(2)  (MethodReference() | "." "class" #ClassLiteral(1))
    // and here, the array expr in an array access
    | {forceExprContext();} "[" Expression() "]"            #ArrayAccess(2)
}

/**
 * Productions that may be present after a PrimaryPrefix. Basically
 * allows for call chains. We loop on this production in PrimaryExpression.
 */
void PrimarySuffix() #void :
{}
{
  MethodReference()
| {forceExprContext();} "[" Expression() "]"              #ArrayAccess(2)
| "." MemberSelector()
}

/**
 * Part of a primary suffix that immediately follows a dot. Also
 * part of step 2.
 */
void MemberSelector() #void :
{}
{
  /* JLS §6.5.1:
   *  A name is syntactically classified as an ExpressionName [...] as the
   * qualifying expression in a qualified class instance creation expression (§15.9)*
   */
  {forceExprContext();} QualifiedAllocationExpr()
  // if there are type arguments, this is a method call
|              (TypeArguments() <IDENTIFIER> {setLastTokenImage(jjtThis);} ArgumentList())   #MethodCall(3)
| LOOKAHEAD(2) (<IDENTIFIER> {setLastTokenImage(jjtThis);} ArgumentList())                   #MethodCall(2)
|              (<IDENTIFIER> {setLastTokenImage(jjtThis);})                                  #FieldAccess(1)
}

void MethodReference(): // LHS is injected
{checkForBadMethodReferenceUsage();}
{
  "::" {jjtree.extendLeft();}
  [TypeArguments()]
  ( "new" | <IDENTIFIER> ) {setLastTokenImage(jjtThis);}
  {/* empty, to set the image before jjtClose */}
}

// This factorises the lookahead for a lambda expression
// It's necessary because in all contexts a lambda may appear in,
// the arguments could be interpreted as a variable reference,
// or the start of a parenthesized expression
private void LambdaLahead() #void :
{}
{
  LOOKAHEAD({!inSwitchLabel}) LambdaParameterList() "->"
}

// Lambda expressions are not a PrimaryExpression in the JLS, instead they're
// separated from the AssignmentExpression production. Their use is restricted
// to method and constructor call argument, cast operand, the RHS of assignments,
// and the tail of a ternary expression
// https://docs.oracle.com/javase/specs/jls/se9/html/jls-15.html#jls-15.27
//
// To prevent LambdaExpressions in switch labels, the field #inSwitchLabel is used
// as a workaround.
void LambdaExpression():
{ checkForBadLambdaUsage(); }
{
  LambdaParameterList() "->" ( Expression() | Block() )
}

void LambdaParameterList():
{}
{
      VariableDeclaratorId() #LambdaParameter
    | LOOKAHEAD("(" <IDENTIFIER> ("," | ")"))
        "(" [ VariableDeclaratorId() #LambdaParameter(true) ( "," VariableDeclaratorId() #LambdaParameter )* ] ")"
    | "(" [ LambdaParameter() ( "," LambdaParameter() )* ] ")"
}

void LambdaParameter():
{
  boolean isVarType = false;
  ASTLambdaParameter me = jjtThis;
  boolean isFinal = false;
}
{
    [
       isFinal=LocalVarModifierList() {jjtThis.setFinal(isFinal);}
       isVarType=LambdaParameterType() { jjtThis.setVarType(); }
       [ "..." {checkForBadVariableArgumentsUsage(); jjtThis.setVarargs();} ]
    ]
    VariableDeclaratorId()
}

/** Returns true if this is "var". */
boolean LambdaParameterType() #void :
{}
{
    LOOKAHEAD( { jdkVersion >= 11 && isKeyword("var") } )
        <IDENTIFIER> { return true; }
    | Type() { return false; }
}

void Literal() #void :
{ Token t;}
{
  NumericLiteral()
| StringLiteral()
| CharLiteral()
| ("true" { jjtThis.setTrue(); } | "false") #BooleanLiteral
| "null"                                    #NullLiteral
}


void NumericLiteral():
{ Token t; }
{
  ( t=<INTEGER_LITERAL>             {  jjtThis.setIntLiteral();}
  | t=<FLOATING_POINT_LITERAL>      {  jjtThis.setFloatLiteral();}
  | t=<HEX_FLOATING_POINT_LITERAL>  { checkForBadHexFloatingPointLiteral(); jjtThis.setFloatLiteral();}
  )
  {
    checkForBadNumericalLiteralslUsage(t);
    jjtThis.setImage(t.image);
  }
}

void CharLiteral():
{}
{
  <CHARACTER_LITERAL> {jjtThis.setImage(getToken(0).getImage());}
}

void StringLiteral():
{}
{
   ( <STRING_LITERAL>
   | <TEXT_BLOCK_LITERAL> { jjtThis.setTextBlock(); checkForTextBlockLiteral(); })
   { jjtThis.setImage(getToken(0).getImage()); }
}

void ArgumentList() :
{}
{
 "(" [ Expression() ( "," Expression() )* ] ")"
}


// more straightforward because can't be an array creation expr
void QualifiedAllocationExpr() #ConstructorCall:
{}
{
   "new"
   {jjtree.extendLeft();}
   [ TypeArguments() ]
   AnnotatedClassOrInterfaceType()
   ArgumentList()
   [
       { boolean inInterfaceOld = inInterface; inInterface = false; /* a anonymous class is not a interface */ }
       ClassOrInterfaceBody() #AnonymousClassDeclaration
       { inInterface = inInterfaceOld; } // always restore the flag after leaving the node
   ]
   { checkForBadAnonymousDiamondUsage(); }

}


// this is much weaker than the JLS but since we parse compilable code
// the actual terms we get respect the JLS.

// only used in PrimaryPrefix
void UnqualifiedAllocationExpr() #void :
{
    boolean isArrayInit=false;
}
{
   (
     (
       "new" [ TypeArguments() ] TypeAnnotationList()
       (
         PrimitiveType() ArrayDimsAndInits(){isArrayInit=true;}
       |
         ClassOrInterfaceType()
           (
              ArrayDimsAndInits() {isArrayInit=true;}
           |
             ArgumentList()
               [
                   { boolean inInterfaceOld = inInterface; inInterface = false; /* a anonymous class is not a interface */ }
                   ClassOrInterfaceBody() #AnonymousClassDeclaration
                   { inInterface = inInterfaceOld; } // always restore the flag after leaving the node
               ]
           )
       )
       {/*Empty unit, important*/}
     )
     #ArrayAllocation(isArrayInit)
   )
   #ConstructorCall(!isArrayInit)
   { checkForBadAnonymousDiamondUsage(); }

}


/*
 * The array dimensions are appended to the array type and they're both
 * enclosed into an ArrayType node.
 */
void ArrayDimsAndInits() #void:
{}
{
   LOOKAHEAD(TypeAnnotationList() "[" "]" ) (((ArrayTypeDim())+) #ArrayDimensions) #ArrayType(2) [ ArrayInitializer() ]
     | ( (ArrayDimExpr())+ #ArrayDimensions ) #ArrayType(2)
}

// may push either an ArrayDimExpr or ArrayTypeDim
void ArrayDimExpr() #void:
{boolean hasExpr=false;}
{
  ((TypeAnnotListNoInject() "[" [ Expression() {hasExpr=true;} ] "]") #ArrayDimExpr(hasExpr) ) #ArrayTypeDim(!hasExpr)
}


/*
 * Statement syntax follows.
 */

void Statement() :
{}
{
  Block()
| EmptyStatement()
| SwitchStatement()
| IfStatement()
| WhileStatement()
| DoStatement()
| ForStatement()
| BreakStatement()
| ContinueStatement()
| ReturnStatement()
| ThrowStatement()
| SynchronizedStatement()
| TryStatement()
// testing the hard cases last optimises the code gen
// all the previous cases are trivial for the parser
// because they start with a different token
| LOOKAHEAD( { isNextTokenAnAssert() } ) AssertStatement()
| LOOKAHEAD(2) LabeledStatement()
| StatementExpression() ";"
}

void LabeledStatement() :
{Token t;}
{
  t=<IDENTIFIER> {jjtThis.setImage(t.image);} ":" Statement()
}

void Block() :
{Token t;}
{
      "{"

      ( BlockStatement() )* t = "}" { if (isPrecededByComment(t)) { jjtThis.setContainsComment(); } }
}

void BlockStatement():
{}
{
  LOOKAHEAD( { isNextTokenAnAssert() } ) AssertStatement()
| LOOKAHEAD({ jdkVersion >= 13 && isKeyword("yield") }) YieldStatement()
|
  LOOKAHEAD(( "final" | Annotation() )* Type() <IDENTIFIER>)
  LocalVariableDeclaration() ";"
|
  // we need to lookahead until the "class" token,
  // because a method ref may be annotated
  // -> so Expression, and hence Statement, may start with "@"
  LOOKAHEAD(Modifiers() "class") LocalClassDecl()
|
  Statement()
}

void LocalClassDecl() #void:
{int mods = 0;}
{
    // this preserves the modifiers of the local class.
    // it allows for modifiers that are forbidden for local classes,
    // but anyway we are *not* checking modifiers for incompatibilities
    // anywhere else in this grammar (and indeed the production Modifiers
    // accepts any modifier explicitly for the purpose of forgiving modifier errors,
    // and reporting them later if needed --see its documentation).

    // In particular, it unfortunately allows local class declarations to start
    // with a "default" modifier, which introduces an ambiguity with default
    // switch labels. This is guarded by a custom lookahead around SwitchLabel
    mods=Modifiers() ClassOrInterfaceDeclaration(mods)
}

/*
 * See https://docs.oracle.com/javase/specs/jls/se10/html/jls-14.html#jls-14.4
 */
void LocalVariableDeclaration() :
{boolean isFinal = false;}
{
  isFinal=LocalVarModifierList() {jjtThis.setFinal(isFinal);}
  LocalVariableType()
  VariableDeclarator()
  ( "," VariableDeclarator() )*
}

private boolean LocalVarModifierList() #void:
{boolean isFinal = false;}
{
    ( "final" {isFinal = true;} | Annotation() )*
    {return isFinal;}
}

void LocalVariableType() #void:
{}
{
  LOOKAHEAD( { jdkVersion >= 10 && isKeyword("var") } ) <IDENTIFIER>
  | Type()
}

void EmptyStatement() :
{}
{
  ";"
}

void StatementExpression() :
{AssignmentOp op = null;}
{
  PrefixIncrementExpression()
|
  // using PostfixExpression here allows us to skip the part of the production tree
  // between Expression() and PostfixExpression()
  (PostfixExpression() [ op=AssignmentOperator() {jjtThis.setOp(op);} Expression() ]) #AssignmentExpression(>1)
}

void SwitchStatement():
{}
{
  "switch" "(" Expression() ")" SwitchBlock()
}

void SwitchBlock() #void :
{}
{
    "{"
        (
            SwitchLabel()
            (
                "->" SwitchLabeledRulePart() (SwitchLabeledRule())*
            |
                ":" (LOOKAHEAD(2) SwitchLabel() ":")*
                    // the lookahead is to prevent choosing BlockStatement when the token is "default",
                    // which could happen as local class declarations accept the "default" modifier.
                    (LOOKAHEAD({shouldStartStatementInSwitch()}) BlockStatement())*
                    (SwitchLabeledStatementGroup())*
            )
        )?
    "}"
}

void SwitchLabeledRule() #void :
{checkForSwitchRules();}
{
    SwitchLabel() "->" SwitchLabeledRulePart()
}

void SwitchLabeledRulePart() #void:
{checkForSwitchRules();}
{
    ( Expression() ";" ) #SwitchLabeledExpression(2)
  |
    ( Block() ) #SwitchLabeledBlock(2)
  |
    ( ThrowStatement() ) #SwitchLabeledThrowStatement(2)
}

// For PMD 7, make this a real node to group the labels + statements
void SwitchLabeledStatementGroup() #void:
{}
{
    (LOOKAHEAD(2) SwitchLabel() ":")+
        // the lookahead is to prevent choosing BlockStatement when the token is "default",
        // which could happen as local class declarations accept the "default" modifier.
        (LOOKAHEAD({shouldStartStatementInSwitch()}) BlockStatement() )*
}

void SwitchLabel() :
{}
{
{ inSwitchLabel = true; }
(
  "case" ConditionalExpression() ({checkForMultipleCaseLabels();} "," ConditionalExpression() )*
|
  "default" {jjtThis.setDefault();}
)
{ inSwitchLabel = false; }
}

void YieldStatement() :
{ checkForYieldStatement(); }
{
  <IDENTIFIER> Expression() ";"
}

void IfStatement() :
/*
 * The disambiguating algorithm of JavaCC automatically binds dangling
 * else's to the innermost if statement.  The LOOKAHEAD specification
 * is to tell JavaCC that we know what we are doing.
 */
{}
{
  "if" "(" Expression() ")" Statement() [ LOOKAHEAD(1) "else" {jjtThis.setHasElse();} Statement() ]
}

void WhileStatement() :
{}
{
  "while" "(" Expression() ")" Statement()
}

void DoStatement() :
{}
{
  "do" Statement() "while" "(" Expression() ")" ";"
}

void ForStatement() :
{}
{
  "for" "("
(
      LOOKAHEAD(LocalVariableDeclaration() ":")
      {checkForBadJDK15ForLoopSyntaxArgumentsUsage();}
      LocalVariableDeclaration() ":" Expression()
|
  [ ForInit() ] ";"
  [ Expression() ] ";"
  [ ForUpdate() ]
)
  ")" Statement()
}

void ForInit() :
{}
{
  LOOKAHEAD( LocalVariableDeclaration() )
  LocalVariableDeclaration()
|
  StatementExpressionList()
}

void StatementExpressionList() :
{}
{
  StatementExpression() ( "," StatementExpression() )*
}

void ForUpdate() :
{}
{
  StatementExpressionList()
}

void BreakStatement() :
{Token t;}
{
  "break" [ LOOKAHEAD(<IDENTIFIER> ";") t=<IDENTIFIER> {jjtThis.setImage(t.image);} | Expression() {checkForBreakExpression();} ] ";"
}

void ContinueStatement() :
{Token t;}
{
  "continue" [ t=<IDENTIFIER> {jjtThis.setImage(t.image);} ] ";"
}

void ReturnStatement() :
{}
{
  "return" [ Expression() ] ";"
}

void ThrowStatement() :
{}
{
  "throw" Expression() ";"
}

void SynchronizedStatement() :
{}
{
  "synchronized" "(" Expression() ")" Block()
}

void TryStatement() :
/*
 * Semantic check required here to make sure that at least one
 * resource/finally/catch is present.
 */
{}
{
  "try" (ResourceList())? Block()
  ( CatchStatement() )*
  [ FinallyStatement() ]
}

void ResourceList():
{}
{
    {checkForBadTryWithResourcesUsage();}
	"("
<<<<<<< HEAD
=======
	Resources()
	(LOOKAHEAD(2) ";")?
	")"
}

void Resources() :
{}
{
>>>>>>> 37fc2dc9
	Resource() (LOOKAHEAD(2) ";" Resource())*
	(";" {jjtThis.setTrailingSemi();})?
	")"
}

void Resource() :
{boolean isFinal = false;}
{
   LOOKAHEAD(("final" | Annotation())* LocalVariableType() VariableDeclaratorId() "=" )
        (
            isFinal=LocalVarModifierList() {jjtThis.setFinal(isFinal);}
            LocalVariableType() VariableDeclarator()
        ) #LocalVariableDeclaration
   |
   PrimaryExpression() {checkForBadConciseTryWithResourcesUsage();} {}
}

void CatchStatement() :
{}
{
  "catch"
  "(" FormalParameter() ")"
  Block()
}

void FinallyStatement() :
{}
{
    "finally" Block()
}

void AssertStatement() :
{
    if (jdkVersion <= 3) {
        throw new ParseException("Can't use 'assert' as a keyword when running in JDK 1.3 mode!");
    }
}
{
  <IDENTIFIER> Expression() [ ":" Expression() ] ";"
}

/* We use productions to match >>>, >> and > so that we can keep the
 * type declaration syntax with generics clean
 */

void RUNSIGNEDSHIFT() #void:
{}
{
  ( LOOKAHEAD({ getToken(1).kind == GT &&
                ((Token.GTToken)getToken(1)).realKind == RUNSIGNEDSHIFT} )
   ">" ">" ">"
  )
}

void RSIGNEDSHIFT() #void:
{}
{
  ( LOOKAHEAD({ getToken(1).kind == GT &&
                ((Token.GTToken)getToken(1)).realKind == RSIGNEDSHIFT} )
  ">" ">"
  )
}

/* Annotation syntax follows. */

void Annotation() #void:
{}
{
 (
   LOOKAHEAD( "@" VoidName() "(" ( <IDENTIFIER> "=" | ")" ))
   NormalAnnotation()
 |
   LOOKAHEAD( "@" VoidName() "(" )
   SingleMemberAnnotation()
 |
   MarkerAnnotation()
 )
 {checkForBadAnnotationUsage();}
}

void AnnotationBase(Node n) #void:
{String name = null;}
{
   "@" name=VoidName() {n.setImage(name);}
}

void NormalAnnotation():
{}
{
   AnnotationBase(jjtThis) "(" [ MemberValuePairs() ] ")"
}

void MarkerAnnotation():
{}
{
  AnnotationBase(jjtThis)
}

void SingleMemberAnnotation():
{}
{
  AnnotationBase(jjtThis) "(" MemberValue() ")"
}

void MemberValuePairs() #void:
{}
{
   MemberValuePair() ( "," MemberValuePair() )*
}

void MemberValuePair():
{Token t;}
{
    t=<IDENTIFIER> { jjtThis.setImage(t.image); } "=" MemberValue()
}

void MemberValue() #void:
{}
{
   Annotation()
 |
   MemberValueArrayInitializer()
 |
   // Constant expression
   ConditionalExpression()
}

void  MemberValueArrayInitializer():
{}
{
  "{" (MemberValue() ( LOOKAHEAD(2) "," MemberValue() )* [ "," ])? "}"
}

/*
 * We use that ghost production to factorise the check for JDK >= 1.8.
 */
void TypeAnnotation() #void:
{}
{
    Annotation() {checkForBadTypeAnnotations();}
}


/* Annotation Types. */

void AnnotationTypeDeclaration(int modifiers):
{
Token t;
jjtThis.setModifiers(modifiers);
}
{
  "@" "interface" t=<IDENTIFIER>
    {
        checkForBadAnnotationUsage();
        checkForBadTypeIdentifierUsage(t.image);
        jjtThis.setImage(t.image);
    }
  AnnotationTypeBody()
}

void AnnotationTypeBody():
{}
{
  "{" ( AnnotationTypeMemberDeclaration() )* "}"
}

void AnnotationTypeMemberDeclaration():
{
   int modifiers;
}
{
 modifiers = Modifiers()
 (
   LOOKAHEAD(Type() <IDENTIFIER> "(") AnnotationMethodDeclaration(modifiers)
  |
   ClassOrInterfaceDeclaration(modifiers)
  |
   LOOKAHEAD(3) EnumDeclaration(modifiers)
  |
   AnnotationTypeDeclaration(modifiers)
  |
   FieldDeclaration(modifiers)
 )
 |
   ";" #EmptyDeclaration
}

void AnnotationMethodDeclaration(int modifiers) #MethodDeclaration:
{
  Token t;
  jjtThis.setModifiers(modifiers);
}
{
  Type() #ResultType
  t=<IDENTIFIER>
  ("(" ")") #FormalParameters(true)
  ( "[" "]" )* // TODO use ArrayTypeDims
  [ DefaultValue() ] ";"
  {
    jjtThis.setImage(t.image);
  }
}

void DefaultValue():
{}
{
  "default" MemberValue()
}

void ModuleDeclaration():
{
    StringBuilder s = new StringBuilder();
    Token t;
    checkForBadModuleUsage();
}
{
  ( Annotation() )* [LOOKAHEAD({isKeyword("open")}) <IDENTIFIER> {jjtThis.setOpen(true);}] LOOKAHEAD({isKeyword("module")}) <IDENTIFIER>
  t=<IDENTIFIER> { s.append(t.image); }
  ( "." t=<IDENTIFIER> { s.append('.').append(t.image); } )* { jjtThis.setImage(s.toString()); }
  "{" (ModuleDirective())* "}"
}

void ModuleDirective():
{}
{
    ( LOOKAHEAD({isKeyword("requires")}) <IDENTIFIER> { jjtThis.setType(ASTModuleDirective.DirectiveType.REQUIRES); }
            (LOOKAHEAD({isKeyword("transitive")}) <IDENTIFIER> { jjtThis.setRequiresModifier(ASTModuleDirective.RequiresModifier.TRANSITIVE); } |
             "static"     { jjtThis.setRequiresModifier(ASTModuleDirective.RequiresModifier.STATIC);     } )?
         ModuleName() ";" )
  | ( LOOKAHEAD({isKeyword("exports")})  <IDENTIFIER> { jjtThis.setType(ASTModuleDirective.DirectiveType.EXPORTS); }  Name() [ LOOKAHEAD({isKeyword("to")}) <IDENTIFIER> ModuleName() ("," ModuleName())*] ";" )
  | ( LOOKAHEAD({isKeyword("opens")})    <IDENTIFIER> { jjtThis.setType(ASTModuleDirective.DirectiveType.OPENS); }    Name() [ LOOKAHEAD({isKeyword("to")}) <IDENTIFIER> ModuleName() ("," ModuleName())*] ";" )
  | ( LOOKAHEAD({isKeyword("uses")})     <IDENTIFIER> { jjtThis.setType(ASTModuleDirective.DirectiveType.USES); }     Name() ";" )
  | ( LOOKAHEAD({isKeyword("provides")}) <IDENTIFIER> { jjtThis.setType(ASTModuleDirective.DirectiveType.PROVIDES); } Name() LOOKAHEAD({isKeyword("with")}) <IDENTIFIER> Name() ("," Name() )* ";" )
}

// Similar to Name()
void ModuleName():
{
  StringBuilder s = new StringBuilder();
  Token t;
}
{
  t=<IDENTIFIER> { s.append(t.image); }
  ( "." t=<IDENTIFIER> {s.append('.').append(t.image);} )*
  {jjtThis.setImage(s.toString());}
}

void Name():
{String image;}
{
    image=VoidName()
    {jjtThis.setImage(image); }
}


void AmbiguousName():
{String image;}
{
    image=VoidName()
    {jjtThis.setImage(image); }
}


String VoidName() #void:
/*
 * A lookahead of 2 is required below since "Name" can be followed
 * by a ".*" when used in the context of an "ImportDeclaration",
 * or with "this" or "super" in PrimaryPrefix.
 */
{
  StringBuilder s = new StringBuilder();
  Token t;
}
{
  t=<IDENTIFIER>
  {
    s.append(t.image);
  }
  ( LOOKAHEAD(2) "." t=<IDENTIFIER>
    {s.append('.').append(t.image);}
  )*
  {return s.toString();}
}

// This is used to get JJTree to generate a node.
// Variable references are always ambiguous
// when they're parsed, so they're not created
// normally by jjtree, but rather by the disambiguation
// hooks spread across the parser
//noinspection UnusedProduction
void VariableAccess():
{}
{
   <IDENTIFIER>
}<|MERGE_RESOLUTION|>--- conflicted
+++ resolved
@@ -253,11 +253,7 @@
 import net.sourceforge.pmd.lang.ast.TokenMgrError;
 import net.sourceforge.pmd.lang.ast.Node;
 
-<<<<<<< HEAD
-public class JavaParser {
-=======
 class JavaParser {
->>>>>>> 37fc2dc9
 
   private int jdkVersion = 0;
   private boolean preview = false;
@@ -2464,7 +2460,6 @@
 {}
 {
   AdditiveExpression()
-<<<<<<< HEAD
   (LOOKAHEAD(1)
     (
       ( "<<"                     {jjtThis.setOp(BinaryOp.LEFT_SHIFT);}
@@ -2474,13 +2469,6 @@
       AdditiveExpression()
     ) #InfixExpression(2)
   )*
-=======
-   ( LOOKAHEAD(2)
-    ( "<<" { jjtThis.setImage("<<");}
-     | RSIGNEDSHIFT() { jjtThis.setImage(">>"); }
-     | RUNSIGNEDSHIFT() { jjtThis.setImage(">>>"); }
-    ) AdditiveExpression() )*
->>>>>>> 37fc2dc9
 }
 
 void AdditiveExpression() #void:
@@ -3192,17 +3180,6 @@
 {
     {checkForBadTryWithResourcesUsage();}
 	"("
-<<<<<<< HEAD
-=======
-	Resources()
-	(LOOKAHEAD(2) ";")?
-	")"
-}
-
-void Resources() :
-{}
-{
->>>>>>> 37fc2dc9
 	Resource() (LOOKAHEAD(2) ";" Resource())*
 	(";" {jjtThis.setTrailingSemi();})?
 	")"
