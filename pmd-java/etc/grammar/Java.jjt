--- conflicted
+++ resolved
@@ -957,24 +957,12 @@
 private void RecordCtorLookahead() #void:
 {}
 {
-<<<<<<< HEAD
-    ModifierList() [ TypeParameters() ] <IDENTIFIER> ("throws" |  "{")
-=======
-    Modifiers() <IDENTIFIER> "{"
->>>>>>> 571a4167
+    ModifierList() <IDENTIFIER> "{"
 }
 
 void RecordConstructorDeclaration():
 {}
 {
-<<<<<<< HEAD
-  [TypeParameters()]
-=======
-  int modifiers;
-}
-{
-  modifiers = Modifiers() { jjtThis.setModifiers(modifiers); }
->>>>>>> 571a4167
   <IDENTIFIER> { jjtThis.setImage(token.image); }
   Block()
 }
