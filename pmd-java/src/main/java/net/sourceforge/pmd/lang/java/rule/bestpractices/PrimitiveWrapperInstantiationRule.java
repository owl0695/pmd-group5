--- conflicted
+++ resolved
@@ -62,12 +62,8 @@
         if (arguments == null || arguments.size() != 1) {
             return;
         }
-<<<<<<< HEAD
-        String messagePart = node instanceof ASTConstructorCall
-=======
-        boolean isNewBoolean = node instanceof ASTAllocationExpression;
+        boolean isNewBoolean = node instanceof ASTConstructorCall;
         String messagePart = isNewBoolean
->>>>>>> a4ded8da
                 ? "Do not use `new Boolean"
                 : "Do not use `Boolean.valueOf";
         ASTStringLiteral stringLiteral = getFirstArgStringLiteralOrNull(arguments);
