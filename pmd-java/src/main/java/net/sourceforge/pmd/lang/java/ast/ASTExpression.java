--- conflicted
+++ resolved
@@ -28,15 +28,9 @@
  *              | {@link ASTShiftExpression ShiftExpression}
  *              | {@link ASTAdditiveExpression AdditiveExpression}
  *              | {@link ASTMultiplicativeExpression MultiplicativeExpression}
-<<<<<<< HEAD
- *              | {@link ASTUnaryExpression UnaryExpression} | {@link ASTPreIncrementExpression PreIncrementExpression} | {@link ASTPreDecrementExpression PreDecrementExpression} | {@link ASTCastExpression CastExpression}
- *              | {@link ASTPostfixExpression PostfixExpression}
- *              | {@link ASTSwitchExpression PostfixExpression}
-=======
  *              | {@link ASTUnaryExpression UnaryExpression} | {@link ASTIncrementExpression PrefixIncrement} | {@link ASTCastExpression CastExpression}
  *              | {@link ASTIncrementExpression PostfixIncrement}
  *              | {@link ASTSwitchExpression SwitchExpression}
->>>>>>> f69e7bf0
  *              | {@link ASTPrimaryExpression PrimaryExpression}
  *
  * </pre>
