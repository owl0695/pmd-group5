--- conflicted
+++ resolved
@@ -4,15 +4,12 @@
 
 package net.sourceforge.pmd.lang.java.ast;
 
-<<<<<<< HEAD
+import net.sourceforge.pmd.annotation.InternalApi;
+
 /**
  * @deprecated Replaced by {@link ASTArgumentList}
  */
 @Deprecated
-=======
-import net.sourceforge.pmd.annotation.InternalApi;
-
->>>>>>> 2bcb8dcf
 public class ASTArguments extends AbstractJavaNode {
 
     @InternalApi
