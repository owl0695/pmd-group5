--- conflicted
+++ resolved
@@ -1,235 +1,220 @@
-/*
- * BSD-style license; for more info see http://pmd.sourceforge.net/license.html
- */
-
-package net.sourceforge.pmd.lang.java.metrics.internal;
-
-import java.math.BigInteger;
-
-import net.sourceforge.pmd.lang.ast.NodeStream;
-import net.sourceforge.pmd.lang.java.ast.ASTConditionalExpression;
-import net.sourceforge.pmd.lang.java.ast.ASTDoStatement;
-import net.sourceforge.pmd.lang.java.ast.ASTExpression;
-import net.sourceforge.pmd.lang.java.ast.ASTForStatement;
-import net.sourceforge.pmd.lang.java.ast.ASTForeachStatement;
-import net.sourceforge.pmd.lang.java.ast.ASTIfStatement;
-import net.sourceforge.pmd.lang.java.ast.ASTMethodOrConstructorDeclaration;
-import net.sourceforge.pmd.lang.java.ast.ASTReturnStatement;
-import net.sourceforge.pmd.lang.java.ast.ASTStatement;
-import net.sourceforge.pmd.lang.java.ast.ASTSwitchArrowBranch;
-import net.sourceforge.pmd.lang.java.ast.ASTSwitchBranch;
-import net.sourceforge.pmd.lang.java.ast.ASTSwitchExpression;
-import net.sourceforge.pmd.lang.java.ast.ASTSwitchFallthroughBranch;
-import net.sourceforge.pmd.lang.java.ast.ASTSwitchLabel;
-import net.sourceforge.pmd.lang.java.ast.ASTSwitchLike;
-import net.sourceforge.pmd.lang.java.ast.ASTSwitchStatement;
-import net.sourceforge.pmd.lang.java.ast.ASTTryStatement;
-import net.sourceforge.pmd.lang.java.ast.ASTWhileStatement;
-import net.sourceforge.pmd.lang.java.ast.JavaNode;
-import net.sourceforge.pmd.lang.java.ast.JavaVisitorBase;
-import net.sourceforge.pmd.lang.java.ast.internal.JavaAstUtils;
-
-
-/**
- * Visitor for the default n-path complexity version.
- *
- * @author Clément Fournier
- * @author Jason Bennett
- */
-public class NpathBaseVisitor extends JavaVisitorBase<Void, BigInteger> {
-
-    /** Instance. */
-    public static final NpathBaseVisitor INSTANCE = new NpathBaseVisitor();
-
-
-    /* Multiplies the complexity of the children of this node. */
-    private BigInteger multiplyChildrenComplexities(JavaNode node) {
-        return multiplyComplexities(node.children());
-    }
-
-    private BigInteger multiplyComplexities(NodeStream<? extends JavaNode> nodes) {
-        return nodes.reduce(BigInteger.ONE, (acc, n) -> acc.multiply(n.acceptVisitor(this, null)));
-    }
-
-
-    /* Sums the complexity of the children of the node. */
-    private BigInteger sumChildrenComplexities(JavaNode node, Void data) {
-        BigInteger sum = BigInteger.ZERO;
-
-        for (JavaNode child : node.children()) {
-            BigInteger childComplexity = child.acceptVisitor(this, data);
-            sum = sum.add(childComplexity);
-        }
-
-        return sum;
-    }
-
-
-    @Override
-    public BigInteger visitMethodOrCtor(ASTMethodOrConstructorDeclaration node, Void data) {
-        return multiplyChildrenComplexities(node);
-    }
-
-
-    @Override
-    public BigInteger visitJavaNode(JavaNode node, Void data) {
-        return multiplyChildrenComplexities(node);
-    }
-
-
-    @Override
-    public BigInteger visit(ASTIfStatement node, Void data) {
-        // (npath of if + npath of else (or 1) + bool_comp of if) * npath of next
-
-        int boolCompIf = CycloVisitor.booleanExpressionComplexity(node.getCondition());
-
-        BigInteger thenResult = node.getThenBranch().acceptVisitor(this, data);
-        ASTStatement elseBranch = node.getElseBranch();
-        BigInteger elseResult = elseBranch != null ? elseBranch.acceptVisitor(this, data) : BigInteger.ONE;
-
-        return thenResult.add(BigInteger.valueOf(boolCompIf)).add(elseResult);
-    }
-
-
-    @Override
-    public BigInteger visit(ASTWhileStatement node, Void data) {
-        // (npath of while + bool_comp of while + 1) * npath of next
-
-        int boolComp = CycloVisitor.booleanExpressionComplexity(node.getCondition());
-        BigInteger nPathBody = node.getBody().acceptVisitor(this, data);
-<<<<<<< HEAD
-        // return nPathBody.add(BigInteger.valueOf(boolComp + 1));
-        return nPathBody.add(BigInteger.valueOf((long) boolComp + 1));
-=======
-        return nPathBody.add(BigInteger.valueOf(boolComp + 1));
->>>>>>> a3dbf69d
-    }
-
-
-    @Override
-    public BigInteger visit(ASTDoStatement node, Void data) {
-        // (npath of do + bool_comp of do + 1) * npath of next
-
-        int boolComp = CycloVisitor.booleanExpressionComplexity(node.getCondition());
-        BigInteger nPathBody = node.getBody().acceptVisitor(this, data);
-<<<<<<< HEAD
-        // return nPathBody.add(BigInteger.valueOf(boolComp + 1));
-        return nPathBody.add(BigInteger.valueOf((long) boolComp + 1));
-=======
-        return nPathBody.add(BigInteger.valueOf(boolComp + 1));
->>>>>>> a3dbf69d
-    }
-
-
-    @Override
-    public BigInteger visit(ASTForStatement node, Void data) {
-        // (npath of for + bool_comp of for + 1) * npath of next
-
-        int boolComp = CycloVisitor.booleanExpressionComplexity(node.getCondition());
-        BigInteger nPathBody = node.getBody().acceptVisitor(this, data);
-<<<<<<< HEAD
-        // return nPathBody.add(BigInteger.valueOf(boolComp + 1));
-        return nPathBody.add(BigInteger.valueOf((long) boolComp + 1));
-=======
-        return nPathBody.add(BigInteger.valueOf(boolComp + 1));
->>>>>>> a3dbf69d
-    }
-
-    @Override
-    public BigInteger visit(ASTForeachStatement node, Void data) {
-        // (npath of for + 1) * npath of next
-
-        BigInteger nPathBody = node.getBody().acceptVisitor(this, data);
-        return nPathBody.add(BigInteger.ONE);
-    }
-
-
-    @Override
-    public BigInteger visit(ASTReturnStatement node, Void data) {
-        // return statements are valued at 1, or the value of the boolean expression
-
-        ASTExpression expr = node.getExpr();
-
-        if (expr == null) {
-            return BigInteger.ONE;
-        }
-
-        int boolCompReturn = CycloVisitor.booleanExpressionComplexity(expr);
-        BigInteger conditionalExpressionComplexity = multiplyChildrenComplexities(expr);
-
-        return conditionalExpressionComplexity.add(BigInteger.valueOf(boolCompReturn));
-    }
-
-
-    @Override
-    public BigInteger visit(ASTSwitchExpression node, Void data) {
-        return handleSwitch(node, data);
-    }
-
-    @Override
-    public BigInteger visit(ASTSwitchStatement node, Void data) {
-        return handleSwitch(node, data);
-    }
-
-    public BigInteger handleSwitch(ASTSwitchLike node, Void data) {
-        // bool_comp of switch + sum(npath(case_range))
-
-        int boolCompSwitch = CycloVisitor.booleanExpressionComplexity(node.getTestedExpression());
-
-        BigInteger npath = BigInteger.ZERO;
-        int caseRange = 0;
-
-        for (ASTSwitchBranch n : node) {
-
-            // Fall-through labels count as 1 for complexity
-            if (n instanceof ASTSwitchFallthroughBranch) {
-                caseRange += JavaAstUtils.numAlternatives(n);
-                NodeStream<ASTStatement> statements = ((ASTSwitchFallthroughBranch) n).getStatements();
-                if (statements.nonEmpty()) {
-                    BigInteger branchNpath = multiplyComplexities(statements);
-                    npath = npath.add(branchNpath.multiply(BigInteger.valueOf(caseRange)));
-                    caseRange = 0;
-                }
-            } else if (n instanceof ASTSwitchArrowBranch) {
-                int numAlts = JavaAstUtils.numAlternatives(n);
-                BigInteger branchNpath = ((ASTSwitchArrowBranch) n).getRightHandSide().acceptVisitor(this, data);
-                npath = npath.add(branchNpath.multiply(BigInteger.valueOf(numAlts)));
-            }
-        }
-        // add in npath of last label
-        return npath.add(BigInteger.valueOf(boolCompSwitch));
-    }
-
-    @Override
-    public BigInteger visit(ASTSwitchLabel node, Void data) {
-        if (node.isDefault()) {
-            return BigInteger.ONE;
-        }
-        return BigInteger.valueOf(node.children(ASTExpression.class).count());
-    }
-
-    @Override
-    public BigInteger visit(ASTConditionalExpression node, Void data) {
-        // bool comp of guard clause + complexity of last two children (= total - 1)
-
-        int boolCompTernary = CycloVisitor.booleanExpressionComplexity(node.getCondition());
-
-        return sumChildrenComplexities(node, data).add(BigInteger.valueOf(boolCompTernary - 1));
-    }
-
-
-    @Override
-    public BigInteger visit(ASTTryStatement node, Void data) {
-        /*
-         * This scenario was not addressed by the original paper. Based on the
-         * principles outlined in the paper, as well as the Checkstyle NPath
-         * implementation, this code will add the complexity of the try to the
-         * complexities of the catch and finally blocks.
-         */
-        return sumChildrenComplexities(node, data);
-    }
-<<<<<<< HEAD
-}
-=======
-}
->>>>>>> a3dbf69d
+/*
+ * BSD-style license; for more info see http://pmd.sourceforge.net/license.html
+ */
+
+package net.sourceforge.pmd.lang.java.metrics.internal;
+
+import java.math.BigInteger;
+
+import net.sourceforge.pmd.lang.ast.NodeStream;
+import net.sourceforge.pmd.lang.java.ast.ASTConditionalExpression;
+import net.sourceforge.pmd.lang.java.ast.ASTDoStatement;
+import net.sourceforge.pmd.lang.java.ast.ASTExpression;
+import net.sourceforge.pmd.lang.java.ast.ASTForStatement;
+import net.sourceforge.pmd.lang.java.ast.ASTForeachStatement;
+import net.sourceforge.pmd.lang.java.ast.ASTIfStatement;
+import net.sourceforge.pmd.lang.java.ast.ASTMethodOrConstructorDeclaration;
+import net.sourceforge.pmd.lang.java.ast.ASTReturnStatement;
+import net.sourceforge.pmd.lang.java.ast.ASTStatement;
+import net.sourceforge.pmd.lang.java.ast.ASTSwitchArrowBranch;
+import net.sourceforge.pmd.lang.java.ast.ASTSwitchBranch;
+import net.sourceforge.pmd.lang.java.ast.ASTSwitchExpression;
+import net.sourceforge.pmd.lang.java.ast.ASTSwitchFallthroughBranch;
+import net.sourceforge.pmd.lang.java.ast.ASTSwitchLabel;
+import net.sourceforge.pmd.lang.java.ast.ASTSwitchLike;
+import net.sourceforge.pmd.lang.java.ast.ASTSwitchStatement;
+import net.sourceforge.pmd.lang.java.ast.ASTTryStatement;
+import net.sourceforge.pmd.lang.java.ast.ASTWhileStatement;
+import net.sourceforge.pmd.lang.java.ast.JavaNode;
+import net.sourceforge.pmd.lang.java.ast.JavaVisitorBase;
+import net.sourceforge.pmd.lang.java.ast.internal.JavaAstUtils;
+
+
+/**
+ * Visitor for the default n-path complexity version.
+ *
+ * @author Clément Fournier
+ * @author Jason Bennett
+ */
+public class NpathBaseVisitor extends JavaVisitorBase<Void, BigInteger> {
+
+    /** Instance. */
+    public static final NpathBaseVisitor INSTANCE = new NpathBaseVisitor();
+
+
+    /* Multiplies the complexity of the children of this node. */
+    private BigInteger multiplyChildrenComplexities(JavaNode node) {
+        return multiplyComplexities(node.children());
+    }
+
+    private BigInteger multiplyComplexities(NodeStream<? extends JavaNode> nodes) {
+        return nodes.reduce(BigInteger.ONE, (acc, n) -> acc.multiply(n.acceptVisitor(this, null)));
+    }
+
+
+    /* Sums the complexity of the children of the node. */
+    private BigInteger sumChildrenComplexities(JavaNode node, Void data) {
+        BigInteger sum = BigInteger.ZERO;
+
+        for (JavaNode child : node.children()) {
+            BigInteger childComplexity = child.acceptVisitor(this, data);
+            sum = sum.add(childComplexity);
+        }
+
+        return sum;
+    }
+
+
+    @Override
+    public BigInteger visitMethodOrCtor(ASTMethodOrConstructorDeclaration node, Void data) {
+        return multiplyChildrenComplexities(node);
+    }
+
+
+    @Override
+    public BigInteger visitJavaNode(JavaNode node, Void data) {
+        return multiplyChildrenComplexities(node);
+    }
+
+
+    @Override
+    public BigInteger visit(ASTIfStatement node, Void data) {
+        // (npath of if + npath of else (or 1) + bool_comp of if) * npath of next
+
+        int boolCompIf = CycloVisitor.booleanExpressionComplexity(node.getCondition());
+
+        BigInteger thenResult = node.getThenBranch().acceptVisitor(this, data);
+        ASTStatement elseBranch = node.getElseBranch();
+        BigInteger elseResult = elseBranch != null ? elseBranch.acceptVisitor(this, data) : BigInteger.ONE;
+
+        return thenResult.add(BigInteger.valueOf(boolCompIf)).add(elseResult);
+    }
+
+
+    @Override
+    public BigInteger visit(ASTWhileStatement node, Void data) {
+        // (npath of while + bool_comp of while + 1) * npath of next
+
+        int boolComp = CycloVisitor.booleanExpressionComplexity(node.getCondition());
+        BigInteger nPathBody = node.getBody().acceptVisitor(this, data);
+
+        return nPathBody.add(BigInteger.valueOf(boolComp + 1));
+    }
+
+
+    @Override
+    public BigInteger visit(ASTDoStatement node, Void data) {
+        // (npath of do + bool_comp of do + 1) * npath of next
+
+        int boolComp = CycloVisitor.booleanExpressionComplexity(node.getCondition());
+        BigInteger nPathBody = node.getBody().acceptVisitor(this, data);
+
+        return nPathBody.add(BigInteger.valueOf(boolComp + 1));
+
+    }
+
+
+    @Override
+    public BigInteger visit(ASTForStatement node, Void data) {
+        // (npath of for + bool_comp of for + 1) * npath of next
+
+        int boolComp = CycloVisitor.booleanExpressionComplexity(node.getCondition());
+        BigInteger nPathBody = node.getBody().acceptVisitor(this, data);
+        return nPathBody.add(BigInteger.valueOf(boolComp + 1));
+    }
+
+    @Override
+    public BigInteger visit(ASTForeachStatement node, Void data) {
+        // (npath of for + 1) * npath of next
+
+        BigInteger nPathBody = node.getBody().acceptVisitor(this, data);
+        return nPathBody.add(BigInteger.ONE);
+    }
+
+
+    @Override
+    public BigInteger visit(ASTReturnStatement node, Void data) {
+        // return statements are valued at 1, or the value of the boolean expression
+
+        ASTExpression expr = node.getExpr();
+
+        if (expr == null) {
+            return BigInteger.ONE;
+        }
+
+        int boolCompReturn = CycloVisitor.booleanExpressionComplexity(expr);
+        BigInteger conditionalExpressionComplexity = multiplyChildrenComplexities(expr);
+
+        return conditionalExpressionComplexity.add(BigInteger.valueOf(boolCompReturn));
+    }
+
+
+    @Override
+    public BigInteger visit(ASTSwitchExpression node, Void data) {
+        return handleSwitch(node, data);
+    }
+
+    @Override
+    public BigInteger visit(ASTSwitchStatement node, Void data) {
+        return handleSwitch(node, data);
+    }
+
+    public BigInteger handleSwitch(ASTSwitchLike node, Void data) {
+        // bool_comp of switch + sum(npath(case_range))
+
+        int boolCompSwitch = CycloVisitor.booleanExpressionComplexity(node.getTestedExpression());
+
+        BigInteger npath = BigInteger.ZERO;
+        int caseRange = 0;
+
+        for (ASTSwitchBranch n : node) {
+
+            // Fall-through labels count as 1 for complexity
+            if (n instanceof ASTSwitchFallthroughBranch) {
+                caseRange += JavaAstUtils.numAlternatives(n);
+                NodeStream<ASTStatement> statements = ((ASTSwitchFallthroughBranch) n).getStatements();
+                if (statements.nonEmpty()) {
+                    BigInteger branchNpath = multiplyComplexities(statements);
+                    npath = npath.add(branchNpath.multiply(BigInteger.valueOf(caseRange)));
+                    caseRange = 0;
+                }
+            } else if (n instanceof ASTSwitchArrowBranch) {
+                int numAlts = JavaAstUtils.numAlternatives(n);
+                BigInteger branchNpath = ((ASTSwitchArrowBranch) n).getRightHandSide().acceptVisitor(this, data);
+                npath = npath.add(branchNpath.multiply(BigInteger.valueOf(numAlts)));
+            }
+        }
+        // add in npath of last label
+        return npath.add(BigInteger.valueOf(boolCompSwitch));
+    }
+
+    @Override
+    public BigInteger visit(ASTSwitchLabel node, Void data) {
+        if (node.isDefault()) {
+            return BigInteger.ONE;
+        }
+        return BigInteger.valueOf(node.children(ASTExpression.class).count());
+    }
+
+    @Override
+    public BigInteger visit(ASTConditionalExpression node, Void data) {
+        // bool comp of guard clause + complexity of last two children (= total - 1)
+
+        int boolCompTernary = CycloVisitor.booleanExpressionComplexity(node.getCondition());
+
+        return sumChildrenComplexities(node, data).add(BigInteger.valueOf(boolCompTernary - 1));
+    }
+
+
+    @Override
+    public BigInteger visit(ASTTryStatement node, Void data) {
+        /*
+         * This scenario was not addressed by the original paper. Based on the
+         * principles outlined in the paper, as well as the Checkstyle NPath
+         * implementation, this code will add the complexity of the try to the
+         * complexities of the catch and finally blocks.
+         */
+        return sumChildrenComplexities(node, data);
+    }
+
+}