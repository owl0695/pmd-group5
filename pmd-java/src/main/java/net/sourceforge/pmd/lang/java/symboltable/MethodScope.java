/**
 * BSD-style license; for more info see http://pmd.sourceforge.net/license.html
 */
package net.sourceforge.pmd.lang.java.symboltable;

import java.util.HashSet;
import java.util.List;
import java.util.Map;
import java.util.Set;

import net.sourceforge.pmd.lang.ast.Node;
import net.sourceforge.pmd.lang.java.ast.ASTConstructorDeclaration;
import net.sourceforge.pmd.lang.java.ast.ASTName;
import net.sourceforge.pmd.lang.symboltable.NameDeclaration;
import net.sourceforge.pmd.lang.symboltable.NameOccurrence;

/**
 * A Method Scope can have variable declarations and class declarations within it.
 */
public class MethodScope extends AbstractJavaScope {

    private Node node;

    public MethodScope(Node node) {
        this.node = node;
    }

    public Map<VariableNameDeclaration, List<NameOccurrence>> getVariableDeclarations() {
        return getDeclarations(VariableNameDeclaration.class);
    }

    public Set<NameDeclaration> addNameOccurrence(NameOccurrence occurrence) {
        JavaNameOccurrence javaOccurrence = (JavaNameOccurrence)occurrence;
        Set<NameDeclaration> declarations = findVariableHere(javaOccurrence);
        if (!declarations.isEmpty() && !javaOccurrence.isThisOrSuper()) {
            for (NameDeclaration decl : declarations) {
                getVariableDeclarations().get(decl).add(javaOccurrence);
                Node n = javaOccurrence.getLocation();
                if (n instanceof ASTName) {
                    ((ASTName) n).setNameDeclaration(decl);
                } // TODO what to do with PrimarySuffix case?
            }
        }
        return declarations;
    }

    public void addDeclaration(NameDeclaration variableDecl) {
        if (!(variableDecl instanceof VariableNameDeclaration || variableDecl instanceof ClassNameDeclaration)) {
            throw new IllegalArgumentException("A MethodScope can contain only VariableNameDeclarations or ClassNameDeclarations");
        }
        super.addDeclaration(variableDecl);
    }

    public Set<NameDeclaration> findVariableHere(JavaNameOccurrence occurrence) {
<<<<<<< HEAD
        Set<NameDeclaration> result = new HashSet<NameDeclaration>();
=======
        Set<NameDeclaration> result = new HashSet<>();
>>>>>>> d563eb30
        if (occurrence.isThisOrSuper() || occurrence.isMethodOrConstructorInvocation()) {
            return result;
        }
        ImageFinderFunction finder = new ImageFinderFunction(occurrence.getImage());
        Applier.apply(finder, getVariableDeclarations().keySet().iterator());
        if (finder.getDecl() != null) {
            result.add(finder.getDecl());
        }
        return result;
    }

    public String getName() {
        if (node instanceof ASTConstructorDeclaration) {
            return this.getEnclosingScope(ClassScope.class).getClassName();
        }
        return node.jjtGetChild(1).getImage();
    }

    public String toString() {
        return "MethodScope:" + glomNames(getVariableDeclarations().keySet());
    }
}<|MERGE_RESOLUTION|>--- conflicted
+++ resolved
@@ -52,11 +52,7 @@
     }
 
     public Set<NameDeclaration> findVariableHere(JavaNameOccurrence occurrence) {
-<<<<<<< HEAD
-        Set<NameDeclaration> result = new HashSet<NameDeclaration>();
-=======
         Set<NameDeclaration> result = new HashSet<>();
->>>>>>> d563eb30
         if (occurrence.isThisOrSuper() || occurrence.isMethodOrConstructorInvocation()) {
             return result;
         }
