--- conflicted
+++ resolved
@@ -20,22 +20,6 @@
     }
 
     @Override
-<<<<<<< HEAD
-=======
-    public boolean hasSuppressWarningsAnnotationFor(Rule rule) {
-        for (int i = 0; i < getNumChildren(); i++) {
-            if (getChild(i) instanceof ASTAnnotation) {
-                ASTAnnotation a = (ASTAnnotation) getChild(i);
-                if (a.suppresses(rule)) {
-                    return true;
-                }
-            }
-        }
-        return false;
-    }
-
-    @Override
->>>>>>> 240b1fe6
     public Object jjtAccept(JavaParserVisitor visitor, Object data) {
         return visitor.visit(this, data);
     }
