/**
 * BSD-style license; for more info see http://pmd.sourceforge.net/license.html
 */

package net.sourceforge.pmd.lang.java.ast;

import net.sourceforge.pmd.lang.ast.Node;


/**
 * Represents class and interface declarations. This is a {@linkplain Node#isFindBoundary() find boundary}
 * for tree traversal methods.
 *
 * <pre class="grammar">
 *
 * ClassOrInterfaceDeclaration ::= {@link ASTModifierList ModifierList}
 *                                 ( "class" | "interface" )
 *                                 &lt;IDENTIFIER&gt;
 *                                 {@link ASTTypeParameters TypeParameters}?
 *                                 {@link ASTExtendsList ExtendsList}?
 *                                 {@link ASTImplementsList ImplementsList}?
 *                                 {@link ASTClassOrInterfaceBody ClassOrInterfaceBody}
 *
 * </pre>
 */
public final class ASTClassOrInterfaceDeclaration extends AbstractAnyTypeDeclaration {

    private boolean isInterface;

    ASTClassOrInterfaceDeclaration(int id) {
        super(id);
    }

    @Override
    protected <P, R> R acceptVisitor(JavaVisitor<? super P, ? extends R> visitor, P data) {
        return visitor.visit(this, data);
    }

    @Override
<<<<<<< HEAD
    public <T> void jjtAccept(SideEffectingVisitor<T> visitor, T data) {
        visitor.visit(this, data);
    }

    @Override
=======
    public boolean isPackagePrivate() {
        return super.isPackagePrivate() && !isLocal();
    }

>>>>>>> 545aa338
    public boolean isInterface() {
        return this.isInterface;
    }

    void setInterface() {
        this.isInterface = true;
    }


    /**
     * Returns the superclass type node if this node is a class
     * declaration and explicitly declares an {@code extends}
     * clause. Superinterfaces of an interface are not considered.
     *
     * <p>Returns {@code null} otherwise.
     */
    public ASTClassOrInterfaceType getSuperClassTypeNode() {
        if (isInterface()) {
            return null;
        }

        ASTExtendsList extendsList = getFirstChildOfType(ASTExtendsList.class);
        return extendsList == null ? null : extendsList.iterator().next();
    }

}<|MERGE_RESOLUTION|>--- conflicted
+++ resolved
@@ -37,18 +37,6 @@
     }
 
     @Override
-<<<<<<< HEAD
-    public <T> void jjtAccept(SideEffectingVisitor<T> visitor, T data) {
-        visitor.visit(this, data);
-    }
-
-    @Override
-=======
-    public boolean isPackagePrivate() {
-        return super.isPackagePrivate() && !isLocal();
-    }
-
->>>>>>> 545aa338
     public boolean isInterface() {
         return this.isInterface;
     }
