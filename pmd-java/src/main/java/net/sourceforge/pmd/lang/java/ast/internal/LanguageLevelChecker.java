/*
 * BSD-style license; for more info see http://pmd.sourceforge.net/license.html
 */

package net.sourceforge.pmd.lang.java.ast.internal;


import java.util.Locale;

import org.apache.commons.lang3.StringUtils;

import net.sourceforge.pmd.internal.util.IteratorUtil;
import net.sourceforge.pmd.lang.ast.Node;
import net.sourceforge.pmd.lang.java.ast.ASTAnnotation;
import net.sourceforge.pmd.lang.java.ast.ASTAnyTypeDeclaration;
import net.sourceforge.pmd.lang.java.ast.ASTAssertStatement;
import net.sourceforge.pmd.lang.java.ast.ASTBreakStatement;
import net.sourceforge.pmd.lang.java.ast.ASTCastExpression;
import net.sourceforge.pmd.lang.java.ast.ASTCatchClause;
import net.sourceforge.pmd.lang.java.ast.ASTConstructorCall;
import net.sourceforge.pmd.lang.java.ast.ASTEnumDeclaration;
import net.sourceforge.pmd.lang.java.ast.ASTForeachStatement;
import net.sourceforge.pmd.lang.java.ast.ASTFormalParameter;
import net.sourceforge.pmd.lang.java.ast.ASTImportDeclaration;
import net.sourceforge.pmd.lang.java.ast.ASTIntersectionType;
import net.sourceforge.pmd.lang.java.ast.ASTLambdaExpression;
import net.sourceforge.pmd.lang.java.ast.ASTMethodDeclaration;
import net.sourceforge.pmd.lang.java.ast.ASTMethodReference;
import net.sourceforge.pmd.lang.java.ast.ASTModuleDeclaration;
import net.sourceforge.pmd.lang.java.ast.ASTNumericLiteral;
import net.sourceforge.pmd.lang.java.ast.ASTReceiverParameter;
import net.sourceforge.pmd.lang.java.ast.ASTResource;
import net.sourceforge.pmd.lang.java.ast.ASTStringLiteral;
import net.sourceforge.pmd.lang.java.ast.ASTSwitchArrowBranch;
import net.sourceforge.pmd.lang.java.ast.ASTSwitchExpression;
import net.sourceforge.pmd.lang.java.ast.ASTSwitchLabel;
import net.sourceforge.pmd.lang.java.ast.ASTTryStatement;
import net.sourceforge.pmd.lang.java.ast.ASTType;
import net.sourceforge.pmd.lang.java.ast.ASTTypeArguments;
import net.sourceforge.pmd.lang.java.ast.ASTTypeParameters;
import net.sourceforge.pmd.lang.java.ast.ASTVariableDeclaratorId;
import net.sourceforge.pmd.lang.java.ast.ASTYieldStatement;
import net.sourceforge.pmd.lang.java.ast.JavaNode;
import net.sourceforge.pmd.lang.java.ast.SideEffectingVisitorAdapter;

/**
 * Checks that an AST conforms to some language level. The reporting
 * behaviour is parameterized with a {@link ReportingStrategy}.
 *
 * @param <T> Type of object accumulating violations
 */
public class LanguageLevelChecker<T> {

    private final int jdkVersion;
    private final boolean preview;
    private final CheckVisitor visitor = new CheckVisitor();
    private final ReportingStrategy<T> reportingStrategy;

    public LanguageLevelChecker(int jdkVersion, boolean preview, ReportingStrategy<T> reportingStrategy) {
        this.jdkVersion = jdkVersion;
        this.preview = preview;
        this.reportingStrategy = reportingStrategy;
    }

    public int getJdkVersion() {
        return jdkVersion;
    }

    public boolean isPreviewEnabled() {
        return preview;
    }


    public void check(JavaNode node) {
        T accumulator = reportingStrategy.createAccumulator();
        node.jjtAccept(visitor, accumulator);
        reportingStrategy.done(accumulator);
    }

    private boolean check(Node node, LanguageFeature message, T acc) {
        if (message.isAvailable(this.jdkVersion, this.preview)) {
            return true;
        }

        reportingStrategy.report(node, message.whenUnavailableMessage(), acc);
        return false;
    }


    private class CheckVisitor extends SideEffectingVisitorAdapter<T> {

        @Override
        public void visit(ASTStringLiteral node, T data) {
            if (jdkVersion != 13 || !preview) {
                if (node.isTextBlock()) {
                    check(node, PreviewFeature.TEXT_BLOCK_LITERALS, data);
                }
            }
            visitChildren(node, data);
        }

        @Override
        public void visit(ASTImportDeclaration node, T data) {
            if (node.isStatic()) {
                check(node, RegularLanguageFeature.STATIC_IMPORT, data);
            }
            visitChildren(node, data);
        }

        @Override
        public void visit(ASTYieldStatement node, T data) {
            check(node, PreviewFeature.YIELD_STATEMENTS, data);
            visitChildren(node, data);
        }

        @Override
        public void visit(ASTBreakStatement node, T data) {
            if (node.getNumChildren() > 0) {
                check(node, PreviewFeature.BREAK__WITH__VALUE_STATEMENTS, data);
            }
            visitChildren(node, data);
        }

        @Override
        public void visit(ASTSwitchExpression node, T data) {
            check(node, PreviewFeature.SWITCH_EXPRESSIONS, data);
            visitChildren(node, data);
        }

        @Override
        public void visit(ASTConstructorCall node, T data) {
            if (node.usesDiamondTypeArgs()) {
                if (check(node, RegularLanguageFeature.DIAMOND_TYPE_ARGUMENTS, data) && node.isAnonymousClass()) {
                    check(node, RegularLanguageFeature.DIAMOND_TYPE_ARGUMENTS_FOR_ANONYMOUS_CLASSES, data);
                }
            }
            visitChildren(node, data);
        }

        @Override
        public void visit(ASTTypeArguments node, T data) {
            check(node, RegularLanguageFeature.GENERICS, data);
            visitChildren(node, data);
        }

        @Override
        public void visit(ASTTypeParameters node, T data) {
            check(node, RegularLanguageFeature.GENERICS, data);
            visitChildren(node, data);
        }

        @Override
        public void visit(ASTFormalParameter node, T data) {
            if (node.isVarargs()) {
                check(node, RegularLanguageFeature.VARARGS_PARAMETERS, data);
            }
            visitChildren(node, data);
        }

        @Override
        public void visit(ASTReceiverParameter node, T data) {
            check(node, RegularLanguageFeature.RECEIVER_PARAMETERS, data);
        }

        @Override
        public void visit(ASTAnnotation node, T data) {
            if (node.getParent() instanceof ASTType) {
                check(node, RegularLanguageFeature.TYPE_ANNOTATIONS, data);
            } else {
                check(node, RegularLanguageFeature.ANNOTATIONS, data);
            }
            visitChildren(node, data);
        }

        @Override
        public void visit(ASTForeachStatement node, T data) {
            check(node, RegularLanguageFeature.FOREACH_LOOPS, data);
            visitChildren(node, data);
        }

        @Override
        public void visit(ASTEnumDeclaration node, T data) {
            check(node, RegularLanguageFeature.ENUMS, data);
            super.visit(node, data);
        }

        @Override
        public void visit(ASTNumericLiteral node, T data) {
            int base = node.getBase();
            if (base == 16 && !node.isIntegral()) {
                check(node, RegularLanguageFeature.HEXADECIMAL_FLOATING_POINT_LITERALS, data);
            } else if (base == 2) {
                check(node, RegularLanguageFeature.BINARY_NUMERIC_LITERALS, data);
            } else if (node.getImage().indexOf('_') >= 0) {
                check(node, RegularLanguageFeature.UNDERSCORES_IN_NUMERIC_LITERALS, data);
            }
            visitChildren(node, data);
        }

        @Override
        public void visit(ASTMethodReference node, T data) {
            check(node, RegularLanguageFeature.METHOD_REFERENCES, data);
            visitChildren(node, data);
        }

        @Override
        public void visit(ASTLambdaExpression node, T data) {
            check(node, RegularLanguageFeature.LAMBDA_EXPRESSIONS, data);
            visitChildren(node, data);
        }

        @Override
        public void visit(ASTMethodDeclaration node, T data) {
            if (node.isDefault()) {
                check(node, RegularLanguageFeature.DEFAULT_METHODS, data);
            }

            if (node.isPrivate() && node.isInterfaceMember()) {
                check(node, RegularLanguageFeature.PRIVATE_METHODS_IN_INTERFACES, data);
            }

            checkIdent(node, node.getMethodName(), data);
            visitChildren(node, data);
        }

        @Override
        public void visit(ASTAssertStatement node, T data) {
            check(node, RegularLanguageFeature.ASSERT_STATEMENTS, data);
            visitChildren(node, data);
        }

        @Override
        public void visit(ASTTryStatement node, T data) {
            if (node.isTryWithResources()) {
                if (check(node, RegularLanguageFeature.TRY_WITH_RESOURCES, data)) {
                    for (ASTResource resource : node.getResources()) {
                        if (resource.isConciseResource()) {
                            check(node, RegularLanguageFeature.CONCISE_RESOURCE_SYNTAX, data);
                            break;
                        }
                    }
                }
            }
            visitChildren(node, data);
        }

        @Override
        public void visit(ASTIntersectionType node, T data) {
            if (node.jjtGetParent() instanceof ASTCastExpression) {
                check(node, RegularLanguageFeature.INTERSECTION_TYPES_IN_CASTS, data);
            }
            visitChildren(node, data);
        }

        @Override
        public void visit(ASTCatchClause node, T data) {
            if (node.getParameter().isMulticatch()) {
                check(node, RegularLanguageFeature.COMPOSITE_CATCH_CLAUSES, data);
            }
            visitChildren(node, data);
        }

        @Override
        public void visit(ASTSwitchLabel node, T data) {
<<<<<<< HEAD
            if (IteratorUtil.count(node.iterator()) > 1) {
=======
            if (node.getNumChildren() > 1) {
>>>>>>> 240b1fe6
                check(node, PreviewFeature.COMPOSITE_CASE_LABEL, data);
            }
            visitChildren(node, data);
        }

        @Override
        public void visit(ASTModuleDeclaration node, T data) {
            check(node, RegularLanguageFeature.MODULE_DECLARATIONS, data);
            visitChildren(node, data);
        }

        @Override
        public void visit(ASTSwitchArrowBranch node, T data) {
            check(node, PreviewFeature.SWITCH_RULES, data);
            visitChildren(node, data);
        }

        @Override
        public void visit(ASTVariableDeclaratorId node, T data) {
            checkIdent(node, node.getVariableName(), data);
            visitChildren(node, data);
        }

        @Override
        public void visit(ASTAnyTypeDeclaration node, T data) {
            if ("var".equals(node.getSimpleName())) {
                check(node, ReservedIdentifiers.VAR_AS_A_TYPE_NAME, data);
            }
            checkIdent(node, node.getSimpleName(), data);
            visitChildren(node, data);
        }

        private void visitChildren(JavaNode node, T data) {
            for (int i = 0; i < node.getNumChildren(); i++) {
                node.getChild(i).jjtAccept(visitor, data);
            }
        }

        private void checkIdent(JavaNode node, String simpleName, T acc) {
            if ("enum".equals(simpleName)) {
                check(node, ReservedIdentifiers.ENUM_AS_AN_IDENTIFIER, acc);
            } else if ("assert".equals(simpleName)) {
                check(node, ReservedIdentifiers.ASSERT_AS_AN_IDENTIFIER, acc);
            } else if ("_".equals(simpleName)) {
                check(node, ReservedIdentifiers.UNDERSCORE_AS_AN_IDENTIFIER, acc);
            }
        }

    }

    private static String displayNameLower(String name) {
        return name.replaceAll("__", "-")
                   .replace('_', ' ')
                   .toLowerCase(Locale.ROOT);
    }


    private static String versionDisplayName(int jdk) {
        if (jdk < 8) {
            return "Java 1." + jdk;
        } else {
            return "Java " + jdk;
        }
    }

    /** Those are hacked just for the preview features. */
    private enum PreviewFeature implements LanguageFeature {
        BREAK__WITH__VALUE_STATEMENTS(12, false),

        COMPOSITE_CASE_LABEL(12, true),
        SWITCH_EXPRESSIONS(12, true),
        SWITCH_RULES(12, true),

        TEXT_BLOCK_LITERALS(13, false),
        YIELD_STATEMENTS(13, false);


        private final int minJdkVersion;
        private final boolean alsoAbove;

        PreviewFeature(int minJdkVersion, boolean alsoAbove) {
            this.minJdkVersion = minJdkVersion;
            this.alsoAbove = alsoAbove;
        }

        @Override
        public boolean isAvailable(int jdk, boolean preview) {
            return preview && (jdk == minJdkVersion || alsoAbove && jdk > minJdkVersion);
        }


        @Override
        public String whenUnavailableMessage() {
            return StringUtils.capitalize(displayNameLower(name()))
                + " is a feature of JDK >= " + "Java " + minJdkVersion + " preview"
                + ", you should select your language version accordingly";
        }
    }

    /** Those use a max valid version. */
    private enum ReservedIdentifiers implements LanguageFeature {
        ASSERT_AS_AN_IDENTIFIER(4, "assert"),
        ENUM_AS_AN_IDENTIFIER(5, "enum"),
        UNDERSCORE_AS_AN_IDENTIFIER(9, "_"),
        VAR_AS_A_TYPE_NAME(10, "var");

        private final int maxJdkVersion;
        private final String reserved;

        ReservedIdentifiers(int minJdkVersion, String reserved) {
            this.maxJdkVersion = minJdkVersion;
            this.reserved = reserved;
        }

        @Override
        public boolean isAvailable(int jdk, boolean preview) {
            return jdk < this.maxJdkVersion;
        }

        @Override
        public String whenUnavailableMessage() {
            String s = displayNameLower(name());
            String usageType = s.substring(s.indexOf(' ') + 1); // eg "as an identifier"
            return "Since " + LanguageLevelChecker.versionDisplayName(maxJdkVersion) + ", '" + reserved + "'"
                + " is reserved and cannot be used " + usageType;
        }
    }

    /** Those use a min valid version. */
    private enum RegularLanguageFeature implements LanguageFeature {

        ASSERT_STATEMENTS(4),

        STATIC_IMPORT(5),
        ENUMS(5),
        GENERICS(5),
        ANNOTATIONS(5),
        FOREACH_LOOPS(5),
        VARARGS_PARAMETERS(5),
        HEXADECIMAL_FLOATING_POINT_LITERALS(5),

        UNDERSCORES_IN_NUMERIC_LITERALS(7),
        BINARY_NUMERIC_LITERALS(7),
        TRY_WITH_RESOURCES(7),
        COMPOSITE_CATCH_CLAUSES(7),
        DIAMOND_TYPE_ARGUMENTS(7),

        DEFAULT_METHODS(8),
        RECEIVER_PARAMETERS(8),
        TYPE_ANNOTATIONS(8),
        INTERSECTION_TYPES_IN_CASTS(8),
        LAMBDA_EXPRESSIONS(8),
        METHOD_REFERENCES(8),

        MODULE_DECLARATIONS(9),
        DIAMOND_TYPE_ARGUMENTS_FOR_ANONYMOUS_CLASSES(9),
        PRIVATE_METHODS_IN_INTERFACES(9),
        CONCISE_RESOURCE_SYNTAX(9);

        private final int minJdkLevel;

        RegularLanguageFeature(int minJdkLevel) {
            this.minJdkLevel = minJdkLevel;
        }


        @Override
        public boolean isAvailable(int jdk, boolean preview) {
            return jdk >= this.minJdkLevel;
        }


        @Override
        public String whenUnavailableMessage() {
            return StringUtils.capitalize(displayNameLower(name()))
                + " are a feature of " + versionDisplayName(minJdkLevel)
                + ", you should select your language version accordingly";
        }

    }

    interface LanguageFeature {

        boolean isAvailable(int jdk, boolean preview);


        String whenUnavailableMessage();
    }


}<|MERGE_RESOLUTION|>--- conflicted
+++ resolved
@@ -262,11 +262,7 @@
 
         @Override
         public void visit(ASTSwitchLabel node, T data) {
-<<<<<<< HEAD
             if (IteratorUtil.count(node.iterator()) > 1) {
-=======
-            if (node.getNumChildren() > 1) {
->>>>>>> 240b1fe6
                 check(node, PreviewFeature.COMPOSITE_CASE_LABEL, data);
             }
             visitChildren(node, data);
