--- conflicted
+++ resolved
@@ -82,11 +82,7 @@
             result = false;
         } else if (nameImage == null && node.getFirstDescendantOfType(ASTPrimaryPrefix.class).usesThisModifier()) {
             result = false;
-<<<<<<< HEAD
-        } else if (nameImage == null && (node instanceof ASTLiteral || node instanceof ASTAllocationExpression)) {
-=======
         } else if (nameImage == null && node.descendants().map(asInstanceOf(ASTLiteral.class, ASTAllocationExpression.class)).nonEmpty()) {
->>>>>>> abf94d2b
             result = false;
         } else {
             result = true;
