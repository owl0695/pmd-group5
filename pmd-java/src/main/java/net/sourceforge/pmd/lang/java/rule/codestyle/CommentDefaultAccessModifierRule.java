--- conflicted
+++ resolved
@@ -38,11 +38,18 @@
  */
 public class CommentDefaultAccessModifierRule extends AbstractJavaRulechainRule {
 
-    private static final PropertyDescriptor<Pattern> REGEX_DESCRIPTOR = PropertyFactory.regexProperty("regex")
-            .desc("Regular expression").defaultValue("\\/\\*\\s+(default|package)\\s+\\*\\/").build();
-    private static final PropertyDescriptor<Boolean> TOP_LEVEL_TYPES = PropertyFactory.booleanProperty("checkTopLevelTypes")
-            .desc("Check for default access modifier in top-level classes, annotations, and enums")
-            .defaultValue(false).build();
+    private static final PropertyDescriptor<Pattern> REGEX_DESCRIPTOR =
+        PropertyFactory.regexProperty("regex")
+                       .desc("Regular expression")
+                       .defaultValue("\\/\\*\\s*(default|package)\\s*\\*\\/")
+                       .build();
+
+    private static final PropertyDescriptor<Boolean> TOP_LEVEL_TYPES =
+        PropertyFactory.booleanProperty("checkTopLevelTypes")
+                       .desc("Check for default access modifier in top-level classes, annotations, and enums")
+                       .defaultValue(false)
+                       .build();
+
     private static final PropertyDescriptor<List<String>> IGNORED_ANNOTS =
         JavaPropertyUtil.ignoredAnnotationsDescriptor(
             "com.google.common.annotations.VisibleForTesting",
@@ -58,38 +65,16 @@
             "org.junit.jupiter.api.AfterAll"
         );
 
-<<<<<<< HEAD
-=======
-    private static final PropertyDescriptor<Pattern> REGEX_DESCRIPTOR =
-        PropertyFactory.regexProperty("regex")
-                       .desc("Regular expression")
-                       .defaultValue("\\/\\*\\s*(default|package)\\s*\\*\\/").build();
-    private static final PropertyDescriptor<Boolean> TOP_LEVEL_TYPES =
-        PropertyFactory.booleanProperty("checkTopLevelTypes")
-                       .desc("Check for default access modifier in top-level classes, annotations, and enums")
-                       .defaultValue(false).build();
->>>>>>> be4d09b5
     private static final String MESSAGE = "To avoid mistakes add a comment at the beginning of the {0} {1} if you want a default access modifier";
-    private final Set<Integer> interestingLineNumberComments = new HashSet<>();
 
     public CommentDefaultAccessModifierRule() {
-        super(ASTCompilationUnit.class, ASTMethodDeclaration.class, ASTAnyTypeDeclaration.class,
-                ASTConstructorDeclaration.class, ASTFieldDeclaration.class);
+        super(ASTMethodDeclaration.class, ASTAnyTypeDeclaration.class,
+              ASTConstructorDeclaration.class, ASTFieldDeclaration.class);
         definePropertyDescriptor(IGNORED_ANNOTS);
         definePropertyDescriptor(REGEX_DESCRIPTOR);
         definePropertyDescriptor(TOP_LEVEL_TYPES);
     }
 
-    @Override
-    public Object visit(final ASTCompilationUnit node, final Object data) {
-        interestingLineNumberComments.clear();
-        for (final JavaComment comment : node.getComments()) {
-            if (getProperty(REGEX_DESCRIPTOR).matcher(comment.getText()).matches()) {
-                interestingLineNumberComments.add(comment.getBeginLine());
-            }
-        }
-        return data;
-    }
 
     @Override
     public Object visit(final ASTMethodDeclaration decl, final Object data) {
@@ -166,13 +151,7 @@
         return decl.getVisibility() == Visibility.V_PACKAGE
             // if is a default access modifier check if there is a comment
             // in this line
-<<<<<<< HEAD
-            && !hasOkComment(decl)
-            // that it is not annotated with e.g. @VisibleForTesting
-            && isNotIgnored(decl);
-=======
-            && !interestingLineNumberComments.contains(decl.getBeginLine());
->>>>>>> be4d09b5
+            && !hasOkComment(decl);
     }
 
     private boolean isNotIgnored(AccessNode decl) {
