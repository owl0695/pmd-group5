--- conflicted
+++ resolved
@@ -4,29 +4,22 @@
 
 package net.sourceforge.pmd.lang.java.rule.codestyle;
 
-<<<<<<< HEAD
-import java.util.ArrayList;
-import java.util.Collection;
-=======
 import java.util.HashSet;
 import java.util.List;
 import java.util.Set;
->>>>>>> ab1e3f97
 import java.util.regex.Pattern;
 
 import net.sourceforge.pmd.RuleContext;
 import net.sourceforge.pmd.lang.java.ast.ASTAnnotationTypeDeclaration;
 import net.sourceforge.pmd.lang.java.ast.ASTAnyTypeDeclaration;
 import net.sourceforge.pmd.lang.java.ast.ASTClassOrInterfaceDeclaration;
+import net.sourceforge.pmd.lang.java.ast.ASTCompilationUnit;
 import net.sourceforge.pmd.lang.java.ast.ASTConstructorDeclaration;
 import net.sourceforge.pmd.lang.java.ast.ASTEnumDeclaration;
 import net.sourceforge.pmd.lang.java.ast.ASTFieldDeclaration;
 import net.sourceforge.pmd.lang.java.ast.ASTMethodDeclaration;
 import net.sourceforge.pmd.lang.java.ast.AccessNode;
-<<<<<<< HEAD
-=======
 import net.sourceforge.pmd.lang.java.ast.AccessNode.Visibility;
->>>>>>> ab1e3f97
 import net.sourceforge.pmd.lang.java.ast.Comment;
 import net.sourceforge.pmd.lang.java.ast.internal.PrettyPrintingUtil;
 import net.sourceforge.pmd.lang.java.rule.AbstractJavaRulechainRule;
@@ -42,34 +35,21 @@
  *
  * @author Damián Techeira
  */
-<<<<<<< HEAD
-public class CommentDefaultAccessModifierRule extends AbstractIgnoredAnnotationRule {
+public class CommentDefaultAccessModifierRule extends AbstractJavaRulechainRule {
 
     private static final PropertyDescriptor<Pattern> REGEX_DESCRIPTOR = PropertyFactory.regexProperty("regex")
             .desc("Regular expression").defaultValue("\\/\\*\\s+(default|package)\\s+\\*\\/").build();
     private static final PropertyDescriptor<Boolean> TOP_LEVEL_TYPES = PropertyFactory.booleanProperty("checkTopLevelTypes")
             .desc("Check for default access modifier in top-level classes, annotations, and enums")
             .defaultValue(false).build();
-=======
-public class CommentDefaultAccessModifierRule extends AbstractJavaRulechainRule {
-
     private static final PropertyDescriptor<List<String>> IGNORED_ANNOTS =
         JavaPropertyUtil.ignoredAnnotationsDescriptor(
             "com.google.common.annotations.VisibleForTesting",
             "android.support.annotation.VisibleForTesting"
         );
 
-    private static final PropertyDescriptor<Pattern> REGEX_DESCRIPTOR =
-        PropertyFactory.regexProperty("regex")
-                       .desc("Regular expression")
-                       .defaultValue("\\/\\*\\s+(default|package)\\s+\\*\\/").build();
-    private static final PropertyDescriptor<Boolean> TOP_LEVEL_TYPES =
-        PropertyFactory.booleanProperty("checkTopLevelTypes")
-                       .desc("Check for default access modifier in top-level classes, annotations, and enums")
-                       .defaultValue(false).build();
     private static final String MESSAGE = "To avoid mistakes add a comment at the beginning of the {0} {1} if you want a default access modifier";
     private final Set<Integer> interestingLineNumberComments = new HashSet<>();
->>>>>>> ab1e3f97
 
     public CommentDefaultAccessModifierRule() {
         super(ASTCompilationUnit.class, ASTMethodDeclaration.class, ASTAnyTypeDeclaration.class, ASTConstructorDeclaration.class, ASTFieldDeclaration.class);
@@ -79,13 +59,6 @@
     }
 
     @Override
-<<<<<<< HEAD
-    protected Collection<String> defaultSuppressionAnnotations() {
-        Collection<String> ignoredStrings = new ArrayList<>();
-        ignoredStrings.add("com.google.common.annotations.VisibleForTesting");
-        ignoredStrings.add("android.support.annotation.VisibleForTesting");
-        return ignoredStrings;
-=======
     public Object visit(final ASTCompilationUnit node, final Object data) {
         interestingLineNumberComments.clear();
         for (final Comment comment : node.getComments()) {
@@ -94,17 +67,12 @@
             }
         }
         return super.visit(node, data);
->>>>>>> ab1e3f97
     }
 
     @Override
     public Object visit(final ASTMethodDeclaration decl, final Object data) {
         if (shouldReport(decl)) {
-<<<<<<< HEAD
-            addViolation(data, decl, decl.getName(), "method");
-=======
             report((RuleContext) data, decl, "method", PrettyPrintingUtil.displaySignature(decl));
->>>>>>> ab1e3f97
         }
         return super.visit(decl, data);
     }
@@ -112,11 +80,7 @@
     @Override
     public Object visit(final ASTFieldDeclaration decl, final Object data) {
         if (shouldReport(decl)) {
-<<<<<<< HEAD
-            addViolation(data, decl, decl.getVarIds().firstOrThrow().getName(), "field");
-=======
             report((RuleContext) data, decl, "field", decl.getVarIds().firstOrThrow().getName());
->>>>>>> ab1e3f97
         }
         return super.visit(decl, data);
     }
@@ -124,11 +88,7 @@
     @Override
     public Object visit(final ASTAnnotationTypeDeclaration decl, final Object data) {
         if (!decl.isNested() && shouldReportTypeDeclaration(decl)) { // check for top-level annotation declarations
-<<<<<<< HEAD
-            addViolation(data, decl, decl.getSimpleName(), "top-level annotation");
-=======
             report((RuleContext) data, decl, "top-level annotation", decl.getSimpleName());
->>>>>>> ab1e3f97
         }
         return super.visit(decl, data);
     }
@@ -136,11 +96,7 @@
     @Override
     public Object visit(final ASTEnumDeclaration decl, final Object data) {
         if (!decl.isNested() && shouldReportTypeDeclaration(decl)) { // check for top-level enums
-<<<<<<< HEAD
-            addViolation(data, decl, decl.getSimpleName(), "top-level enum");
-=======
             report((RuleContext) data, decl, "top-level enum", decl.getSimpleName());
->>>>>>> ab1e3f97
         }
         return super.visit(decl, data);
     }
@@ -148,15 +104,9 @@
     @Override
     public Object visit(final ASTClassOrInterfaceDeclaration decl, final Object data) {
         if (decl.isNested() && shouldReport(decl)) { // check for nested classes
-<<<<<<< HEAD
-            addViolation(data, decl, decl.getSimpleName(), "nested class");
-        } else if (!decl.isNested() && shouldReportTypeDeclaration(decl)) { // and for top-level ones
-            addViolation(data, decl, decl.getSimpleName(), "top-level class");
-=======
             report((RuleContext) data, decl, "nested class", decl.getSimpleName());
         } else if (!decl.isNested() && shouldReportTypeDeclaration(decl)) { // and for top-level ones
             report((RuleContext) data, decl, "top-level class", decl.getSimpleName());
->>>>>>> ab1e3f97
         }
         return super.visit(decl, data);
     }
@@ -164,11 +114,7 @@
     @Override
     public Object visit(final ASTConstructorDeclaration decl, Object data) {
         if (shouldReport(decl)) {
-<<<<<<< HEAD
-            addViolation(data, decl, decl.getName(), "constructor");
-=======
             report((RuleContext) data, decl, "constructor", PrettyPrintingUtil.displaySignature(decl));
->>>>>>> ab1e3f97
         }
         return super.visit(decl, data);
     }
@@ -189,40 +135,27 @@
     private boolean isMissingComment(AccessNode decl) {
         // check if the class/method/field has a default access
         // modifier
-<<<<<<< HEAD
-        return decl.isPackagePrivate()
+        return decl.getVisibility() == Visibility.V_PACKAGE
             // if is a default access modifier check if there is a comment
             // in this line
             && !hasOkComment(decl)
             // that it is not annotated with e.g. @VisibleForTesting
-            && !hasIgnoredAnnotation(decl);
+            && isNotIgnored(decl);
+    }
+
+    private boolean isNotIgnored(AccessNode decl) {
+        return getProperty(IGNORED_ANNOTS).stream().noneMatch(decl::isAnnotationPresent);
     }
 
     private boolean hasOkComment(AccessNode node) {
         Pattern regex = getProperty(REGEX_DESCRIPTOR);
         return Comment.getLeadingComments(node)
                       .anyMatch(it -> regex.matcher(it.getImageCs()).matches());
-=======
-        return decl.getVisibility() == Visibility.V_PACKAGE
-            // if is a default access modifier check if there is a comment
-            // in this line
-            && !interestingLineNumberComments.contains(decl.getBeginLine())
-            // that it is not annotated with e.g. @VisibleForTesting
-            && isNotIgnored(decl);
-    }
-
-    private boolean isNotIgnored(AccessNode decl) {
-        return getProperty(IGNORED_ANNOTS).stream().noneMatch(decl::isAnnotationPresent);
->>>>>>> ab1e3f97
     }
 
     private boolean shouldReportTypeDeclaration(ASTAnyTypeDeclaration decl) {
         // don't report on interfaces
-<<<<<<< HEAD
-        return !(decl.isInterface() && !decl.isAnnotation())
-=======
-        return !decl.isRegularInterface()
->>>>>>> ab1e3f97
+        return !(decl.isRegularInterface() && !decl.isAnnotation())
             && isMissingComment(decl)
             // either nested or top level and we should check it
             && (decl.isNested() || getProperty(TOP_LEVEL_TYPES));
