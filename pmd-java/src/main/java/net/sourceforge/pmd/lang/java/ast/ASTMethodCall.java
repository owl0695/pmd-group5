--- conflicted
+++ resolved
@@ -7,11 +7,7 @@
 import org.checkerframework.checker.nullness.qual.NonNull;
 import org.checkerframework.checker.nullness.qual.Nullable;
 
-<<<<<<< HEAD
-import net.sourceforge.pmd.lang.java.ast.InternalInterfaces.QualifierOwner;
 import net.sourceforge.pmd.lang.java.types.JMethodSig;
-=======
->>>>>>> e2906b02
 
 /**
  * A method invocation expression. This node represents both qualified (with a left-hand side)
@@ -27,15 +23,11 @@
  */
 public final class ASTMethodCall extends AbstractJavaExpr
     implements ASTPrimaryExpression,
-<<<<<<< HEAD
-               QualifierOwner,
+               QualifiableExpression,
                InvocationNode {
 
     private JMethodSig methodType;
     private boolean varargsPhase;
-=======
-               QualifiableExpression {
->>>>>>> e2906b02
 
     ASTMethodCall(int id) {
         super(id);
