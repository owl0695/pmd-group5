/*
 * BSD-style license; for more info see http://pmd.sourceforge.net/license.html
 */

package net.sourceforge.pmd.lang.java.internal;

import java.util.Arrays;
import java.util.List;

import net.sourceforge.pmd.lang.AbstractPmdLanguageVersionHandler;
import net.sourceforge.pmd.lang.DataFlowHandler;
import net.sourceforge.pmd.lang.LanguageRegistry;
import net.sourceforge.pmd.lang.Parser;
import net.sourceforge.pmd.lang.ParserOptions;
import net.sourceforge.pmd.lang.VisitorStarter;
import net.sourceforge.pmd.lang.XPathHandler;
import net.sourceforge.pmd.lang.ast.Node;
import net.sourceforge.pmd.lang.ast.xpath.DefaultASTXPathHandler;
import net.sourceforge.pmd.lang.dfa.DFAGraphRule;
import net.sourceforge.pmd.lang.java.JavaLanguageModule;
import net.sourceforge.pmd.lang.java.ast.ASTAnyTypeDeclaration;
import net.sourceforge.pmd.lang.java.ast.ASTCompilationUnit;
import net.sourceforge.pmd.lang.java.ast.MethodLikeNode;
import net.sourceforge.pmd.lang.java.ast.internal.LanguageLevelChecker;
import net.sourceforge.pmd.lang.java.ast.internal.ReportingStrategy;
import net.sourceforge.pmd.lang.java.dfa.DataFlowFacade;
import net.sourceforge.pmd.lang.java.dfa.JavaDFAGraphRule;
import net.sourceforge.pmd.lang.java.metrics.JavaMetricsComputer;
import net.sourceforge.pmd.lang.java.metrics.api.JavaClassMetricKey;
import net.sourceforge.pmd.lang.java.metrics.api.JavaOperationMetricKey;
import net.sourceforge.pmd.lang.java.multifile.MultifileVisitorFacade;
import net.sourceforge.pmd.lang.java.qname.QualifiedNameResolver;
import net.sourceforge.pmd.lang.java.rule.JavaRuleViolationFactory;
import net.sourceforge.pmd.lang.java.symboltable.SymbolFacade;
import net.sourceforge.pmd.lang.java.typeresolution.TypeResolutionFacade;
import net.sourceforge.pmd.lang.java.xpath.GetCommentOnFunction;
import net.sourceforge.pmd.lang.java.xpath.JavaFunctions;
import net.sourceforge.pmd.lang.java.xpath.MetricFunction;
import net.sourceforge.pmd.lang.java.xpath.TypeIsExactlyFunction;
import net.sourceforge.pmd.lang.java.xpath.TypeIsFunction;
import net.sourceforge.pmd.lang.java.xpath.TypeOfFunction;
import net.sourceforge.pmd.lang.metrics.LanguageMetricsProvider;
import net.sourceforge.pmd.lang.metrics.MetricKey;
import net.sourceforge.pmd.lang.metrics.internal.AbstractLanguageMetricsProvider;
import net.sourceforge.pmd.lang.rule.RuleViolationFactory;

import net.sf.saxon.sxpath.IndependentContext;

public class JavaLanguageHandler extends AbstractPmdLanguageVersionHandler {

    private final LanguageLevelChecker<?> levelChecker;
    private final LanguageMetricsProvider<ASTAnyTypeDeclaration, MethodLikeNode> myMetricsProvider = new JavaMetricsProvider();

    public JavaLanguageHandler(int jdkVersion) {
        this(jdkVersion, false);
    }

    public JavaLanguageHandler(int jdkVersion, boolean preview) {
<<<<<<< HEAD
        this.levelChecker = new LanguageLevelChecker<>(jdkVersion, preview, ReportingStrategy.reporterThatThrows());
=======
        super(JavaProcessingStage.class);
        this.jdkVersion = jdkVersion;
        this.preview = preview;
>>>>>>> 9d831d00
    }


    @Override
    public Parser getParser(ParserOptions parserOptions) {
        return new JavaLanguageParser(levelChecker, parserOptions);
    }


    @Override
    public DataFlowHandler getDataFlowHandler() {
        return new JavaDataFlowHandler();
    }

    @Override
    public XPathHandler getXPathHandler() {
        return new DefaultASTXPathHandler() {
            @Override
            public void initialize() {
                TypeOfFunction.registerSelfInSimpleContext();
                GetCommentOnFunction.registerSelfInSimpleContext();
                MetricFunction.registerSelfInSimpleContext();
                TypeIsFunction.registerSelfInSimpleContext();
                TypeIsExactlyFunction.registerSelfInSimpleContext();
            }

            @Override
            public void initialize(IndependentContext context) {
                super.initialize(context, LanguageRegistry.getLanguage(JavaLanguageModule.NAME), JavaFunctions.class);
            }
        };
    }

    @Override
    public RuleViolationFactory getRuleViolationFactory() {
        return JavaRuleViolationFactory.INSTANCE;
    }

    @Override
    public VisitorStarter getDataFlowFacade() {
        return new VisitorStarter() {
            @Override
            public void start(Node rootNode) {
                new DataFlowFacade().initializeWith(getDataFlowHandler(), (ASTCompilationUnit) rootNode);
            }
        };
    }

    @Override
    public VisitorStarter getSymbolFacade() {
        return new VisitorStarter() {
            @Override
            public void start(Node rootNode) {
                new SymbolFacade().initializeWith(null, (ASTCompilationUnit) rootNode);
            }
        };
    }

    @Override
    public VisitorStarter getSymbolFacade(final ClassLoader classLoader) {
        return new VisitorStarter() {
            @Override
            public void start(Node rootNode) {
                new SymbolFacade().initializeWith(classLoader, (ASTCompilationUnit) rootNode);
            }
        };
    }

    @Override
    public VisitorStarter getTypeResolutionFacade(final ClassLoader classLoader) {
        return new VisitorStarter() {
            @Override
            public void start(Node rootNode) {
                new TypeResolutionFacade().initializeWith(classLoader, (ASTCompilationUnit) rootNode);
            }
        };
    }

    @Deprecated
    @Override
    public VisitorStarter getMultifileFacade() {
        return new VisitorStarter() {
            @Override
            public void start(Node rootNode) {
                new MultifileVisitorFacade().initializeWith((ASTCompilationUnit) rootNode);
            }
        };
    }


    @Override
    public VisitorStarter getQualifiedNameResolutionFacade(final ClassLoader classLoader) {
        return new VisitorStarter() {
            @Override
            public void start(Node rootNode) {
                new QualifiedNameResolver().initializeWith(classLoader, (ASTCompilationUnit) rootNode);
            }
        };
    }


    @Override
    public DFAGraphRule getDFAGraphRule() {
        return new JavaDFAGraphRule();
    }


    @Override
    public LanguageMetricsProvider<ASTAnyTypeDeclaration, MethodLikeNode> getLanguageMetricsProvider() {
        return myMetricsProvider;
    }


    private static class JavaMetricsProvider extends AbstractLanguageMetricsProvider<ASTAnyTypeDeclaration, MethodLikeNode> {


        JavaMetricsProvider() {
            super(ASTAnyTypeDeclaration.class, MethodLikeNode.class, JavaMetricsComputer.getInstance());
        }


        @Override
        public List<? extends MetricKey<ASTAnyTypeDeclaration>> getAvailableTypeMetrics() {
            return Arrays.asList(JavaClassMetricKey.values());
        }


        @Override
        public List<? extends MetricKey<MethodLikeNode>> getAvailableOperationMetrics() {
            return Arrays.asList(JavaOperationMetricKey.values());
        }
    }
}<|MERGE_RESOLUTION|>--- conflicted
+++ resolved
@@ -56,13 +56,8 @@
     }
 
     public JavaLanguageHandler(int jdkVersion, boolean preview) {
-<<<<<<< HEAD
+        super(JavaProcessingStage.class);
         this.levelChecker = new LanguageLevelChecker<>(jdkVersion, preview, ReportingStrategy.reporterThatThrows());
-=======
-        super(JavaProcessingStage.class);
-        this.jdkVersion = jdkVersion;
-        this.preview = preview;
->>>>>>> 9d831d00
     }
 
 
