/*
 * BSD-style license; for more info see http://pmd.sourceforge.net/license.html
 */

package net.sourceforge.pmd.lang.java.ast;

/**
 * A unary operator, either prefix or postfix. This is used by {@link ASTUnaryExpression UnaryExpression}
 * to abstract over the syntactic form of the operator.
 *
 * <pre class="grammar">
 *
 * UnaryOp ::= {@link PrefixOp} | {@link PostfixOp}
 *
 * </pre>
 *
 */
<<<<<<< HEAD
public interface UnaryOp {

    /**
     * Returns true if this operator is pure, ie the evaluation of
     * the unary expression doesn't produce side-effects. Only increment
     * and decrement operators are impure.
     *
     * <p>This can be used to fetch all increment or decrement operations,
     * regardless of whether they're postfix or prefix. E.g.
     * <pre>{@code
     *  node.findDescendantsOfType(ASTUnaryExpression.class).stream().anyMatch(it -> !it.getOperator().isPure())
     * }</pre>
     *
     * TODO update example for node streams
     */
    boolean isPure();


    /**
     * A prefix operator for {@link ASTPrefixExpression}.
     *
     * <pre class="grammar">
     *
     * PrefixOp ::= "+" | "-" | "~" | "!" | "++" | "--"
     *
     * </pre>
     *
     * @see BinaryOp
     * @see AssignmentOp
     */
    enum PrefixOp implements UnaryOp {
        /** Unary numeric promotion operator {@code "+"}. */
        UNARY_PLUS("+"),
        /** Arithmetic negation operation {@code "-"}. */
        UNARY_MINUS("-"),
        /** Bitwise complement operator {@code "~"}. */
        COMPLEMENT("~"),
        /** Logical complement operator {@code "!"}. */
        NEGATION("!"),

        /** Prefix increment operator {@code "++"}. */
        PRE_INCREMENT("++"),
        /** Prefix decrement operator {@code "--"}. */
        PRE_DECREMENT("--");

        private final String code;

        PrefixOp(String code) {
            this.code = code;
        }

        @Override
        public boolean isPure() {
            return this != PRE_INCREMENT && this != PRE_DECREMENT;
        }

        @Override
        public String toString() {
            return this.code;
        }

=======
public enum UnaryOp implements InternalInterfaces.OperatorLike {
    /** "+" */
    UNARY_PLUS("+"),
    /** "-" */
    UNARY_MINUS("-"),
    /** "~" */
    BITWISE_INVERSE("~"),
    /** "!" */
    BOOLEAN_NOT("!");

    private static final Map<String, UnaryOp> LOOKUP =
        Arrays.stream(values())
              .collect(
                  collectingAndThen(
                      toMap(UnaryOp::getToken, op -> op),
                      Collections::unmodifiableMap
                  )
              );

    private final String code;


    UnaryOp(String code) {
        this.code = code;
    }

    @Override
    public String getToken() {
        return code;
    }

    @Override
    public String toString() {
        return this.code;
>>>>>>> f57afff7
    }

    /**
     * A postfix operator for {@link ASTPostfixExpression}.
     *
     * <pre class="grammar">
     *
     * PostfixOp ::= "++" | "--"
     *
     * </pre>
     *
     * @see BinaryOp
     * @see AssignmentOp
     */
    enum PostfixOp implements UnaryOp {
        /** Postfix increment operator {@code "++"}. */
        POST_INCREMENT("++"),
        /** Postfix decrement operator {@code "--"}. */
        POST_DECREMENT("--");

        private final String code;

        PostfixOp(String code) {
            this.code = code;
        }

        @Override
        public boolean isPure() {
            return false;
        }

        @Override
        public String toString() {
            return this.code;
        }
    }
}<|MERGE_RESOLUTION|>--- conflicted
+++ resolved
@@ -15,8 +15,7 @@
  * </pre>
  *
  */
-<<<<<<< HEAD
-public interface UnaryOp {
+public interface UnaryOp extends InternalInterfaces.OperatorLike {
 
     /**
      * Returns true if this operator is pure, ie the evaluation of
@@ -73,46 +72,15 @@
         }
 
         @Override
+        public String getToken() {
+            return code;
+        }
+
+        @Override
         public String toString() {
             return this.code;
         }
 
-=======
-public enum UnaryOp implements InternalInterfaces.OperatorLike {
-    /** "+" */
-    UNARY_PLUS("+"),
-    /** "-" */
-    UNARY_MINUS("-"),
-    /** "~" */
-    BITWISE_INVERSE("~"),
-    /** "!" */
-    BOOLEAN_NOT("!");
-
-    private static final Map<String, UnaryOp> LOOKUP =
-        Arrays.stream(values())
-              .collect(
-                  collectingAndThen(
-                      toMap(UnaryOp::getToken, op -> op),
-                      Collections::unmodifiableMap
-                  )
-              );
-
-    private final String code;
-
-
-    UnaryOp(String code) {
-        this.code = code;
-    }
-
-    @Override
-    public String getToken() {
-        return code;
-    }
-
-    @Override
-    public String toString() {
-        return this.code;
->>>>>>> f57afff7
     }
 
     /**
@@ -145,6 +113,11 @@
         }
 
         @Override
+        public String getToken() {
+            return code;
+        }
+
+        @Override
         public String toString() {
             return this.code;
         }
