/*
 * BSD-style license; for more info see http://pmd.sourceforge.net/license.html
 */

package net.sourceforge.pmd.lang.java.rule.bestpractices;


import static net.sourceforge.pmd.lang.java.rule.codestyle.ConfusingTernaryRule.unwrapParentheses;

import java.util.ArrayDeque;
import java.util.ArrayList;
import java.util.Collections;
import java.util.Comparator;
import java.util.Deque;
import java.util.HashMap;
import java.util.HashSet;
import java.util.Iterator;
import java.util.List;
import java.util.Map;
import java.util.Objects;
import java.util.Set;

import net.sourceforge.pmd.RuleContext;
import net.sourceforge.pmd.lang.ast.Node;
import net.sourceforge.pmd.lang.java.ast.ASTAnyTypeDeclaration;
import net.sourceforge.pmd.lang.java.ast.ASTAssignmentOperator;
import net.sourceforge.pmd.lang.java.ast.ASTBlock;
import net.sourceforge.pmd.lang.java.ast.ASTBodyDeclaration;
import net.sourceforge.pmd.lang.java.ast.ASTBreakStatement;
import net.sourceforge.pmd.lang.java.ast.ASTCatchClause;
import net.sourceforge.pmd.lang.java.ast.ASTClassOrInterfaceBody;
import net.sourceforge.pmd.lang.java.ast.ASTCompilationUnit;
import net.sourceforge.pmd.lang.java.ast.ASTConditionalAndExpression;
import net.sourceforge.pmd.lang.java.ast.ASTConditionalExpression;
import net.sourceforge.pmd.lang.java.ast.ASTConditionalOrExpression;
import net.sourceforge.pmd.lang.java.ast.ASTConstructorDeclaration;
import net.sourceforge.pmd.lang.java.ast.ASTContinueStatement;
import net.sourceforge.pmd.lang.java.ast.ASTDoStatement;
import net.sourceforge.pmd.lang.java.ast.ASTEnumBody;
import net.sourceforge.pmd.lang.java.ast.ASTExpression;
import net.sourceforge.pmd.lang.java.ast.ASTExpressionStatement;
import net.sourceforge.pmd.lang.java.ast.ASTFieldDeclaration;
import net.sourceforge.pmd.lang.java.ast.ASTFinallyClause;
import net.sourceforge.pmd.lang.java.ast.ASTForInit;
import net.sourceforge.pmd.lang.java.ast.ASTForStatement;
import net.sourceforge.pmd.lang.java.ast.ASTForUpdate;
import net.sourceforge.pmd.lang.java.ast.ASTForeachStatement;
import net.sourceforge.pmd.lang.java.ast.ASTFormalParameter;
import net.sourceforge.pmd.lang.java.ast.ASTIfStatement;
import net.sourceforge.pmd.lang.java.ast.ASTInitializer;
import net.sourceforge.pmd.lang.java.ast.ASTLabeledStatement;
import net.sourceforge.pmd.lang.java.ast.ASTLambdaExpression;
import net.sourceforge.pmd.lang.java.ast.ASTLocalVariableDeclaration;
import net.sourceforge.pmd.lang.java.ast.ASTMethodDeclaration;
import net.sourceforge.pmd.lang.java.ast.ASTName;
import net.sourceforge.pmd.lang.java.ast.ASTPrimaryExpression;
import net.sourceforge.pmd.lang.java.ast.ASTPrimaryPrefix;
import net.sourceforge.pmd.lang.java.ast.ASTPrimarySuffix;
import net.sourceforge.pmd.lang.java.ast.ASTResourceList;
import net.sourceforge.pmd.lang.java.ast.ASTReturnStatement;
import net.sourceforge.pmd.lang.java.ast.ASTStatement;
import net.sourceforge.pmd.lang.java.ast.ASTStatementExpression;
import net.sourceforge.pmd.lang.java.ast.ASTSwitchArrowBranch;
import net.sourceforge.pmd.lang.java.ast.ASTSwitchExpression;
import net.sourceforge.pmd.lang.java.ast.ASTSwitchLabel;
import net.sourceforge.pmd.lang.java.ast.ASTSwitchStatement;
import net.sourceforge.pmd.lang.java.ast.ASTThrowStatement;
import net.sourceforge.pmd.lang.java.ast.ASTTryStatement;
import net.sourceforge.pmd.lang.java.ast.ASTTypeBody;
import net.sourceforge.pmd.lang.java.ast.ASTUnaryExpression;
import net.sourceforge.pmd.lang.java.ast.ASTVariableDeclarator;
import net.sourceforge.pmd.lang.java.ast.ASTVariableDeclaratorId;
import net.sourceforge.pmd.lang.java.ast.ASTVariableInitializer;
import net.sourceforge.pmd.lang.java.ast.ASTWhileStatement;
import net.sourceforge.pmd.lang.java.ast.ASTYieldStatement;
import net.sourceforge.pmd.lang.java.ast.JavaNode;
import net.sourceforge.pmd.lang.java.ast.JavaParserVisitorAdapter;
import net.sourceforge.pmd.lang.java.rule.AbstractJavaRule;
import net.sourceforge.pmd.lang.java.symboltable.ClassScope;
import net.sourceforge.pmd.lang.java.symboltable.VariableNameDeclaration;
import net.sourceforge.pmd.lang.symboltable.Scope;
import net.sourceforge.pmd.properties.PropertyDescriptor;
import net.sourceforge.pmd.properties.PropertyFactory;

public class UnusedAssignmentRule extends AbstractJavaRule {

    /*
        Detects unused assignments. This performs a reaching definition
        analysis. This makes the assumption that there is no dead code.

        Since we have the reaching definitions at each variable usage, we
        could also use that to detect other kinds of bug, eg conditions
        that are always true, or dereferences that will always NPE. In
        the general case though, this is complicated and better left to
        a DFA library, eg google Z3.

        This analysis may be used as-is to detect switch labels that
        fall-through, which could be useful to improve accuracy of other
        rules.

        TODO
           * labels on arbitrary statements (currently only loops)
           * explicit ctor call (hard to impossible without type res,
             or at least proper graph algorithms like toposort)
                -> this is pretty invisible as it causes false negatives, not FPs
           * test ternary expr

        DONE
           * conditionals
           * loops
           * switch
           * loop labels
           * try/catch/finally
           * lambdas
           * constructors + initializers
           * anon class
           * test this.field in ctors
           * foreach var should be reassigned from one iter to another
           * test local class/anonymous class
           * shortcut conditionals have their own control-flow
           * parenthesized expressions
           * conditional exprs in loops
           * ignore variables that start with 'ignore'

     */

    private static final PropertyDescriptor<Boolean> CHECK_PREFIX_INCREMENT =
        PropertyFactory.booleanProperty("checkUnusedPrefixIncrement")
                       .desc("Report expressions like ++i that may be replaced with (i + 1)")
                       .defaultValue(false)
                       .build();

    private static final PropertyDescriptor<Boolean> REPORT_UNUSED_VARS =
        PropertyFactory.booleanProperty("reportUnusedVariables")
                       .desc("Report variables that are only initialized, and never read at all. "
                                 + "The rule UnusedVariable already cares for that, but you can enable it if needed")
                       .defaultValue(false)
                       .build();

    public UnusedAssignmentRule() {
        definePropertyDescriptor(CHECK_PREFIX_INCREMENT);
        definePropertyDescriptor(REPORT_UNUSED_VARS);
        addRuleChainVisit(ASTCompilationUnit.class);
    }

    @Override
    public Object visit(ASTCompilationUnit node, Object data) {
        for (ASTAnyTypeDeclaration typeDecl : node.getTypeDeclarations()) {
            GlobalAlgoState result = new GlobalAlgoState();
            typeDecl.jjtAccept(ReachingDefsVisitor.ONLY_LOCALS, new SpanInfo(result));

            reportFinished(result, (RuleContext) data);
        }

        return data;
    }

    private void reportFinished(GlobalAlgoState result, RuleContext ruleCtx) {
        if (result.usedAssignments.size() < result.allAssignments.size()) {
            Set<AssignmentEntry> unused = result.allAssignments;
            // note that this mutates allAssignments, so the global
            // state is unusable after this
            unused.removeAll(result.usedAssignments);

            for (AssignmentEntry entry : unused) {
                if (isIgnorablePrefixIncrement(entry.rhs)) {
                    continue;
                }

                Set<AssignmentEntry> killers = result.killRecord.get(entry);
                final String reason;
                if (killers == null || killers.isEmpty()) {
                    // var went out of scope before being used (no assignment kills it, yet it's unused)

                    if (entry.var.isField()) {
                        // assignments to fields don't really go out of scope
                        continue;
                    } else if (suppressUnusedVariableRuleOverlap(entry)) {
                        // see REPORT_UNUSED_VARS property
                        continue;
                    }
                    // This is a "DU" anomaly, the others are "DD"
                    reason = null;
                } else if (killers.size() == 1) {
                    AssignmentEntry k = killers.iterator().next();
                    if (k.rhs.equals(entry.rhs)) {
                        // assignment reassigns itself, only possible in a loop
                        if (suppressUnusedVariableRuleOverlap(entry)) {
                            continue;
                        } else if (entry.rhs instanceof ASTVariableDeclaratorId) {
                            reason = null; // unused foreach variable
                        } else {
                            reason = "reassigned every iteration";
                        }
                    } else {
                        reason = "overwritten on line " + k.rhs.getBeginLine();
                    }
                } else {
                    reason = joinLines("overwritten on lines ", killers);
                }
                if (reason == null && hasExplicitIgnorableName(entry.var.getName())) {
                    // Then the variable is never used (cf UnusedVariable)
                    // We ignore those that start with "ignored", as that is standard
                    // practice for exceptions, and may be useful for resources/foreach vars
                    continue;
                }
                addViolationWithMessage(ruleCtx, entry.rhs, makeMessage(entry, reason, entry.var.isField()));
            }
        }
    }

    private boolean hasExplicitIgnorableName(String name) {
        return name.startsWith("ignored")
            || "_".equals(name); // before java 9 it's ok
    }

    private boolean suppressUnusedVariableRuleOverlap(AssignmentEntry entry) {
        return !getProperty(REPORT_UNUSED_VARS) && (entry.rhs instanceof ASTVariableInitializer
            || entry.rhs instanceof ASTVariableDeclaratorId);
    }

    private static String getKind(ASTVariableDeclaratorId id) {
        if (id.isField()) {
            return "field";
        } else if (id.isResourceDeclaration()) {
            return "resource";
        } else if (id.isExceptionBlockParameter()) {
            return "exception parameter";
        } else if (id.getNthParent(3) instanceof ASTForStatement) {
            return "loop variable";
        } else if (id.isFormalParameter()) {
            return "parameter";
        }
        return "variable";
    }

    private boolean isIgnorablePrefixIncrement(JavaNode assignment) {
        if (assignment instanceof ASTUnaryExpression) {
            // the variable value is used if it was found somewhere else
            // than in statement position
            return !getProperty(CHECK_PREFIX_INCREMENT) && !(assignment.getParent() instanceof ASTExpressionStatement);
        }
        return false;
    }

    private static String makeMessage(AssignmentEntry assignment, /* Nullable */ String reason, boolean isField) {
        // if reason is null, then the variable is unused (at most assigned to)

        String varName = assignment.var.getName();
        StringBuilder result = new StringBuilder(64);
        if (assignment.rhs instanceof ASTVariableInitializer) {
            result.append(isField ? "the field initializer for"
                                  : "the initializer for variable");
        } else if (assignment.rhs instanceof ASTVariableDeclaratorId) {
            if (reason != null) {
                result.append("the initial value of ");
            }
            result.append(getKind(assignment.var));
        } else {
            if (assignment.rhs instanceof ASTUnaryExpression) {
                result.append("the updated value of ");
            } else {
                result.append("the value assigned to ");
            }
            result.append(isField ? "field" : "variable");
        }
        result.append(" ''").append(varName).append("''");
        result.append(" is never used");
        if (reason != null) {
            result.append(" (").append(reason).append(")");
        }
        result.setCharAt(0, Character.toUpperCase(result.charAt(0)));
        return result.toString();
    }

    private static String joinLines(String prefix, Set<AssignmentEntry> killers) {
        StringBuilder sb = new StringBuilder(prefix);
        ArrayList<AssignmentEntry> sorted = new ArrayList<>(killers);
        Collections.sort(sorted, new Comparator<AssignmentEntry>() {
            @Override
            public int compare(AssignmentEntry o1, AssignmentEntry o2) {
                int lineRes = Integer.compare(o1.rhs.getBeginLine(), o2.rhs.getBeginLine());
                return lineRes != 0 ? lineRes
                                    : Integer.compare(o1.rhs.getBeginColumn(), o2.rhs.getBeginColumn());
            }
        });

        sb.append(sorted.get(0).rhs.getBeginLine());
        for (int i = 1; i < sorted.size() - 1; i++) {
            sb.append(", ").append(sorted.get(i).rhs.getBeginLine());
        }
        sb.append(" and ").append(sorted.get(sorted.size() - 1).rhs.getBeginLine());

        return sb.toString();
    }

    private static class ReachingDefsVisitor extends JavaParserVisitorAdapter {


        static final ReachingDefsVisitor ONLY_LOCALS = new ReachingDefsVisitor(null);

        // The class scope for the "this" reference, used to find fields
        // of this class
        // null if we're not processing instance/static initializers,
        // so in methods we don't care about fields
        // If not null, fields are effectively treated as locals
        private final ClassScope enclosingClassScope;

        private ReachingDefsVisitor(ClassScope scope) {
            this.enclosingClassScope = scope;
        }


        // following deals with control flow structures

        @Override
        public Object visit(JavaNode node, Object data) {

            for (JavaNode child : node.children()) {
                // each output is passed as input to the next (most relevant for blocks)
                data = child.jjtAccept(this, data);
            }

            return data;
        }

        @Override
        public Object visit(ASTBlock node, final Object data) {
            // variables local to a loop iteration must be killed before the
            // next iteration

            SpanInfo state = (SpanInfo) data;
            Set<ASTVariableDeclaratorId> localsToKill = new HashSet<>();

            for (JavaNode child : node.children()) {
                // each output is passed as input to the next (most relevant for blocks)
                state = acceptOpt(child, state);
                if (child instanceof ASTStatement
                    && child.getChild(0) instanceof ASTLocalVariableDeclaration) {
                    ASTLocalVariableDeclaration local = (ASTLocalVariableDeclaration) child.getChild(0);
                    for (ASTVariableDeclaratorId id : local) {
                        localsToKill.add(id);
                    }
                }
            }

            for (ASTVariableDeclaratorId var : localsToKill) {
                state.deleteVar(var);
            }

            return state;
        }

        @Override
        public Object visit(ASTSwitchStatement node, Object data) {
            return processSwitch(node, (SpanInfo) data, node.getTestedExpression());
        }

        @Override
        public Object visit(ASTSwitchExpression node, Object data) {
            return processSwitch(node, (SpanInfo) data, node.getChild(0));
        }

        private SpanInfo processSwitch(JavaNode switchLike, SpanInfo data, JavaNode testedExpr) {
            GlobalAlgoState global = data.global;
            SpanInfo before = acceptOpt(testedExpr, data);

            global.breakTargets.push(before.fork());

            SpanInfo current = before;
            for (int i = 1; i < switchLike.getNumChildren(); i++) {
                JavaNode child = switchLike.getChild(i);
                if (child instanceof ASTSwitchLabel) {
                    current = before.fork().absorb(current);
                } else if (child instanceof ASTSwitchArrowBranch) {
                    current = acceptOpt(child.getChild(1), before.fork());
                    current = global.breakTargets.doBreak(current, null); // process this as if it was followed by a break
                } else {
                    // statement in a regular fallthrough switch block
                    current = acceptOpt(child, current);
                }
            }

            before = global.breakTargets.pop();

            // join with the last state, which is the exit point of the
            // switch, if it's not closed by a break;
            return before.absorb(current);
        }

        @Override
        public Object visit(ASTIfStatement node, Object data) {
            SpanInfo before = (SpanInfo) data;
            return makeConditional(before, node.getCondition(), node.getThenBranch(), node.getElseBranch());
        }

        @Override
        public Object visit(ASTConditionalExpression node, Object data) {
            SpanInfo before = (SpanInfo) data;
            return makeConditional(before, node.getCondition(), node.getChild(1), node.getChild(2));
        }

        // This will be much easier with the 7.0 grammar.....
        SpanInfo makeConditional(SpanInfo before, JavaNode condition, JavaNode thenBranch, JavaNode elseBranch) {
            SpanInfo thenState = before.fork();
            SpanInfo elseState = elseBranch != null ? before.fork() : before;

            linkConditional(before, condition, thenState, elseState, true);

            thenState = acceptOpt(thenBranch, thenState);
            elseState = acceptOpt(elseBranch, elseState);

            return elseState.absorb(thenState);
        }

        /*
         * This recursive procedure translates shortcut conditionals
         * that occur in condition position in the following way:
         *
         * if (a || b) <then>                  if (a)      <then>
         * else <else>               ~>        else
         *                                       if (b)    <then>
         *                                       else      <else>
         *
         *
         * if (a && b) <then>                  if (a)
         * else <else>               ~>          if (b)    <then>
         *                                       else      <else>
         *                                     else        <else>
         *
         * The new conditions are recursively processed to translate
         * bigger conditions, like `a || b && c`
         *
         * This is how it works, but the <then> and <else> branch are
         * visited only once, because it's not done in this method, but
         * in makeConditional.
         *
         * @return the state in which all expressions have been evaluated
         *      Eg for `a || b`, this is the `else` state (all evaluated to false)
         *      Eg for `a && b`, this is the `then` state (all evaluated to true)
         *
         */
        private SpanInfo linkConditional(SpanInfo before, JavaNode condition, SpanInfo thenState, SpanInfo elseState, boolean isTopLevel) {
            if (condition == null) {
                return before;
            }
            condition = unwrapParentheses(condition);

            if (condition instanceof ASTConditionalOrExpression) {
                return visitShortcutOrExpr(condition, before, thenState, elseState);
            } else if (condition instanceof ASTConditionalAndExpression) {
                // To mimic a shortcut AND expr, swap the thenState and the elseState
                // See explanations in method
                return visitShortcutOrExpr(condition, before, elseState, thenState);
            } else if (condition instanceof ASTExpression && condition.getNumChildren() == 1) {
                return linkConditional(before, condition.getChild(0), thenState, elseState, isTopLevel);
            } else {
                SpanInfo state = acceptOpt(condition, before);
                if (isTopLevel) {
                    thenState.absorb(state);
                    elseState.absorb(state);
                }
                return state;
            }
        }

        SpanInfo visitShortcutOrExpr(JavaNode orExpr,
                                     SpanInfo before,
                                     SpanInfo thenState,
                                     SpanInfo elseState) {

            //  if (<a> || <b> || ... || <n>) <then>
            //  else <else>
            //
            // in <then>, we are sure that at least <a> was evaluated,
            // but really any prefix of <a> ... <n> is possible so they're all merged

            // in <else>, we are sure that all of <a> ... <n> were evaluated (to false)

            // If you replace || with &&, then the above holds if you swap <then> and <else>
            // So this method handles the OR expr, the caller can swap the arguments to make an AND

            // ---
            // This method side effects on thenState and elseState to
            // set the variables.

            Iterator<? extends JavaNode> iterator = orExpr.children().iterator();

            SpanInfo cur = before;
            do {
                JavaNode cond = iterator.next();
                cur = linkConditional(cur, cond, thenState, elseState, false);
                thenState.absorb(cur);
            } while (iterator.hasNext());

            elseState.absorb(cur);

            return cur;
        }


        @Override
        public Object visit(ASTTryStatement node, Object data) {
            final SpanInfo before = (SpanInfo) data;
            ASTFinallyClause finallyClause = node.getFinallyClause();

            /*
                <before>
                try (<resources>) {
                    <body>
                } catch (IOException e) {
                    <catch>
                } finally {
                    <finally>
                }
                <end>

                There is a path      <before> -> <resources> -> <body> -> <finally> -> <end>
                and for each catch,  <before> -> <catch> -> <finally> -> <end>

                Except that abrupt completion before the <finally> jumps
                to the <finally> and completes abruptly for the same
                reason (if the <finally> completes normally), which
                means it doesn't go to <end>
             */

            if (finallyClause != null) {
                before.myFinally = before.forkEmpty();
            }

            ASTResourceList resources = node.getResources();

            SpanInfo bodyState = acceptOpt(resources, before.fork());
            bodyState = acceptOpt(node.getBody(), bodyState);

            SpanInfo exceptionalState = null;
            for (ASTCatchClause catchClause : node.getCatchClauses()) {
                SpanInfo current = acceptOpt(catchClause, before.fork().absorb(bodyState));
                exceptionalState = current.absorb(exceptionalState);
            }

            SpanInfo finalState;
            finalState = bodyState.absorb(exceptionalState);
            if (finallyClause != null) {
                // this represents the finally clause when it was entered
                // because of abrupt completion
                // since we don't know when it terminated we must join it with before
                SpanInfo abruptFinally = before.myFinally.absorb(before);
                acceptOpt(finallyClause, abruptFinally);
                before.myFinally = null;

                // this is the normal finally
                finalState = acceptOpt(finallyClause, finalState);
            }

            // In the 7.0 grammar, the resources should be explicitly
            // used here. For now they don't trigger anything as their
            // node is not a VariableDeclaratorId. There's a test to
            // check that.

            return finalState;
        }

        @Override
        public Object visit(ASTCatchClause node, Object data) {
            SpanInfo result = (SpanInfo) visit((JavaNode) node, data);
            result.deleteVar(node.getParameter().getVarId());
            return result;
        }

        @Override
        public Object visit(ASTLambdaExpression node, Object data) {
            // Lambda expression have control flow that is separate from the method
            // So we fork the context, but don't join it

            // Reaching definitions of the enclosing context still reach in the lambda
            // Since those definitions are [effectively] final, they actually can't be
            // killed, but they can be used in the lambda

            SpanInfo before = (SpanInfo) data;

            JavaNode lambdaBody = node.getChild(node.getNumChildren() - 1);
            // if it's an expression, then no assignments may occur in it,
            // but it can still use some variables of the context
            acceptOpt(lambdaBody, before.forkCapturingNonLocal());
            return before;
        }

        @Override
        public Object visit(ASTWhileStatement node, Object data) {
            return handleLoop(node, (SpanInfo) data, null, node.getCondition(), null, node.getBody(), true, null);
        }

        @Override
        public Object visit(ASTDoStatement node, Object data) {
            return handleLoop(node, (SpanInfo) data, null, node.getCondition(), null, node.getBody(), false, null);
        }

        @Override
        public Object visit(ASTForeachStatement node, Object data) {
            ASTStatement body = node.getBody();
            // the iterable expression
            JavaNode init = node.getChild(1);
            ASTVariableDeclaratorId foreachVar = ((ASTLocalVariableDeclaration) node.getChild(0)).iterator().next();
            return handleLoop(node, (SpanInfo) data, init, null, null, body, true, foreachVar);
        }

        @Override
        public Object visit(ASTForStatement node, Object data) {
            ASTStatement body = node.getBody();
            ASTForInit init = node.getFirstChildOfType(ASTForInit.class);
            ASTExpression cond = node.getCondition();
            ASTForUpdate update = node.getFirstChildOfType(ASTForUpdate.class);
            return handleLoop(node, (SpanInfo) data, init, cond, update, body, true, null);
        }


        private SpanInfo handleLoop(JavaNode loop,
                                    SpanInfo before,
                                    JavaNode init,
                                    JavaNode cond,
                                    JavaNode update,
                                    JavaNode body,
                                    boolean checkFirstIter,
                                    ASTVariableDeclaratorId foreachVar) {
            final GlobalAlgoState globalState = before.global;

            SpanInfo breakTarget = before.forkEmpty();
            SpanInfo continueTarget = before.forkEmpty();
            pushTargets(loop, breakTarget, continueTarget);

            // perform a few "iterations", to make sure that assignments in
            // the body can affect themselves in the next iteration, and
            // that they affect the condition, etc

            before = acceptOpt(init, before);
            if (checkFirstIter && cond != null) { // false for do-while
                SpanInfo ifcondTrue = before.forkEmpty();
                linkConditional(before, cond, ifcondTrue, breakTarget, true);
                before = ifcondTrue;
            }

            if (foreachVar != null) {
                // in foreach loops, the loop variable is assigned before the first iteration
                before.assign(foreachVar, foreachVar);
            }


            // make the defs of the body reach the other parts of the loop,
            // including itself
            SpanInfo iter = acceptOpt(body, before.fork());

            if (foreachVar != null && iter.hasVar(foreachVar)) {
                // in foreach loops, the loop variable is reassigned on each update
                iter.assign(foreachVar, foreachVar);
            } else {
                iter = acceptOpt(update, iter);
            }

            linkConditional(iter, cond, iter, breakTarget, true);
            iter = acceptOpt(body, iter);


            breakTarget = globalState.breakTargets.peek();
            continueTarget = globalState.continueTargets.peek();
            if (!continueTarget.symtable.isEmpty()) {
                // make assignments before a continue reach the other parts of the loop

                linkConditional(continueTarget, cond, continueTarget, breakTarget, true);

                continueTarget = acceptOpt(body, continueTarget);
                continueTarget = acceptOpt(update, continueTarget);
            }

            SpanInfo result = popTargets(loop, breakTarget, continueTarget);
            result = result.absorb(iter);
            if (checkFirstIter) {
                // if the first iteration is checked,
                // then it could be false on the first try, meaning
                // the definitions before the loop reach after too
                result = result.absorb(before);
            }

            if (foreachVar != null) {
                result.deleteVar(foreachVar);
            }

            return result;
        }

        private void pushTargets(JavaNode loop, SpanInfo breakTarget, SpanInfo continueTarget) {
            GlobalAlgoState globalState = breakTarget.global;
            globalState.breakTargets.unnamedTargets.push(breakTarget);
            globalState.continueTargets.unnamedTargets.push(continueTarget);

            Node parent = loop.getNthParent(2);
            while (parent instanceof ASTLabeledStatement) {
                String label = parent.getImage();
                globalState.breakTargets.namedTargets.put(label, breakTarget);
                globalState.continueTargets.namedTargets.put(label, continueTarget);
                parent = parent.getNthParent(2);
            }
        }

        private SpanInfo popTargets(JavaNode loop, SpanInfo breakTarget, SpanInfo continueTarget) {
            GlobalAlgoState globalState = breakTarget.global;
            globalState.breakTargets.unnamedTargets.pop();
            globalState.continueTargets.unnamedTargets.pop();

            SpanInfo total = breakTarget.absorb(continueTarget);

            Node parent = loop.getNthParent(2);
            while (parent instanceof ASTLabeledStatement) {
                String label = parent.getImage();
                total = total.absorb(globalState.breakTargets.namedTargets.remove(label));
                total = total.absorb(globalState.continueTargets.namedTargets.remove(label));
                parent = parent.getNthParent(2);
            }
            return total;
        }

        private SpanInfo acceptOpt(JavaNode node, SpanInfo before) {
            return node == null ? before : (SpanInfo) node.jjtAccept(this, before);
        }

        @Override
        public Object visit(ASTContinueStatement node, Object data) {
            SpanInfo state = (SpanInfo) data;
            return state.global.continueTargets.doBreak(state, node.getImage());
        }

        @Override
        public Object visit(ASTBreakStatement node, Object data) {
            SpanInfo state = (SpanInfo) data;
            return state.global.breakTargets.doBreak(state, node.getImage());
        }

        @Override
        public Object visit(ASTYieldStatement node, Object data) {
            super.visit(node, data); // visit expression

            SpanInfo state = (SpanInfo) data;
            // treat as break, ie abrupt completion + link reaching defs to outer context
            return state.global.breakTargets.doBreak(state, null);
        }


        // both of those exit the scope of the method/ctor, so their assignments go dead

        @Override
        public Object visit(ASTThrowStatement node, Object data) {
            super.visit(node, data);
            return ((SpanInfo) data).abruptCompletion(null);
        }

        @Override
        public Object visit(ASTReturnStatement node, Object data) {
            super.visit(node, data);
            return ((SpanInfo) data).abruptCompletion(null);
        }

        // following deals with assignment

        @Override
        public Object visit(ASTFormalParameter node, Object data) {
            ASTVariableDeclaratorId id = node.getVarId();
            ((SpanInfo) data).assign(id, id);
            return data;
        }

        @Override
        public Object visit(ASTVariableDeclarator node, Object data) {
            ASTVariableDeclaratorId var = node.getVarId();
            ASTExpression rhs = node.getInitializer();
            if (rhs != null) {
                rhs.jjtAccept(this, data);
                ((SpanInfo) data).assign(var, rhs);
            } else {
                ((SpanInfo) data).assign(var, node.getVarId());
            }
            return data;
        }


        @Override
        public Object visit(ASTExpression node, Object data) {
            return checkAssignment(node, data);
        }

        @Override
        public Object visit(ASTStatementExpression node, Object data) {
            return checkAssignment(node, data);
        }

        public Object checkAssignment(JavaNode node, Object data) {
            SpanInfo result = (SpanInfo) data;
            if (node.getNumChildren() == 3) {
                // assignment
                assert node.getChild(1) instanceof ASTAssignmentOperator;

                // visit the rhs as it is evaluated before
                JavaNode rhs = node.getChild(2);
                result = acceptOpt(rhs, result);

                ASTVariableDeclaratorId lhsVar = getVarFromExpression(node.getChild(0), true, result);
                if (lhsVar != null) {
                    // in that case lhs is a normal variable (array access not supported)

                    if (node.getChild(1).getImage().length() >= 2) {
                        // compound assignment, to use BEFORE assigning
                        result.use(lhsVar);
                    }

                    result.assign(lhsVar, rhs);
                } else {
                    result = acceptOpt(node.getChild(0), result);
                }
                return result;
            } else {
                return visit(node, data);
            }
        }

        @Override
<<<<<<< HEAD
        public Object visit(ASTUnaryExpression node, Object data) {
            SpanInfo state = (SpanInfo) data;
            ASTVariableDeclaratorId var = getVarFromExpression(node.getChild(0), true);
=======
        public Object visit(ASTPreDecrementExpression node, Object data) {
            return checkIncOrDecrement(node, (SpanInfo) data);
        }

        @Override
        public Object visit(ASTPreIncrementExpression node, Object data) {
            return checkIncOrDecrement(node, (SpanInfo) data);
        }

        @Override
        public Object visit(ASTPostfixExpression node, Object data) {
            return checkIncOrDecrement(node, (SpanInfo) data);
        }

        private SpanInfo checkIncOrDecrement(JavaNode unary, SpanInfo data) {
            ASTVariableDeclaratorId var = getVarFromExpression(unary.getChild(0), true, data);
>>>>>>> 76aec10b
            if (var != null) {
                state.use(var);
                state.assign(var, node);
            }
            return data;
        }

        // variable usage

        @Override
        public Object visit(ASTPrimaryExpression node, Object data) {
            SpanInfo state = (SpanInfo) visit((JavaNode) node, data); // visit subexpressions

            ASTVariableDeclaratorId var = getVarFromExpression(node, false, state);
            if (var != null) {
                state.use(var);
            }
            return state;
        }

        /**
         * Get the variable accessed from a primary.
         */
        private ASTVariableDeclaratorId getVarFromExpression(JavaNode primary, boolean inLhs, SpanInfo state) {

            if (primary instanceof ASTPrimaryExpression) {
                ASTPrimaryPrefix prefix = (ASTPrimaryPrefix) primary.getChild(0);


                //   this.x = 2;
                if (prefix.usesThisModifier() && this.enclosingClassScope != null) {
                    int numChildren = primary.getNumChildren();
                    if (numChildren < 2 || numChildren > 2 && inLhs) {
                        if (numChildren == 3 || numChildren == 1) {
                            // method call on this, or just bare `this` reference
                            state.recordThisLeak(true, enclosingClassScope);
                        }
                        return null;
                    }

                    ASTPrimarySuffix suffix = (ASTPrimarySuffix) primary.getChild(1);
                    if (suffix.getImage() == null) {
                        return null;
                    } else if (primary.getNumChildren() > 2 && ((ASTPrimarySuffix) primary.getChild(2)).isArguments()) {
                        //     this.foo()
                        // first suffix is the name, second is the arguments
                        state.recordThisLeak(true, enclosingClassScope);
                        return null;
                    }

                    return findVar(primary.getScope(), true, suffix.getImage());
                } else {
                    if (prefix.getNumChildren() > 0 && prefix.getChild(0) instanceof ASTName) {
                        String prefixImage = prefix.getChild(0).getImage();
                        String varname = identOf(inLhs, prefixImage);
                        if (primary.getNumChildren() > 1) {
                            if (primary.getNumChildren() > 2 && inLhs) {
                                // this is for chains like `foo.m().field = 3`
                                return null;
                            }
                            ASTPrimarySuffix suffix = (ASTPrimarySuffix) primary.getChild(1);
                            if (suffix.isArguments()) {
                                // then the prefix has the method name
                                varname = methodLhsName(prefixImage);
                            } else if (suffix.isArrayDereference() && inLhs) {
                                return null;
                            }
                        }
                        return findVar(prefix.getScope(), false, varname);
                    }
                }
            }

            return null;
        }

        private static String identOf(boolean inLhs, String str) {
            int i = str.indexOf('.');
            if (i < 0) {
                return str;
            } else if (inLhs) {
                // a qualified name in LHS, so
                // the assignment doesn't assign the variable but one of its fields
                return null;
            }
            return str.substring(0, i);
        }

        private static String methodLhsName(String name) {
            int i = name.indexOf('.');
            return i < 0 ? null // no lhs, the name is just the method name
                         : name.substring(0, i);
        }

        private ASTVariableDeclaratorId findVar(Scope scope, boolean isField, String name) {
            if (name == null) {
                return null;
            }

            if (isField) {
                return getFromSingleScope(enclosingClassScope, name);
            }

            while (scope != null) {
                ASTVariableDeclaratorId result = getFromSingleScope(scope, name);
                if (result != null) {
                    if (scope instanceof ClassScope && scope != enclosingClassScope) { // NOPMD CompareObjectsWithEqual this is what we want
                        // don't handle fields
                        return null;
                    }
                    return result;
                }

                scope = scope.getParent();
            }

            return null;
        }

        private ASTVariableDeclaratorId getFromSingleScope(Scope scope, String name) {
            if (scope != null) {
                for (VariableNameDeclaration decl : scope.getDeclarations(VariableNameDeclaration.class).keySet()) {
                    if (decl.getImage().equals(name)) {
                        return (ASTVariableDeclaratorId) decl.getNode();
                    }
                }
            }
            return null;
        }


        // ctor/initializer handling

        // this is the common denominator between anonymous class & astAnyTypeDeclaration on master

        @Override
        public Object visit(ASTClassOrInterfaceBody node, Object data) {
            visitTypeBody(node, (SpanInfo) data);
            return data; // type doesn't contribute anything to the enclosing control flow
        }

        @Override
        public Object visit(ASTEnumBody node, Object data) {
            visitTypeBody(node, (SpanInfo) data);
            return data; // type doesn't contribute anything to the enclosing control flow
        }


        private void visitTypeBody(ASTTypeBody typeBody, SpanInfo data) {
            List<ASTBodyDeclaration> declarations = typeBody.toList();
            processInitializers(declarations, data, (ClassScope) typeBody.getScope());

            for (ASTBodyDeclaration decl : declarations) {
                if (decl instanceof ASTMethodDeclaration) {
                    ONLY_LOCALS.acceptOpt(decl, data.forkCapturingNonLocal());
                } else if (decl instanceof ASTAnyTypeDeclaration) {
                    ASTTypeBody body = (ASTTypeBody) decl.getChild(decl.getNumChildren() - 1);
                    visitTypeBody(body, data.forkEmptyNonLocal());
                }
            }
        }

<<<<<<< HEAD

        private static void processInitializers(List<ASTBodyDeclaration> declarations,
=======
        private static void processInitializers(List<ASTAnyTypeBodyDeclaration> declarations,
>>>>>>> 76aec10b
                                                SpanInfo beforeLocal,
                                                ClassScope scope) {

            ReachingDefsVisitor visitor = new ReachingDefsVisitor(scope);

            // All field initializers + instance initializers
            SpanInfo ctorHeader = beforeLocal.forkCapturingNonLocal();
            // All static field initializers + static initializers
            SpanInfo staticInit = beforeLocal.forkEmptyNonLocal();

            List<ASTConstructorDeclaration> ctors = new ArrayList<>();

            for (ASTBodyDeclaration declaration : declarations) {
                final boolean isStatic;
                if (declaration instanceof ASTFieldDeclaration) {
                    isStatic = ((ASTFieldDeclaration) declaration).isStatic();
                } else if (declaration instanceof ASTInitializer) {
                    isStatic = ((ASTInitializer) declaration).isStatic();
                } else if (declaration instanceof ASTConstructorDeclaration) {
                    ctors.add((ASTConstructorDeclaration) declaration);
                    continue;
                } else {
                    continue;
                }

                if (isStatic) {
                    staticInit = visitor.acceptOpt(declaration, staticInit);
                } else {
                    ctorHeader = visitor.acceptOpt(declaration, ctorHeader);
                }
            }


            SpanInfo ctorEndState = ctors.isEmpty() ? ctorHeader : null;
            for (ASTConstructorDeclaration ctor : ctors) {
                SpanInfo state = visitor.acceptOpt(ctor, ctorHeader.forkCapturingNonLocal());
                ctorEndState = ctorEndState == null ? state : ctorEndState.absorb(state);
            }

            // assignments that reach the end of any constructor must
            // be considered used
            useAllSelfFields(staticInit, ctorEndState, visitor.enclosingClassScope);
        }

        static void useAllSelfFields(/*nullable*/SpanInfo staticState, SpanInfo instanceState, ClassScope classScope) {
            for (VariableNameDeclaration field : classScope.getVariableDeclarations().keySet()) {
                ASTVariableDeclaratorId var = field.getDeclaratorId();
                if (field.getAccessNodeParent().isStatic()) {
                    if (staticState != null) {
                        staticState.use(var);
                    }
                } else {
                    instanceState.use(var);
                }
            }
        }
    }

    /**
     * The shared state for all {@link SpanInfo} instances in the same
     * toplevel class.
     */
    private static class GlobalAlgoState {

        final Set<AssignmentEntry> allAssignments;
        final Set<AssignmentEntry> usedAssignments;

        // track which assignments kill which
        // assignment -> killers(assignment)
        final Map<AssignmentEntry, Set<AssignmentEntry>> killRecord;

        final TargetStack breakTargets = new TargetStack();
        // continue jumps to the condition check, while break jumps to after the loop
        final TargetStack continueTargets = new TargetStack();

        private GlobalAlgoState(Set<AssignmentEntry> allAssignments,
                                Set<AssignmentEntry> usedAssignments,
                                Map<AssignmentEntry, Set<AssignmentEntry>> killRecord) {
            this.allAssignments = allAssignments;
            this.usedAssignments = usedAssignments;
            this.killRecord = killRecord;

        }

        private GlobalAlgoState() {
            this(new HashSet<AssignmentEntry>(),
                 new HashSet<AssignmentEntry>(),
                 new HashMap<AssignmentEntry, Set<AssignmentEntry>>());
        }
    }

    // Information about a variable in a code span.
    static class VarLocalInfo {

        Set<AssignmentEntry> reachingDefs;

        VarLocalInfo(Set<AssignmentEntry> reachingDefs) {
            this.reachingDefs = reachingDefs;
        }

        VarLocalInfo absorb(VarLocalInfo other) {
            if (other == this) {
                return this;
            }
            Set<AssignmentEntry> merged = new HashSet<>(reachingDefs.size() + other.reachingDefs.size());
            merged.addAll(reachingDefs);
            merged.addAll(other.reachingDefs);
            return new VarLocalInfo(merged);
        }

        @Override
        public String toString() {
            return "VarLocalInfo{reachingDefs=" + reachingDefs + '}';
        }

        public VarLocalInfo copy() {
            return new VarLocalInfo(this.reachingDefs);
        }
    }

    /**
     * Information about a span of code.
     */
    private static class SpanInfo {

        // spans are arranged in a tree, to look for enclosing finallies
        // when abrupt completion occurs. Blocks that have non-local
        // control-flow (lambda bodies, anonymous classes, etc) aren't
        // linked to the outer parents.
        final SpanInfo parent;

        // If != null, then abrupt completion in this span of code (and any descendant)
        // needs to go through the finally span (the finally must absorb it)
        SpanInfo myFinally = null;

        final GlobalAlgoState global;

        final Map<ASTVariableDeclaratorId, VarLocalInfo> symtable;

        private SpanInfo(GlobalAlgoState global) {
            this(null, global, new HashMap<ASTVariableDeclaratorId, VarLocalInfo>());
        }

        private SpanInfo(SpanInfo parent,
                         GlobalAlgoState global,
                         Map<ASTVariableDeclaratorId, VarLocalInfo> symtable) {
            this.parent = parent;
            this.global = global;
            this.symtable = symtable;
        }

        boolean hasVar(ASTVariableDeclaratorId var) {
            return symtable.containsKey(var);
        }

        void assign(ASTVariableDeclaratorId var, JavaNode rhs) {
            AssignmentEntry entry = new AssignmentEntry(var, rhs);
            VarLocalInfo previous = symtable.put(var, new VarLocalInfo(Collections.singleton(entry)));
            if (previous != null) {
                // those assignments were overwritten ("killed")
                for (AssignmentEntry killed : previous.reachingDefs) {
                    if (killed.rhs instanceof ASTVariableDeclaratorId
                        && killed.rhs.getParent() instanceof ASTVariableDeclarator
                        && killed.rhs != rhs) {
                        continue;
                    }
                    // java8: computeIfAbsent
                    Set<AssignmentEntry> killers = global.killRecord.get(killed);
                    if (killers == null) {
                        killers = new HashSet<>(1);
                        global.killRecord.put(killed, killers);
                    }
                    killers.add(entry);
                }
            }
            global.allAssignments.add(entry);
        }

        void use(ASTVariableDeclaratorId var) {
            VarLocalInfo info = symtable.get(var);
            // may be null for implicit assignments, like method parameter
            if (info != null) {
                global.usedAssignments.addAll(info.reachingDefs);
            }
        }

        void deleteVar(ASTVariableDeclaratorId var) {
            symtable.remove(var);
        }

        /**
         * Record a leak of the `this` reference in a ctor (including field initializers).
         *
         * <p>This means, all defs reaching this point, for all fields
         * of `this`, may be used in the expression. We assume that the
         * ctor finishes its execution atomically, that is, following
         * definitions are not observable at an arbitrary point (that
         * would be too conservative).
         *
         * <p>Constructs that are considered to leak the `this` reference
         * (only processed if they occur in a ctor):
         * - using `this` as a method/ctor argument
         * - using `this` as the receiver of a method/ctor invocation
         *
         * <p>Because `this` may be aliased (eg in a field, a local var,
         * inside an anon class or capturing lambda, etc), any method
         * call, on any receiver, may actually observe field definitions
         * of `this`. So the analysis may show some false positives, which
         * hopefully should be rare enough.
         */
        public void recordThisLeak(boolean thisIsLeaking, ClassScope enclosingClassScope) {
            if (thisIsLeaking && enclosingClassScope != null) {
                // all reaching defs to fields until now may be observed
                ReachingDefsVisitor.useAllSelfFields(null, this, enclosingClassScope);
            }
        }

        // Forks duplicate this context, to preserve the reaching defs
        // of the current context while analysing a sub-block
        // Forks must be merged later if control flow merges again, see ::absorb

        SpanInfo fork() {
            return doFork(this, copyTable());
        }

        SpanInfo forkEmpty() {
            return doFork(this, new HashMap<ASTVariableDeclaratorId, VarLocalInfo>());
        }


        SpanInfo forkEmptyNonLocal() {
            return doFork(null, new HashMap<ASTVariableDeclaratorId, VarLocalInfo>());
        }

        SpanInfo forkCapturingNonLocal() {
            return doFork(null, copyTable());
        }

        private Map<ASTVariableDeclaratorId, VarLocalInfo> copyTable() {
            HashMap<ASTVariableDeclaratorId, VarLocalInfo> copy = new HashMap<>(this.symtable.size());
            for (ASTVariableDeclaratorId var : this.symtable.keySet()) {
                copy.put(var, this.symtable.get(var).copy());
            }
            return copy;
        }

        private SpanInfo doFork(SpanInfo parent, Map<ASTVariableDeclaratorId, VarLocalInfo> reaching) {
            return new SpanInfo(parent, this.global, reaching);
        }

        SpanInfo abruptCompletion(SpanInfo target) {
            // if target == null then this will unwind all the parents
            SpanInfo parent = this;
            while (parent != target && parent != null) { // NOPMD CompareObjectsWithEqual this is what we want
                if (parent.myFinally != null) {
                    parent.myFinally.absorb(this);
                }
                parent = parent.parent;
            }

            this.symtable.clear();
            return this;
        }


        SpanInfo absorb(SpanInfo other) {
            // Merge reaching defs of the other scope into this
            // This is used to join paths after the control flow has forked

            // a spanInfo may be absorbed several times so this method should not
            // destroy the parameter
            if (other == this || other == null || other.symtable.isEmpty()) {
                return this;
            }

            // we don't have to double the capacity since they're normally of the same size
            // (vars are deleted when exiting a block)
            Set<ASTVariableDeclaratorId> keysUnion = new HashSet<>(this.symtable.keySet());
            keysUnion.addAll(other.symtable.keySet());

            for (ASTVariableDeclaratorId var : keysUnion) {
                VarLocalInfo thisInfo = this.symtable.get(var);
                VarLocalInfo otherInfo = other.symtable.get(var);
                if (thisInfo == otherInfo) { // NOPMD CompareObjectsWithEqual this is what we want
                    continue;
                }
                if (otherInfo != null && thisInfo != null) {
                    this.symtable.put(var, thisInfo.absorb(otherInfo));
                } else if (otherInfo != null) {
                    this.symtable.put(var, otherInfo.copy());
                }
            }
            return this;
        }

        @Override
        public String toString() {
            return symtable.toString();
        }
    }

    static class TargetStack {

        final Deque<SpanInfo> unnamedTargets = new ArrayDeque<>();
        final Map<String, SpanInfo> namedTargets = new HashMap<>();


        void push(SpanInfo state) {
            unnamedTargets.push(state);
        }

        SpanInfo pop() {
            return unnamedTargets.pop();
        }

        SpanInfo peek() {
            return unnamedTargets.getFirst();
        }

        SpanInfo doBreak(SpanInfo data, /* nullable */ String label) {
            // basically, reaching defs at the point of the break
            // also reach after the break (wherever it lands)
            SpanInfo target;
            if (label == null) {
                target = unnamedTargets.getFirst();
            } else {
                target = namedTargets.get(label);
            }

            if (target != null) { // otherwise CT error
                target.absorb(data);
            }
            return data.abruptCompletion(target);
        }
    }

    static class AssignmentEntry {

        final ASTVariableDeclaratorId var;

        // this is not necessarily an expression, it may be also the
        // variable declarator of a foreach loop
        final JavaNode rhs;

        AssignmentEntry(ASTVariableDeclaratorId var, JavaNode rhs) {
            this.var = var;
            this.rhs = rhs;
        }

        @Override
        public String toString() {
            return var.getName() + " := " + rhs;
        }

        @Override
        public boolean equals(Object o) {
            if (this == o) {
                return true;
            }
            if (o == null || getClass() != o.getClass()) {
                return false;
            }
            AssignmentEntry that = (AssignmentEntry) o;
            return Objects.equals(rhs, that.rhs);
        }

        @Override
        public int hashCode() {
            return rhs.hashCode();
        }
    }
}<|MERGE_RESOLUTION|>--- conflicted
+++ resolved
@@ -822,28 +822,9 @@
         }
 
         @Override
-<<<<<<< HEAD
         public Object visit(ASTUnaryExpression node, Object data) {
             SpanInfo state = (SpanInfo) data;
-            ASTVariableDeclaratorId var = getVarFromExpression(node.getChild(0), true);
-=======
-        public Object visit(ASTPreDecrementExpression node, Object data) {
-            return checkIncOrDecrement(node, (SpanInfo) data);
-        }
-
-        @Override
-        public Object visit(ASTPreIncrementExpression node, Object data) {
-            return checkIncOrDecrement(node, (SpanInfo) data);
-        }
-
-        @Override
-        public Object visit(ASTPostfixExpression node, Object data) {
-            return checkIncOrDecrement(node, (SpanInfo) data);
-        }
-
-        private SpanInfo checkIncOrDecrement(JavaNode unary, SpanInfo data) {
-            ASTVariableDeclaratorId var = getVarFromExpression(unary.getChild(0), true, data);
->>>>>>> 76aec10b
+            ASTVariableDeclaratorId var = getVarFromExpression(node.getChild(0), true, state);
             if (var != null) {
                 state.use(var);
                 state.assign(var, node);
@@ -1006,12 +987,7 @@
             }
         }
 
-<<<<<<< HEAD
-
         private static void processInitializers(List<ASTBodyDeclaration> declarations,
-=======
-        private static void processInitializers(List<ASTAnyTypeBodyDeclaration> declarations,
->>>>>>> 76aec10b
                                                 SpanInfo beforeLocal,
                                                 ClassScope scope) {
 
