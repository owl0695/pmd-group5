/**
 * BSD-style license; for more info see http://pmd.sourceforge.net/license.html
 */

package net.sourceforge.pmd.lang.java.ast;

import org.checkerframework.checker.nullness.qual.Nullable;

import net.sourceforge.pmd.annotation.InternalApi;
<<<<<<< HEAD
import net.sourceforge.pmd.lang.dfa.DFAGraphMethod;
=======
import net.sourceforge.pmd.lang.ast.Node;
>>>>>>> 934691c1


/**
 * A method declaration, in a class or interface declaration. Since 7.0,
 * this also represents annotation methods. Annotation methods have a
 * much more restricted grammar though, in particular:
 * <ul>
 * <li>They can't declare a {@linkplain #getThrowsList() throws clause}
 * <li>They can't declare {@linkplain #getTypeParameters() type parameters}
 * <li>Their {@linkplain #getFormalParameters() formal parameters} must be empty
 * <li>They can't be declared void
 * <li>They must be abstract
 * </ul>
 * They can however declare a {@link #getDefaultClause() default value}.
 *
 * <pre class="grammar">
 *
 * MethodDeclaration ::= {@link ASTModifierList ModifierList}
 *                       {@link ASTTypeParameters TypeParameters}?
 *                       {@link ASTResultType ResultType}
 *                       &lt;IDENTIFIER&gt;
 *                       {@link ASTFormalParameters FormalParameters}
 *                       {@link ASTArrayDimensions ArrayDimensions}?
 *                       {@link ASTThrowsList ThrowsList}?
 *                       ({@link ASTBlock Block} | ";" )
 *
 * </pre>
 */
<<<<<<< HEAD
public final class ASTMethodDeclaration extends AbstractMethodOrConstructorDeclaration implements DFAGraphMethod {
=======
public class ASTMethodDeclaration extends AbstractMethodOrConstructorDeclaration {
>>>>>>> 934691c1


    @InternalApi
    @Deprecated
    public ASTMethodDeclaration(int id) {
        super(id);
    }

    @Override
    public Object jjtAccept(JavaParserVisitor visitor, Object data) {
        return visitor.visit(this, data);
    }


    @Override
    public <T> void jjtAccept(SideEffectingVisitor<T> visitor, T data) {
        visitor.visit(this, data);
    }


    /**
     * Returns the simple name of the method.
     *
     * @deprecated Use {@link #getName()}
     */
    @Deprecated
    public String getMethodName() {
        return getName();
    }


    /** Returns the simple name of the method. */
    public String getName() {
        return getImage();
    }


    /**
     * Returns true if the result type of this method is {@code void}.
     *
     * TODO remove, just as simple to write getResultType().isVoid()
     */
    public boolean isVoid() {
        return getResultType().isVoid();
    }


    /**
     * Returns the default clause, if this is an annotation method declaration
     * that features one. Otherwise returns null.
     */
    @Nullable
    public ASTDefaultValue getDefaultClause() {
        return AstImplUtil.getChildAs(this, getNumChildren() - 1, ASTDefaultValue.class);
    }

    /**
     * Returns the result type node of the method.
     */
    public ASTResultType getResultType() {
        return getFirstChildOfType(ASTResultType.class);
    }

    @Override
    public MethodLikeKind getKind() {
        return MethodLikeKind.METHOD;
    }

    /**
     * Returns the extra array dimensions that may be after the
     * formal parameters.
     */
    @Nullable
    public ASTArrayDimensions getExtraDimensions() {
        return children(ASTArrayDimensions.class).first();
    }

}<|MERGE_RESOLUTION|>--- conflicted
+++ resolved
@@ -7,11 +7,7 @@
 import org.checkerframework.checker.nullness.qual.Nullable;
 
 import net.sourceforge.pmd.annotation.InternalApi;
-<<<<<<< HEAD
-import net.sourceforge.pmd.lang.dfa.DFAGraphMethod;
-=======
 import net.sourceforge.pmd.lang.ast.Node;
->>>>>>> 934691c1
 
 
 /**
@@ -40,11 +36,7 @@
  *
  * </pre>
  */
-<<<<<<< HEAD
-public final class ASTMethodDeclaration extends AbstractMethodOrConstructorDeclaration implements DFAGraphMethod {
-=======
-public class ASTMethodDeclaration extends AbstractMethodOrConstructorDeclaration {
->>>>>>> 934691c1
+public final class ASTMethodDeclaration extends AbstractMethodOrConstructorDeclaration {
 
 
     @InternalApi
@@ -77,6 +69,7 @@
 
 
     /** Returns the simple name of the method. */
+    @Override
     public String getName() {
         return getImage();
     }
