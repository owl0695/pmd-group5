/**
 * BSD-style license; for more info see http://pmd.sourceforge.net/license.html
 */

package net.sourceforge.pmd.lang.java.ast;


import org.checkerframework.checker.nullness.qual.NonNull;

import net.sourceforge.pmd.annotation.DeprecatedUntil700;
import net.sourceforge.pmd.lang.ast.AstVisitor;
import net.sourceforge.pmd.lang.ast.impl.javacc.JjtreeNode;
import net.sourceforge.pmd.lang.java.symbols.table.JSymbolTable;
import net.sourceforge.pmd.lang.java.types.TypeSystem;
<<<<<<< HEAD
import net.sourceforge.pmd.lang.symboltable.ScopedNode;
=======
>>>>>>> 2c80e34e


/**
 * Root interface for all Nodes of the Java AST.
 */
<<<<<<< HEAD
public interface JavaNode extends JjtreeNode<JavaNode>, ScopedNode {
=======
public interface JavaNode extends JjtreeNode<JavaNode> {
>>>>>>> 2c80e34e

    /**
     * Calls back the visitor's visit method corresponding to the runtime type of this Node.
     *
     * @param visitor Visitor to dispatch
     * @param data    Visit data
     *
     * @deprecated Use {@link #acceptVisitor(AstVisitor, Object)}
     */
    @Deprecated
    @DeprecatedUntil700
    default Object jjtAccept(JavaParserVisitor visitor, Object data) {
        return acceptVisitor(visitor, data);
    }


    /**
     * Returns the node representing the type declaration this node is
     * found in. The type of that node is the type of the {@code this}
     * expression.
     *
     * <p>This returns null for nodes that aren't enclosed in a type declaration.
     * This includes {@linkplain ASTPackageDeclaration PackageDeclaration},
     * This includes {@linkplain ASTImportDeclaration ImportDeclaration},
     * {@linkplain ASTModuleDeclaration ModuleDeclaration},
     * {@linkplain ASTCompilationUnit CompilationUnit}, and top-level
     * {@linkplain ASTAnyTypeDeclaration AnyTypeDeclaration}s.
     */
    default ASTAnyTypeDeclaration getEnclosingType() {
        return getFirstParentOfType(ASTAnyTypeDeclaration.class);
    }


    @Override
    @NonNull ASTCompilationUnit getRoot();

    /**
     * Returns the symbol table for the program point represented by
     * this node.
     */
    @NonNull
    JSymbolTable getSymbolTable();

    /**
     * Returns the type system with which this node was created. This is
     * the object responsible for representing types in the compilation
     * unit.
     */
    TypeSystem getTypeSystem();

}<|MERGE_RESOLUTION|>--- conflicted
+++ resolved
@@ -12,20 +12,12 @@
 import net.sourceforge.pmd.lang.ast.impl.javacc.JjtreeNode;
 import net.sourceforge.pmd.lang.java.symbols.table.JSymbolTable;
 import net.sourceforge.pmd.lang.java.types.TypeSystem;
-<<<<<<< HEAD
-import net.sourceforge.pmd.lang.symboltable.ScopedNode;
-=======
->>>>>>> 2c80e34e
 
 
 /**
  * Root interface for all Nodes of the Java AST.
  */
-<<<<<<< HEAD
-public interface JavaNode extends JjtreeNode<JavaNode>, ScopedNode {
-=======
 public interface JavaNode extends JjtreeNode<JavaNode> {
->>>>>>> 2c80e34e
 
     /**
      * Calls back the visitor's visit method corresponding to the runtime type of this Node.
