--- conflicted
+++ resolved
@@ -6,18 +6,9 @@
 
 
 import org.checkerframework.checker.nullness.qual.NonNull;
-import org.checkerframework.checker.nullness.qual.Nullable;
 
-<<<<<<< HEAD
-import net.sourceforge.pmd.lang.ast.NodeStream;
-import net.sourceforge.pmd.lang.ast.TextAvailableNode;
-import net.sourceforge.pmd.lang.ast.impl.javacc.JavaccToken;
+import net.sourceforge.pmd.lang.ast.impl.javacc.JjtreeNode;
 import net.sourceforge.pmd.lang.java.symbols.table.JSymbolTable;
-=======
-import net.sourceforge.pmd.annotation.InternalApi;
-import net.sourceforge.pmd.lang.ast.impl.javacc.JjtreeNode;
-import net.sourceforge.pmd.lang.symboltable.Scope;
->>>>>>> 57177abb
 import net.sourceforge.pmd.lang.symboltable.ScopedNode;
 
 
@@ -45,49 +36,6 @@
     <T> void jjtAccept(SideEffectingVisitor<T> visitor, T data);
 
 
-<<<<<<< HEAD
-    /**
-     * Dispatches the given visitor to the children of this node. This is the default implementation
-     * of {@link SideEffectingVisitor#visit(JavaNode, Object)}, to which all other default
-     * implementations for visit methods delegate. Unless visit methods are overridden without calling
-     * {@code super.visit}, the visitor performs a depth-first tree walk.
-     *
-     * @param visitor Visitor to dispatch
-     * @param data    Visit data
-     * @param <T>     Type of data
-     */
-    <T> void childrenAccept(SideEffectingVisitor<T> visitor, T data);
-
-
-    /** Returns the first child of this node, or null if this node has no children. */
-    @Nullable
-    default JavaNode getFirstChild() {
-        return getNumChildren() > 0 ? getChild(0) : null;
-    }
-
-
-    @Nullable
-    default JavaNode getLastChild() {
-        return getNumChildren() > 0 ? getChild(getNumChildren() - 1) : null;
-    }
-
-    @Override
-    JavaNode getChild(int index);
-
-
-    @Override
-    JavaNode getParent();
-
-
-    @Override
-    NodeStream<? extends JavaNode> children();
-
-    JavaccToken jjtGetFirstToken();
-
-
-    JavaccToken jjtGetLastToken();
-
-
     /**
      * Returns the node representing the type declaration this node is
      * found in. The type of that node is the type of the {@code this}
@@ -112,12 +60,6 @@
     Comment comment();
 
 
-=======
-    @InternalApi
-    @Deprecated
-    void setScope(Scope scope);
-
->>>>>>> 57177abb
     @Override
     @NonNull ASTCompilationUnit getRoot();
 
