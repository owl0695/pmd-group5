/**
 * BSD-style license; for more info see http://pmd.sourceforge.net/license.html
 */

package net.sourceforge.pmd.lang.java.rule.design;

<<<<<<< HEAD
import net.sourceforge.pmd.lang.java.ast.ASTClassOrInterfaceDeclaration;
import net.sourceforge.pmd.lang.java.metrics.JavaMetrics;
import net.sourceforge.pmd.lang.java.metrics.api.JavaClassMetricKey;
import net.sourceforge.pmd.lang.java.rule.AbstractJavaRule;
import net.sourceforge.pmd.util.StringUtil;
=======
import java.util.ArrayList;
import java.util.HashMap;
import java.util.HashSet;
import java.util.List;
import java.util.Map;
import java.util.Set;

import org.apache.commons.lang3.StringUtils;

import net.sourceforge.pmd.RuleContext;
import net.sourceforge.pmd.lang.java.ast.ASTAllocationExpression;
import net.sourceforge.pmd.lang.java.ast.ASTCatchStatement;
import net.sourceforge.pmd.lang.java.ast.ASTCompilationUnit;
import net.sourceforge.pmd.lang.java.ast.ASTConditionalAndExpression;
import net.sourceforge.pmd.lang.java.ast.ASTConditionalExpression;
import net.sourceforge.pmd.lang.java.ast.ASTConditionalOrExpression;
import net.sourceforge.pmd.lang.java.ast.ASTForStatement;
import net.sourceforge.pmd.lang.java.ast.ASTIfStatement;
import net.sourceforge.pmd.lang.java.ast.ASTLiteral;
import net.sourceforge.pmd.lang.java.ast.ASTMethodDeclaration;
import net.sourceforge.pmd.lang.java.ast.ASTMethodDeclarator;
import net.sourceforge.pmd.lang.java.ast.ASTName;
import net.sourceforge.pmd.lang.java.ast.ASTPrimaryExpression;
import net.sourceforge.pmd.lang.java.ast.ASTPrimaryPrefix;
import net.sourceforge.pmd.lang.java.ast.ASTPrimarySuffix;
import net.sourceforge.pmd.lang.java.ast.ASTSwitchLabel;
import net.sourceforge.pmd.lang.java.ast.ASTWhileStatement;
import net.sourceforge.pmd.lang.java.rule.AbstractJavaRule;
import net.sourceforge.pmd.lang.java.rule.JavaRuleViolation;
import net.sourceforge.pmd.lang.java.symboltable.ClassScope;
import net.sourceforge.pmd.lang.java.symboltable.SourceFileScope;
import net.sourceforge.pmd.lang.java.symboltable.VariableNameDeclaration;
import net.sourceforge.pmd.lang.symboltable.Scope;
>>>>>>> 1008f7ef

/**
 * The God Class Rule detects the God Class design flaw using metrics. A god class does too many things, is very big
 * and complex. It should be split apart to be more object-oriented. The rule uses the detection strategy described in
 * [1]. The violations are reported against the entire class.
 *
 * <p>[1] Lanza. Object-Oriented Metrics in Practice. Page 80.
 *
 * @since 5.0
 */
public class GodClassRule extends AbstractJavaRule {

    /**
     * Very high threshold for WMC (Weighted Method Count). See: Lanza. Object-Oriented Metrics in Practice. Page 16.
     */
    private static final int WMC_VERY_HIGH = 47;

    /**
     * Few means between 2 and 5. See: Lanza. Object-Oriented Metrics in Practice. Page 18.
     */
    private static final int FEW_ATFD_THRESHOLD = 6;

    /**
     * One third is a low value. See: Lanza. Object-Oriented Metrics in Practice. Page 17.
     */
<<<<<<< HEAD
    private static final double TCC_THRESHOLD = 1.0 / 3.0;
=======
    private double calculateTotalMethodPairs() {
        int methodCount = methodAttributeAccess.size();
        int n = methodCount - 1;
        double totalMethodPairs = n * (n + 1) / 2.0;
        return totalMethodPairs;
    }

    /**
     * Uses the {@link #methodAttributeAccess} map to detect method pairs, that
     * use at least one common attribute of the class.
     * 
     * @return
     */
    private int determineMethodPairs() {
        List<String> methods = new ArrayList<>(methodAttributeAccess.keySet());
        int methodCount = methods.size();
        int pairs = 0;

        if (methodCount > 1) {
            for (int i = 0; i < methodCount; i++) {
                for (int j = i + 1; j < methodCount; j++) {
                    String firstMethodName = methods.get(i);
                    String secondMethodName = methods.get(j);
                    Set<String> accessesOfFirstMethod = methodAttributeAccess.get(firstMethodName);
                    Set<String> accessesOfSecondMethod = methodAttributeAccess.get(secondMethodName);
                    Set<String> combinedAccesses = new HashSet<>();

                    combinedAccesses.addAll(accessesOfFirstMethod);
                    combinedAccesses.addAll(accessesOfSecondMethod);

                    if (combinedAccesses.size() < (accessesOfFirstMethod.size() + accessesOfSecondMethod.size())) {
                        pairs++;
                    }
                }
            }
        }
        return pairs;
    }

    /**
     * The primary expression node is used to detect access to attributes and
     * method calls. If the access is not for a foreign class, then the
     * {@link #methodAttributeAccess} map is updated for the current method.
     */
    @Override
    public Object visit(ASTPrimaryExpression node, Object data) {
        if (isForeignAttributeOrMethod(node)) {
            if (isAttributeAccess(node) || isMethodCall(node) && isForeignGetterSetterCall(node)) {
                atfdCounter++;
            }
        } else {
            if (currentMethodName != null) {
                Set<String> methodAccess = methodAttributeAccess.get(currentMethodName);
                String variableName = getVariableName(node);
                VariableNameDeclaration variableDeclaration = findVariableDeclaration(variableName,
                        node.getScope().getEnclosingScope(ClassScope.class));
                if (variableDeclaration != null) {
                    methodAccess.add(variableName);
                }
            }
        }

        return super.visit(node, data);
    }

    private boolean isForeignGetterSetterCall(ASTPrimaryExpression node) {

        String methodOrAttributeName = getMethodOrAttributeName(node);

        return methodOrAttributeName != null && StringUtils.startsWithAny(methodOrAttributeName, "get", "is", "set");
    }

    private boolean isMethodCall(ASTPrimaryExpression node) {
        boolean result = false;
        List<ASTPrimarySuffix> suffixes = node.findDescendantsOfType(ASTPrimarySuffix.class);
        if (suffixes.size() == 1) {
            result = suffixes.get(0).isArguments();
        }
        return result;
    }

    private boolean isForeignAttributeOrMethod(ASTPrimaryExpression node) {
        boolean result = false;
        String nameImage = getNameImage(node);

        if (nameImage != null && (!nameImage.contains(".") || nameImage.startsWith("this."))) {
            result = false;
        } else if (nameImage == null && node.getFirstDescendantOfType(ASTPrimaryPrefix.class).usesThisModifier()) {
            result = false;
        } else if (nameImage == null && node.hasDecendantOfAnyType(ASTLiteral.class, ASTAllocationExpression.class)) {
            result = false;
        } else {
            result = true;
        }
>>>>>>> 1008f7ef


    @Override
    public Object visit(ASTClassOrInterfaceDeclaration node, Object data) {
        int wmc = (int) JavaMetrics.get(JavaClassMetricKey.WMC, node);
        double tcc = JavaMetrics.get(JavaClassMetricKey.TCC, node);
        int atfd = (int) JavaMetrics.get(JavaClassMetricKey.ATFD, node);

        super.visit(node, data);

        if (wmc >= WMC_VERY_HIGH && atfd > FEW_ATFD_THRESHOLD && tcc < TCC_THRESHOLD) {

            addViolation(data, node, new Object[] {wmc,
                                                   StringUtil.percentageString(tcc, 3, true),
                                                   atfd, });
        }
        return data;
    }

}<|MERGE_RESOLUTION|>--- conflicted
+++ resolved
@@ -4,52 +4,18 @@
 
 package net.sourceforge.pmd.lang.java.rule.design;
 
-<<<<<<< HEAD
+
 import net.sourceforge.pmd.lang.java.ast.ASTClassOrInterfaceDeclaration;
 import net.sourceforge.pmd.lang.java.metrics.JavaMetrics;
 import net.sourceforge.pmd.lang.java.metrics.api.JavaClassMetricKey;
 import net.sourceforge.pmd.lang.java.rule.AbstractJavaRule;
 import net.sourceforge.pmd.util.StringUtil;
-=======
-import java.util.ArrayList;
-import java.util.HashMap;
-import java.util.HashSet;
-import java.util.List;
-import java.util.Map;
-import java.util.Set;
 
-import org.apache.commons.lang3.StringUtils;
-
-import net.sourceforge.pmd.RuleContext;
-import net.sourceforge.pmd.lang.java.ast.ASTAllocationExpression;
-import net.sourceforge.pmd.lang.java.ast.ASTCatchStatement;
-import net.sourceforge.pmd.lang.java.ast.ASTCompilationUnit;
-import net.sourceforge.pmd.lang.java.ast.ASTConditionalAndExpression;
-import net.sourceforge.pmd.lang.java.ast.ASTConditionalExpression;
-import net.sourceforge.pmd.lang.java.ast.ASTConditionalOrExpression;
-import net.sourceforge.pmd.lang.java.ast.ASTForStatement;
-import net.sourceforge.pmd.lang.java.ast.ASTIfStatement;
-import net.sourceforge.pmd.lang.java.ast.ASTLiteral;
-import net.sourceforge.pmd.lang.java.ast.ASTMethodDeclaration;
-import net.sourceforge.pmd.lang.java.ast.ASTMethodDeclarator;
-import net.sourceforge.pmd.lang.java.ast.ASTName;
-import net.sourceforge.pmd.lang.java.ast.ASTPrimaryExpression;
-import net.sourceforge.pmd.lang.java.ast.ASTPrimaryPrefix;
-import net.sourceforge.pmd.lang.java.ast.ASTPrimarySuffix;
-import net.sourceforge.pmd.lang.java.ast.ASTSwitchLabel;
-import net.sourceforge.pmd.lang.java.ast.ASTWhileStatement;
-import net.sourceforge.pmd.lang.java.rule.AbstractJavaRule;
-import net.sourceforge.pmd.lang.java.rule.JavaRuleViolation;
-import net.sourceforge.pmd.lang.java.symboltable.ClassScope;
-import net.sourceforge.pmd.lang.java.symboltable.SourceFileScope;
-import net.sourceforge.pmd.lang.java.symboltable.VariableNameDeclaration;
-import net.sourceforge.pmd.lang.symboltable.Scope;
->>>>>>> 1008f7ef
 
 /**
- * The God Class Rule detects the God Class design flaw using metrics. A god class does too many things, is very big
- * and complex. It should be split apart to be more object-oriented. The rule uses the detection strategy described in
- * [1]. The violations are reported against the entire class.
+ * The God Class Rule detects the God Class design flaw using metrics. A god class does too many things, is very big and
+ * complex. It should be split apart to be more object-oriented. The rule uses the detection strategy described in [1].
+ * The violations are reported against the entire class.
  *
  * <p>[1] Lanza. Object-Oriented Metrics in Practice. Page 80.
  *
@@ -70,104 +36,7 @@
     /**
      * One third is a low value. See: Lanza. Object-Oriented Metrics in Practice. Page 17.
      */
-<<<<<<< HEAD
     private static final double TCC_THRESHOLD = 1.0 / 3.0;
-=======
-    private double calculateTotalMethodPairs() {
-        int methodCount = methodAttributeAccess.size();
-        int n = methodCount - 1;
-        double totalMethodPairs = n * (n + 1) / 2.0;
-        return totalMethodPairs;
-    }
-
-    /**
-     * Uses the {@link #methodAttributeAccess} map to detect method pairs, that
-     * use at least one common attribute of the class.
-     * 
-     * @return
-     */
-    private int determineMethodPairs() {
-        List<String> methods = new ArrayList<>(methodAttributeAccess.keySet());
-        int methodCount = methods.size();
-        int pairs = 0;
-
-        if (methodCount > 1) {
-            for (int i = 0; i < methodCount; i++) {
-                for (int j = i + 1; j < methodCount; j++) {
-                    String firstMethodName = methods.get(i);
-                    String secondMethodName = methods.get(j);
-                    Set<String> accessesOfFirstMethod = methodAttributeAccess.get(firstMethodName);
-                    Set<String> accessesOfSecondMethod = methodAttributeAccess.get(secondMethodName);
-                    Set<String> combinedAccesses = new HashSet<>();
-
-                    combinedAccesses.addAll(accessesOfFirstMethod);
-                    combinedAccesses.addAll(accessesOfSecondMethod);
-
-                    if (combinedAccesses.size() < (accessesOfFirstMethod.size() + accessesOfSecondMethod.size())) {
-                        pairs++;
-                    }
-                }
-            }
-        }
-        return pairs;
-    }
-
-    /**
-     * The primary expression node is used to detect access to attributes and
-     * method calls. If the access is not for a foreign class, then the
-     * {@link #methodAttributeAccess} map is updated for the current method.
-     */
-    @Override
-    public Object visit(ASTPrimaryExpression node, Object data) {
-        if (isForeignAttributeOrMethod(node)) {
-            if (isAttributeAccess(node) || isMethodCall(node) && isForeignGetterSetterCall(node)) {
-                atfdCounter++;
-            }
-        } else {
-            if (currentMethodName != null) {
-                Set<String> methodAccess = methodAttributeAccess.get(currentMethodName);
-                String variableName = getVariableName(node);
-                VariableNameDeclaration variableDeclaration = findVariableDeclaration(variableName,
-                        node.getScope().getEnclosingScope(ClassScope.class));
-                if (variableDeclaration != null) {
-                    methodAccess.add(variableName);
-                }
-            }
-        }
-
-        return super.visit(node, data);
-    }
-
-    private boolean isForeignGetterSetterCall(ASTPrimaryExpression node) {
-
-        String methodOrAttributeName = getMethodOrAttributeName(node);
-
-        return methodOrAttributeName != null && StringUtils.startsWithAny(methodOrAttributeName, "get", "is", "set");
-    }
-
-    private boolean isMethodCall(ASTPrimaryExpression node) {
-        boolean result = false;
-        List<ASTPrimarySuffix> suffixes = node.findDescendantsOfType(ASTPrimarySuffix.class);
-        if (suffixes.size() == 1) {
-            result = suffixes.get(0).isArguments();
-        }
-        return result;
-    }
-
-    private boolean isForeignAttributeOrMethod(ASTPrimaryExpression node) {
-        boolean result = false;
-        String nameImage = getNameImage(node);
-
-        if (nameImage != null && (!nameImage.contains(".") || nameImage.startsWith("this."))) {
-            result = false;
-        } else if (nameImage == null && node.getFirstDescendantOfType(ASTPrimaryPrefix.class).usesThisModifier()) {
-            result = false;
-        } else if (nameImage == null && node.hasDecendantOfAnyType(ASTLiteral.class, ASTAllocationExpression.class)) {
-            result = false;
-        } else {
-            result = true;
-        }
->>>>>>> 1008f7ef
 
 
     @Override
