/**
 * BSD-style license; for more info see http://pmd.sourceforge.net/license.html
 */

package net.sourceforge.pmd.lang.java.ast;

/**
 * Represents a type cast expression. This is syntactically a unary prefix
 * operation and has the same precedence.
 *
 * <pre class="grammar">
 *
 * CastExpression ::= "(" {@link ASTType Type} ")" {@linkplain ASTExpression Expression}
 *
 * </pre>
 */
public final class ASTCastExpression extends AbstractJavaExpr implements ASTExpression {

    ASTCastExpression(int id) {
        super(id);
    }

<<<<<<< HEAD
    ASTCastExpression(JavaParser p, int id) {
        super(p, id);
    }

    public ASTType getCastType() {
        return getFirstChildOfType(ASTType.class);
=======
    @InternalApi
    @Deprecated
    public void setIntersectionTypes(boolean intersectionTypes) {
        this.intersectionTypes = intersectionTypes;
>>>>>>> 3c622ca1
    }

    public ASTExpression getOperand() {
        return (ASTExpression) getChild(getNumChildren() - 1);
    }

    @Override
    public Object jjtAccept(JavaParserVisitor visitor, Object data) {
        return visitor.visit(this, data);
    }


    @Override
    public <T> void jjtAccept(SideEffectingVisitor<T> visitor, T data) {
        visitor.visit(this, data);
    }
}<|MERGE_RESOLUTION|>--- conflicted
+++ resolved
@@ -20,19 +20,8 @@
         super(id);
     }
 
-<<<<<<< HEAD
-    ASTCastExpression(JavaParser p, int id) {
-        super(p, id);
-    }
-
     public ASTType getCastType() {
         return getFirstChildOfType(ASTType.class);
-=======
-    @InternalApi
-    @Deprecated
-    public void setIntersectionTypes(boolean intersectionTypes) {
-        this.intersectionTypes = intersectionTypes;
->>>>>>> 3c622ca1
     }
 
     public ASTExpression getOperand() {
