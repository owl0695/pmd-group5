--- conflicted
+++ resolved
@@ -4,22 +4,17 @@
 
 package net.sourceforge.pmd.lang.java.ast;
 
-<<<<<<< HEAD
 import org.apache.commons.lang3.ArrayUtils;
 import org.checkerframework.checker.nullness.qual.NonNull;
 
+import org.checkerframework.checker.nullness.qual.NonNull;
+
+import net.sourceforge.pmd.annotation.InternalApi;
 import net.sourceforge.pmd.lang.ast.AbstractNode;
 import net.sourceforge.pmd.lang.ast.Node;
 import net.sourceforge.pmd.lang.ast.impl.javacc.JavaccToken;
 import net.sourceforge.pmd.lang.java.symbols.table.JSymbolTable;
-=======
-import org.checkerframework.checker.nullness.qual.NonNull;
-
-import net.sourceforge.pmd.annotation.InternalApi;
-import net.sourceforge.pmd.lang.ast.AbstractNode;
-import net.sourceforge.pmd.lang.ast.Node;
 import net.sourceforge.pmd.lang.ast.impl.javacc.JavaccToken;
->>>>>>> 99700d75
 import net.sourceforge.pmd.lang.symboltable.Scope;
 
 abstract class AbstractJavaNode extends AbstractNode implements JavaNode {
@@ -43,7 +38,6 @@
     @Override
     public int getBeginLine() {
         return jjtGetFirstToken().getBeginLine();
-<<<<<<< HEAD
     }
 
     @Override
@@ -68,37 +62,13 @@
         }
     }
 
+
     @Override
     public JavaNode jjtGetParent() {
         return (JavaNode) super.jjtGetParent();
-=======
-    }
-
-    @Override
-    public int getBeginColumn() {
-        return jjtGetFirstToken().getBeginColumn();
-    }
-
-    @Override
-    public int getEndLine() {
-        return jjtGetLastToken().getEndLine();
-    }
-
-    @Override
-    public int getEndColumn() {
-        return jjtGetLastToken().getEndColumn();
->>>>>>> 99700d75
-    }
-
-    @Override
-<<<<<<< HEAD
-=======
-    public JavaNode jjtGetParent() {
-        return (JavaNode) super.jjtGetParent();
-    }
-
-    @Override
->>>>>>> 99700d75
+    }
+
+    @Override
     public JavaNode jjtGetChild(int index) {
         return (JavaNode) super.jjtGetChild(index);
     }
@@ -140,20 +110,6 @@
         return scope;
     }
 
-<<<<<<< HEAD
-
-=======
-    @Override
-    public CharSequence getText() {
-        if (text == null) {
-            text = getRoot().getText().subSequence(getStartOffset(), getEndOffset());
-        }
-        return text;
-    }
-
-    @InternalApi
-    @Deprecated
->>>>>>> 99700d75
     @Override
     public CharSequence getText() {
         if (text == null) {
@@ -186,7 +142,6 @@
         }
         return root;
     }
-<<<<<<< HEAD
 
     @Override
     public JavaccToken jjtGetFirstToken() {
@@ -194,20 +149,10 @@
     }
 
     @Override
-=======
-
-    @Override
-    public JavaccToken jjtGetFirstToken() {
-        return (JavaccToken) firstToken;
-    }
-
-    @Override
->>>>>>> 99700d75
     public JavaccToken jjtGetLastToken() {
         return (JavaccToken) lastToken;
     }
 
-<<<<<<< HEAD
     /**
      * Replaces the child at index idx with its own children.
      */
@@ -353,10 +298,8 @@
         children[idx] = newChild;
     }
 
-=======
->>>>>>> 99700d75
-    @Override
-    public String getXPathNodeName() {
+    @Override
+    public final String getXPathNodeName() {
         return JavaParserTreeConstants.jjtNodeName[id];
     }
 
