--- conflicted
+++ resolved
@@ -10,19 +10,11 @@
 import net.sourceforge.pmd.lang.ast.AbstractNode;
 import net.sourceforge.pmd.lang.ast.Node;
 import net.sourceforge.pmd.lang.ast.impl.javacc.JavaccToken;
-<<<<<<< HEAD
 import net.sourceforge.pmd.lang.java.symbols.table.JSymbolTable;
-import net.sourceforge.pmd.lang.symboltable.Scope;
-
-abstract class AbstractJavaNode extends AbstractNode implements JavaNode {
-=======
 import net.sourceforge.pmd.lang.ast.impl.javacc.AbstractJjtreeNode;
 import net.sourceforge.pmd.lang.symboltable.Scope;
 
-@Deprecated
-@InternalApi
-public abstract class AbstractJavaNode extends AbstractJjtreeNode<JavaNode> implements JavaNode {
->>>>>>> 240b1fe6
+abstract class AbstractJavaNode extends AbstractJjtreeNode<JavaNode> implements JavaNode {
 
     protected JavaParser parser;
     private Scope scope;
@@ -60,31 +52,14 @@
         return jjtGetLastToken().getEndColumn();
     }
 
-<<<<<<< HEAD
     @Override
     public void jjtClose() {
+        super.jjtClose();
         if (this instanceof LeftRecursiveNode) {
             enlargeLeft();
         }
     }
 
-
-    @Override
-    public JavaNode jjtGetParent() {
-        return (JavaNode) super.jjtGetParent();
-    }
-
-    @Override
-    public JavaNode jjtGetChild(int index) {
-        return (JavaNode) super.jjtGetChild(index);
-    }
-
-
-=======
-    /**
-     * Accept the visitor. *
-     */
->>>>>>> 240b1fe6
     @Override
     public Object childrenAccept(JavaParserVisitor visitor, Object data) {
         for (Node child : children()) {
