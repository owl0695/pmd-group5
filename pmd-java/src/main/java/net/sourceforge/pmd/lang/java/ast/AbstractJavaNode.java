/*
 * BSD-style license; for more info see http://pmd.sourceforge.net/license.html
 */

package net.sourceforge.pmd.lang.java.ast;

import org.apache.commons.lang3.ArrayUtils;
import org.checkerframework.checker.nullness.qual.NonNull;

<<<<<<< HEAD
import net.sourceforge.pmd.lang.ast.Node;
=======
import net.sourceforge.pmd.annotation.InternalApi;
>>>>>>> 57177abb
import net.sourceforge.pmd.lang.ast.impl.javacc.AbstractJjtreeNode;
import net.sourceforge.pmd.lang.ast.impl.javacc.JavaccToken;
import net.sourceforge.pmd.lang.java.symbols.table.JSymbolTable;
import net.sourceforge.pmd.lang.symboltable.Scope;

<<<<<<< HEAD
abstract class AbstractJavaNode extends AbstractJjtreeNode<JavaNode> implements JavaNode {
=======
@Deprecated
@InternalApi
public abstract class AbstractJavaNode extends AbstractJjtreeNode<AbstractJavaNode, JavaNode> implements JavaNode {
>>>>>>> 57177abb

    private Scope scope;
    protected JSymbolTable symbolTable;
    private Comment comment;
    private ASTCompilationUnit root;

    AbstractJavaNode(int id) {
        super(id);
    }


    @Override
    public void jjtClose() {
        super.jjtClose();
        if (this instanceof LeftRecursiveNode) {
            enlargeLeft();
        }
    }

    @Override
    public Scope getScope() {
        if (scope == null) {
            return getParent().getScope();
        }
        return scope;
    }

    @Override // override to make it accessible to tests that build nodes (which have been removed on java-grammar)
    protected void addChild(AbstractJavaNode child, int index) {
        super.addChild(child, index);
    }

<<<<<<< HEAD
    void setSymbolTable(JSymbolTable table) {
        this.symbolTable = table;
    }

    @Override
    @NonNull
    public JSymbolTable getSymbolTable() {
        if (symbolTable == null) {
            return getParent().getSymbolTable();
        }
        return symbolTable;
    }

    @Override
    public Scope getScope() {
        if (scope == null) {
            return getParent().getScope();
        }
        return scope;
=======
    @Override // override to make it accessible to parser
    protected void setImage(String image) {
        super.setImage(image);
>>>>>>> 57177abb
    }

    void setScope(Scope scope) {
        this.scope = scope;
    }

    void comment(Comment theComment) {
        comment = theComment;
    }


    @Override
    public Comment comment() {
        return comment;
    }

    @Override
    @NonNull
    public ASTCompilationUnit getRoot() {
        // storing a reference on each node ensures that each path is roamed
        // at most once.
        if (root == null) {
            root = getParent().getRoot();
        }
        return root;
    }

    @Override
    public JavaccToken jjtGetFirstToken() {
        return (JavaccToken) firstToken;
    }

    @Override
    public JavaccToken jjtGetLastToken() {
        return (JavaccToken) lastToken;
    }

    /**
     * Replaces the child at index idx with its own children.
     */
    void flatten(int idx) {

        AbstractJavaNode child = (AbstractJavaNode) getChild(idx);
        children = ArrayUtils.remove(children, idx);
        child.jjtSetParent(null);
        child.jjtSetChildIndex(-1);

        if (child.getNumChildren() > 0) {
            children = ArrayUtils.insert(idx, children, child.children);
        }
        updateChildrenIndices(idx);
    }

    /**
     * Inserts a child at the given index, shifting other children without overwriting
     * them. The implementation of jjtAddChild in AbstractNode overwrites nodes, and
     * doesn't shrink or grow the initial array. That's probably unexpected and this should
     * be the standard implementation.
     *
     * The text bounds of this node are enlarged to contain the new child if need be.
     * Text bounds of the child should hence have been set before calling this method.
     * The designer relies on this invariant to perform the overlay (in UniformStyleCollection).
     *
     * @param child Child to add
     * @param index Index the child should have in the parent
     */
    // visible to parser only
    void insertChild(AbstractJavaNode child, int index, boolean overwrite) {
        // Allow to insert a child without overwriting
        // If the child is null, it is replaced. If it is not null, children are shifted
        if (index <= children.length) {
            if (overwrite || children[index] == null) {
                children[index] = child;
            } else {
                children = ArrayUtils.insert(index, children, child);
            }
        }
        child.jjtSetChildIndex(index);
        child.jjtSetParent(this);

        updateChildrenIndices(index);

        // The text coordinates of this node will be enlarged with those of the child

        enlargeOnInsert(index, child);
    }

    private void enlargeOnInsert(int index, AbstractJavaNode child) {
        if (index == 0) {
            enlargeLeft(child);
        }
        if (index == children.length - 1) {
            enlargeRight(child);
        }
    }

    private void enlargeLeft() {
        if (getNumChildren() > 0) {
            enlargeLeft((AbstractJavaNode) getChild(0));
        }
    }

    private void enlargeLeft(AbstractJavaNode child) {
        JavaccToken thisFst = this.jjtGetFirstToken();
        JavaccToken childFst = child.jjtGetFirstToken();

        if (TokenUtils.isBefore(childFst, thisFst)) {
            this.jjtSetFirstToken(childFst);
        }
    }

    private void enlargeRight(AbstractJavaNode child) {
        JavaccToken thisLast = this.jjtGetLastToken();
        JavaccToken childLast = child.jjtGetLastToken();

        if (TokenUtils.isAfter(childLast, thisLast)) {
            this.jjtSetLastToken(childLast);
        }
    }

    /**
     * Updates the {@link #getIndexInParent()} of the children with their
     * real position, starting at [startIndex].
     */
    private void updateChildrenIndices(int startIndex) {
        if (startIndex < 0) {
            startIndex = 0;
        }
        for (int j = startIndex; j < getNumChildren(); j++) {
            children[j].jjtSetChildIndex(j); // shift the children to the right
            children[j].jjtSetParent(this);
        }
    }


    /**
     * Shift the start and end tokens by the given offsets.
     * @throws IllegalStateException if the right shift identifies
     * a token that is left of this node
     */
    void shiftTokens(int leftShift, int rightShift) {
        if (leftShift != 0) {
            jjtSetFirstToken(findTokenSiblingInThisNode(jjtGetFirstToken(), leftShift));
        }
        if (rightShift != 0) {
            jjtSetLastToken(findTokenSiblingInThisNode(jjtGetLastToken(), rightShift));
        }
    }

    private JavaccToken findTokenSiblingInThisNode(JavaccToken token, int shift) {
        if (shift == 0) {
            return token;
        } else if (shift < 0) {
            // expects a positive shift
            return TokenUtils.nthPrevious(jjtGetFirstToken(), token, -shift);
        } else {
            return TokenUtils.nthFollower(token, shift);
        }
    }


    void copyTextCoordinates(AbstractJavaNode copy) {
        jjtSetFirstToken(copy.jjtGetFirstToken());
        jjtSetLastToken(copy.jjtGetLastToken());
    }


    // assumes that the child has the same text bounds
    // as the old one. Used to replace an ambiguous name
    // with an unambiguous representation
    void replaceChildAt(int idx, JavaNode newChild) {

        // parent of the old child must not be reset to null
        // as chances are we're reusing it as a child of the
        // new child

        newChild.jjtSetParent(this);
        newChild.jjtSetChildIndex(idx);

        children[idx] = newChild;
    }

    @Override
    public final String getXPathNodeName() {
        return JavaParserImplTreeConstants.jjtNodeName[id];
    }
}<|MERGE_RESOLUTION|>--- conflicted
+++ resolved
@@ -7,23 +7,13 @@
 import org.apache.commons.lang3.ArrayUtils;
 import org.checkerframework.checker.nullness.qual.NonNull;
 
-<<<<<<< HEAD
 import net.sourceforge.pmd.lang.ast.Node;
-=======
-import net.sourceforge.pmd.annotation.InternalApi;
->>>>>>> 57177abb
 import net.sourceforge.pmd.lang.ast.impl.javacc.AbstractJjtreeNode;
 import net.sourceforge.pmd.lang.ast.impl.javacc.JavaccToken;
 import net.sourceforge.pmd.lang.java.symbols.table.JSymbolTable;
 import net.sourceforge.pmd.lang.symboltable.Scope;
 
-<<<<<<< HEAD
-abstract class AbstractJavaNode extends AbstractJjtreeNode<JavaNode> implements JavaNode {
-=======
-@Deprecated
-@InternalApi
-public abstract class AbstractJavaNode extends AbstractJjtreeNode<AbstractJavaNode, JavaNode> implements JavaNode {
->>>>>>> 57177abb
+abstract class AbstractJavaNode extends AbstractJjtreeNode<AbstractJavaNode, JavaNode> implements JavaNode {
 
     private Scope scope;
     protected JSymbolTable symbolTable;
@@ -43,20 +33,11 @@
         }
     }
 
-    @Override
-    public Scope getScope() {
-        if (scope == null) {
-            return getParent().getScope();
-        }
-        return scope;
-    }
-
     @Override // override to make it accessible to tests that build nodes (which have been removed on java-grammar)
     protected void addChild(AbstractJavaNode child, int index) {
         super.addChild(child, index);
     }
 
-<<<<<<< HEAD
     void setSymbolTable(JSymbolTable table) {
         this.symbolTable = table;
     }
@@ -76,11 +57,11 @@
             return getParent().getScope();
         }
         return scope;
-=======
+    }
+
     @Override // override to make it accessible to parser
     protected void setImage(String image) {
         super.setImage(image);
->>>>>>> 57177abb
     }
 
     void setScope(Scope scope) {
@@ -108,16 +89,6 @@
         return root;
     }
 
-    @Override
-    public JavaccToken jjtGetFirstToken() {
-        return (JavaccToken) firstToken;
-    }
-
-    @Override
-    public JavaccToken jjtGetLastToken() {
-        return (JavaccToken) lastToken;
-    }
-
     /**
      * Replaces the child at index idx with its own children.
      */
@@ -125,8 +96,8 @@
 
         AbstractJavaNode child = (AbstractJavaNode) getChild(idx);
         children = ArrayUtils.remove(children, idx);
-        child.jjtSetParent(null);
-        child.jjtSetChildIndex(-1);
+        child.setParent(null);
+        child.setChildIndex(-1);
 
         if (child.getNumChildren() > 0) {
             children = ArrayUtils.insert(idx, children, child.children);
@@ -158,8 +129,8 @@
                 children = ArrayUtils.insert(index, children, child);
             }
         }
-        child.jjtSetChildIndex(index);
-        child.jjtSetParent(this);
+        child.setChildIndex(index);
+        child.setParent(this);
 
         updateChildrenIndices(index);
 
@@ -184,20 +155,20 @@
     }
 
     private void enlargeLeft(AbstractJavaNode child) {
-        JavaccToken thisFst = this.jjtGetFirstToken();
-        JavaccToken childFst = child.jjtGetFirstToken();
+        JavaccToken thisFst = this.getFirstToken();
+        JavaccToken childFst = child.getFirstToken();
 
         if (TokenUtils.isBefore(childFst, thisFst)) {
-            this.jjtSetFirstToken(childFst);
+            this.setFirstToken(childFst);
         }
     }
 
     private void enlargeRight(AbstractJavaNode child) {
-        JavaccToken thisLast = this.jjtGetLastToken();
-        JavaccToken childLast = child.jjtGetLastToken();
+        JavaccToken thisLast = this.getLastToken();
+        JavaccToken childLast = child.getLastToken();
 
         if (TokenUtils.isAfter(childLast, thisLast)) {
-            this.jjtSetLastToken(childLast);
+            this.setLastToken(childLast);
         }
     }
 
@@ -210,8 +181,8 @@
             startIndex = 0;
         }
         for (int j = startIndex; j < getNumChildren(); j++) {
-            children[j].jjtSetChildIndex(j); // shift the children to the right
-            children[j].jjtSetParent(this);
+            children[j].setChildIndex(j); // shift the children to the right
+            children[j].setParent(this);
         }
     }
 
@@ -223,10 +194,10 @@
      */
     void shiftTokens(int leftShift, int rightShift) {
         if (leftShift != 0) {
-            jjtSetFirstToken(findTokenSiblingInThisNode(jjtGetFirstToken(), leftShift));
+            setFirstToken(findTokenSiblingInThisNode(getFirstToken(), leftShift));
         }
         if (rightShift != 0) {
-            jjtSetLastToken(findTokenSiblingInThisNode(jjtGetLastToken(), rightShift));
+            setLastToken(findTokenSiblingInThisNode(getLastToken(), rightShift));
         }
     }
 
@@ -235,7 +206,7 @@
             return token;
         } else if (shift < 0) {
             // expects a positive shift
-            return TokenUtils.nthPrevious(jjtGetFirstToken(), token, -shift);
+            return TokenUtils.nthPrevious(getFirstToken(), token, -shift);
         } else {
             return TokenUtils.nthFollower(token, shift);
         }
@@ -243,22 +214,22 @@
 
 
     void copyTextCoordinates(AbstractJavaNode copy) {
-        jjtSetFirstToken(copy.jjtGetFirstToken());
-        jjtSetLastToken(copy.jjtGetLastToken());
+        setFirstToken(copy.getFirstToken());
+        setLastToken(copy.getLastToken());
     }
 
 
     // assumes that the child has the same text bounds
     // as the old one. Used to replace an ambiguous name
     // with an unambiguous representation
-    void replaceChildAt(int idx, JavaNode newChild) {
+    void replaceChildAt(int idx, AbstractJavaNode newChild) {
 
         // parent of the old child must not be reset to null
         // as chances are we're reusing it as a child of the
         // new child
 
-        newChild.jjtSetParent(this);
-        newChild.jjtSetChildIndex(idx);
+        newChild.setParent(this);
+        newChild.setChildIndex(idx);
 
         children[idx] = newChild;
     }
