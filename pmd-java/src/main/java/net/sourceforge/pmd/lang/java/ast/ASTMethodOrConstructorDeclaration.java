--- conflicted
+++ resolved
@@ -18,8 +18,6 @@
 public interface ASTMethodOrConstructorDeclaration extends MethodLikeNode, SignedNode<ASTMethodOrConstructorDeclaration> {
     @Override
     JavaOperationSignature getSignature();
-<<<<<<< HEAD
-=======
 
 
     /**
@@ -27,5 +25,4 @@
      */
     ASTFormalParameters getFormalParameters();
 
->>>>>>> f25e35f4
 }