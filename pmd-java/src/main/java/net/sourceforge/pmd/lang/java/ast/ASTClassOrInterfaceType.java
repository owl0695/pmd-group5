--- conflicted
+++ resolved
@@ -148,22 +148,4 @@
         return getParent().getFirstChildOfType(ASTClassOrInterfaceBody.class) != null;
     }
 
-<<<<<<< HEAD
-=======
-    public boolean isArray() {
-        Node p = getParent();
-        if (p instanceof ASTReferenceType) {
-            return ((ASTReferenceType) p).isArray();
-        }
-        return false;
-    }
-
-    public int getArrayDepth() {
-        Node p = getParent();
-        if (p instanceof ASTReferenceType) {
-            return ((ASTReferenceType) p).getArrayDepth();
-        }
-        return 0;
-    }
->>>>>>> 240b1fe6
 }