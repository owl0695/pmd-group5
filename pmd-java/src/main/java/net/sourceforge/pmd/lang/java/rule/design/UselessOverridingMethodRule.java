--- conflicted
+++ resolved
@@ -83,15 +83,9 @@
 
     // TODO: this method should be externalize into an utility class, shouldn't it ?
     private boolean isMethodThrowingType(ASTMethodDeclaration node, Class<? extends Exception> exceptionType) {
-<<<<<<< HEAD
-        @Nullable ASTThrowsList thrownsExceptions = node.getThrowsList();
-        if (thrownsExceptions != null) {
-            List<ASTName> names = thrownsExceptions.findChildrenOfType(ASTName.class);
-=======
-        ASTNameList thrownExceptions = node.getThrows();
+        @Nullable ASTThrowsList thrownExceptions = node.getThrowsList();
         if (thrownExceptions != null) {
             List<ASTName> names = thrownExceptions.findChildrenOfType(ASTName.class);
->>>>>>> 7384fd6f
             for (ASTName name : names) {
                 if (name.getType() != null && name.getType() == exceptionType) {
                     return true;
