/**
 * BSD-style license; for more info see http://pmd.sourceforge.net/license.html
 */

package net.sourceforge.pmd.lang.java.rule.design;

import static net.sourceforge.pmd.properties.PropertyFactory.booleanProperty;

import java.lang.reflect.Method;
import java.lang.reflect.Modifier;
import java.util.ArrayList;
import java.util.List;

import org.checkerframework.checker.nullness.qual.Nullable;

import net.sourceforge.pmd.RuleContext;
import net.sourceforge.pmd.lang.ast.Node;
import net.sourceforge.pmd.lang.java.ast.ASTArgumentList;
import net.sourceforge.pmd.lang.java.ast.ASTArguments;
import net.sourceforge.pmd.lang.java.ast.ASTBlock;
import net.sourceforge.pmd.lang.java.ast.ASTClassOrInterfaceDeclaration;
import net.sourceforge.pmd.lang.java.ast.ASTFormalParameter;
import net.sourceforge.pmd.lang.java.ast.ASTFormalParameters;
import net.sourceforge.pmd.lang.java.ast.ASTMethodDeclaration;
import net.sourceforge.pmd.lang.java.ast.ASTName;
import net.sourceforge.pmd.lang.java.ast.ASTPackageDeclaration;
import net.sourceforge.pmd.lang.java.ast.ASTPrimaryExpression;
import net.sourceforge.pmd.lang.java.ast.ASTPrimaryPrefix;
import net.sourceforge.pmd.lang.java.ast.ASTPrimarySuffix;
import net.sourceforge.pmd.lang.java.ast.ASTResultType;
import net.sourceforge.pmd.lang.java.ast.ASTStatement;
import net.sourceforge.pmd.lang.java.ast.ASTThrowsList;
import net.sourceforge.pmd.lang.java.ast.ASTType;
import net.sourceforge.pmd.lang.java.ast.ASTVariableDeclaratorId;
import net.sourceforge.pmd.lang.java.rule.AbstractJavaRule;
import net.sourceforge.pmd.lang.java.typeresolution.TypeHelper;
import net.sourceforge.pmd.properties.PropertyDescriptor;


/**
 * @author Romain Pelisse, bugfix for [ 1522517 ] False +:
 *         UselessOverridingMethod
 */
public class UselessOverridingMethodRule extends AbstractJavaRule {
    private static final String CLONE_METHOD_NAME = "clone";

    // TODO extend AbstractIgnoredAnnotationRule node
    // TODO ignore if there is javadoc
    private static final PropertyDescriptor<Boolean> IGNORE_ANNOTATIONS_DESCRIPTOR =
            booleanProperty("ignoreAnnotations")
            .defaultValue(false)
            .desc("Ignore annotations")
            .build();

    private String packageName;

    public UselessOverridingMethodRule() {
        definePropertyDescriptor(IGNORE_ANNOTATIONS_DESCRIPTOR);
    }

    @Override
    public void start(RuleContext ctx) {
        packageName = "";
    }

    @Override
    public Object visit(ASTClassOrInterfaceDeclaration clz, Object data) {
        if (clz.isInterface()) {
            return data;
        }
        return super.visit(clz, data);
    }

    // TODO: this method should be externalize into an utility class, shouldn't it ?
    private boolean isMethodResultType(ASTMethodDeclaration node, Class<?> resultType) {
        ASTResultType type = node.getResultType();
        if (type != null && type.getChild(0) instanceof ASTType) {
            Class<?> resolvedResultType = ((ASTType) type.getChild(0)).getType();
            return resultType.equals(resolvedResultType);
        }
        return false;
    }

    // TODO: this method should be externalize into an utility class, shouldn't it ?
    private boolean isMethodThrowingType(ASTMethodDeclaration node, Class<? extends Exception> exceptionType) {
        @Nullable ASTThrowsList thrownsExceptions = node.getThrowsList();
        if (thrownsExceptions != null) {
            List<ASTName> names = thrownsExceptions.findChildrenOfType(ASTName.class);
            for (ASTName name : names) {
                if (name.getType() != null && name.getType() == exceptionType) {
                    return true;
                }
            }
        }
        return false;
    }

    @Override
    public Object visit(ASTPackageDeclaration node, Object data) {
        packageName = node.getPackageNameImage();
        return super.visit(node, data);
    }

    @Override
    public Object visit(ASTMethodDeclaration node, Object data) {
        // Can skip abstract methods and methods whose only purpose is to
        // guarantee that the inherited method is not changed by finalizing
        // them.
        if (node.isAbstract() || node.isFinal() || node.isNative() || node.isSynchronized()) {
            return super.visit(node, data);
        }
        // We can also skip the 'clone' method as they are generally
        // 'useless' but as it is considered a 'good practice' to
        // implement them anyway ( see bug 1522517)
        if (isCloneMethod(node)) {
            return super.visit(node, data);
        }

        ASTBlock block = node.getBody();
        if (block == null) {
            return super.visit(node, data);
        }
        // Only process functions with one BlockStatement
        if (block.getNumChildren() != 1 || block.findDescendantsOfType(ASTStatement.class).size() != 1) {
            return super.visit(node, data);
        }

        Node statement = block.getChild(0).getChild(0);
        if (statement.getChild(0).getNumChildren() == 0) {
            return data; // skips empty return statements
        }
        Node statementGrandChild = statement.getChild(0).getChild(0);
        ASTPrimaryExpression primaryExpression;

        if (statementGrandChild instanceof ASTPrimaryExpression) {
            primaryExpression = (ASTPrimaryExpression) statementGrandChild;
        } else {
            List<ASTPrimaryExpression> primaryExpressions = statementGrandChild
                    .findChildrenOfType(ASTPrimaryExpression.class);
            if (primaryExpressions.size() != 1) {
                return super.visit(node, data);
            }
            primaryExpression = primaryExpressions.get(0);
        }

        ASTPrimaryPrefix primaryPrefix = primaryExpression.getFirstChildOfType(ASTPrimaryPrefix.class);
        if (!primaryPrefix.usesSuperModifier()) {
            return super.visit(node, data);
        }

        List<ASTPrimarySuffix> primarySuffixList = primaryExpression.findChildrenOfType(ASTPrimarySuffix.class);
        if (primarySuffixList.size() != 2) {
            // extra method call on result of super method
            return super.visit(node, data);
        }

        ASTPrimarySuffix primarySuffix = primarySuffixList.get(0);
        if (!primarySuffix.hasImageEqualTo(node.getName())) {
            return super.visit(node, data);
        }
        // Process arguments
        primarySuffix = primarySuffixList.get(1);
        ASTArguments arguments = (ASTArguments) primarySuffix.getChild(0);
        ASTFormalParameters formalParameters = node.getFormalParameters();
        if (formalParameters.getNumChildren() != arguments.getNumChildren()) {
            return super.visit(node, data);
        }

        if (!getProperty(IGNORE_ANNOTATIONS_DESCRIPTOR) && node.getDeclaredAnnotations().any(it -> !TypeHelper.isExactlyA(it, Override.class.getName()))) {
            return super.visit(node, data);
        }

        // different number of args
        if (arguments.size() != node.getArity()) {
            return super.visit(node, data);
        }

        if (arguments.size() > 0) {
            ASTArgumentList argumentList = (ASTArgumentList) arguments.getChild(0);
            for (int i = 0; i < argumentList.getNumChildren(); i++) {
                Node expressionChild = argumentList.getChild(i).getChild(0);
                if (!(expressionChild instanceof ASTPrimaryExpression) || expressionChild.getNumChildren() != 1) {
                    // The arguments are not simply passed through
                    return super.visit(node, data);
                }

                ASTPrimaryExpression argumentPrimaryExpression = (ASTPrimaryExpression) expressionChild;
                ASTPrimaryPrefix argumentPrimaryPrefix = (ASTPrimaryPrefix) argumentPrimaryExpression.getChild(0);
                if (argumentPrimaryPrefix.getNumChildren() == 0) {
                    // The arguments are not simply passed through (using "this" for instance)
                    return super.visit(node, data);
                }
                Node argumentPrimaryPrefixChild = argumentPrimaryPrefix.getChild(0);
                if (!(argumentPrimaryPrefixChild instanceof ASTName)) {
                    // The arguments are not simply passed through
                    return super.visit(node, data);
                }

                ASTName argumentName = (ASTName) argumentPrimaryPrefixChild;
                ASTFormalParameter formalParameter = (ASTFormalParameter) formalParameters.getChild(i);
                ASTVariableDeclaratorId variableId = formalParameter.getFirstChildOfType(ASTVariableDeclaratorId.class);
                if (!argumentName.hasImageEqualTo(variableId.getImage())) {
                    // The arguments are not simply passed through
                    return super.visit(node, data);
                }
            }
        }

        if (modifiersChanged(node)) {
            return super.visit(node, data);
        }

        // All arguments are passed through directly or there were no arguments
        addViolation(data, node, getMessage());

        return super.visit(node, data);
    }

    private boolean isCloneMethod(ASTMethodDeclaration node) {
        boolean isCloneAndPublic = CLONE_METHOD_NAME.equals(node.getName()) && node.isPublic();
        boolean hasNoParameters = node.getArity() == 0;
        return isCloneAndPublic
                && hasNoParameters
                && this.isMethodResultType(node, Object.class)
                && this.isMethodThrowingType(node, CloneNotSupportedException.class);
    }

    private boolean modifiersChanged(ASTMethodDeclaration node) {
        Class<?> type = node.getFirstParentOfType(ASTClassOrInterfaceDeclaration.class).getType();
        if (type == null) {
            return false;
        }

        String overriddenMethodName = node.getName();

        List<Class<?>> typeArguments = new ArrayList<>();
        for (ASTFormalParameter parameter : node.getFormalParameters()) {
            Class<?> parameterType = parameter.getType();
            if (parameterType != null) {
                typeArguments.add(parameterType);
            }
        }

        // did we have for each parameter the type?
        if (typeArguments.size() != node.getFormalParameters().size()) {
            return false;
        }

        // search method with same name up the hierarchy
        Class<?>[] typeArgumentArray = typeArguments.toArray(new Class<?>[0]);
        Class<?> superType = type.getSuperclass();
        Method declaredMethod = null;
        while (superType != null && declaredMethod == null) {
            try {
                declaredMethod = superType.getDeclaredMethod(overriddenMethodName, typeArgumentArray);
            } catch (NoSuchMethodException | SecurityException e) {
                declaredMethod = null;
            }
            superType = superType.getSuperclass();
        }

        return declaredMethod != null && isElevatingAccessModifier(node, declaredMethod);
    }

    private boolean isElevatingAccessModifier(ASTMethodDeclaration overridingMethod, Method superMethod) {
        String superPackageName = null;
        Package p = superMethod.getDeclaringClass().getPackage();
        if (p != null) {
            superPackageName = p.getName();
        }
        // Note: can't simply compare superMethod.getModifiers() with overridingMethod.getModifiers()
        // since AccessNode#PROTECTED != Modifier#PROTECTED.
        boolean elevatingFromProtected = Modifier.isProtected(superMethod.getModifiers())
                && !overridingMethod.isProtected();
<<<<<<< HEAD
        boolean elevatingFromPackagePrivate = superMethod.getModifiers() == 0
            && !overridingMethod.getModifiers().getExplicitModifiers().isEmpty();
        boolean elevatingIntoDifferentPackage = !packageName.equals(superPackageName);
=======
        boolean elevatingFromPackagePrivate = superMethod.getModifiers() == 0 && overridingMethod.getModifiers() != 0;
        boolean elevatingIntoDifferentPackage = !packageName.equals(superPackageName)
                && !Modifier.isPublic(superMethod.getModifiers());
>>>>>>> 550e56d8

        return elevatingFromProtected
                || elevatingFromPackagePrivate
                || elevatingIntoDifferentPackage;
    }

}<|MERGE_RESOLUTION|>--- conflicted
+++ resolved
@@ -272,15 +272,10 @@
         // since AccessNode#PROTECTED != Modifier#PROTECTED.
         boolean elevatingFromProtected = Modifier.isProtected(superMethod.getModifiers())
                 && !overridingMethod.isProtected();
-<<<<<<< HEAD
         boolean elevatingFromPackagePrivate = superMethod.getModifiers() == 0
             && !overridingMethod.getModifiers().getExplicitModifiers().isEmpty();
-        boolean elevatingIntoDifferentPackage = !packageName.equals(superPackageName);
-=======
-        boolean elevatingFromPackagePrivate = superMethod.getModifiers() == 0 && overridingMethod.getModifiers() != 0;
         boolean elevatingIntoDifferentPackage = !packageName.equals(superPackageName)
                 && !Modifier.isPublic(superMethod.getModifiers());
->>>>>>> 550e56d8
 
         return elevatingFromProtected
                 || elevatingFromPackagePrivate
