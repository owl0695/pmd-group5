--- conflicted
+++ resolved
@@ -311,16 +311,11 @@
     }
 
     public static boolean isGetterOrSetterCall(ASTMethodCall call) {
-<<<<<<< HEAD
         return isGetterCall(call) || isSetterCall(call);
     }
 
     private static boolean isSetterCall(ASTMethodCall call) {
         return call.getArguments().size() > 0 && startsWithCamelCaseWord(call.getMethodName(), "set");
-=======
-        return isGetterCall(call)
-            || call.getArguments().size() > 0 && startsWithCamelCaseWord(call.getMethodName(), "set");
->>>>>>> eda0de0b
     }
 
     public static boolean isGetterCall(ASTMethodCall call) {
