/*
 * BSD-style license; for more info see http://pmd.sourceforge.net/license.html
 */

package net.sourceforge.pmd.lang.java.rule.internal;

import static net.sourceforge.pmd.lang.java.types.JPrimitiveType.PrimitiveTypeKind.LONG;
import static net.sourceforge.pmd.util.CollectionUtil.immutableSetOf;

import java.io.InvalidObjectException;
import java.io.ObjectInputStream;
import java.io.ObjectStreamField;
import java.lang.reflect.Modifier;
<<<<<<< HEAD
import java.util.Collection;
=======
import java.util.ArrayList;
>>>>>>> 4dec17b9
import java.util.Collections;
import java.util.Iterator;
import java.util.List;
import java.util.Objects;
import java.util.Set;
import java.util.function.Function;
import java.util.stream.Collectors;

import org.checkerframework.checker.nullness.qual.NonNull;
import org.checkerframework.checker.nullness.qual.Nullable;

import net.sourceforge.pmd.lang.ast.GenericToken;
import net.sourceforge.pmd.lang.ast.Node;
import net.sourceforge.pmd.lang.ast.NodeStream;
import net.sourceforge.pmd.lang.ast.impl.javacc.JavaccToken;
import net.sourceforge.pmd.lang.java.ast.ASTAnyTypeDeclaration;
import net.sourceforge.pmd.lang.java.ast.ASTArgumentList;
import net.sourceforge.pmd.lang.java.ast.ASTArrayAccess;
import net.sourceforge.pmd.lang.java.ast.ASTAssignableExpr;
import net.sourceforge.pmd.lang.java.ast.ASTAssignableExpr.ASTNamedReferenceExpr;
import net.sourceforge.pmd.lang.java.ast.ASTAssignableExpr.AccessType;
import net.sourceforge.pmd.lang.java.ast.ASTAssignmentExpression;
import net.sourceforge.pmd.lang.java.ast.ASTBodyDeclaration;
import net.sourceforge.pmd.lang.java.ast.ASTBooleanLiteral;
import net.sourceforge.pmd.lang.java.ast.ASTClassOrInterfaceDeclaration;
import net.sourceforge.pmd.lang.java.ast.ASTClassOrInterfaceType;
import net.sourceforge.pmd.lang.java.ast.ASTConstructorCall;
import net.sourceforge.pmd.lang.java.ast.ASTExpression;
import net.sourceforge.pmd.lang.java.ast.ASTFieldAccess;
import net.sourceforge.pmd.lang.java.ast.ASTFieldDeclaration;
import net.sourceforge.pmd.lang.java.ast.ASTForStatement;
import net.sourceforge.pmd.lang.java.ast.ASTFormalParameter;
import net.sourceforge.pmd.lang.java.ast.ASTFormalParameters;
import net.sourceforge.pmd.lang.java.ast.ASTInfixExpression;
import net.sourceforge.pmd.lang.java.ast.ASTInitializer;
import net.sourceforge.pmd.lang.java.ast.ASTLabeledStatement;
import net.sourceforge.pmd.lang.java.ast.ASTList;
import net.sourceforge.pmd.lang.java.ast.ASTLocalVariableDeclaration;
import net.sourceforge.pmd.lang.java.ast.ASTMethodCall;
import net.sourceforge.pmd.lang.java.ast.ASTMethodDeclaration;
import net.sourceforge.pmd.lang.java.ast.ASTMethodOrConstructorDeclaration;
import net.sourceforge.pmd.lang.java.ast.ASTNullLiteral;
import net.sourceforge.pmd.lang.java.ast.ASTNumericLiteral;
import net.sourceforge.pmd.lang.java.ast.ASTStatement;
import net.sourceforge.pmd.lang.java.ast.ASTSuperExpression;
import net.sourceforge.pmd.lang.java.ast.ASTThisExpression;
import net.sourceforge.pmd.lang.java.ast.ASTThrowStatement;
import net.sourceforge.pmd.lang.java.ast.ASTUnaryExpression;
import net.sourceforge.pmd.lang.java.ast.ASTVariableAccess;
import net.sourceforge.pmd.lang.java.ast.ASTVariableDeclaratorId;
import net.sourceforge.pmd.lang.java.ast.AccessNode;
import net.sourceforge.pmd.lang.java.ast.AccessNode.Visibility;
import net.sourceforge.pmd.lang.java.ast.Annotatable;
import net.sourceforge.pmd.lang.java.ast.BinaryOp;
import net.sourceforge.pmd.lang.java.ast.JModifier;
import net.sourceforge.pmd.lang.java.ast.JavaNode;
import net.sourceforge.pmd.lang.java.ast.JavaTokenKinds;
import net.sourceforge.pmd.lang.java.ast.TypeNode;
import net.sourceforge.pmd.lang.java.ast.UnaryOp;
import net.sourceforge.pmd.lang.java.symbols.JFieldSymbol;
import net.sourceforge.pmd.lang.java.symbols.JVariableSymbol;
import net.sourceforge.pmd.lang.java.types.InvocationMatcher;
import net.sourceforge.pmd.lang.java.types.InvocationMatcher.CompoundInvocationMatcher;
import net.sourceforge.pmd.lang.java.types.JPrimitiveType.PrimitiveTypeKind;
import net.sourceforge.pmd.lang.java.types.JTypeMirror;
import net.sourceforge.pmd.lang.java.types.TypeTestUtil;
import net.sourceforge.pmd.util.CollectionUtil;

/**
 * Utilities shared between rules.
 */
public final class JavaRuleUtil {

<<<<<<< HEAD
    public static final Set<String> LOMBOK_ANNOTATIONS = immutableSetOf(
        "lombok.Data",
        "lombok.Getter",
        "lombok.Setter",
        "lombok.Value",
        "lombok.RequiredArgsConstructor",
        "lombok.AllArgsConstructor",
        "lombok.NoArgsConstructor",
        "lombok.Builder"
=======
    // this is a hacky way to do it, but let's see where this goes
    private static final CompoundInvocationMatcher KNOWN_PURE_METHODS = InvocationMatcher.parseAll(
        "_#toString()",
        "_#hashCode()",
        "_#equals(java.lang.Object)",
        "java.lang.String#_(_*)",
        // actually not all of them, probs only stream of some type
        // arg which doesn't implement Closeable...
        "java.util.stream.Stream#_(_*)",
        "java.util.Collection#size()",
        "java.util.List#get(int)",
        "java.util.Map#get(_)",
        "java.lang.Iterable#iterator()",
        "java.lang.Comparable#compareTo(_)"
>>>>>>> 4dec17b9
    );

    private JavaRuleUtil() {
        // utility class
    }


    /**
     * Return true if the given expression is enclosed in a zero check.
     * The expression must evaluate to a natural number (ie >= 0), so that
     * {@code e < 1} actually means {@code e == 0}.
     *
     * @param e Expression
     */
    public static boolean isZeroChecked(ASTExpression e) {
        JavaNode parent = e.getParent();
        if (parent instanceof ASTInfixExpression) {
            BinaryOp op = ((ASTInfixExpression) parent).getOperator();
            int checkLiteralAtIdx = 1 - e.getIndexInParent();
            JavaNode comparand = parent.getChild(checkLiteralAtIdx);
            int expectedValue;
            if (op == BinaryOp.NE || op == BinaryOp.EQ) {
                // e == 0, e != 0, symmetric
                expectedValue = 0;
            } else if (op == BinaryOp.LT || op == BinaryOp.GE) {
                // e < 1
                // 0 < e
                // e >= 1     (e != 0)
                // 1 >= e     (e == 0 || e == 1)
                // 0 >= e     (e == 0)
                // e >= 0     (true)
                expectedValue = checkLiteralAtIdx;
            } else if (op == BinaryOp.GT || op == BinaryOp.LE) {
                // 1 > e
                // e > 0

                // 1 <= e     (e != 0)
                // e <= 1     (e == 0 || e == 1)
                // e <= 0     (e == 0)
                // 0 <= e     (true)
                expectedValue = 1 - checkLiteralAtIdx;
            } else {
                return false;
            }

            return isLiteralInt(comparand, expectedValue);
        }
        return false;
    }


    /**
     * Returns true if this is a numeric literal with the given int value.
     * This also considers long literals.
     */
    public static boolean isLiteralInt(JavaNode e, int value) {
        if (e instanceof ASTNumericLiteral) {
            return ((ASTNumericLiteral) e).isIntegral() && ((ASTNumericLiteral) e).getValueAsInt() == value;
        }
        return false;
    }

    /** This is type-aware, so will not pick up on numeric addition. */
    public static boolean isStringConcatExpr(@Nullable JavaNode e) {
        if (e instanceof ASTInfixExpression) {
            ASTInfixExpression infix = (ASTInfixExpression) e;
            return infix.getOperator() == BinaryOp.ADD && TypeTestUtil.isA(String.class, infix);
        }
        return false;
    }

    /**
     * If the parameter is an operand of a binary infix expression,
     * returns the other operand. Otherwise returns null.
     */
    public static @Nullable ASTExpression getOtherOperandIfInInfixExpr(@Nullable JavaNode e) {
        if (e != null && e.getParent() instanceof ASTInfixExpression) {
            return (ASTExpression) e.getParent().getChild(1 - e.getIndexInParent());
        }
        return null;
    }

    /**
     * Returns true if the expression is a stringbuilder (or stringbuffer)
     * append call, or a constructor call for one of these classes.
     *
     * <p>If it is a constructor call, returns false if this is a call to
     * the constructor with a capacity parameter.
     */
    public static boolean isStringBuilderCtorOrAppend(@Nullable ASTExpression e) {
        if (e instanceof ASTMethodCall) {
            ASTMethodCall call = (ASTMethodCall) e;
            if ("append".equals(call.getMethodName())) {
                ASTExpression qual = ((ASTMethodCall) e).getQualifier();
                return qual != null && isStringBufferOrBuilder(qual);
            }
        } else if (e instanceof ASTConstructorCall) {
            return isStringBufferOrBuilder(((ASTConstructorCall) e).getTypeNode());
        }
        return false;
    }

    private static boolean isStringBufferOrBuilder(TypeNode node) {
        return TypeTestUtil.isExactlyA(StringBuilder.class, node)
            || TypeTestUtil.isExactlyA(StringBuffer.class, node);
    }

    /**
     * Returns true if the node is a {@link ASTMethodDeclaration} that
     * is a main method.
     */
    public static boolean isMainMethod(JavaNode node) {
        if (node instanceof ASTMethodDeclaration) {
            return ((ASTMethodDeclaration) node).isMainMethod();
        }
        return false;
    }

    /**
     * Returns true if the node is a utility class, according to this
     * custom definition.
     */
    public static boolean isUtilityClass(ASTAnyTypeDeclaration node) {
        if (node.isInterface() || node.isEnum()) {
            return false;
        }

        ASTClassOrInterfaceDeclaration classNode = (ASTClassOrInterfaceDeclaration) node;

        // A class with a superclass or interfaces should not be considered
        if (classNode.getSuperClassTypeNode() != null
            || !classNode.getSuperInterfaceTypeNodes().isEmpty()) {
            return false;
        }

        // A class without declarations shouldn't be reported
        boolean hasAny = false;

        for (ASTBodyDeclaration declNode : classNode.getDeclarations()) {
            if (declNode instanceof ASTFieldDeclaration
                || declNode instanceof ASTMethodDeclaration) {

                hasAny = isNonPrivate(declNode) && !isMainMethod(declNode);
                if (!((AccessNode) declNode).hasModifiers(JModifier.STATIC)) {
                    return false;
                }

            } else if (declNode instanceof ASTInitializer) {
                if (!((ASTInitializer) declNode).isStatic()) {
                    return false;
                }
            }
        }

        return hasAny;
    }

    private static boolean isNonPrivate(ASTBodyDeclaration decl) {
        return ((AccessNode) decl).getVisibility() != Visibility.V_PRIVATE;
    }

    /**
     * Whether the name may be ignored by unused rules like UnusedAssignment.
     */
    public static boolean isExplicitUnusedVarName(String name) {
        return name.startsWith("ignored")
            || name.startsWith("unused")
            || "_".equals(name); // before java 9 it's ok
    }

    /**
     * Returns true if the string has the given word as a strict prefix.
     * There needs to be a camelcase word boundary after the prefix.
     *
     * <code>
     * startsWithCamelCaseWord("getter", "get") == false
     * startsWithCamelCaseWord("get", "get")    == false
     * startsWithCamelCaseWord("getX", "get")   == true
     * </code>
     *
     * @param camelCaseString A string
     * @param prefixWord      A prefix
     */
    public static boolean startsWithCamelCaseWord(String camelCaseString, String prefixWord) {
        return camelCaseString.startsWith(prefixWord)
            && camelCaseString.length() > prefixWord.length()
            && Character.isUpperCase(camelCaseString.charAt(prefixWord.length()));
    }


    /**
     * Returns true if the string has the given word as a word, not at the start.
     * There needs to be a camelcase word boundary after the prefix.
     *
     * <code>
     * containsCamelCaseWord("isABoolean", "Bool") == false
     * containsCamelCaseWord("isABoolean", "A")    == true
     * containsCamelCaseWord("isABoolean", "is")   == error (not capitalized)
     * </code>
     *
     * @param camelCaseString A string
     * @param capitalizedWord A word, non-empty, capitalized
     *
     * @throws AssertionError If the word is empty or not capitalized
     */
    public static boolean containsCamelCaseWord(String camelCaseString, String capitalizedWord) {
        assert capitalizedWord.length() > 0 && Character.isUpperCase(capitalizedWord.charAt(0))
            : "Not a capitalized string \"" + capitalizedWord + "\"";

        int index = camelCaseString.indexOf(capitalizedWord);
        if (index >= 0 && camelCaseString.length() > index + capitalizedWord.length()) {
            return Character.isUpperCase(camelCaseString.charAt(index + capitalizedWord.length()));
        }
        return index >= 0 && camelCaseString.length() == index + capitalizedWord.length();
    }

    public static boolean isGetterOrSetterCall(ASTMethodCall call) {
        return isGetterCall(call) || isSetterCall(call);
    }

    private static boolean isSetterCall(ASTMethodCall call) {
        return call.getArguments().size() > 0 && startsWithCamelCaseWord(call.getMethodName(), "set");
    }

    public static boolean isGetterCall(ASTMethodCall call) {
        return call.getArguments().size() == 0
            && (startsWithCamelCaseWord(call.getMethodName(), "get")
            || startsWithCamelCaseWord(call.getMethodName(), "is"));
    }


    public static boolean isGetterOrSetter(ASTMethodDeclaration node) {
        return isGetter(node) || isSetter(node);
    }

    /** Attempts to determine if the method is a getter. */
    private static boolean isGetter(ASTMethodDeclaration node) {

        if (node.getArity() != 0 || node.isVoid()) {
            return false;
        }

        ASTAnyTypeDeclaration enclosing = node.getEnclosingType();
        if (startsWithCamelCaseWord(node.getName(), "get")) {
            return hasField(enclosing, node.getName().substring(3));
        } else if (startsWithCamelCaseWord(node.getName(), "is")) {
            return hasField(enclosing, node.getName().substring(2));
        }

        return hasField(enclosing, node.getName());
    }

    /** Attempts to determine if the method is a setter. */
    private static boolean isSetter(ASTMethodDeclaration node) {

        if (node.getArity() != 1 || !node.isVoid()) {
            return false;
        }

        ASTAnyTypeDeclaration enclosing = node.getEnclosingType();

        if (startsWithCamelCaseWord(node.getName(), "set")) {
            return hasField(enclosing, node.getName().substring(3));
        }

        return hasField(enclosing, node.getName());
    }

    private static boolean hasField(ASTAnyTypeDeclaration node, String name) {
        for (JFieldSymbol f : node.getSymbol().getDeclaredFields()) {
            String fname = f.getSimpleName();
            if (fname.startsWith("m_") || fname.startsWith("_")) {
                fname = fname.substring(fname.indexOf('_') + 1);
            }
            if (fname.equalsIgnoreCase(name)) {
                return true;
            }
        }
        return false;
    }

    /**
     * Returns true if the formal parameters of the method or constructor
     * match the given types exactly. Note that for varargs methods, the
     * last param must have an array type (but it is not checked to be varargs).
     * This will return false if we're not sure.
     *
     * @param node  Method or ctor
     * @param types List of types to match (may be empty)
     *
     * @throws NullPointerException If any of the classes is null, or the node is null
     * @see TypeTestUtil#isExactlyA(Class, TypeNode)
     */
    public static boolean hasParameters(ASTMethodOrConstructorDeclaration node, Class<?>... types) {
        ASTFormalParameters formals = node.getFormalParameters();
        if (formals.size() != types.length) {
            return false;
        }
        for (int i = 0; i < formals.size(); i++) {
            ASTFormalParameter fi = formals.get(i);
            if (!TypeTestUtil.isExactlyA(types[i], fi)) {
                return false;
            }
        }
        return true;
    }

    /**
     * Returns true if the {@code throws} declaration of the method or constructor
     * matches the given types exactly.
     *
     * @param node  Method or ctor
     * @param types List of exception types to match (may be empty)
     *
     * @throws NullPointerException If any of the classes is null, or the node is null
     * @see TypeTestUtil#isExactlyA(Class, TypeNode)
     */
    @SafeVarargs
    public static boolean hasExceptionList(ASTMethodOrConstructorDeclaration node, Class<? extends Throwable>... types) {
        @NonNull List<ASTClassOrInterfaceType> formals = ASTList.orEmpty(node.getThrowsList());
        if (formals.size() != types.length) {
            return false;
        }
        for (int i = 0; i < formals.size(); i++) {
            ASTClassOrInterfaceType fi = formals.get(i);
            if (!TypeTestUtil.isExactlyA(types[i], fi)) {
                return false;
            }
        }
        return true;
    }

    /**
     * True if the variable is never used. Note that the visibility of
     * the variable must be less than {@link Visibility#V_PRIVATE} for
     * us to be sure of it.
     */
    public static boolean isNeverUsed(ASTVariableDeclaratorId varId) {
        return CollectionUtil.none(varId.getLocalUsages(), JavaRuleUtil::isReadUsage);
    }

    private static boolean isReadUsage(ASTNamedReferenceExpr expr) {
        return expr.getAccessType() == AccessType.READ
            // foo(x++)
            || expr.getParent() instanceof ASTUnaryExpression
            && expr.getParent().getParent() instanceof ASTArgumentList;
    }

    /**
     * True if the variable is incremented or decremented via a compound
     * assignment operator, or a unary increment/decrement expression.
     */
    public static boolean isVarAccessReadAndWrite(ASTNamedReferenceExpr expr) {
        return expr.getAccessType() == AccessType.WRITE
            && (!(expr.getParent() instanceof ASTAssignmentExpression)
            || ((ASTAssignmentExpression) expr.getParent()).getOperator().isCompound());
    }

    /**
     * True if the variable access is a non-compound assignment.
     */
    public static boolean isVarAccessStrictlyWrite(ASTNamedReferenceExpr expr) {
        return expr.getParent() instanceof ASTAssignmentExpression
            && expr.getIndexInParent() == 0
            && !((ASTAssignmentExpression) expr.getParent()).getOperator().isCompound();
    }

    /**
     * Returns the set of labels on this statement.
     */
    public static Set<String> getStatementLabels(ASTStatement node) {
        if (!(node.getParent() instanceof ASTLabeledStatement)) {
            return Collections.emptySet();
        }

        return node.ancestors().takeWhile(it -> it instanceof ASTLabeledStatement)
                   .toStream()
                   .map(it -> ((ASTLabeledStatement) it).getLabel())
                   .collect(Collectors.toSet());
    }

    public static boolean isAnonymousClassCreation(@Nullable ASTExpression expression) {
        if (expression instanceof ASTConstructorCall) {
            return ((ASTConstructorCall) expression).isAnonymousClass();
        }
        return false;
    }

    /**
     * Will cut through argument lists, except those of enum constants
     * and explicit invocation nodes.
     */
    public static @NonNull ASTExpression getTopLevelExpr(ASTExpression expr) {
        return (ASTExpression) expr.ancestorsOrSelf()
                                   .takeWhile(it -> it instanceof ASTExpression
                                       || it instanceof ASTArgumentList && it.getParent() instanceof ASTExpression)
                                   .last();
    }

    /**
     * Returns the variable IDS corresponding to variables declared in
     * the init clause of the loop.
     */
    public static NodeStream<ASTVariableDeclaratorId> getLoopVariables(ASTForStatement loop) {
        return NodeStream.of(loop.getInit())
                         .filterIs(ASTLocalVariableDeclaration.class)
                         .flatMap(ASTLocalVariableDeclaration::getVarIds);
    }

    // TODO at least UnusedPrivateMethod has some serialization-related logic.

    /**
     * Whether some variable declared by the given node is a serialPersistentFields
     * (serialization-specific field).
     */
    public static boolean isSerialPersistentFields(final ASTFieldDeclaration field) {
        return field.hasModifiers(JModifier.FINAL, JModifier.STATIC, JModifier.PRIVATE)
            && field.getVarIds().any(it -> "serialPersistentFields".equals(it.getName()) && TypeTestUtil.isA(ObjectStreamField[].class, it));
    }

    /**
     * Whether some variable declared by the given node is a serialVersionUID
     * (serialization-specific field).
     */
    public static boolean isSerialVersionUID(ASTFieldDeclaration field) {
        return field.hasModifiers(JModifier.FINAL, JModifier.STATIC)
            && field.getVarIds().any(it -> "serialVersionUID".equals(it.getName()) && it.getTypeMirror().isPrimitive(LONG));
    }

    /**
     * True if the method is a {@code readObject} method defined for serialization.
     */
    public static boolean isSerializationReadObject(ASTMethodDeclaration node) {
        return node.getVisibility() == Visibility.V_PRIVATE
            && "readObject".equals(node.getName())
            && hasExceptionList(node, InvalidObjectException.class)
            && hasParameters(node, ObjectInputStream.class);
    }

    /**
     * Whether one expression is the boolean negation of the other. Many
     * forms are not yet supported. This method is symmetric so only needs
     * to be called once.
     */
    public static boolean areComplements(ASTExpression e1, ASTExpression e2) {
        if (isBooleanNegation(e1)) {
            return areEqual(unaryOperand(e1), e2);
        } else if (isBooleanNegation(e2)) {
            return areEqual(e1, unaryOperand(e2));
        } else if (e1 instanceof ASTInfixExpression && e2 instanceof ASTInfixExpression) {
            ASTInfixExpression ifx1 = (ASTInfixExpression) e1;
            ASTInfixExpression ifx2 = (ASTInfixExpression) e2;
            if (ifx1.getOperator().getComplement() != ifx2.getOperator()) {
                return false;
            }
            if (ifx1.getOperator().hasSamePrecedenceAs(BinaryOp.EQ)) {
                // NOT(a == b, a != b)
                // NOT(a == b, b != a)
                return areEqual(ifx1.getLeftOperand(), ifx2.getLeftOperand())
                    && areEqual(ifx1.getRightOperand(), ifx2.getRightOperand())
                    || areEqual(ifx2.getLeftOperand(), ifx1.getLeftOperand())
                    && areEqual(ifx2.getRightOperand(), ifx1.getRightOperand());
            }
            // todo we could continue with de Morgan and such
        }
        return false;
    }

    private static boolean areEqual(ASTExpression e1, ASTExpression e2) {
        return tokenEquals(e1, e2);
    }

    /**
     * Returns true if both nodes have exactly the same tokens.
     *
     * @param node First node
     * @param that Other node
     */
    public static boolean tokenEquals(JavaNode node, JavaNode that) {
        return tokenEquals(node, that, null);
    }

    /**
     * Returns true if both nodes have the same tokens, modulo some renaming
     * function. The renaming function maps unqualified variables and type
     * identifiers of the first node to the other. This should be used
     * in nodes living in the same lexical scope, so that unqualified
     * names mean the same thing.
     *
     * @param node       First node
     * @param other      Other node
     * @param varRenamer A renaming function. If null, no renaming is applied.
     *                   Must not return null, if no renaming occurs, returns its argument.
     */
    public static boolean tokenEquals(@NonNull JavaNode node,
                                      @NonNull JavaNode other,
                                      @Nullable Function<String, @NonNull String> varRenamer) {
        // Since type and variable names obscure one another,
        // it's ok to use a single renaming function.

        Iterator<JavaccToken> thisIt = GenericToken.range(node.getFirstToken(), node.getLastToken());
        Iterator<JavaccToken> thatIt = GenericToken.range(other.getFirstToken(), other.getLastToken());
        int lastKind = 0;
        while (thisIt.hasNext()) {
            if (!thatIt.hasNext()) {
                return false;
            }
            JavaccToken o1 = thisIt.next();
            JavaccToken o2 = thatIt.next();
            if (o1.kind != o2.kind) {
                return false;
            }

            String mappedImage = o1.getImage();
            if (varRenamer != null
                && o1.kind == JavaTokenKinds.IDENTIFIER
                && lastKind != JavaTokenKinds.DOT
                && lastKind != JavaTokenKinds.METHOD_REF
                //method name
                && o1.getNext() != null && o1.getNext().kind != JavaTokenKinds.LPAREN) {
                mappedImage = varRenamer.apply(mappedImage);
            }

            if (!o2.getImage().equals(mappedImage)) {
                return false;
            }

            lastKind = o1.kind;
        }
        return !thatIt.hasNext();
    }

    public static boolean isBooleanLiteral(ASTExpression e) {
        return e instanceof ASTBooleanLiteral;
    }

    public static boolean isBooleanNegation(ASTExpression e) {
        return e instanceof ASTUnaryExpression && ((ASTUnaryExpression) e).getOperator() == UnaryOp.NEGATION;
    }

    /**
     * If the argument is a unary expression, returns its operand, otherwise
     * returns null.
     */
    public static @Nullable ASTExpression unaryOperand(@Nullable ASTExpression e) {
        return e instanceof ASTUnaryExpression ? ((ASTUnaryExpression) e).getOperand()
                                               : null;
    }


    /**
     * Whether the expression is an access to a field of this instance,
     * not inherited, qualified or not ({@code this.field} or just {@code field}).
     */
    public static boolean isThisFieldAccess(ASTExpression e) {
        if (!(e instanceof ASTNamedReferenceExpr)) {
            return false;
        }
        JVariableSymbol sym = ((ASTNamedReferenceExpr) e).getReferencedSym();
        if (sym instanceof JFieldSymbol) {
            return !((JFieldSymbol) sym).isStatic()
                // not inherited
                && ((JFieldSymbol) sym).getEnclosingClass().equals(e.getEnclosingType().getSymbol())
                // correct syntactic form
                && e instanceof ASTVariableAccess || isSyntacticThisFieldAccess(e);
        }
        return false;
    }

    /**
     * Whether the expression is a {@code this.field}, with no outer
     * instance qualifier ({@code Outer.this.field}). The field symbol
     * is not checked to resolve to a field declared in this class (it
     * may be inherited)
     */
    public static boolean isSyntacticThisFieldAccess(ASTExpression e) {
        if (e instanceof ASTFieldAccess) {
            ASTExpression qualifier = ((ASTFieldAccess) e).getQualifier();
            if (qualifier instanceof ASTThisExpression) {
                // unqualified this
                return ((ASTThisExpression) qualifier).getQualifier() == null;
            }
        }
        return false;
    }

    public static boolean hasAnyAnnotation(Annotatable node, Collection<String> qualifiedNames) {
        return qualifiedNames.stream().anyMatch(node::isAnnotationPresent);
    }


    /**
     * Returns true if the expression is the default field value for
     * the given type.
     */
    public static boolean isDefaultValue(JTypeMirror type, ASTExpression expr) {
        if (type.isPrimitive()) {
            if (type.isPrimitive(PrimitiveTypeKind.BOOLEAN)) {
                return expr instanceof ASTBooleanLiteral && !((ASTBooleanLiteral) expr).isTrue();
            } else {
                Object constValue = expr.getConstValue();
                return constValue instanceof Number && ((Number) constValue).doubleValue() == 0d
                    || constValue instanceof Character && constValue.equals('\u0000');
            }
        } else {
            return expr instanceof ASTNullLiteral;
        }
    }

    /**
     * Returns true if the expression is a {@link ASTNamedReferenceExpr}
     * that references the symbol.
     */
    public static boolean isReferenceToVar(@Nullable ASTExpression expression, @NonNull JVariableSymbol symbol) {
        if (expression instanceof ASTNamedReferenceExpr) {
            return symbol.equals(((ASTNamedReferenceExpr) expression).getReferencedSym());
        }
        return false;
    }

    public static boolean isUnqualifiedThis(ASTExpression e) {
        return e instanceof ASTThisExpression && ((ASTThisExpression) e).getQualifier() == null;
    }

    /**
     * Returns true if the expression is a {@link ASTNamedReferenceExpr}
     * that references any of the symbol in the set.
     */
    public static boolean isReferenceToVar(@Nullable ASTExpression expression, @NonNull Set<? extends JVariableSymbol> symbols) {
        if (expression instanceof ASTNamedReferenceExpr) {
            return symbols.contains(((ASTNamedReferenceExpr) expression).getReferencedSym());
        }
        return false;
    }

    /**
     * Returns true if both expressions refer to the same variable.
     * A "variable" here can also means a field path, eg, {@code this.field.a}.
     * This method unifies {@code this.field} and {@code field} if possible,
     * and also considers {@code this}.
     *
     * <p>Note that while this is more useful than just checking whether
     * both expressions access the same symbol, it still does not mean that
     * they both access the same <i>value</i>. The actual value is data-flow
     * dependent.
     */
    public static boolean isReferenceToSameVar(ASTExpression e1, ASTExpression e2) {
        if (e1 instanceof ASTNamedReferenceExpr && e2 instanceof ASTNamedReferenceExpr) {
            if (!Objects.equals(((ASTNamedReferenceExpr) e2).getReferencedSym(),
                                ((ASTNamedReferenceExpr) e1).getReferencedSym())) {
                return false;
            }

            if (e1.getClass() != e2.getClass()) {
                // unify `this.f` and `f`
                // note, we already know that the symbol is the same so there's no scoping problem
                return isSyntacticThisFieldAccess(e1) || isSyntacticThisFieldAccess(e2);
            } else if (e1 instanceof ASTFieldAccess && e2 instanceof ASTFieldAccess) {
                return isReferenceToSameVar(((ASTFieldAccess) e1).getQualifier(),
                                            ((ASTFieldAccess) e2).getQualifier());
            }
            return e1 instanceof ASTVariableAccess && e2 instanceof ASTVariableAccess;
        } else if (e1 instanceof ASTThisExpression || e2 instanceof ASTThisExpression) {
            return e1.getClass() == e2.getClass();
        }
        return false;
    }

    private static boolean isSyntacticThisFieldAccess(ASTExpression v1) {
        if (v1 instanceof ASTFieldAccess) {
            return ((ASTFieldAccess) v1).getQualifier() instanceof ASTThisExpression;
        }
        return false;
    }

    /**
     * Returns true if the expression is a reference to a local variable.
     */
    public static boolean isReferenceToLocal(ASTExpression expr) {
        if (expr instanceof ASTVariableAccess) {
            JVariableSymbol sym = ((ASTVariableAccess) expr).getReferencedSym();
            return sym != null && !sym.isField();
        }
        return false;
    }

    /**
     * Returns true if the expression has the form `field`, or `this.field`,
     * where `field` is a field declared in the enclosing class.
     * Assumes we're not in a static context.
     * todo this should probs consider super.field and superclass
     */
    public static boolean isRefToFieldOfThisInstance(ASTExpression usage) {
        if (!(usage instanceof ASTNamedReferenceExpr)) {
            return false;
        }
        JVariableSymbol symbol = ((ASTNamedReferenceExpr) usage).getReferencedSym();
        if (!(symbol instanceof JFieldSymbol)
            || !((JFieldSymbol) symbol).getEnclosingClass().equals(usage.getEnclosingType().getSymbol())
            || Modifier.isStatic(((JFieldSymbol) symbol).getModifiers())) {
            return false;
        }

        if (usage instanceof ASTVariableAccess) {
            return true;
        } else if (usage instanceof ASTFieldAccess) {
            ASTExpression qualifier = ((ASTFieldAccess) usage).getQualifier();
            return qualifier instanceof ASTThisExpression
                || qualifier instanceof ASTSuperExpression;
        }
        return false;
    }

    /**
     * Return a node stream containing all the operands of an addition expression.
     * For instance, {@code a+b+c} will be parsed as a tree with two levels.
     * This method will return a flat node stream containing {@code a, b, c}.
     *
     * @param e An expression, if it is not a string concatenation expression,
     *          then returns an empty node stream.
     */
    public static NodeStream<ASTExpression> flattenOperands(ASTExpression e) {
        List<ASTExpression> result = new ArrayList<>();
        flattenOperandsRec(e, result);
        return NodeStream.fromIterable(result);
    }

    private static void flattenOperandsRec(ASTExpression e, List<ASTExpression> result) {
        if (isStringConcatExpression(e)) {
            ASTInfixExpression infix = (ASTInfixExpression) e;
            flattenOperandsRec(infix.getLeftOperand(), result);
            flattenOperandsRec(infix.getRightOperand(), result);
        } else {
            result.add(e);
        }
    }

    private static boolean isStringConcatExpression(ASTExpression e) {
        return BinaryOp.isInfixExprWithOperator(e, BinaryOp.ADD) && TypeTestUtil.isA(String.class, e);
    }

    /**
     * Returns true if the node is the last child of its parent (or is the root node).
     */
    public static boolean isLastChild(Node it) {
        Node parent = it.getParent();
        return parent == null || it.getIndexInParent() == parent.getNumChildren() - 1;
    }


    /**
     * Whether the node or one of its descendants is an expression with
     * side effects. Conservatively, any method call is a potential side-effect,
     * as well as assignments to fields or array elements. We could relax
     * this assumption with (much) more data-flow logic, including a memory model.
     *
     * <p>By default assignments to locals are not counted as side-effects,
     * unless the lhs is in the given set of symbols.
     *
     * @param node             A node
     * @param localVarsToTrack Local variables to track
     */
    public static boolean hasSideEffect(@Nullable JavaNode node, Set<? extends JVariableSymbol> localVarsToTrack) {
        return node != null && node.descendantsOrSelf()
                                   .filterIs(ASTExpression.class)
                                   .any(e -> hasSideEffectNonRecursive(e, localVarsToTrack));
    }

    /**
     * Returns true if the expression has side effects we don't track.
     * Does not recurse into sub-expressions.
     */
    private static boolean hasSideEffectNonRecursive(ASTExpression e, Set<? extends JVariableSymbol> localVarsToTrack) {
        if (e instanceof ASTAssignmentExpression) {
            ASTAssignableExpr lhs = ((ASTAssignmentExpression) e).getLeftOperand();
            return isNonLocalLhs(lhs) || isReferenceToVar(lhs, localVarsToTrack);
        } else if (e instanceof ASTUnaryExpression) {
            ASTUnaryExpression unary = (ASTUnaryExpression) e;
            ASTExpression lhs = unary.getOperand();
            return !unary.getOperator().isPure()
                && (isNonLocalLhs(lhs) || isReferenceToVar(lhs, localVarsToTrack));
        }

        if (e.ancestors(ASTThrowStatement.class).nonEmpty()) {
            // then this side effect can never be observed in containing code,
            // because control flow jumps out of the method
            return false;
        }

        return e instanceof ASTMethodCall && !isPure((ASTMethodCall) e)
            || e instanceof ASTConstructorCall;
    }

    private static boolean isNonLocalLhs(ASTExpression lhs) {
        return lhs instanceof ASTArrayAccess || !isReferenceToLocal(lhs);
    }

    /**
     * Whether the invocation has no side-effects. Very conservative.
     */
    private static boolean isPure(ASTMethodCall call) {
        return isGetterCall(call) || KNOWN_PURE_METHODS.anyMatch(call);
    }
}<|MERGE_RESOLUTION|>--- conflicted
+++ resolved
@@ -11,11 +11,8 @@
 import java.io.ObjectInputStream;
 import java.io.ObjectStreamField;
 import java.lang.reflect.Modifier;
-<<<<<<< HEAD
+import java.util.ArrayList;
 import java.util.Collection;
-=======
-import java.util.ArrayList;
->>>>>>> 4dec17b9
 import java.util.Collections;
 import java.util.Iterator;
 import java.util.List;
@@ -89,17 +86,6 @@
  */
 public final class JavaRuleUtil {
 
-<<<<<<< HEAD
-    public static final Set<String> LOMBOK_ANNOTATIONS = immutableSetOf(
-        "lombok.Data",
-        "lombok.Getter",
-        "lombok.Setter",
-        "lombok.Value",
-        "lombok.RequiredArgsConstructor",
-        "lombok.AllArgsConstructor",
-        "lombok.NoArgsConstructor",
-        "lombok.Builder"
-=======
     // this is a hacky way to do it, but let's see where this goes
     private static final CompoundInvocationMatcher KNOWN_PURE_METHODS = InvocationMatcher.parseAll(
         "_#toString()",
@@ -114,7 +100,17 @@
         "java.util.Map#get(_)",
         "java.lang.Iterable#iterator()",
         "java.lang.Comparable#compareTo(_)"
->>>>>>> 4dec17b9
+    );
+
+    public static final Set<String> LOMBOK_ANNOTATIONS = immutableSetOf(
+        "lombok.Data",
+        "lombok.Getter",
+        "lombok.Setter",
+        "lombok.Value",
+        "lombok.RequiredArgsConstructor",
+        "lombok.AllArgsConstructor",
+        "lombok.NoArgsConstructor",
+        "lombok.Builder"
     );
 
     private JavaRuleUtil() {
