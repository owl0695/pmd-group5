--- conflicted
+++ resolved
@@ -9,11 +9,8 @@
 
 import net.sourceforge.pmd.annotation.Experimental;
 import net.sourceforge.pmd.internal.util.AssertionUtil;
-<<<<<<< HEAD
+import net.sourceforge.pmd.lang.java.types.JClassType;
 import net.sourceforge.pmd.internal.util.AssertionUtil;
-=======
-import net.sourceforge.pmd.lang.java.types.JClassType;
->>>>>>> a5c2bbda
 import net.sourceforge.pmd.lang.java.types.JTypeMirror;
 import net.sourceforge.pmd.lang.java.types.OverloadSelectionResult;
 import net.sourceforge.pmd.lang.java.types.TypeConversion;
@@ -219,10 +216,6 @@
          */
         Numeric,
 
-<<<<<<< HEAD
-        // todo similarly, string contexts allow a string conversion, which uses
-        //  String::valueOf.
-=======
         /**
          * String contexts, which convert the operand to a string using {@link String#valueOf(Object)},
          * or the equivalent for a primitive type. They accept operands of any type.
@@ -230,7 +223,6 @@
          * and for the message of an assert statement.
          */
         String,
->>>>>>> a5c2bbda
 
         /** Kind for a standalone ternary (both branches are then in this context). */
         Ternary,
