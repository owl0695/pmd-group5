--- conflicted
+++ resolved
@@ -3,8 +3,6 @@
  */
 
 package net.sourceforge.pmd.lang.java.ast;
-
-import net.sourceforge.pmd.annotation.InternalApi;
 
 /**
  * Represents a comparison on two numeric values. This has a precedence greater than {@link ASTEqualityExpression},
@@ -20,7 +18,6 @@
  *
  * </pre>
  */
-<<<<<<< HEAD
 public final class ASTRelationalExpression extends AbstractJavaTypeNode implements ASTExpression {
 
     private BinaryOp op;
@@ -30,19 +27,6 @@
     }
 
     ASTRelationalExpression(JavaParser p, int id) {
-=======
-public class ASTRelationalExpression extends AbstractJavaTypeNode {
-
-    @InternalApi
-    @Deprecated
-    public ASTRelationalExpression(int id) {
-        super(id);
-    }
-
-    @InternalApi
-    @Deprecated
-    public ASTRelationalExpression(JavaParser p, int id) {
->>>>>>> 2bcb8dcf
         super(p, id);
     }
 
