--- conflicted
+++ resolved
@@ -18,13 +18,7 @@
  *
  * </pre>
  */
-<<<<<<< HEAD
-public final class ASTRelationalExpression extends AbstractJavaExpr implements ASTExpression {
-
-    private BinaryOp op;
-=======
 public final class ASTRelationalExpression extends AbstractLrBinaryExpr implements ASTExpression {
->>>>>>> f69e7bf0
 
     ASTRelationalExpression(int id) {
         super(id);
@@ -45,21 +39,4 @@
         visitor.visit(this, data);
     }
 
-<<<<<<< HEAD
-    @Override
-    public void setImage(String image) {
-        super.setImage(image);
-        op = BinaryOp.fromImage(image);
-    }
-
-    public BinaryOp getOp() {
-        return op;
-    }
-
-    public String getOpName() {
-        return op.name();
-    }
-
-=======
->>>>>>> f69e7bf0
 }