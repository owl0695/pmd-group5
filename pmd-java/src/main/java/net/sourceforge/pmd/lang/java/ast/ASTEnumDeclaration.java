/**
 * BSD-style license; for more info see http://pmd.sourceforge.net/license.html
 */

package net.sourceforge.pmd.lang.java.ast;

import java.util.List;

<<<<<<< HEAD
import net.sourceforge.pmd.lang.ast.Node;

/**
 * Represents an enum declaration. This is a {@linkplain Node#isFindBoundary() find boundary}
 * for tree traversal methods.
 *
 * <pre class="grammar">
 *
 * EnumDeclaration ::= "enum"
 *                     &lt;IDENTIFIER&gt;
 *                     {@linkplain ASTImplementsList ImplementsList}?
 *                     {@link ASTEnumBody EnumBody}
 * </pre>
 */
=======
import net.sourceforge.pmd.annotation.InternalApi;

>>>>>>> 2bcb8dcf
public class ASTEnumDeclaration extends AbstractAnyTypeDeclaration {


    @InternalApi
    @Deprecated
    public ASTEnumDeclaration(int id) {
        super(id);
    }

    @InternalApi
    @Deprecated
    public ASTEnumDeclaration(JavaParser p, int id) {
        super(p, id);
    }

    @Override
    public Object jjtAccept(JavaParserVisitor visitor, Object data) {
        return visitor.visit(this, data);
    }


    @Override
    public <T> void jjtAccept(SideEffectingVisitor<T> visitor, T data) {
        visitor.visit(this, data);
    }


    @Override
    public TypeKind getTypeKind() {
        return TypeKind.ENUM;
    }

    /**
     * Returns the enum constants declared by this enum.
     */
    public List<ASTEnumConstant> getConstants() {
        return getFirstChildOfType(ASTEnumBody.class).findChildrenOfType(ASTEnumConstant.class);
    }

    @Override
    public List<ASTAnyTypeBodyDeclaration> getDeclarations() {
        return getFirstChildOfType(ASTEnumBody.class)
            .findChildrenOfType(ASTAnyTypeBodyDeclaration.class);
    }
}<|MERGE_RESOLUTION|>--- conflicted
+++ resolved
@@ -6,7 +6,6 @@
 
 import java.util.List;
 
-<<<<<<< HEAD
 import net.sourceforge.pmd.lang.ast.Node;
 
 /**
@@ -21,22 +20,14 @@
  *                     {@link ASTEnumBody EnumBody}
  * </pre>
  */
-=======
-import net.sourceforge.pmd.annotation.InternalApi;
-
->>>>>>> 2bcb8dcf
-public class ASTEnumDeclaration extends AbstractAnyTypeDeclaration {
+public final class ASTEnumDeclaration extends AbstractAnyTypeDeclaration {
 
 
-    @InternalApi
-    @Deprecated
-    public ASTEnumDeclaration(int id) {
+    ASTEnumDeclaration(int id) {
         super(id);
     }
 
-    @InternalApi
-    @Deprecated
-    public ASTEnumDeclaration(JavaParser p, int id) {
+    ASTEnumDeclaration(JavaParser p, int id) {
         super(p, id);
     }
 
