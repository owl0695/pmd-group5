--- conflicted
+++ resolved
@@ -71,7 +71,7 @@
             }
         }
 
-        return super.visit(cUnit, data);
+        return null;
     }
 
     private static boolean hasRealText(Chars line) {
@@ -118,28 +118,4 @@
         return indices;
     }
 
-<<<<<<< HEAD
-=======
-    @Override
-    public Object visit(ASTCompilationUnit cUnit, Object data) {
-
-        for (Comment comment : cUnit.getComments()) {
-            if (hasTooManyLines(comment)) {
-                addViolationWithMessage(data, cUnit, this.getMessage() + ": Too many lines", comment.getBeginLine(),
-                        comment.getEndLine());
-            }
-
-            List<Integer> lineNumbers = overLengthLineIndicesIn(comment);
-            if (lineNumbers.isEmpty()) {
-                continue;
-            }
-
-            for (Integer lineNum : lineNumbers) {
-                addViolationWithMessage(data, cUnit, this.getMessage() + ": Line too long", lineNum, lineNum);
-            }
-        }
-
-        return null;
-    }
->>>>>>> ab1e3f97
 }