--- conflicted
+++ resolved
@@ -18,12 +18,8 @@
 
     public FormalComment(JavaccToken t) {
         super(t);
-<<<<<<< HEAD
-        findJavadocs(t);
-=======
         assert t.kind == JavaTokenKinds.FORMAL_COMMENT;
         findJavadocs();
->>>>>>> 2f87b35d
     }
 
     @Override
@@ -31,7 +27,7 @@
         return "FormalComment";
     }
 
-    private void findJavadocs(JavaccToken t) {
+    private void findJavadocs() {
         List<JavadocElement> kids = new ArrayList<>();
 
         Matcher javadocTagMatcher = JAVADOC_TAG.matcher(getFilteredComment());
