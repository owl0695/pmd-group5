/**
 * BSD-style license; for more info see http://pmd.sourceforge.net/license.html
 */

package net.sourceforge.pmd.lang.java.rule.design;

<<<<<<< HEAD
import static net.sourceforge.pmd.util.CollectionUtil.setOf;

=======
import java.util.ArrayList;
import java.util.Collection;
import java.util.HashSet;
>>>>>>> ab248480
import java.util.List;
import java.util.Set;

import net.sourceforge.pmd.lang.ast.NodeStream;
import net.sourceforge.pmd.lang.java.ast.ASTAnyTypeDeclaration;
import net.sourceforge.pmd.lang.java.ast.ASTAssignableExpr.ASTNamedReferenceExpr;
import net.sourceforge.pmd.lang.java.ast.ASTAssignableExpr.AccessType;
import net.sourceforge.pmd.lang.java.ast.ASTConstructorDeclaration;
import net.sourceforge.pmd.lang.java.ast.ASTFieldDeclaration;
import net.sourceforge.pmd.lang.java.ast.ASTLambdaExpression;
import net.sourceforge.pmd.lang.java.ast.ASTVariableDeclaratorId;
import net.sourceforge.pmd.lang.java.ast.AccessNode.Visibility;
import net.sourceforge.pmd.lang.java.ast.JModifier;
import net.sourceforge.pmd.lang.java.ast.JavaNode;
import net.sourceforge.pmd.lang.java.ast.internal.JavaAstUtils;
import net.sourceforge.pmd.lang.java.rule.AbstractJavaRulechainRule;
import net.sourceforge.pmd.lang.java.rule.internal.DataflowPass;
import net.sourceforge.pmd.lang.java.rule.internal.DataflowPass.AssignmentEntry;
import net.sourceforge.pmd.lang.java.rule.internal.DataflowPass.DataflowResult;
import net.sourceforge.pmd.lang.java.rule.internal.JavaPropertyUtil;
import net.sourceforge.pmd.properties.PropertyDescriptor;
import net.sourceforge.pmd.util.CollectionUtil;

public class ImmutableFieldRule extends AbstractJavaRulechainRule {

    private static final PropertyDescriptor<List<String>> IGNORED_ANNOTS =
        JavaPropertyUtil.ignoredAnnotationsDescriptor();

    private static final Set<String> INVALIDATING_CLASS_ANNOT =
        setOf(
            "lombok.Builder",
            "lombok.Data",
            "lombok.Getter",
            "lombok.Setter",
            "lombok.Value"
        );

    private static final Set<String> INVALIDATING_FIELD_ANNOTS =
        setOf("lombok.Setter");

    public ImmutableFieldRule() {
        super(ASTFieldDeclaration.class);
        definePropertyDescriptor(IGNORED_ANNOTS);
    }


    @Override
<<<<<<< HEAD
    public Object visit(ASTFieldDeclaration field, Object data) {
=======
    protected Collection<String> defaultSuppressionAnnotations() {
        Collection<String> defaultValues = new ArrayList<>(super.defaultSuppressionAnnotations());
        defaultValues.add("org.mockito.Mock");
        defaultValues.add("org.mockito.InjectMocks");
        defaultValues.add("org.springframework.beans.factory.annotation.Autowired");
        defaultValues.add("org.springframework.boot.test.mock.mockito.MockBean");

        return defaultValues;
    }

    @Override
    public Object visit(ASTClassOrInterfaceDeclaration node, Object data) {
        Object result = super.visit(node, data);

        Map<VariableNameDeclaration, List<NameOccurrence>> vars = node.getScope()
                .getDeclarations(VariableNameDeclaration.class);
        List<ASTConstructorDeclaration> constructors = findAllConstructors(node);
        for (Map.Entry<VariableNameDeclaration, List<NameOccurrence>> entry : vars.entrySet()) {
            VariableNameDeclaration field = entry.getKey();
            AccessNode accessNodeParent = field.getAccessNodeParent();
            if (accessNodeParent.isStatic() || !accessNodeParent.isPrivate() || accessNodeParent.isFinal()
                    || accessNodeParent.isVolatile()
                    || hasLombokAnnotation(node)
                    || hasIgnoredAnnotation((Annotatable) accessNodeParent)) {
                continue;
            }
>>>>>>> ab248480

        ASTAnyTypeDeclaration enclosingType = field.getEnclosingType();
        if (field.getEffectiveVisibility().isAtMost(Visibility.V_PRIVATE)
            && !field.getModifiers().hasAny(JModifier.VOLATILE, JModifier.STATIC, JModifier.FINAL)
            && !JavaAstUtils.hasAnyAnnotation(field, INVALIDATING_FIELD_ANNOTS)
            && !JavaAstUtils.hasAnyAnnotation(enclosingType, INVALIDATING_CLASS_ANNOT)
            && !JavaAstUtils.hasAnyAnnotation(field, getProperty(IGNORED_ANNOTS))) {

            DataflowResult dataflow = DataflowPass.getDataflowResult(field.getRoot());

            outer:
            for (ASTVariableDeclaratorId varId : field.getVarIds()) {

                boolean hasWrite = false;
                for (ASTNamedReferenceExpr usage : varId.getLocalUsages()) {
                    if (usage.getAccessType() == AccessType.WRITE) {
                        hasWrite = true;

                        JavaNode enclosing = usage.ancestors().map(NodeStream.asInstanceOf(ASTLambdaExpression.class, ASTAnyTypeDeclaration.class, ASTConstructorDeclaration.class)).first();
                        if (!(enclosing instanceof ASTConstructorDeclaration)
                            || enclosing.getEnclosingType() != enclosingType) {
                            continue outer; // written-to outside ctor
                        }
                    }
                }

                // we now know that the field is maybe not written to,
                // or maybe just inside constructors.

                boolean isBlank = varId.getInitializer() == null;

                if (!hasWrite && !isBlank) {
                    //todo this case may also handle static fields easily.
                    addViolation(data, varId, varId.getName());
                } else if (hasWrite && defaultValueDoesNotReachEndOfCtor(dataflow, varId)) {
                    addViolation(data, varId, varId.getName());
                }
            }

        }
        return null;
    }

    private boolean defaultValueDoesNotReachEndOfCtor(DataflowResult dataflow, ASTVariableDeclaratorId varId) {
        AssignmentEntry fieldDef = DataflowPass.getFieldDefinition(varId);
        // first assignments to the field
        Set<AssignmentEntry> killers = dataflow.getKillers(fieldDef);
        // no killer isFieldAssignmentAtEndOfCtor => the field is assigned on all code paths
        // no killer isReassignedOnSomeCodePath => the field is assigned at most once
        // => the field is assigned exactly once.
        return CollectionUtil.none(
            killers,
            killer -> killer.isFieldAssignmentAtEndOfCtor() || isReassignedOnSomeCodePath(dataflow, killer)
        );
    }

    private boolean isReassignedOnSomeCodePath(DataflowResult dataflow, AssignmentEntry anAssignment) {
        Set<AssignmentEntry> killers = dataflow.getKillers(anAssignment);
        return CollectionUtil.any(killers, killer -> !killer.isFieldAssignmentAtEndOfCtor());
    }
}<|MERGE_RESOLUTION|>--- conflicted
+++ resolved
@@ -4,14 +4,8 @@
 
 package net.sourceforge.pmd.lang.java.rule.design;
 
-<<<<<<< HEAD
 import static net.sourceforge.pmd.util.CollectionUtil.setOf;
 
-=======
-import java.util.ArrayList;
-import java.util.Collection;
-import java.util.HashSet;
->>>>>>> ab248480
 import java.util.List;
 import java.util.Set;
 
@@ -50,7 +44,13 @@
         );
 
     private static final Set<String> INVALIDATING_FIELD_ANNOTS =
-        setOf("lombok.Setter");
+        setOf(
+                "lombok.Setter",
+                "org.mockito.Mock",
+                "org.mockito.InjectMocks",
+                "org.springframework.beans.factory.annotation.Autowired",
+                "org.springframework.boot.test.mock.mockito.MockBean"
+        );
 
     public ImmutableFieldRule() {
         super(ASTFieldDeclaration.class);
@@ -59,37 +59,7 @@
 
 
     @Override
-<<<<<<< HEAD
     public Object visit(ASTFieldDeclaration field, Object data) {
-=======
-    protected Collection<String> defaultSuppressionAnnotations() {
-        Collection<String> defaultValues = new ArrayList<>(super.defaultSuppressionAnnotations());
-        defaultValues.add("org.mockito.Mock");
-        defaultValues.add("org.mockito.InjectMocks");
-        defaultValues.add("org.springframework.beans.factory.annotation.Autowired");
-        defaultValues.add("org.springframework.boot.test.mock.mockito.MockBean");
-
-        return defaultValues;
-    }
-
-    @Override
-    public Object visit(ASTClassOrInterfaceDeclaration node, Object data) {
-        Object result = super.visit(node, data);
-
-        Map<VariableNameDeclaration, List<NameOccurrence>> vars = node.getScope()
-                .getDeclarations(VariableNameDeclaration.class);
-        List<ASTConstructorDeclaration> constructors = findAllConstructors(node);
-        for (Map.Entry<VariableNameDeclaration, List<NameOccurrence>> entry : vars.entrySet()) {
-            VariableNameDeclaration field = entry.getKey();
-            AccessNode accessNodeParent = field.getAccessNodeParent();
-            if (accessNodeParent.isStatic() || !accessNodeParent.isPrivate() || accessNodeParent.isFinal()
-                    || accessNodeParent.isVolatile()
-                    || hasLombokAnnotation(node)
-                    || hasIgnoredAnnotation((Annotatable) accessNodeParent)) {
-                continue;
-            }
->>>>>>> ab248480
-
         ASTAnyTypeDeclaration enclosingType = field.getEnclosingType();
         if (field.getEffectiveVisibility().isAtMost(Visibility.V_PRIVATE)
             && !field.getModifiers().hasAny(JModifier.VOLATILE, JModifier.STATIC, JModifier.FINAL)
