--- conflicted
+++ resolved
@@ -46,9 +46,11 @@
     private static final Set<String> INVALIDATING_FIELD_ANNOTS =
         setOf(
                 "lombok.Setter",
+                "org.mockito.Captor",
+                "org.mockito.InjectMocks",
                 "org.mockito.Mock",
-                "org.mockito.InjectMocks",
                 "org.springframework.beans.factory.annotation.Autowired",
+                "org.springframework.beans.factory.annotation.Value",
                 "org.springframework.boot.test.mock.mockito.MockBean"
         );
 
@@ -57,21 +59,6 @@
         definePropertyDescriptor(IGNORED_ANNOTS);
     }
 
-<<<<<<< HEAD
-=======
-    @Override
-    protected Collection<String> defaultSuppressionAnnotations() {
-        Collection<String> defaultValues = new ArrayList<>(super.defaultSuppressionAnnotations());
-        defaultValues.add("org.mockito.Captor");
-        defaultValues.add("org.mockito.InjectMocks");
-        defaultValues.add("org.mockito.Mock");
-        defaultValues.add("org.springframework.beans.factory.annotation.Autowired");
-        defaultValues.add("org.springframework.beans.factory.annotation.Value");
-        defaultValues.add("org.springframework.boot.test.mock.mockito.MockBean");
-
-        return defaultValues;
-    }
->>>>>>> 872111f2
 
     @Override
     public Object visit(ASTFieldDeclaration field, Object data) {
