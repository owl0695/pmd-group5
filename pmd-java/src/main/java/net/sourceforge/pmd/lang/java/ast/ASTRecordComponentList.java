/*
 * BSD-style license; for more info see http://pmd.sourceforge.net/license.html
 */


package net.sourceforge.pmd.lang.java.ast;

import net.sourceforge.pmd.annotation.Experimental;
import net.sourceforge.pmd.lang.java.ast.ASTList.ASTMaybeEmptyListOf;
import net.sourceforge.pmd.lang.java.ast.InternalInterfaces.AllChildrenAreOfType;
import net.sourceforge.pmd.lang.java.symbols.JConstructorSymbol;

/**
 * Defines the state description of a {@linkplain ASTRecordDeclaration RecordDeclaration} (JDK 14 preview feature).
 *
 * <pre class="grammar">
 *
 * RecordComponentList ::= "(" ( {@linkplain ASTRecordComponent RecordComponent} ( "," {@linkplain ASTRecordComponent RecordComponent} )* )? ")"
 *
 * </pre>
 */
@Experimental
public final class ASTRecordComponentList extends ASTMaybeEmptyListOf<ASTRecordComponent>
        implements SymbolDeclaratorNode, AllChildrenAreOfType<ASTRecordComponent> {

    private JConstructorSymbol symbol;


    ASTRecordComponentList(int id) {
        super(id, ASTRecordComponent.class);
    }

    /**
     * Returns true if the last component is varargs.
     */
    public boolean isVarargs() {
        ASTRecordComponent lastChild = getLastChild();
        return lastChild != null && lastChild.isVarargs();
    }

    @Override
    protected <P, R> R acceptVisitor(JavaVisitor<? super P, ? extends R> visitor, P data) {
        return visitor.visit(this, data);
    }

<<<<<<< HEAD
    public int size() {
        return getNumChildren();
    }
=======
>>>>>>> 993e933c

    /**
     * This returns the symbol for the canonical constructor of the
     * record. There may be a compact record constructor declaration,
     * in which case they share the same symbol.
     */
    @Override
    public JConstructorSymbol getSymbol() {
        // TODO deduplicate the symbol in case the canonical constructor
        //  is explicitly declared somewhere. Needs a notion of override-equivalence,
        //  to be provided by future PRs for type resolution
        assert symbol != null : "No symbol set for components of " + getParent();
        return symbol;
    }

    void setSymbol(JConstructorSymbol symbol) {
        AbstractTypedSymbolDeclarator.assertSymbolNull(this.symbol, this);
        this.symbol = symbol;
    }
}<|MERGE_RESOLUTION|>--- conflicted
+++ resolved
@@ -43,13 +43,6 @@
         return visitor.visit(this, data);
     }
 
-<<<<<<< HEAD
-    public int size() {
-        return getNumChildren();
-    }
-=======
->>>>>>> 993e933c
-
     /**
      * This returns the symbol for the canonical constructor of the
      * record. There may be a compact record constructor declaration,
