/**
 * BSD-style license; for more info see http://pmd.sourceforge.net/license.html
 */

package net.sourceforge.pmd.lang.java.ast;

import java.util.stream.Stream;

import net.sourceforge.pmd.internal.util.IteratorUtil;
import net.sourceforge.pmd.lang.ast.GenericToken;
import net.sourceforge.pmd.lang.ast.impl.javacc.JavaccToken;
<<<<<<< HEAD
import net.sourceforge.pmd.lang.ast.impl.javacc.JjtreeNode;
import net.sourceforge.pmd.util.document.Chars;
import net.sourceforge.pmd.util.document.FileLocation;
import net.sourceforge.pmd.util.document.Reportable;
=======
import net.sourceforge.pmd.lang.document.FileLocation;
import net.sourceforge.pmd.lang.document.Reportable;
>>>>>>> b0b7f694

/**
 * Wraps a comment token to provide some utilities.
 * This is not a node, it's not part of the tree anywhere,
 * just convenient.
 * 
 * <p>This class represents any kind of comment. A specialized subclass
 * provides more API for Javadoc comments, see {@link JavadocComment}.
 */
public class Comment implements Reportable {
    //TODO maybe move part of this into pmd core

    private final JavaccToken token;

    Comment(JavaccToken t) {
        this.token = t;
    }

    @Override
    public FileLocation getReportLocation() {
        return getToken().getReportLocation();
    }

    /**
     * @deprecated Use {@link #getText()}
     */
    @Deprecated
    public String getImage() {
        return getToken().getImage();
    }

    /** The token underlying this comment. */
    public final JavaccToken getToken() {
        return token;
    }

    public boolean isSingleLine() {
        return token.kind == JavaTokenKinds.SINGLE_LINE_COMMENT;
    }

    public boolean hasJavadocContent() {
        return token.kind == JavaTokenKinds.FORMAL_COMMENT;
    }

    /** Returns the full text of the comment. */
    public Chars getText() {
        return getToken().getImageCs();
    }

    /**
     * Returns true if the given token has the kind
     * of a comment token (there are three such kinds).
     */
    public static boolean isComment(JavaccToken token) {
        return JavaTokenDocument.isComment(token);
    }

    /**
     * Removes the leading comment marker (like {@code *}) of each line
     * of the comment as well as the start marker ({@code //}, {@code /*} or {@code /**}
     * and the end markers (<code>&#x2a;/</code>).
     *
     * <p>Empty lines are removed.
     *
     * @return List of lines of the comments
     */
    public Iterable<Chars> filteredLines() {
        return filteredLines(false);
    }

    public Iterable<Chars> filteredLines(boolean preserveEmptyLines) {
        if (preserveEmptyLines) {
            return () -> IteratorUtil.map(getText().lines().iterator(), Comment::removeCommentMarkup);
        } else {
            return () -> IteratorUtil.mapNotNull(
                getText().lines().iterator(),
                line -> {
                    line = removeCommentMarkup(line);
                    return line.isEmpty() ? null : line;
                }
            );
        }
    }

    /**
     * True if this is a comment delimiter or an asterisk. This
     * tests the whole parameter and not a prefix/suffix.
     */
    @SuppressWarnings("PMD.LiteralsFirstInComparisons") // a fp
    public static boolean isMarkupWord(Chars word) {
        return word.length() <= 3
            && (word.contentEquals("*")
            || word.contentEquals("//")
            || word.contentEquals("/*")
            || word.contentEquals("*/")
            || word.contentEquals("/**"));
    }

    /**
     * Trim the start of the provided line to remove a comment
     * markup opener ({@code //, /*, /**, *}) or closer {@code * /}.
     */
    private static Chars removeCommentMarkup(Chars line) {
        line = line.trim().removeSuffix("*/");
        int subseqFrom = 0;
        if (line.startsWith('/', 0)) {
            if (line.startsWith("**", 1)) {
                subseqFrom = 3;
            } else if (line.startsWith('/', 1)
                || line.startsWith('*', 1)) {
                subseqFrom = 2;
            }
        } else if (line.startsWith('*', 0)) {
            subseqFrom = 1;
        }
        return line.subSequence(subseqFrom, line.length()).trim();
    }

    private static Stream<JavaccToken> getSpecialCommentsIn(JjtreeNode<?> node) {
        return GenericToken.streamRange(node.getFirstToken(), node.getLastToken())
                           .flatMap(it -> IteratorUtil.toStream(GenericToken.previousSpecials(it).iterator()));
    }

    public static Stream<JavaccToken> getLeadingComments(JavaNode node) {
        if (node instanceof AccessNode) {
            node = ((AccessNode) node).getModifiers();
        }
        return getSpecialCommentsIn(node).filter(Comment::isComment);
    }
}<|MERGE_RESOLUTION|>--- conflicted
+++ resolved
@@ -9,21 +9,16 @@
 import net.sourceforge.pmd.internal.util.IteratorUtil;
 import net.sourceforge.pmd.lang.ast.GenericToken;
 import net.sourceforge.pmd.lang.ast.impl.javacc.JavaccToken;
-<<<<<<< HEAD
 import net.sourceforge.pmd.lang.ast.impl.javacc.JjtreeNode;
-import net.sourceforge.pmd.util.document.Chars;
-import net.sourceforge.pmd.util.document.FileLocation;
-import net.sourceforge.pmd.util.document.Reportable;
-=======
+import net.sourceforge.pmd.lang.document.Chars;
 import net.sourceforge.pmd.lang.document.FileLocation;
 import net.sourceforge.pmd.lang.document.Reportable;
->>>>>>> b0b7f694
 
 /**
  * Wraps a comment token to provide some utilities.
  * This is not a node, it's not part of the tree anywhere,
  * just convenient.
- * 
+ *
  * <p>This class represents any kind of comment. A specialized subclass
  * provides more API for Javadoc comments, see {@link JavadocComment}.
  */
@@ -72,7 +67,7 @@
      * of a comment token (there are three such kinds).
      */
     public static boolean isComment(JavaccToken token) {
-        return JavaTokenDocument.isComment(token);
+        return JavaTokenDocumentBehavior.isComment(token);
     }
 
     /**
