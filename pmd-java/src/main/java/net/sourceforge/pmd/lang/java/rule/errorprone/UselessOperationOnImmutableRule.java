--- conflicted
+++ resolved
@@ -25,49 +25,6 @@
     }
 
     @Override
-<<<<<<< HEAD
-    public Object visit(ASTLocalVariableDeclaration node, Object data) {
-
-        ASTVariableDeclaratorId var = getDeclaration(node);
-        if (var == null) {
-            return super.visit(node, data);
-        }
-        String variableName = var.getImage();
-        for (NameOccurrence no : var.oldGetUsages()) {
-            // FIXME - getUsages will return everything with the same name as
-            // the variable,
-            // see JUnit test, case 6. Changing to Node below, revisit when
-            // getUsages is fixed
-            Node sn = no.getLocation();
-            Node primaryExpression = sn.getParent().getParent();
-            Class<? extends Node> parentClass = primaryExpression.getParent().getClass();
-            if (parentClass.equals(ASTStatementExpression.class)) {
-                String methodCall = sn.getImage().substring(variableName.length());
-                ASTType nodeType = node.getTypeNode();
-                if (nodeType != null) {
-                    if (MAP_CLASSES.get(nodeType.getTypeImage()).contains(methodCall)) {
-                        addViolation(data, sn);
-                    }
-                }
-            }
-        }
-        return super.visit(node, data);
-    }
-
-    /**
-     * This method checks the variable declaration if it is on a class we care
-     * about. If it is, it returns the DeclaratorId
-     *
-     * @param node
-     *            The ASTLocalVariableDeclaration which is a problem
-     * @return ASTVariableDeclaratorId
-     */
-    private ASTVariableDeclaratorId getDeclaration(ASTLocalVariableDeclaration node) {
-        ASTType type = node.getTypeNode();
-        if (type != null) {
-            if (MAP_CLASSES.keySet().contains(type.getTypeImage())) {
-                return node.getFirstDescendantOfType(ASTVariableDeclaratorId.class);
-=======
     public Object visit(ASTMethodCall node, Object data) {
         ASTExpression qualifier = node.getQualifier();
         if (node.getParent() instanceof ASTExpressionStatement && qualifier != null) {
@@ -78,7 +35,6 @@
                 || TypeTestUtil.isA(BigDecimal.class, qualifier)
                 || TypeTestUtil.isA(BigInteger.class, qualifier)) {
                 addViolation(data, node);
->>>>>>> 957a35bc
             }
         }
         return null;
