/**
 * BSD-style license; for more info see http://pmd.sourceforge.net/license.html
 */

package net.sourceforge.pmd.lang.java.ast;

import java.util.List;

<<<<<<< HEAD
=======
import net.sourceforge.pmd.lang.java.typeresolution.TypeHelper;

// package private
>>>>>>> 2bcb8dcf
abstract class AbstractJavaAnnotatableNode extends AbstractJavaNode implements Annotatable {

    AbstractJavaAnnotatableNode(int i) {
        super(i);
    }

    AbstractJavaAnnotatableNode(JavaParser parser, int i) {
        super(parser, i);
    }

    @Override
    public List<ASTAnnotation> getDeclaredAnnotations() {
        return this.jjtGetParent().findChildrenOfType(ASTAnnotation.class);
    }

}<|MERGE_RESOLUTION|>--- conflicted
+++ resolved
@@ -6,12 +6,7 @@
 
 import java.util.List;
 
-<<<<<<< HEAD
-=======
-import net.sourceforge.pmd.lang.java.typeresolution.TypeHelper;
-
 // package private
->>>>>>> 2bcb8dcf
 abstract class AbstractJavaAnnotatableNode extends AbstractJavaNode implements Annotatable {
 
     AbstractJavaAnnotatableNode(int i) {
