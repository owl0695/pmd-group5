--- conflicted
+++ resolved
@@ -61,16 +61,7 @@
         return visitor.visit(this, data);
     }
 
-<<<<<<< HEAD
-
-    @Override
-    public <T> void jjtAccept(SideEffectingVisitor<T> visitor, T data) {
-        visitor.visit(this, data);
-    }
-
     void setShorthand() {
         this.isShorthand = true;
     }
-=======
->>>>>>> 545aa338
 }