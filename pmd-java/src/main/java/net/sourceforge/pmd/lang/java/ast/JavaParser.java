--- conflicted
+++ resolved
@@ -4,11 +4,8 @@
 
 package net.sourceforge.pmd.lang.java.ast;
 
-<<<<<<< HEAD
-=======
 import net.sourceforge.pmd.lang.ast.AstInfo;
 import net.sourceforge.pmd.lang.ast.CharStream;
->>>>>>> 4d5ba298
 import net.sourceforge.pmd.lang.ast.ParseException;
 import net.sourceforge.pmd.lang.ast.impl.javacc.JavaccTokenDocument.TokenDocumentBehavior;
 import net.sourceforge.pmd.lang.ast.impl.javacc.JjtreeParserAdapter;
@@ -43,12 +40,7 @@
         parser.setPreview(checker.isPreviewEnabled());
 
         ASTCompilationUnit acu = parser.CompilationUnit();
-<<<<<<< HEAD
-        acu.setNoPmdComments(parser.getSuppressMap());
-        acu.addTaskInfo(cs.getTokenDocument().getTextDocument()); // this is the translated document != task.getTextDocument()
-=======
         acu.setAstInfo(new AstInfo<>(task, acu, parser.getSuppressMap()));
->>>>>>> 4d5ba298
         checker.check(acu);
         return acu;
     }
