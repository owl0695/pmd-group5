--- conflicted
+++ resolved
@@ -4,20 +4,10 @@
 
 package net.sourceforge.pmd.lang.java.rule.performance;
 
-<<<<<<< HEAD
 import net.sourceforge.pmd.lang.java.ast.ASTExpression;
 import net.sourceforge.pmd.lang.java.ast.ASTMethodCall;
 import net.sourceforge.pmd.lang.java.rule.AbstractJavaRulechainRule;
 import net.sourceforge.pmd.lang.java.rule.internal.JavaRuleUtil;
-=======
-import net.sourceforge.pmd.lang.java.ast.ASTEqualityExpression;
-import net.sourceforge.pmd.lang.java.ast.ASTLiteral;
-import net.sourceforge.pmd.lang.java.ast.ASTPrimaryExpression;
-import net.sourceforge.pmd.lang.java.ast.ASTPrimaryPrefix;
-import net.sourceforge.pmd.lang.java.ast.JavaNode;
-import net.sourceforge.pmd.lang.java.ast.TypeNode;
-import net.sourceforge.pmd.lang.java.rule.AbstractJavaRule;
->>>>>>> 5dd45d09
 import net.sourceforge.pmd.lang.java.types.TypeTestUtil;
 
 /**
@@ -52,7 +42,6 @@
  *
  * @author acaplan
  */
-<<<<<<< HEAD
 public class InefficientEmptyStringCheckRule extends AbstractJavaRulechainRule {
 
     public InefficientEmptyStringCheckRule() {
@@ -90,46 +79,6 @@
             ASTMethodCall call = (ASTMethodCall) expr;
             return "isEmpty".equals(call.getMethodName())
                 && call.getArguments().size() == 0;
-=======
-public class InefficientEmptyStringCheckRule extends AbstractJavaRule {
-
-    public InefficientEmptyStringCheckRule() {
-        addRuleChainVisit(ASTPrimaryExpression.class);
-    }
-
-    @Override
-    public Object visit(ASTPrimaryExpression node, Object data) {
-        if (node.getNumChildren() > 3) {
-            // Check last suffix
-            String lastSuffix = node.getChild(node.getNumChildren() - 2).getImage();
-            if (!("isEmpty".equals(lastSuffix) || "length".equals(lastSuffix) && isComparisonWithZero(node))) {
-                return data;
-            }
-
-            TypeNode prevCall = (TypeNode) node.getChild(node.getNumChildren() - 4);
-            String target = prevCall.getNumChildren() > 0 ? prevCall.getChild(0).getImage() : prevCall.getImage();
-            if (target != null && ("trim".equals(target) || target.endsWith(".trim"))
-                    && TypeTestUtil.isA(String.class, prevCall)) {
-                addViolation(data, node);
-            }
->>>>>>> 5dd45d09
-        }
-        return false;
-    }
-
-    private boolean isComparisonWithZero(ASTPrimaryExpression node) {
-        if (node.getParent() instanceof ASTEqualityExpression && "==".equals(node.getParent().getImage())) {
-            JavaNode other = node.getParent().getChild(1);
-            if (node.getIndexInParent() == 1) {
-                other = node.getParent().getChild(0);
-            }
-            if (other instanceof ASTPrimaryExpression && other.getNumChildren() == 1
-                    && other.getChild(0) instanceof ASTPrimaryPrefix
-                    && other.getChild(0).getNumChildren() == 1
-                    && other.getChild(0).getChild(0) instanceof ASTLiteral) {
-                ASTLiteral literal = (ASTLiteral) other.getChild(0).getChild(0);
-                return literal.isIntLiteral() && "0".equals(literal.getImage());
-            }
         }
         return false;
     }
