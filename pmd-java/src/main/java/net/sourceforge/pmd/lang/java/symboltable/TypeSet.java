/**
 * BSD-style license; for more info see http://pmd.sourceforge.net/license.html
 */
package net.sourceforge.pmd.lang.java.symboltable;

import java.util.ArrayList;
import java.util.Collections;
import java.util.HashMap;
import java.util.HashSet;
import java.util.List;
import java.util.Map;
import java.util.Set;
import java.util.concurrent.ConcurrentHashMap;

import net.sourceforge.pmd.lang.java.typeresolution.PMDASMClassLoader;
import net.sourceforge.pmd.util.ClasspathClassLoader;

/**
 * Keeps track of the types encountered in a ASTCompilationUnit
 */
public class TypeSet {

    private final PMDASMClassLoader pmdClassLoader;
    private boolean hasAuxclasspath;
    private String pkg;
    private Set<String> imports = new HashSet<>();
    private List<Resolver> resolvers = new ArrayList<>();

    /**
     * The {@link TypeSet} provides type resolution for the symbol facade.
     */
    public TypeSet() {
        this(TypeSet.class.getClassLoader());
    }

    /**
     * The {@link TypeSet} provides type resolution for the symbol facade.
     * @param classLoader the class loader to use to search classes (could be an auxiliary class path)
     */
    public TypeSet(ClassLoader classLoader) {
        ClassLoader cl = classLoader;
        if (cl == null) {
            cl = TypeSet.class.getClassLoader();
        }
        hasAuxclasspath = cl instanceof ClasspathClassLoader;
        pmdClassLoader = PMDASMClassLoader.getInstance(cl);
    }

    /**
     * Whether the classloader is using the auxclasspath or not.
     * @return <code>true</code> if the classloader is using the auxclasspath feature
     */
    public boolean hasAuxclasspath() {
        return hasAuxclasspath;
    }

    /**
     * A resolver that can resolve a class by name. The name can be a simple name or a fully qualified name.
     */
    // TODO should Resolver provide a canResolve() and a resolve()? Requiring 2
    // calls seems clunky... but so does this throwing an exception for flow
    // control...
    public interface Resolver {
        /**
         * Resolve the class by the given name
         *
         * @param name the name of the class, might be fully classified or not.
         * @return the class
         * @throws ClassNotFoundException if the class couldn't be found
         */
        Class<?> resolve(String name) throws ClassNotFoundException;

        /**
         * Checks if the given class could be resolved by this resolver.
         * Notice, that a resolver's ability to resolve a class does not imply
         * that the class will actually be found and resolved.
         * @param name the name of the class, might be fully classified or not.
         * @return whether the class can be resolved
         */
        boolean couldResolve(String name);
    }

    /**
     * Base Resolver class that support a {@link PMDASMClassLoader} class
     * loader.
     */
    public abstract static class AbstractResolver implements Resolver {
        /** the class loader. */
        protected final PMDASMClassLoader pmdClassLoader;
<<<<<<< HEAD
=======
        private final Map<String, String> classNames;
>>>>>>> 2b14242f

        /**
         * Creates a new AbstractResolver that uses the given class loader.
         * @param pmdClassLoader the class loader to use
         */
        public AbstractResolver(final PMDASMClassLoader pmdClassLoader) {
            this.pmdClassLoader = pmdClassLoader;
            classNames = new HashMap<>();
        }

        /**
         * Resolves the given class name with the given FQCN, considering it may be an inner class.
         *
         * @param name The name of the class to load.
         * @param fqName The proposed FQCN for the class.
         * @return The matched class or null if not found.
         */
        protected Class<?> resolveMaybeInner(final String name, final String fqName) {
            // Do we know the actual class name?
            final String className = classNames.get(name);
            if (className != null) {
                try {
                    return pmdClassLoader.loadClass(className);
                } catch (final ClassNotFoundException e) {
                    // Ignored, can never actually happen
                }
            }

            if (fqName != null) {
                final StringBuilder sb = new StringBuilder(fqName);
                String actualClassName = fqName;
                // We have a FQCN, but it may be an inner class, so we have to brute force our way...
                do {
                    if (pmdClassLoader.couldResolve(actualClassName)) {
                        try {
                            final Class<?> c = pmdClassLoader.loadClass(actualClassName);
                            // Update the mapping
                            classNames.put(name, actualClassName);
                            return c;
                        } catch (final ClassNotFoundException e) {
                            // Ignored
                        }
                    }

                    // Check if the last segment is an inner class
                    final int lastDot = actualClassName.lastIndexOf('.');
                    if (lastDot == -1) {
                        break;
                    }

                    sb.setCharAt(lastDot, '$');
                    actualClassName = sb.toString();
                } while (true);
            }

            return null;
        }

        public boolean couldResolve(final String name) {
            /*
             * Resolvers based on this one, will attempt to load the class from
             * the class loader, so ask him
             */
            return classNames.containsKey(name) || pmdClassLoader.couldResolve(name);
        }

        public boolean couldResolve(final String name) {
            /*
             * Resolvers based on this one, will attempt to load the class from
             * the class loader, so ask him
             */
            return pmdClassLoader.couldResolve(name);
        }
    }

    /**
     * Resolver that tries to resolve the given simple class name with the
     * explicit import statements.
     */
    public static class ExplicitImportResolver extends AbstractResolver {
        private Map<String, String> importStmts;

        /**
         * Creates a new {@link ExplicitImportResolver}.
         * @param pmdClassLoader the class loader to use.
         * @param importStmts the import statements
         */
        public ExplicitImportResolver(PMDASMClassLoader pmdClassLoader, Set<String> importStmts) {
            super(pmdClassLoader);
            
            // unfold imports, to store both FQ and unqualified names mapped to the FQ name
            this.importStmts = new HashMap<>();
            for (final String stmt : importStmts) {
                if (stmt.endsWith("*")) {
                    continue;
                }

                this.importStmts.put(stmt, stmt);
                final int lastDotIdx = stmt.lastIndexOf('.');
                if (lastDotIdx != -1) {
                    this.importStmts.put(stmt.substring(lastDotIdx + 1), stmt);
                }
            }
        }

        @Override
<<<<<<< HEAD
        public Class<?> resolve(String name) throws ClassNotFoundException {
            final String fqName = importStmts.get(name);
            if (fqName != null) {
                return pmdClassLoader.loadClass(fqName);
            }

            throw new ClassNotFoundException("Type " + name + " not found");
=======
        public Class<?> resolve(final String name) throws ClassNotFoundException {
            final Class<?> c = resolveMaybeInner(name, importStmts.get(name));

            if (c == null) {
                throw new ClassNotFoundException("Type " + name + " not found");
            }

            return c;
        }

        @Override
        public boolean couldResolve(final String name) {
            return importStmts.containsKey(name);
>>>>>>> 2b14242f
        }

        @Override
        public boolean couldResolve(String name) {
            return importStmts.containsKey(name);
        }
    }

    /**
     * Resolver that uses the current package to resolve a simple class name.
     */
    public static class CurrentPackageResolver extends AbstractResolver {
        private String pkg;

        /**
         * Creates a new {@link CurrentPackageResolver}
         * @param pmdClassLoader the class loader to use
         * @param pkg the package name
         */
        public CurrentPackageResolver(PMDASMClassLoader pmdClassLoader, String pkg) {
            super(pmdClassLoader);
            this.pkg = pkg;
        }

        @Override
        public Class<?> resolve(String name) throws ClassNotFoundException {
            final String fqName = qualifyName(name);
            final Class<?> c = resolveMaybeInner(fqName, fqName);

            if (c == null) {
                throw new ClassNotFoundException("Type " + name + " not found");
            }

            return c;
        }

        @Override
        public boolean couldResolve(String name) {
        	return super.couldResolve(qualifyName(name));
        }

        private String qualifyName(final String name) {
            if (pkg == null) {
                return name;
            }

            return pkg + '.' + name;
        }

        @Override
        public boolean couldResolve(String name) {
        	return super.couldResolve(pkg + '.' + name);
        }
    }

    /**
     * Resolver that resolves simple class names from the implicit import of <code>java.lang.*</code>.
     */
    // TODO cite the JLS section on implicit imports
    public static class ImplicitImportResolver extends AbstractResolver {
        /*
         * They aren't so many to bother about memory, but are used all the time,
         * so we worry about performance. On average, you can expect this cache to have ~90% hit ratio
         * unless abusing star imports (import on demand)
         */
        private static final ConcurrentHashMap<String, Class<?>> CLASS_CACHE = new ConcurrentHashMap<>();

        /**
         * Creates a {@link ImplicitImportResolver}
         * @param pmdClassLoader the class loader
         */
        public ImplicitImportResolver(PMDASMClassLoader pmdClassLoader) {
            super(pmdClassLoader);
        }

        @Override
        public Class<?> resolve(String name) throws ClassNotFoundException {
            if (name == null) {
                throw new ClassNotFoundException();
            }

            Class<?> clazz = CLASS_CACHE.get(name);
            if (clazz != null) {
                return clazz;
            }

            clazz = pmdClassLoader.loadClass("java.lang." + name);
            CLASS_CACHE.putIfAbsent(name, clazz);

            return clazz;
        }

        @Override
        public boolean couldResolve(String name) {
        	return super.couldResolve("java.lang." + name);
        }
    }

    /**
     * Resolver that uses the "on demand" import statements.
     */
    public static class ImportOnDemandResolver extends AbstractResolver {
        private Set<String> importStmts;
        /**
         * Creates a {@link ImportOnDemandResolver}
         * @param pmdClassLoader the class loader to use
         * @param importStmts the import statements
         */
        public ImportOnDemandResolver(PMDASMClassLoader pmdClassLoader, Set<String> importStmts) {
            super(pmdClassLoader);
            this.importStmts = importStmts;
        }

        @Override
        public Class<?> resolve(String name) throws ClassNotFoundException {
            if (name == null) {
                throw new ClassNotFoundException();
            }

            for (String importStmt : importStmts) {
                if (importStmt.endsWith("*")) {
<<<<<<< HEAD
                    try {
                        String fqClassName = new StringBuilder(importStmt.length() + name.length())
                            .append(importStmt)
                            .replace(importStmt.length() - 1, importStmt.length(), name)
                            .toString();
                        return pmdClassLoader.loadClass(fqClassName);
                    } catch (ClassNotFoundException cnfe) {
                        // ignored as the class could be imported with the next on demand import...
=======
                    final String fqClassName = new StringBuilder(importStmt.length() + name.length())
                        .append(importStmt)
                        .replace(importStmt.length() - 1, importStmt.length(), name)
                        .toString();
                    final Class<?> c = resolveMaybeInner(name, fqClassName);
                    if (c != null) {
                        return c;
>>>>>>> 2b14242f
                    }
                }
            }

            throw new ClassNotFoundException("Type " + name + " not found");
        }

        @Override
        public boolean couldResolve(String name) {
        	for (String importStmt : importStmts) {
                if (importStmt.endsWith("*")) {
<<<<<<< HEAD
                    String fqClassName = new StringBuilder(importStmt.length() + name.length())
=======
                    final String fqClassName = new StringBuilder(importStmt.length() + name.length())
>>>>>>> 2b14242f
                        .append(importStmt)
                        .replace(importStmt.length() - 1, importStmt.length(), name)
                        .toString();
                    // can any class be resolved / was never attempted?
                    if (super.couldResolve(fqClassName)) {
                    	return true;
                    }
                }
        	}

        	return false;
        }
    }

    /**
     * Resolver that resolves primitive types such as int or double.
     */
    public static class PrimitiveTypeResolver implements Resolver {
        private static final Map<String, Class<?>> PRIMITIVE_TYPES;

        static {
            final Map<String, Class<?>> types = new HashMap<>();
            types.put("int", int.class);
            types.put("float", float.class);
            types.put("double", double.class);
            types.put("long", long.class);
            types.put("boolean", boolean.class);
            types.put("byte", byte.class);
            types.put("short", short.class);
            types.put("char", char.class);
            PRIMITIVE_TYPES = Collections.unmodifiableMap(types);
        }

        @Override
        public Class<?> resolve(String name) throws ClassNotFoundException {
            if (!PRIMITIVE_TYPES.containsKey(name)) {
                throw new ClassNotFoundException(name);
            }
            return PRIMITIVE_TYPES.get(name);
        }

        @Override
        public boolean couldResolve(String name) {
            return PRIMITIVE_TYPES.containsKey(name);
        }

        @Override
        public boolean couldResolve(String name) {
            return primitiveTypes.containsKey(name);
        }
    }

    /**
     * Resolver that resolves the "void" type.
     */
    public static class VoidResolver implements Resolver {
        @Override
        public Class<?> resolve(String name) throws ClassNotFoundException {
            if ("void".equals(name)) {
                return void.class;
            }
            throw new ClassNotFoundException(name);
        }

        @Override
        public boolean couldResolve(String name) {
            return "void".equals(name);
        }
    }

    /**
     * Resolver that simply loads the class by name. This only works if the class name
     * is given as a fully qualified name.
     */
    public static class FullyQualifiedNameResolver extends AbstractResolver {
        /**
         * Creates a {@link FullyQualifiedNameResolver}
         * @param pmdClassLoader the class loader to use
         */
        public FullyQualifiedNameResolver(PMDASMClassLoader pmdClassLoader) {
            super(pmdClassLoader);
        }

        @Override
        public Class<?> resolve(String name) throws ClassNotFoundException {
            if (name == null) {
                throw new ClassNotFoundException();
            }

            final Class<?> c = resolveMaybeInner(name, name);

            if (c == null) {
                throw new ClassNotFoundException("Type " + name + " not found");
            }

            return c;
        }
    }

    public void setASTCompilationUnitPackage(String pkg) {
        this.pkg = pkg;
    }

    public String getASTCompilationUnitPackage() {
        return pkg;
    }

    /**
     * Adds a import to the list of imports
     * @param importString the import to add
     */
    public void addImport(String importString) {
        imports.add(importString);
    }

    public int getImportsCount() {
        return imports.size();
    }

    public Set<String> getExplicitImports() {
        return imports;
    }

    /**
     * Resolves a class by its name using all known resolvers.
     * @param name the name of the class, can be a simple name or a fully qualified name.
     * @return the class or null if not found
     */
    public Class<?> findClass(String name) {
        // we don't build the resolvers until now since we first want to get all
        // the imports
        if (resolvers.isEmpty()) {
            buildResolvers();
        }

        for (final Resolver resolver : resolvers) {
            if (resolver.couldResolve(name)) {
                try {
                    return resolver.resolve(name);
                } catch (ClassNotFoundException cnfe) {
                    // ignored, maybe another resolver will find the class
                }
            }
        }

        return null;
    }

    private void buildResolvers() {
        resolvers.add(new PrimitiveTypeResolver());
        resolvers.add(new VoidResolver());
        resolvers.add(new ExplicitImportResolver(pmdClassLoader, imports));
        resolvers.add(new CurrentPackageResolver(pmdClassLoader, pkg));
        resolvers.add(new ImplicitImportResolver(pmdClassLoader));
        resolvers.add(new ImportOnDemandResolver(pmdClassLoader, imports));
        resolvers.add(new FullyQualifiedNameResolver(pmdClassLoader));
    }
}<|MERGE_RESOLUTION|>--- conflicted
+++ resolved
@@ -87,10 +87,7 @@
     public abstract static class AbstractResolver implements Resolver {
         /** the class loader. */
         protected final PMDASMClassLoader pmdClassLoader;
-<<<<<<< HEAD
-=======
         private final Map<String, String> classNames;
->>>>>>> 2b14242f
 
         /**
          * Creates a new AbstractResolver that uses the given class loader.
@@ -156,14 +153,6 @@
              */
             return classNames.containsKey(name) || pmdClassLoader.couldResolve(name);
         }
-
-        public boolean couldResolve(final String name) {
-            /*
-             * Resolvers based on this one, will attempt to load the class from
-             * the class loader, so ask him
-             */
-            return pmdClassLoader.couldResolve(name);
-        }
     }
 
     /**
@@ -197,15 +186,6 @@
         }
 
         @Override
-<<<<<<< HEAD
-        public Class<?> resolve(String name) throws ClassNotFoundException {
-            final String fqName = importStmts.get(name);
-            if (fqName != null) {
-                return pmdClassLoader.loadClass(fqName);
-            }
-
-            throw new ClassNotFoundException("Type " + name + " not found");
-=======
         public Class<?> resolve(final String name) throws ClassNotFoundException {
             final Class<?> c = resolveMaybeInner(name, importStmts.get(name));
 
@@ -218,12 +198,6 @@
 
         @Override
         public boolean couldResolve(final String name) {
-            return importStmts.containsKey(name);
->>>>>>> 2b14242f
-        }
-
-        @Override
-        public boolean couldResolve(String name) {
             return importStmts.containsKey(name);
         }
     }
@@ -267,11 +241,6 @@
             }
 
             return pkg + '.' + name;
-        }
-
-        @Override
-        public boolean couldResolve(String name) {
-        	return super.couldResolve(pkg + '.' + name);
         }
     }
 
@@ -341,16 +310,6 @@
 
             for (String importStmt : importStmts) {
                 if (importStmt.endsWith("*")) {
-<<<<<<< HEAD
-                    try {
-                        String fqClassName = new StringBuilder(importStmt.length() + name.length())
-                            .append(importStmt)
-                            .replace(importStmt.length() - 1, importStmt.length(), name)
-                            .toString();
-                        return pmdClassLoader.loadClass(fqClassName);
-                    } catch (ClassNotFoundException cnfe) {
-                        // ignored as the class could be imported with the next on demand import...
-=======
                     final String fqClassName = new StringBuilder(importStmt.length() + name.length())
                         .append(importStmt)
                         .replace(importStmt.length() - 1, importStmt.length(), name)
@@ -358,7 +317,6 @@
                     final Class<?> c = resolveMaybeInner(name, fqClassName);
                     if (c != null) {
                         return c;
->>>>>>> 2b14242f
                     }
                 }
             }
@@ -370,11 +328,7 @@
         public boolean couldResolve(String name) {
         	for (String importStmt : importStmts) {
                 if (importStmt.endsWith("*")) {
-<<<<<<< HEAD
-                    String fqClassName = new StringBuilder(importStmt.length() + name.length())
-=======
                     final String fqClassName = new StringBuilder(importStmt.length() + name.length())
->>>>>>> 2b14242f
                         .append(importStmt)
                         .replace(importStmt.length() - 1, importStmt.length(), name)
                         .toString();
@@ -420,11 +374,6 @@
         public boolean couldResolve(String name) {
             return PRIMITIVE_TYPES.containsKey(name);
         }
-
-        @Override
-        public boolean couldResolve(String name) {
-            return primitiveTypes.containsKey(name);
-        }
     }
 
     /**
