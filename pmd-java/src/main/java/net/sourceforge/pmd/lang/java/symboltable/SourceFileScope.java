--- conflicted
+++ resolved
@@ -54,11 +54,7 @@
     }
 
     public Set<String> getExplicitImports() {
-<<<<<<< HEAD
-        return types != null ? types.getExplicitImports() : Collections.<String>emptySet();
-=======
         return types.getExplicitImports();
->>>>>>> 52ee5e9b
     }
 
     /**
