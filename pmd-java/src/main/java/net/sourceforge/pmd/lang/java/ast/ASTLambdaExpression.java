--- conflicted
+++ resolved
@@ -4,7 +4,6 @@
 
 package net.sourceforge.pmd.lang.java.ast;
 
-<<<<<<< HEAD
 import org.checkerframework.checker.nullness.qual.Nullable;
 
 import net.sourceforge.pmd.lang.java.typeresolution.typedefinition.JavaTypeDefinition;
@@ -26,26 +25,11 @@
 
 
     ASTLambdaExpression(int id) {
-=======
-import net.sourceforge.pmd.annotation.InternalApi;
-
-public class ASTLambdaExpression extends AbstractMethodLikeNode {
-
-    @InternalApi
-    @Deprecated
-    public ASTLambdaExpression(int id) {
->>>>>>> 2bcb8dcf
         super(id);
     }
 
 
-<<<<<<< HEAD
     ASTLambdaExpression(JavaParser p, int id) {
-=======
-    @InternalApi
-    @Deprecated
-    public ASTLambdaExpression(JavaParser p, int id) {
->>>>>>> 2bcb8dcf
         super(p, id);
     }
 
