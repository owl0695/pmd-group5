/**
 * BSD-style license; for more info see http://pmd.sourceforge.net/license.html
 */

package net.sourceforge.pmd.lang.java.ast;

import net.sourceforge.pmd.lang.java.rule.AbstractJavaRule;


/**
 * An adapter for {@link JavaParserVisitor}. Unless visit methods are overridden without
 * calling {@code super.visit}, the visitor performs a full depth-first tree walk.
 *
 * <p>Since 7.0.0 we use default methods
 * on the interface, which removes code duplication. However, if a visitor directly
 * implements the interface, then the syntax {@code super.visit(...)} is illegal and
 * doesn't refer to the default method. Instead, one would have to qualify the super,
 * like {@code JavaParserVisitor.super.visit}.
 *
 * <p>This restriction doesn't apply when the interface is not a direct super interface,
 * i.e. when there's an intermediary class like this one in the type hierarchy, or
 * e.g. {@link AbstractJavaRule}. That's why extending this class is preferred to
 * implementing the visitor directly.
 */
public class JavaParserVisitorAdapter implements JavaParserVisitor {


    public Object visit(ASTAnnotation node, Object data) {
        return JavaParserVisitor.super.visit(node, data);
    }

    @Override
    public Object visit(ASTMarkerAnnotation node, Object data) {
        return visit((ASTAnnotation) node, data);
    }

    @Override
    public Object visit(ASTSingleMemberAnnotation node, Object data) {
        return visit((ASTAnnotation) node, data);
    }

    @Override
    public Object visit(ASTNormalAnnotation node, Object data) {
        return visit((ASTAnnotation) node, data);
    }

    public Object visit(ASTType node, Object data) {
        return JavaParserVisitor.super.visit(node, data);
    }

    @Override
    public Object visit(ASTPrimitiveType node, Object data) {
        return visit((ASTType) node, data);
    }

    public Object visit(ASTReferenceType node, Object data) {
        return visit((ASTType) node, data);
    }


    @Override
    public Object visit(ASTArrayType node, Object data) {
        return visit((ASTReferenceType) node, data);
    }


    @Override
    public Object visit(ASTIntersectionType node, Object data) {
        return visit((ASTReferenceType) node, data);
    }


    @Override
    public Object visit(ASTWildcardType node, Object data) {
        return visit((ASTReferenceType) node, data);
    }

    @Override
    public Object visit(ASTClassOrInterfaceType node, Object data) {
        return visit((ASTReferenceType) node, data);
    }


    public Object visit(ASTExpression node, Object data) {
        return JavaParserVisitor.super.visit(node, data);
    }

    @Override
    public Object visit(ASTLambdaExpression node, Object data) {
        return visit((ASTExpression) node, data);
    }

    @Override
    public Object visit(ASTAssignmentExpression node, Object data) {
        return visit((ASTExpression) node, data);
    }

    @Override
    public Object visit(ASTConditionalExpression node, Object data) {
        return visit((ASTExpression) node, data);
    }

    @Override
    public Object visit(ASTConditionalOrExpression node, Object data) {
        return visit((ASTExpression) node, data);
    }

    @Override
    public Object visit(ASTConditionalAndExpression node, Object data) {
        return visit((ASTExpression) node, data);
    }

    @Override
    public Object visit(ASTInclusiveOrExpression node, Object data) {
        return visit((ASTExpression) node, data);
    }

    @Override
    public Object visit(ASTExclusiveOrExpression node, Object data) {
        return visit((ASTExpression) node, data);
    }

    @Override
    public Object visit(ASTAndExpression node, Object data) {
        return visit((ASTExpression) node, data);
    }

    @Override
    public Object visit(ASTEqualityExpression node, Object data) {
        return visit((ASTExpression) node, data);
    }

    @Override
    public Object visit(ASTRelationalExpression node, Object data) {
        return visit((ASTExpression) node, data);
    }

    @Override
    public Object visit(ASTInstanceOfExpression node, Object data) {
        return visit((ASTExpression) node, data);
    }

    @Override
    public Object visit(ASTShiftExpression node, Object data) {
        return visit((ASTExpression) node, data);
    }

    @Override
    public Object visit(ASTAdditiveExpression node, Object data) {
        return visit((ASTExpression) node, data);
    }

    @Override
    public Object visit(ASTMultiplicativeExpression node, Object data) {
        return visit((ASTExpression) node, data);
    }

    @Override
    public Object visit(ASTUnaryExpression node, Object data) {
        return visit((ASTExpression) node, data);
    }

    @Override
<<<<<<< HEAD
    public Object visit(ASTPreIncrementExpression node, Object data) {
        return visit((ASTExpression) node, data);
    }

    @Override
    public Object visit(ASTPreDecrementExpression node, Object data) {
        return visit((ASTExpression) node, data);
    }

    @Override
=======
>>>>>>> f69e7bf0
    public Object visit(ASTCastExpression node, Object data) {
        return visit((ASTExpression) node, data);
    }

<<<<<<< HEAD
    @Override
    public Object visit(ASTPostfixExpression node, Object data) {
        return visit((ASTExpression) node, data);
    }
=======
>>>>>>> f69e7bf0

    @Override
    public Object visit(ASTSwitchExpression node, Object data) {
        return visit((ASTExpression) node, data);
    }


    public Object visit(ASTPrimaryExpression node, Object data) {
        return visit((ASTExpression) node, data);
    }


    @Override
    public Object visit(ASTMethodCall node, Object data) {
        return visit((ASTPrimaryExpression) node, data);
    }

    @Override
    public Object visit(ASTFieldAccess node, Object data) {
        return visit((ASTPrimaryExpression) node, data);
    }

    @Override
    public Object visit(ASTConstructorCall node, Object data) {
        return visit((ASTPrimaryExpression) node, data);
    }


    @Override
    public Object visit(ASTArrayAllocation node, Object data) {
        return visit((ASTPrimaryExpression) node, data);
    }


    @Override
    public Object visit(ASTArrayAccess node, Object data) {
        return visit((ASTPrimaryExpression) node, data);
    }


    @Override
<<<<<<< HEAD
    public Object visit(ASTVariableReference node, Object data) {
=======
    public Object visit(ASTVariableAccess node, Object data) {
>>>>>>> f69e7bf0
        return visit((ASTPrimaryExpression) node, data);
    }


    @Override
    public Object visit(ASTMethodReference node, Object data) {
        return visit((ASTPrimaryExpression) node, data);
    }


    @Override
    public Object visit(ASTThisExpression node, Object data) {
        return visit((ASTPrimaryExpression) node, data);
    }

    @Override
    public Object visit(ASTSuperExpression node, Object data) {
        return visit((ASTPrimaryExpression) node, data);
    }

    @Override
    public Object visit(ASTClassLiteral node, Object data) {
        return visit((ASTPrimaryExpression) node, data);
    }

    public Object visit(ASTLiteral node, Object data) {
        return visit((ASTPrimaryExpression) node, data);
    }

    @Override
    public Object visit(ASTBooleanLiteral node, Object data) {
        return visit((ASTLiteral) node, data);
    }

    @Override
    public Object visit(ASTNullLiteral node, Object data) {
        return visit((ASTLiteral) node, data);
    }

    @Override
    public Object visit(ASTNumericLiteral node, Object data) {
        return visit((ASTLiteral) node, data);
    }

    @Override
    public Object visit(ASTStringLiteral node, Object data) {
        return visit((ASTLiteral) node, data);
    }

    @Override
    public Object visit(ASTCharLiteral node, Object data) {
        return visit((ASTLiteral) node, data);
    }

    @Override
    public Object visit(ASTClassOrInterfaceDeclaration node, Object data) {
        return visit((ASTAnyTypeDeclaration) node, data);
    }


    @Override
    public Object visit(ASTAnnotationTypeDeclaration node, Object data) {
        return visit((ASTAnyTypeDeclaration) node, data);
    }


    @Override
    public Object visit(ASTEnumDeclaration node, Object data) {
        return visit((ASTAnyTypeDeclaration) node, data);
    }


    public Object visit(ASTAnyTypeDeclaration node, Object data) {
        return visit((JavaNode) node, data);
    }

    @Override
    public Object visit(ASTMethodDeclaration node, Object data) {
        return visit((ASTMethodOrConstructorDeclaration) node, data);
    }

    @Override
    public Object visit(ASTAnnotationMethodDeclaration node, Object data) {
        return visit((ASTMethodOrConstructorDeclaration) node, data);
    }


    @Override
    public Object visit(ASTConstructorDeclaration node, Object data) {
        return visit((ASTMethodOrConstructorDeclaration) node, data);
    }


    public Object visit(ASTMethodOrConstructorDeclaration node, Object data) {
        return visit((MethodLikeNode) node, data);
    }


    // REMOVE ME
    // deprecated stuff kept for compatibility with existing visitors, not matched by anything

    @Deprecated
<<<<<<< HEAD
=======
    public Object visit(ASTArguments node, Object data) {
        return null;
    }

    @Deprecated
>>>>>>> f69e7bf0
    public Object visit(ASTAllocationExpression node, Object data) {
        return null;
    }

    @Deprecated
    public Object visit(ASTTypeArgument node, Object data) {
        return null;
    }

    @Deprecated
    public Object visit(ASTWildcardBounds node, Object data) {
        return null;
    }

    @Deprecated
    public Object visit(ASTUnaryExpressionNotPlusMinus node, Object data) {
        return null;
    }
<<<<<<< HEAD
=======


>>>>>>> f69e7bf0
}<|MERGE_RESOLUTION|>--- conflicted
+++ resolved
@@ -161,30 +161,10 @@
     }
 
     @Override
-<<<<<<< HEAD
-    public Object visit(ASTPreIncrementExpression node, Object data) {
-        return visit((ASTExpression) node, data);
-    }
-
-    @Override
-    public Object visit(ASTPreDecrementExpression node, Object data) {
-        return visit((ASTExpression) node, data);
-    }
-
-    @Override
-=======
->>>>>>> f69e7bf0
     public Object visit(ASTCastExpression node, Object data) {
         return visit((ASTExpression) node, data);
     }
 
-<<<<<<< HEAD
-    @Override
-    public Object visit(ASTPostfixExpression node, Object data) {
-        return visit((ASTExpression) node, data);
-    }
-=======
->>>>>>> f69e7bf0
 
     @Override
     public Object visit(ASTSwitchExpression node, Object data) {
@@ -226,11 +206,7 @@
 
 
     @Override
-<<<<<<< HEAD
-    public Object visit(ASTVariableReference node, Object data) {
-=======
     public Object visit(ASTVariableAccess node, Object data) {
->>>>>>> f69e7bf0
         return visit((ASTPrimaryExpression) node, data);
     }
 
@@ -333,14 +309,11 @@
     // deprecated stuff kept for compatibility with existing visitors, not matched by anything
 
     @Deprecated
-<<<<<<< HEAD
-=======
     public Object visit(ASTArguments node, Object data) {
         return null;
     }
 
     @Deprecated
->>>>>>> f69e7bf0
     public Object visit(ASTAllocationExpression node, Object data) {
         return null;
     }
@@ -359,9 +332,6 @@
     public Object visit(ASTUnaryExpressionNotPlusMinus node, Object data) {
         return null;
     }
-<<<<<<< HEAD
-=======
-
-
->>>>>>> f69e7bf0
+
+
 }