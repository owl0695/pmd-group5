/**
 * BSD-style license; for more info see http://pmd.sourceforge.net/license.html
 */

package net.sourceforge.pmd.lang.java.ast;

import net.sourceforge.pmd.annotation.DeprecatedUntil700;
import net.sourceforge.pmd.lang.ast.Node;

/**
 * An adapter for {@link JavaParserVisitor}.
 *
 * @deprecated Use {@link JavaVisitorBase}
 */
@Deprecated
@DeprecatedUntil700
public class JavaParserVisitorAdapter extends JavaVisitorBase<Object, Object> implements JavaParserVisitor {
<<<<<<< HEAD

    @Override
    protected Object visitChildren(Node node, Object data) {
        super.visitChildren(node, data);
        return data;
    }

    // REMOVE ME
    // deprecated stuff kept for compatibility with existing visitors, not matched by anything

    // todo on java-grammar: uncomment
    //
    //    @Deprecated
    //    public Object visit(ASTAllocationExpression node, Object data) {
    //        return null;
    //    }
    //
    //    @Deprecated
    //    public Object visit(ASTTypeArgument node, Object data) {
    //        return null;
    //    }
    //
    //    @Deprecated
    //    public Object visit(ASTWildcardBounds node, Object data) {
    //        return null;
    //    }
    //
    //    @Deprecated
    //    public Object visit(ASTConditionalOrExpression node, Object data) {
    //        return visit((ASTExpression) node, data);
    //    }
    //
    //    @Deprecated
    //    public Object visit(ASTConditionalAndExpression node, Object data) {
    //        return visit((ASTExpression) node, data);
    //    }
    //
    //    @Deprecated
    //    public Object visit(ASTInclusiveOrExpression node, Object data) {
    //        return visit((ASTExpression) node, data);
    //    }
    //
    //    @Deprecated
    //    public Object visit(ASTExclusiveOrExpression node, Object data) {
    //        return visit((ASTExpression) node, data);
    //    }
    //
    //    @Deprecated
    //    public Object visit(ASTAndExpression node, Object data) {
    //        return visit((ASTExpression) node, data);
    //    }
    //
    //    @Deprecated
    //    public Object visit(ASTEqualityExpression node, Object data) {
    //        return visit((ASTExpression) node, data);
    //    }
    //
    //    @Deprecated
    //    public Object visit(ASTRelationalExpression node, Object data) {
    //        return visit((ASTExpression) node, data);
    //    }
    //
    //    @Deprecated
    //    public Object visit(ASTShiftExpression node, Object data) {
    //        return visit((ASTExpression) node, data);
    //    }
    //
    //    @Deprecated
    //    public Object visit(ASTAdditiveExpression node, Object data) {
    //        return visit((ASTExpression) node, data);
    //    }
    //
    //    @Deprecated
    //    public Object visit(ASTMultiplicativeExpression node, Object data) {
    //        return visit((ASTExpression) node, data);
    //    }
    //
    //    @Deprecated
    //    public Object visit(ASTInstanceOfExpression node, Object data) {
    //        return visit((ASTExpression) node, data);
    //    }

=======
>>>>>>> 993e933c

    @Override
    protected Object visitChildren(Node node, Object data) {
        super.visitChildren(node, data);
        return data;
    }


    @Override
    public Object visit(ASTType node, Object data) {
        return visit((JavaNode) node, data);
    }

    @Override
    public Object visit(ASTPrimitiveType node, Object data) {
        return visit((ASTType) node, data);
    }

    @Override
    public Object visit(ASTReferenceType node, Object data) {
        return visit((ASTType) node, data);
    }


    @Override
    public Object visit(ASTArrayType node, Object data) {
        return visit((ASTReferenceType) node, data);
    }


    @Override
    public Object visit(ASTIntersectionType node, Object data) {
        return visit((ASTReferenceType) node, data);
    }


    @Override
    public Object visit(ASTWildcardType node, Object data) {
        return visit((ASTReferenceType) node, data);
    }

    @Override
    public Object visit(ASTClassOrInterfaceType node, Object data) {
        return visit((ASTReferenceType) node, data);
    }


    @Override
    public Object visit(ASTExpression node, Object data) {
        return visit((JavaNode) node, data);
    }

    @Override
    public Object visit(ASTLambdaExpression node, Object data) {
        return visit((ASTExpression) node, data);
    }

    @Override
    public Object visit(ASTAssignmentExpression node, Object data) {
        return visit((ASTExpression) node, data);
    }

    @Override
    public Object visit(ASTConditionalExpression node, Object data) {
        return visit((ASTExpression) node, data);
    }


    @Override
    public Object visit(ASTInfixExpression node, Object data) {
        return visit((ASTExpression) node, data);
    }


    @Override
    public Object visit(ASTUnaryExpression node, Object data) {
        return visit((ASTExpression) node, data);
    }

    @Override
    public Object visit(ASTCastExpression node, Object data) {
        return visit((ASTExpression) node, data);
    }


    @Override
    public Object visit(ASTSwitchExpression node, Object data) {
        return visit((ASTExpression) node, data);
    }


    @Override
    public Object visit(ASTPrimaryExpression node, Object data) {
        return visit((ASTExpression) node, data);
    }


    @Override
    public Object visit(ASTMethodCall node, Object data) {
        return visit((ASTPrimaryExpression) node, data);
    }

    @Override
    public Object visit(ASTFieldAccess node, Object data) {
        return visit((ASTPrimaryExpression) node, data);
    }

    @Override
    public Object visit(ASTConstructorCall node, Object data) {
        return visit((ASTPrimaryExpression) node, data);
    }


    @Override
    public Object visit(ASTArrayAllocation node, Object data) {
        return visit((ASTPrimaryExpression) node, data);
    }


    @Override
    public Object visit(ASTArrayAccess node, Object data) {
        return visit((ASTPrimaryExpression) node, data);
    }


    @Override
    public Object visit(ASTVariableAccess node, Object data) {
        return visit((ASTPrimaryExpression) node, data);
    }


    @Override
    public Object visit(ASTMethodReference node, Object data) {
        return visit((ASTPrimaryExpression) node, data);
    }


    @Override
    public Object visit(ASTThisExpression node, Object data) {
        return visit((ASTPrimaryExpression) node, data);
    }

    @Override
    public Object visit(ASTSuperExpression node, Object data) {
        return visit((ASTPrimaryExpression) node, data);
    }

    @Override
    public Object visit(ASTClassLiteral node, Object data) {
        return visit((ASTPrimaryExpression) node, data);
    }

    @Override
    public Object visit(ASTLiteral node, Object data) {
        return visit((ASTPrimaryExpression) node, data);
    }

    @Override
    public Object visit(ASTBooleanLiteral node, Object data) {
        return visit((ASTLiteral) node, data);
    }

    @Override
    public Object visit(ASTNullLiteral node, Object data) {
        return visit((ASTLiteral) node, data);
    }

    @Override
    public Object visit(ASTNumericLiteral node, Object data) {
        return visit((ASTLiteral) node, data);
    }

    @Override
    public Object visit(ASTStringLiteral node, Object data) {
        return visit((ASTLiteral) node, data);
    }

    @Override
    public Object visit(ASTCharLiteral node, Object data) {
        return visit((ASTLiteral) node, data);
    }

    @Override
    public Object visit(ASTClassOrInterfaceDeclaration node, Object data) {
        return visit((ASTAnyTypeDeclaration) node, data);
    }

    @Override
    public Object visit(ASTAnnotationTypeDeclaration node, Object data) {
        return visit((ASTAnyTypeDeclaration) node, data);
    }

    @Override
    public Object visit(ASTAnonymousClassDeclaration node, Object data) {
        return visit((ASTAnyTypeDeclaration) node, data);
    }

    @Override
    public Object visit(ASTEnumDeclaration node, Object data) {
        return visit((ASTAnyTypeDeclaration) node, data);
    }

    @Override
    public Object visit(ASTRecordDeclaration node, Object data) {
        return visit((ASTAnyTypeDeclaration) node, data);
    }


    @Override
    public Object visit(ASTAnyTypeDeclaration node, Object data) {
        return visit((JavaNode) node, data);
    }

    @Override
    public Object visit(ASTMethodDeclaration node, Object data) {
        return visit((ASTMethodOrConstructorDeclaration) node, data);
    }



    @Override
    public Object visit(ASTConstructorDeclaration node, Object data) {
        return visit((ASTMethodOrConstructorDeclaration) node, data);
    }


    @Override
    public Object visit(ASTMethodOrConstructorDeclaration node, Object data) {
        return visit((MethodLikeNode) node, data);
    }

    @Override
    public Object visit(ASTAssertStatement node, Object data) {
        return visit((ASTStatement) node, data);
    }

    @Override
    public Object visit(ASTBlock node, Object data) {
        return visit((ASTStatement) node, data);
    }

    @Override
    public Object visit(ASTBreakStatement node, Object data) {
        return visit((ASTStatement) node, data);
    }

    @Override
    public Object visit(ASTContinueStatement node, Object data) {
        return visit((ASTStatement) node, data);
    }

    @Override
    public Object visit(ASTDoStatement node, Object data) {
        return visit((ASTStatement) node, data);
    }

    @Override
    public Object visit(ASTEmptyStatement node, Object data) {
        return visit((ASTStatement) node, data);
    }

    @Override
    public Object visit(ASTExplicitConstructorInvocation node, Object data) {
        return visit((ASTStatement) node, data);
    }

    @Override
    public Object visit(ASTExpressionStatement node, Object data) {
        return visit((ASTStatement) node, data);
    }

    @Override
    public Object visit(ASTForeachStatement node, Object data) {
        return visit((ASTStatement) node, data);
    }

    @Override
    public Object visit(ASTForStatement node, Object data) {
        return visit((ASTStatement) node, data);
    }

    @Override
    public Object visit(ASTIfStatement node, Object data) {
        return visit((ASTStatement) node, data);
    }

    @Override
    public Object visit(ASTLabeledStatement node, Object data) {
        return visit((ASTStatement) node, data);
    }

    @Override
    public Object visit(ASTLocalClassStatement node, Object data) {
        return visit((ASTStatement) node, data);
    }

    @Override
    public Object visit(ASTReturnStatement node, Object data) {
        return visit((ASTStatement) node, data);
    }

    @Override
    public Object visit(ASTStatementExpressionList node, Object data) {
        return visit((ASTStatement) node, data);
    }

    @Override
    public Object visit(ASTSwitchStatement node, Object data) {
        return visit((ASTStatement) node, data);
    }

    @Override
    public Object visit(ASTSynchronizedStatement node, Object data) {
        return visit((ASTStatement) node, data);
    }

    @Override
    public Object visit(ASTThrowStatement node, Object data) {
        return visit((ASTStatement) node, data);
    }

    @Override
    public Object visit(ASTTryStatement node, Object data) {
        return visit((ASTStatement) node, data);
    }

    @Override
    public Object visit(ASTWhileStatement node, Object data) {
        return visit((ASTStatement) node, data);
    }

    @Override
    public Object visit(ASTYieldStatement node, Object data) {
        return visit((ASTStatement) node, data);
    }

    @Override
    public Object visit(ASTStatement node, Object data) {
        return visit((JavaNode) node, data);
    }

    // REMOVE ME
    // deprecated stuff kept for compatibility with existing visitors, not matched by anything

    @Deprecated
    public Object visit(ASTArguments node, Object data) {
        return null;
    }

    @Deprecated
    public Object visit(ASTAllocationExpression node, Object data) {
        return null;
    }

    @Deprecated
    public Object visit(ASTTypeArgument node, Object data) {
        return null;
    }

    @Deprecated
    public Object visit(ASTWildcardBounds node, Object data) {
        return null;
    }

    @Deprecated
    public Object visit(ASTUnaryExpressionNotPlusMinus node, Object data) {
        return null;
    }

    @Deprecated
    public Object visit(ASTConditionalOrExpression node, Object data) {
        return visit((ASTExpression) node, data);
    }

    @Deprecated
    public Object visit(ASTConditionalAndExpression node, Object data) {
        return visit((ASTExpression) node, data);
    }

    @Deprecated
    public Object visit(ASTInclusiveOrExpression node, Object data) {
        return visit((ASTExpression) node, data);
    }

    @Deprecated
    public Object visit(ASTExclusiveOrExpression node, Object data) {
        return visit((ASTExpression) node, data);
    }

    @Deprecated
    public Object visit(ASTAndExpression node, Object data) {
        return visit((ASTExpression) node, data);
    }

    @Deprecated
    public Object visit(ASTEqualityExpression node, Object data) {
        return visit((ASTExpression) node, data);
    }

    @Deprecated
    public Object visit(ASTRelationalExpression node, Object data) {
        return visit((ASTExpression) node, data);
    }

    @Deprecated
    public Object visit(ASTShiftExpression node, Object data) {
        return visit((ASTExpression) node, data);
    }

    @Deprecated
    public Object visit(ASTAdditiveExpression node, Object data) {
        return visit((ASTExpression) node, data);
    }

    @Deprecated
    public Object visit(ASTMultiplicativeExpression node, Object data) {
        return visit((ASTExpression) node, data);
    }

    @Deprecated
    public Object visit(ASTInstanceOfExpression node, Object data) {
        return visit((ASTExpression) node, data);
    }

    @Deprecated
    public Object visit(ASTMethodDeclarator node, Object data) {
        return null;
    }

    @Deprecated
    public Object visit(ASTAnnotationMethodDeclaration node, Object data) {
        return null;
    }

    @Deprecated
    public Object visit(ASTBlockStatement node, Object data) {
        return null;
    }


    @Deprecated
    public Object visit(ASTClassOrInterfaceBodyDeclaration node, Object data) {
        return null;
    }

    @Deprecated
    public Object visit(ASTStatementExpression node, Object data) {
        return null;
    }

}<|MERGE_RESOLUTION|>--- conflicted
+++ resolved
@@ -15,7 +15,6 @@
 @Deprecated
 @DeprecatedUntil700
 public class JavaParserVisitorAdapter extends JavaVisitorBase<Object, Object> implements JavaParserVisitor {
-<<<<<<< HEAD
 
     @Override
     protected Object visitChildren(Node node, Object data) {
@@ -23,427 +22,343 @@
         return data;
     }
 
+
+    @Override
+    public Object visit(ASTType node, Object data) {
+        return visit((JavaNode) node, data);
+    }
+
+    @Override
+    public Object visit(ASTPrimitiveType node, Object data) {
+        return visit((ASTType) node, data);
+    }
+
+    @Override
+    public Object visit(ASTReferenceType node, Object data) {
+        return visit((ASTType) node, data);
+    }
+
+
+    @Override
+    public Object visit(ASTArrayType node, Object data) {
+        return visit((ASTReferenceType) node, data);
+    }
+
+
+    @Override
+    public Object visit(ASTIntersectionType node, Object data) {
+        return visit((ASTReferenceType) node, data);
+    }
+
+
+    @Override
+    public Object visit(ASTWildcardType node, Object data) {
+        return visit((ASTReferenceType) node, data);
+    }
+
+    @Override
+    public Object visit(ASTClassOrInterfaceType node, Object data) {
+        return visit((ASTReferenceType) node, data);
+    }
+
+
+    @Override
+    public Object visit(ASTExpression node, Object data) {
+        return visit((JavaNode) node, data);
+    }
+
+    @Override
+    public Object visit(ASTLambdaExpression node, Object data) {
+        return visit((ASTExpression) node, data);
+    }
+
+    @Override
+    public Object visit(ASTAssignmentExpression node, Object data) {
+        return visit((ASTExpression) node, data);
+    }
+
+    @Override
+    public Object visit(ASTConditionalExpression node, Object data) {
+        return visit((ASTExpression) node, data);
+    }
+
+
+    @Override
+    public Object visit(ASTInfixExpression node, Object data) {
+        return visit((ASTExpression) node, data);
+    }
+
+
+    @Override
+    public Object visit(ASTUnaryExpression node, Object data) {
+        return visit((ASTExpression) node, data);
+    }
+
+    @Override
+    public Object visit(ASTCastExpression node, Object data) {
+        return visit((ASTExpression) node, data);
+    }
+
+
+    @Override
+    public Object visit(ASTSwitchExpression node, Object data) {
+        return visit((ASTExpression) node, data);
+    }
+
+
+    @Override
+    public Object visit(ASTPrimaryExpression node, Object data) {
+        return visit((ASTExpression) node, data);
+    }
+
+
+    @Override
+    public Object visit(ASTMethodCall node, Object data) {
+        return visit((ASTPrimaryExpression) node, data);
+    }
+
+    @Override
+    public Object visit(ASTFieldAccess node, Object data) {
+        return visit((ASTPrimaryExpression) node, data);
+    }
+
+    @Override
+    public Object visit(ASTConstructorCall node, Object data) {
+        return visit((ASTPrimaryExpression) node, data);
+    }
+
+
+    @Override
+    public Object visit(ASTArrayAllocation node, Object data) {
+        return visit((ASTPrimaryExpression) node, data);
+    }
+
+
+    @Override
+    public Object visit(ASTArrayAccess node, Object data) {
+        return visit((ASTPrimaryExpression) node, data);
+    }
+
+
+    @Override
+    public Object visit(ASTVariableAccess node, Object data) {
+        return visit((ASTPrimaryExpression) node, data);
+    }
+
+
+    @Override
+    public Object visit(ASTMethodReference node, Object data) {
+        return visit((ASTPrimaryExpression) node, data);
+    }
+
+
+    @Override
+    public Object visit(ASTThisExpression node, Object data) {
+        return visit((ASTPrimaryExpression) node, data);
+    }
+
+    @Override
+    public Object visit(ASTSuperExpression node, Object data) {
+        return visit((ASTPrimaryExpression) node, data);
+    }
+
+    @Override
+    public Object visit(ASTClassLiteral node, Object data) {
+        return visit((ASTPrimaryExpression) node, data);
+    }
+
+    @Override
+    public Object visit(ASTLiteral node, Object data) {
+        return visit((ASTPrimaryExpression) node, data);
+    }
+
+    @Override
+    public Object visit(ASTBooleanLiteral node, Object data) {
+        return visit((ASTLiteral) node, data);
+    }
+
+    @Override
+    public Object visit(ASTNullLiteral node, Object data) {
+        return visit((ASTLiteral) node, data);
+    }
+
+    @Override
+    public Object visit(ASTNumericLiteral node, Object data) {
+        return visit((ASTLiteral) node, data);
+    }
+
+    @Override
+    public Object visit(ASTStringLiteral node, Object data) {
+        return visit((ASTLiteral) node, data);
+    }
+
+    @Override
+    public Object visit(ASTCharLiteral node, Object data) {
+        return visit((ASTLiteral) node, data);
+    }
+
+    @Override
+    public Object visit(ASTClassOrInterfaceDeclaration node, Object data) {
+        return visit((ASTAnyTypeDeclaration) node, data);
+    }
+
+    @Override
+    public Object visit(ASTAnnotationTypeDeclaration node, Object data) {
+        return visit((ASTAnyTypeDeclaration) node, data);
+    }
+
+    @Override
+    public Object visit(ASTAnonymousClassDeclaration node, Object data) {
+        return visit((ASTAnyTypeDeclaration) node, data);
+    }
+
+    @Override
+    public Object visit(ASTEnumDeclaration node, Object data) {
+        return visit((ASTAnyTypeDeclaration) node, data);
+    }
+
+    @Override
+    public Object visit(ASTRecordDeclaration node, Object data) {
+        return visit((ASTAnyTypeDeclaration) node, data);
+    }
+
+
+    @Override
+    public Object visit(ASTAnyTypeDeclaration node, Object data) {
+        return visit((JavaNode) node, data);
+    }
+
+    @Override
+    public Object visit(ASTMethodDeclaration node, Object data) {
+        return visit((ASTMethodOrConstructorDeclaration) node, data);
+    }
+
+
+
+    @Override
+    public Object visit(ASTConstructorDeclaration node, Object data) {
+        return visit((ASTMethodOrConstructorDeclaration) node, data);
+    }
+
+
+    @Override
+    public Object visit(ASTMethodOrConstructorDeclaration node, Object data) {
+        return visit((MethodLikeNode) node, data);
+    }
+
+    @Override
+    public Object visit(ASTAssertStatement node, Object data) {
+        return visit((ASTStatement) node, data);
+    }
+
+    @Override
+    public Object visit(ASTBlock node, Object data) {
+        return visit((ASTStatement) node, data);
+    }
+
+    @Override
+    public Object visit(ASTBreakStatement node, Object data) {
+        return visit((ASTStatement) node, data);
+    }
+
+    @Override
+    public Object visit(ASTContinueStatement node, Object data) {
+        return visit((ASTStatement) node, data);
+    }
+
+    @Override
+    public Object visit(ASTDoStatement node, Object data) {
+        return visit((ASTStatement) node, data);
+    }
+
+    @Override
+    public Object visit(ASTEmptyStatement node, Object data) {
+        return visit((ASTStatement) node, data);
+    }
+
+    @Override
+    public Object visit(ASTExplicitConstructorInvocation node, Object data) {
+        return visit((ASTStatement) node, data);
+    }
+
+    @Override
+    public Object visit(ASTExpressionStatement node, Object data) {
+        return visit((ASTStatement) node, data);
+    }
+
+    @Override
+    public Object visit(ASTForeachStatement node, Object data) {
+        return visit((ASTStatement) node, data);
+    }
+
+    @Override
+    public Object visit(ASTForStatement node, Object data) {
+        return visit((ASTStatement) node, data);
+    }
+
+    @Override
+    public Object visit(ASTIfStatement node, Object data) {
+        return visit((ASTStatement) node, data);
+    }
+
+    @Override
+    public Object visit(ASTLabeledStatement node, Object data) {
+        return visit((ASTStatement) node, data);
+    }
+
+    @Override
+    public Object visit(ASTLocalClassStatement node, Object data) {
+        return visit((ASTStatement) node, data);
+    }
+
+    @Override
+    public Object visit(ASTReturnStatement node, Object data) {
+        return visit((ASTStatement) node, data);
+    }
+
+    @Override
+    public Object visit(ASTStatementExpressionList node, Object data) {
+        return visit((ASTStatement) node, data);
+    }
+
+    @Override
+    public Object visit(ASTSwitchStatement node, Object data) {
+        return visit((ASTStatement) node, data);
+    }
+
+    @Override
+    public Object visit(ASTSynchronizedStatement node, Object data) {
+        return visit((ASTStatement) node, data);
+    }
+
+    @Override
+    public Object visit(ASTThrowStatement node, Object data) {
+        return visit((ASTStatement) node, data);
+    }
+
+    @Override
+    public Object visit(ASTTryStatement node, Object data) {
+        return visit((ASTStatement) node, data);
+    }
+
+    @Override
+    public Object visit(ASTWhileStatement node, Object data) {
+        return visit((ASTStatement) node, data);
+    }
+
+    @Override
+    public Object visit(ASTYieldStatement node, Object data) {
+        return visit((ASTStatement) node, data);
+    }
+
+    @Override
+    public Object visit(ASTStatement node, Object data) {
+        return visit((JavaNode) node, data);
+    }
+
     // REMOVE ME
     // deprecated stuff kept for compatibility with existing visitors, not matched by anything
 
-    // todo on java-grammar: uncomment
-    //
-    //    @Deprecated
-    //    public Object visit(ASTAllocationExpression node, Object data) {
-    //        return null;
-    //    }
-    //
-    //    @Deprecated
-    //    public Object visit(ASTTypeArgument node, Object data) {
-    //        return null;
-    //    }
-    //
-    //    @Deprecated
-    //    public Object visit(ASTWildcardBounds node, Object data) {
-    //        return null;
-    //    }
-    //
-    //    @Deprecated
-    //    public Object visit(ASTConditionalOrExpression node, Object data) {
-    //        return visit((ASTExpression) node, data);
-    //    }
-    //
-    //    @Deprecated
-    //    public Object visit(ASTConditionalAndExpression node, Object data) {
-    //        return visit((ASTExpression) node, data);
-    //    }
-    //
-    //    @Deprecated
-    //    public Object visit(ASTInclusiveOrExpression node, Object data) {
-    //        return visit((ASTExpression) node, data);
-    //    }
-    //
-    //    @Deprecated
-    //    public Object visit(ASTExclusiveOrExpression node, Object data) {
-    //        return visit((ASTExpression) node, data);
-    //    }
-    //
-    //    @Deprecated
-    //    public Object visit(ASTAndExpression node, Object data) {
-    //        return visit((ASTExpression) node, data);
-    //    }
-    //
-    //    @Deprecated
-    //    public Object visit(ASTEqualityExpression node, Object data) {
-    //        return visit((ASTExpression) node, data);
-    //    }
-    //
-    //    @Deprecated
-    //    public Object visit(ASTRelationalExpression node, Object data) {
-    //        return visit((ASTExpression) node, data);
-    //    }
-    //
-    //    @Deprecated
-    //    public Object visit(ASTShiftExpression node, Object data) {
-    //        return visit((ASTExpression) node, data);
-    //    }
-    //
-    //    @Deprecated
-    //    public Object visit(ASTAdditiveExpression node, Object data) {
-    //        return visit((ASTExpression) node, data);
-    //    }
-    //
-    //    @Deprecated
-    //    public Object visit(ASTMultiplicativeExpression node, Object data) {
-    //        return visit((ASTExpression) node, data);
-    //    }
-    //
-    //    @Deprecated
-    //    public Object visit(ASTInstanceOfExpression node, Object data) {
-    //        return visit((ASTExpression) node, data);
-    //    }
-
-=======
->>>>>>> 993e933c
-
-    @Override
-    protected Object visitChildren(Node node, Object data) {
-        super.visitChildren(node, data);
-        return data;
-    }
-
-
-    @Override
-    public Object visit(ASTType node, Object data) {
-        return visit((JavaNode) node, data);
-    }
-
-    @Override
-    public Object visit(ASTPrimitiveType node, Object data) {
-        return visit((ASTType) node, data);
-    }
-
-    @Override
-    public Object visit(ASTReferenceType node, Object data) {
-        return visit((ASTType) node, data);
-    }
-
-
-    @Override
-    public Object visit(ASTArrayType node, Object data) {
-        return visit((ASTReferenceType) node, data);
-    }
-
-
-    @Override
-    public Object visit(ASTIntersectionType node, Object data) {
-        return visit((ASTReferenceType) node, data);
-    }
-
-
-    @Override
-    public Object visit(ASTWildcardType node, Object data) {
-        return visit((ASTReferenceType) node, data);
-    }
-
-    @Override
-    public Object visit(ASTClassOrInterfaceType node, Object data) {
-        return visit((ASTReferenceType) node, data);
-    }
-
-
-    @Override
-    public Object visit(ASTExpression node, Object data) {
-        return visit((JavaNode) node, data);
-    }
-
-    @Override
-    public Object visit(ASTLambdaExpression node, Object data) {
-        return visit((ASTExpression) node, data);
-    }
-
-    @Override
-    public Object visit(ASTAssignmentExpression node, Object data) {
-        return visit((ASTExpression) node, data);
-    }
-
-    @Override
-    public Object visit(ASTConditionalExpression node, Object data) {
-        return visit((ASTExpression) node, data);
-    }
-
-
-    @Override
-    public Object visit(ASTInfixExpression node, Object data) {
-        return visit((ASTExpression) node, data);
-    }
-
-
-    @Override
-    public Object visit(ASTUnaryExpression node, Object data) {
-        return visit((ASTExpression) node, data);
-    }
-
-    @Override
-    public Object visit(ASTCastExpression node, Object data) {
-        return visit((ASTExpression) node, data);
-    }
-
-
-    @Override
-    public Object visit(ASTSwitchExpression node, Object data) {
-        return visit((ASTExpression) node, data);
-    }
-
-
-    @Override
-    public Object visit(ASTPrimaryExpression node, Object data) {
-        return visit((ASTExpression) node, data);
-    }
-
-
-    @Override
-    public Object visit(ASTMethodCall node, Object data) {
-        return visit((ASTPrimaryExpression) node, data);
-    }
-
-    @Override
-    public Object visit(ASTFieldAccess node, Object data) {
-        return visit((ASTPrimaryExpression) node, data);
-    }
-
-    @Override
-    public Object visit(ASTConstructorCall node, Object data) {
-        return visit((ASTPrimaryExpression) node, data);
-    }
-
-
-    @Override
-    public Object visit(ASTArrayAllocation node, Object data) {
-        return visit((ASTPrimaryExpression) node, data);
-    }
-
-
-    @Override
-    public Object visit(ASTArrayAccess node, Object data) {
-        return visit((ASTPrimaryExpression) node, data);
-    }
-
-
-    @Override
-    public Object visit(ASTVariableAccess node, Object data) {
-        return visit((ASTPrimaryExpression) node, data);
-    }
-
-
-    @Override
-    public Object visit(ASTMethodReference node, Object data) {
-        return visit((ASTPrimaryExpression) node, data);
-    }
-
-
-    @Override
-    public Object visit(ASTThisExpression node, Object data) {
-        return visit((ASTPrimaryExpression) node, data);
-    }
-
-    @Override
-    public Object visit(ASTSuperExpression node, Object data) {
-        return visit((ASTPrimaryExpression) node, data);
-    }
-
-    @Override
-    public Object visit(ASTClassLiteral node, Object data) {
-        return visit((ASTPrimaryExpression) node, data);
-    }
-
-    @Override
-    public Object visit(ASTLiteral node, Object data) {
-        return visit((ASTPrimaryExpression) node, data);
-    }
-
-    @Override
-    public Object visit(ASTBooleanLiteral node, Object data) {
-        return visit((ASTLiteral) node, data);
-    }
-
-    @Override
-    public Object visit(ASTNullLiteral node, Object data) {
-        return visit((ASTLiteral) node, data);
-    }
-
-    @Override
-    public Object visit(ASTNumericLiteral node, Object data) {
-        return visit((ASTLiteral) node, data);
-    }
-
-    @Override
-    public Object visit(ASTStringLiteral node, Object data) {
-        return visit((ASTLiteral) node, data);
-    }
-
-    @Override
-    public Object visit(ASTCharLiteral node, Object data) {
-        return visit((ASTLiteral) node, data);
-    }
-
-    @Override
-    public Object visit(ASTClassOrInterfaceDeclaration node, Object data) {
-        return visit((ASTAnyTypeDeclaration) node, data);
-    }
-
-    @Override
-    public Object visit(ASTAnnotationTypeDeclaration node, Object data) {
-        return visit((ASTAnyTypeDeclaration) node, data);
-    }
-
-    @Override
-    public Object visit(ASTAnonymousClassDeclaration node, Object data) {
-        return visit((ASTAnyTypeDeclaration) node, data);
-    }
-
-    @Override
-    public Object visit(ASTEnumDeclaration node, Object data) {
-        return visit((ASTAnyTypeDeclaration) node, data);
-    }
-
-    @Override
-    public Object visit(ASTRecordDeclaration node, Object data) {
-        return visit((ASTAnyTypeDeclaration) node, data);
-    }
-
-
-    @Override
-    public Object visit(ASTAnyTypeDeclaration node, Object data) {
-        return visit((JavaNode) node, data);
-    }
-
-    @Override
-    public Object visit(ASTMethodDeclaration node, Object data) {
-        return visit((ASTMethodOrConstructorDeclaration) node, data);
-    }
-
-
-
-    @Override
-    public Object visit(ASTConstructorDeclaration node, Object data) {
-        return visit((ASTMethodOrConstructorDeclaration) node, data);
-    }
-
-
-    @Override
-    public Object visit(ASTMethodOrConstructorDeclaration node, Object data) {
-        return visit((MethodLikeNode) node, data);
-    }
-
-    @Override
-    public Object visit(ASTAssertStatement node, Object data) {
-        return visit((ASTStatement) node, data);
-    }
-
-    @Override
-    public Object visit(ASTBlock node, Object data) {
-        return visit((ASTStatement) node, data);
-    }
-
-    @Override
-    public Object visit(ASTBreakStatement node, Object data) {
-        return visit((ASTStatement) node, data);
-    }
-
-    @Override
-    public Object visit(ASTContinueStatement node, Object data) {
-        return visit((ASTStatement) node, data);
-    }
-
-    @Override
-    public Object visit(ASTDoStatement node, Object data) {
-        return visit((ASTStatement) node, data);
-    }
-
-    @Override
-    public Object visit(ASTEmptyStatement node, Object data) {
-        return visit((ASTStatement) node, data);
-    }
-
-    @Override
-    public Object visit(ASTExplicitConstructorInvocation node, Object data) {
-        return visit((ASTStatement) node, data);
-    }
-
-    @Override
-    public Object visit(ASTExpressionStatement node, Object data) {
-        return visit((ASTStatement) node, data);
-    }
-
-    @Override
-    public Object visit(ASTForeachStatement node, Object data) {
-        return visit((ASTStatement) node, data);
-    }
-
-    @Override
-    public Object visit(ASTForStatement node, Object data) {
-        return visit((ASTStatement) node, data);
-    }
-
-    @Override
-    public Object visit(ASTIfStatement node, Object data) {
-        return visit((ASTStatement) node, data);
-    }
-
-    @Override
-    public Object visit(ASTLabeledStatement node, Object data) {
-        return visit((ASTStatement) node, data);
-    }
-
-    @Override
-    public Object visit(ASTLocalClassStatement node, Object data) {
-        return visit((ASTStatement) node, data);
-    }
-
-    @Override
-    public Object visit(ASTReturnStatement node, Object data) {
-        return visit((ASTStatement) node, data);
-    }
-
-    @Override
-    public Object visit(ASTStatementExpressionList node, Object data) {
-        return visit((ASTStatement) node, data);
-    }
-
-    @Override
-    public Object visit(ASTSwitchStatement node, Object data) {
-        return visit((ASTStatement) node, data);
-    }
-
-    @Override
-    public Object visit(ASTSynchronizedStatement node, Object data) {
-        return visit((ASTStatement) node, data);
-    }
-
-    @Override
-    public Object visit(ASTThrowStatement node, Object data) {
-        return visit((ASTStatement) node, data);
-    }
-
-    @Override
-    public Object visit(ASTTryStatement node, Object data) {
-        return visit((ASTStatement) node, data);
-    }
-
-    @Override
-    public Object visit(ASTWhileStatement node, Object data) {
-        return visit((ASTStatement) node, data);
-    }
-
-    @Override
-    public Object visit(ASTYieldStatement node, Object data) {
-        return visit((ASTStatement) node, data);
-    }
-
-    @Override
-    public Object visit(ASTStatement node, Object data) {
-        return visit((JavaNode) node, data);
-    }
-
-    // REMOVE ME
-    // deprecated stuff kept for compatibility with existing visitors, not matched by anything
-
     @Deprecated
     public Object visit(ASTArguments node, Object data) {
         return null;
