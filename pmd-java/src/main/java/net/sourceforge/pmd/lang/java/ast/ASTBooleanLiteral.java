/**
 * BSD-style license; for more info see http://pmd.sourceforge.net/license.html
 */

package net.sourceforge.pmd.lang.java.ast;

<<<<<<< HEAD
/**
 * The boolean literal, either "true" or "false".
 */
public final class ASTBooleanLiteral extends AbstractJavaTypeNode implements ASTLiteral {

    private boolean isTrue;


    ASTBooleanLiteral(int id) {
        super(id);
    }


    ASTBooleanLiteral(JavaParser p, int id) {
        super(p, id);
    }


    void setTrue() {
=======
import net.sourceforge.pmd.annotation.InternalApi;

public class ASTBooleanLiteral extends AbstractJavaTypeNode {

    private boolean isTrue;

    @InternalApi
    @Deprecated
    public ASTBooleanLiteral(int id) {
        super(id);
    }

    @InternalApi
    @Deprecated
    public ASTBooleanLiteral(JavaParser p, int id) {
        super(p, id);
    }

    @InternalApi
    @Deprecated
    public void setTrue() {
>>>>>>> 2bcb8dcf
        isTrue = true;
    }

    public boolean isTrue() {
        return this.isTrue;
    }

    @Override
    public Object jjtAccept(JavaParserVisitor visitor, Object data) {
        return visitor.visit(this, data);
    }


    @Override
    public <T> void jjtAccept(SideEffectingVisitor<T> visitor, T data) {
        visitor.visit(this, data);
    }
}<|MERGE_RESOLUTION|>--- conflicted
+++ resolved
@@ -4,7 +4,6 @@
 
 package net.sourceforge.pmd.lang.java.ast;
 
-<<<<<<< HEAD
 /**
  * The boolean literal, either "true" or "false".
  */
@@ -24,29 +23,6 @@
 
 
     void setTrue() {
-=======
-import net.sourceforge.pmd.annotation.InternalApi;
-
-public class ASTBooleanLiteral extends AbstractJavaTypeNode {
-
-    private boolean isTrue;
-
-    @InternalApi
-    @Deprecated
-    public ASTBooleanLiteral(int id) {
-        super(id);
-    }
-
-    @InternalApi
-    @Deprecated
-    public ASTBooleanLiteral(JavaParser p, int id) {
-        super(p, id);
-    }
-
-    @InternalApi
-    @Deprecated
-    public void setTrue() {
->>>>>>> 2bcb8dcf
         isTrue = true;
     }
 
