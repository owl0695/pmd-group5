--- conflicted
+++ resolved
@@ -51,11 +51,7 @@
         }
 
         // skip if either is a qualified name
-<<<<<<< HEAD
-        if (isQualifiedName(c0.jjtGetChild(0).getImage()) || isQualifiedName(c1.jjtGetChild(0).getImage())) {
-=======
-        if (isQualifiedName(c0.getChild(0)) || isQualifiedName(c1.getChild(0))) {
->>>>>>> 240b1fe6
+        if (isQualifiedName(c0.getChild(0).getImage()) || isQualifiedName(c1.getChild(0).getImage())) {
             return data;
         }
 
