/*
 * BSD-style license; for more info see http://pmd.sourceforge.net/license.html
 */

package net.sourceforge.pmd.lang.java.ast;

import org.checkerframework.checker.nullness.qual.Nullable;

import net.sourceforge.pmd.annotation.InternalApi;
import net.sourceforge.pmd.lang.ast.NodeStream;
import net.sourceforge.pmd.lang.ast.impl.javacc.JavaccToken;
import net.sourceforge.pmd.lang.ast.impl.javacc.JavaccTokenDocument;
import net.sourceforge.pmd.lang.java.internal.JavaAstProcessor;
import net.sourceforge.pmd.lang.java.symbols.JClassSymbol;
import net.sourceforge.pmd.lang.java.symbols.JConstructorSymbol;
import net.sourceforge.pmd.lang.java.symbols.JElementSymbol;
import net.sourceforge.pmd.lang.java.symbols.JMethodSymbol;
import net.sourceforge.pmd.lang.java.symbols.JTypeParameterSymbol;
import net.sourceforge.pmd.lang.java.symbols.JVariableSymbol;
import net.sourceforge.pmd.lang.java.symbols.table.JSymbolTable;
import net.sourceforge.pmd.lang.java.symbols.table.internal.ReferenceCtx;
import net.sourceforge.pmd.lang.java.types.JMethodSig;
import net.sourceforge.pmd.lang.java.types.JPrimitiveType.PrimitiveTypeKind;
import net.sourceforge.pmd.lang.java.types.JTypeMirror;
import net.sourceforge.pmd.lang.java.types.JVariableSig;
import net.sourceforge.pmd.lang.java.types.JVariableSig.FieldSig;
import net.sourceforge.pmd.lang.java.types.OverloadSelectionResult;
import net.sourceforge.pmd.lang.java.types.internal.infer.TypeInferenceLogger;
import net.sourceforge.pmd.lang.symboltable.Scope;
import net.sourceforge.pmd.util.document.TextDocument;

/**
 * Acts as a bridge between outer parts of PMD and the restricted access
 * internal API of this package.
 *
 * <p><b>None of this is published API, and compatibility can be broken anytime!</b>
 * Use this only at your own risk.
 *
 * @author Clément Fournier
 * @since 7.0.0
 */
@InternalApi
public final class InternalApiBridge {


    private InternalApiBridge() {

    }

    @Deprecated
    public static ASTVariableDeclaratorId newVarId(String image) {
        ASTVariableDeclaratorId varid = new ASTVariableDeclaratorId(JavaParserImplTreeConstants.JJTVARIABLEDECLARATORID);
        varid.setImage(image);
        return varid;
    }


    /**
     * Creates a fake method name declaration for built-in methods from Java
     * like the Enum Method "valueOf".
     *
     * @param methodName     the method name
     * @param parameterTypes the reference types of each parameter of the method
     *
     * @return a method name declaration
     */
    public static ASTMethodDeclaration createBuiltInMethodDeclaration(final String methodName, final String... parameterTypes) {
        ASTMethodDeclaration methodDeclaration = new ASTMethodDeclaration(0);
        // InternalApiBridge.setModifier(methodDeclaration, JModifier.PUBLIC);

        methodDeclaration.setImage(methodName);

        ASTFormalParameters formalParameters = new ASTFormalParameters(0);
        methodDeclaration.addChild(formalParameters, 0);

        /*
         * jjtAddChild resizes it's child node list according to known indexes.
         * Going backwards makes sure the first time it gets the right size avoiding copies.
         */
        for (int i = parameterTypes.length - 1; i >= 0; i--) {
            ASTFormalParameter formalParameter = new ASTFormalParameter(0);
            formalParameters.addChild(formalParameter, i);

            ASTVariableDeclaratorId variableDeclaratorId = new ASTVariableDeclaratorId(0);
            variableDeclaratorId.setImage("arg" + i);
            formalParameter.addChild(variableDeclaratorId, 1);

            PrimitiveTypeKind primitive = PrimitiveTypeKind.fromName(parameterTypes[i]);
            // TODO : this could actually be a primitive array...
            AbstractJavaNode type = primitive != null
                           ? new ASTPrimitiveType(primitive)
                           : new ASTClassOrInterfaceType(parameterTypes[i]);

            formalParameter.addChild(type, 0);
        }

        return methodDeclaration;
    }

    public static JavaccTokenDocument javaTokenDoc(String fullText) {
        return new JavaTokenDocument(fullText);
    }

    public static void setSymbol(SymbolDeclaratorNode node, JElementSymbol symbol) {
        if (node instanceof ASTMethodDeclaration) {
            ((ASTMethodDeclaration) node).setSymbol((JMethodSymbol) symbol);
        } else if (node instanceof ASTConstructorDeclaration) {
            ((ASTConstructorDeclaration) node).setSymbol((JConstructorSymbol) symbol);
        } else if (node instanceof ASTAnyTypeDeclaration) {
            ((AbstractAnyTypeDeclaration) node).setSymbol((JClassSymbol) symbol);
        } else if (node instanceof ASTVariableDeclaratorId) {
            ((ASTVariableDeclaratorId) node).setSymbol((JVariableSymbol) symbol);
        } else if (node instanceof ASTTypeParameter) {
            ((ASTTypeParameter) node).setSymbol((JTypeParameterSymbol) symbol);
        } else if (node instanceof ASTRecordComponentList) {
            ((ASTRecordComponentList) node).setSymbol((JConstructorSymbol) symbol);
        } else {
            throw new AssertionError("Cannot set symbol " + symbol + " on node " + node);
        }
    }

    public static void disambigWithCtx(NodeStream<? extends JavaNode> nodes, ReferenceCtx ctx) {
        AstDisambiguationPass.disambigWithCtx(nodes, ctx);
    }

    public static @Nullable JTypeMirror getTypeMirrorInternal(TypeNode node) {
        return ((AbstractJavaTypeNode) node).getTypeMirrorInternal();
    }

    public static void setTypeMirrorInternal(TypeNode node, JTypeMirror inferred) {
        ((AbstractJavaTypeNode) node).setTypeMirror(inferred);
    }

    public static void setSignature(ASTFieldAccess node, FieldSig sig) {
        node.setTypedSym(sig);
    }

    public static void setSignature(ASTVariableAccess node, JVariableSig sig) {
        node.setTypedSym(sig);
    }

    public static void setFunctionalMethod(ASTMethodReference methodReference, JMethodSig methodType) {
        methodReference.setFunctionalMethod(methodType);
    }

    public static void setFunctionalMethod(ASTLambdaExpression lambda, @Nullable JMethodSig methodType) {
        lambda.setFunctionalMethod(methodType);
    }

    public static void setCompileTimeDecl(ASTMethodReference methodReference, JMethodSig methodType) {
        methodReference.setCompileTimeDecl(methodType);
    }

    public static void initTypeResolver(ASTCompilationUnit acu, JavaAstProcessor processor, TypeInferenceLogger typeResolver) {
        acu.setTypeResolver(new LazyTypeResolver(processor, typeResolver));
    }

    public static void setOverload(InvocationNode expression, OverloadSelectionResult result) {
        if (expression instanceof AbstractInvocationExpr) {
            ((AbstractInvocationExpr) expression).setOverload(result);
        } else if (expression instanceof ASTExplicitConstructorInvocation) {
            ((ASTExplicitConstructorInvocation) expression).setOverload(result);
        } else if (expression instanceof ASTEnumConstant) {
            ((ASTEnumConstant) expression).setOverload(result);
        } else {
            throw new IllegalArgumentException("Wrong type: " + expression);
        }
    }

    public static JavaAstProcessor getProcessor(JavaNode n) {
        return n.getRoot().getLazyTypeResolver().getProcessor();
    }

    public static void setSymbolTable(JavaNode node, JSymbolTable table) {
        ((AbstractJavaNode) node).setSymbolTable(table);
    }

    public static void setScope(JavaNode node, Scope scope) {
        ((AbstractJavaNode) node).setScope(scope);
    }

    public static void setQname(ASTAnyTypeDeclaration declaration, String binaryName, @Nullable String canon) {
        ((AbstractAnyTypeDeclaration) declaration).setBinaryName(binaryName, canon);
    }

<<<<<<< HEAD
    public static JavaccTokenDocument javaTokenDoc(TextDocument fullText) {
        return new JavaTokenDocument(fullText);
=======
    public static void assignComments(ASTCompilationUnit root) {
        CommentAssignmentPass.assignCommentsToDeclarations(root);
    }

    public static @Nullable JavaccToken getReportLocation(JavaNode node) {
        return ((AbstractJavaNode) node).getPreferredReportLocation();
>>>>>>> 9c0ea3a9
    }
}<|MERGE_RESOLUTION|>--- conflicted
+++ resolved
@@ -183,16 +183,15 @@
         ((AbstractAnyTypeDeclaration) declaration).setBinaryName(binaryName, canon);
     }
 
-<<<<<<< HEAD
-    public static JavaccTokenDocument javaTokenDoc(TextDocument fullText) {
-        return new JavaTokenDocument(fullText);
-=======
     public static void assignComments(ASTCompilationUnit root) {
         CommentAssignmentPass.assignCommentsToDeclarations(root);
     }
 
     public static @Nullable JavaccToken getReportLocation(JavaNode node) {
         return ((AbstractJavaNode) node).getPreferredReportLocation();
->>>>>>> 9c0ea3a9
+    }
+
+    public static JavaccTokenDocument javaTokenDoc(TextDocument fullText) {
+        return new JavaTokenDocument(fullText);
     }
 }