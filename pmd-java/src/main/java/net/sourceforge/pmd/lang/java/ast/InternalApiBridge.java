/*
 * BSD-style license; for more info see http://pmd.sourceforge.net/license.html
 */

package net.sourceforge.pmd.lang.java.ast;

import java.io.Reader;

import net.sourceforge.pmd.annotation.InternalApi;
import net.sourceforge.pmd.lang.ParserOptions;
<<<<<<< HEAD
import net.sourceforge.pmd.lang.ast.impl.javacc.AbstractTokenManager;
import net.sourceforge.pmd.lang.ast.impl.javacc.JavaCharStream;
import net.sourceforge.pmd.lang.java.ast.internal.LanguageLevelChecker;
import net.sourceforge.pmd.lang.java.qname.JavaOperationQualifiedName;
import net.sourceforge.pmd.lang.java.qname.JavaTypeQualifiedName;
import net.sourceforge.pmd.lang.java.symbols.table.JSymbolTable;
import net.sourceforge.pmd.lang.java.typeresolution.typedefinition.JavaTypeDefinition;
import net.sourceforge.pmd.lang.symboltable.Scope;
=======
import net.sourceforge.pmd.lang.ast.AbstractTokenManager;
import net.sourceforge.pmd.lang.ast.impl.javacc.CharStreamFactory;
>>>>>>> 99700d75

/**
 * Acts as a bridge between outer parts of PMD and the restricted access
 * internal API of this package.
 *
 * <p><b>None of this is published API, and compatibility can be broken anytime!</b>
 * Use this only at your own risk.
 *
 * @author Clément Fournier
 * @since 7.0.0
 */
@InternalApi
public final class InternalApiBridge {

    private InternalApiBridge() {

    }

<<<<<<< HEAD
    public static void setSymbolTable(JavaNode node, JSymbolTable table) {
        ((AbstractJavaNode) node).setSymbolTable(table);
    }

    public static void setScope(JavaNode node, Scope scope) {
        ((AbstractJavaNode) node).setScope(scope);
    }

    public static void setComment(JavaNode node, Comment comment) {
        ((AbstractJavaNode) node).comment(comment);
    }

    public static void setModifier(AccessNode node, int modifier) {
        ((AbstractJavaAccessNode) node).setModifier(true, modifier);
    }

    public static void setQname(ASTAnyTypeDeclaration declaration, JavaTypeQualifiedName qualifiedName) {
        ((AbstractAnyTypeDeclaration) declaration).setQualifiedName(qualifiedName);
    }

    public static void setQname(MethodLikeNode node, JavaOperationQualifiedName qualifiedName) {
        ((AbstractMethodLikeNode) node).setQualifiedName(qualifiedName);
    }

    public static void setTypeDefinition(TypeNode node, JavaTypeDefinition definition) {
        if (node instanceof AbstractJavaTypeNode) {
            ((AbstractJavaTypeNode) node).setTypeDefinition(definition);
        } else if (node instanceof AbstractJavaAccessTypeNode) {
            ((AbstractJavaAccessTypeNode) node).setTypeDefinition(definition);
        } else if (node instanceof ASTLambdaExpression) {
            ((ASTLambdaExpression) node).setTypeDefinition(definition);
        }
    }

    public static ASTCompilationUnit parseInternal(String fileName, Reader source, LanguageLevelChecker<?> checker, ParserOptions options) {
        JavaParser parser = new JavaParser(new JavaCharStream(source));
=======
    public static ASTCompilationUnit parseInternal(String fileName, Reader source, int jdkVersion, boolean preview, ParserOptions options) {
        JavaParser parser = new JavaParser(CharStreamFactory.javaCharStream(source));
>>>>>>> 99700d75
        String suppressMarker = options.getSuppressMarker();
        if (suppressMarker != null) {
            parser.setSuppressMarker(suppressMarker);
        }
        parser.setJdkVersion(checker.getJdkVersion());
        parser.setPreview(checker.isPreviewEnabled());

        AbstractTokenManager.setFileName(fileName);
        ASTCompilationUnit acu = parser.CompilationUnit();
        acu.setNoPmdComments(parser.getSuppressMap());
        checker.check(acu);
        return acu;
    }

}<|MERGE_RESOLUTION|>--- conflicted
+++ resolved
@@ -8,19 +8,14 @@
 
 import net.sourceforge.pmd.annotation.InternalApi;
 import net.sourceforge.pmd.lang.ParserOptions;
-<<<<<<< HEAD
-import net.sourceforge.pmd.lang.ast.impl.javacc.AbstractTokenManager;
-import net.sourceforge.pmd.lang.ast.impl.javacc.JavaCharStream;
+import net.sourceforge.pmd.lang.ast.AbstractTokenManager;
+import net.sourceforge.pmd.lang.ast.impl.javacc.CharStreamFactory;
 import net.sourceforge.pmd.lang.java.ast.internal.LanguageLevelChecker;
 import net.sourceforge.pmd.lang.java.qname.JavaOperationQualifiedName;
 import net.sourceforge.pmd.lang.java.qname.JavaTypeQualifiedName;
 import net.sourceforge.pmd.lang.java.symbols.table.JSymbolTable;
 import net.sourceforge.pmd.lang.java.typeresolution.typedefinition.JavaTypeDefinition;
 import net.sourceforge.pmd.lang.symboltable.Scope;
-=======
-import net.sourceforge.pmd.lang.ast.AbstractTokenManager;
-import net.sourceforge.pmd.lang.ast.impl.javacc.CharStreamFactory;
->>>>>>> 99700d75
 
 /**
  * Acts as a bridge between outer parts of PMD and the restricted access
@@ -39,7 +34,6 @@
 
     }
 
-<<<<<<< HEAD
     public static void setSymbolTable(JavaNode node, JSymbolTable table) {
         ((AbstractJavaNode) node).setSymbolTable(table);
     }
@@ -75,11 +69,7 @@
     }
 
     public static ASTCompilationUnit parseInternal(String fileName, Reader source, LanguageLevelChecker<?> checker, ParserOptions options) {
-        JavaParser parser = new JavaParser(new JavaCharStream(source));
-=======
-    public static ASTCompilationUnit parseInternal(String fileName, Reader source, int jdkVersion, boolean preview, ParserOptions options) {
         JavaParser parser = new JavaParser(CharStreamFactory.javaCharStream(source));
->>>>>>> 99700d75
         String suppressMarker = options.getSuppressMarker();
         if (suppressMarker != null) {
             parser.setSuppressMarker(suppressMarker);
