--- conflicted
+++ resolved
@@ -9,8 +9,6 @@
 import java.util.List;
 
 import org.checkerframework.checker.nullness.qual.NonNull;
-import org.checkerframework.checker.nullness.qual.Nullable;
-
 import org.checkerframework.checker.nullness.qual.Nullable;
 
 import net.sourceforge.pmd.lang.ast.NodeStream;
@@ -135,7 +133,7 @@
      * Returns the record components declared by this class. If this is not
      * a record declaration, returns null.
      */
-    default @Nullable ASTRecordComponentList getRecordComponentList() {
+    default @Nullable ASTRecordComponentList getRecordComponents() {
         return null;
     }
 
@@ -187,40 +185,7 @@
 
 
     /**
-<<<<<<< HEAD
      * Returns true if this type is declared at the top-level of a file.
-=======
-     * Returns the record component list, or null if this is not a record
-     * declaration.
-     */
-    @Nullable
-    default ASTRecordComponentList getRecordComponents() {
-        return getFirstChildOfType(ASTRecordComponentList.class);
-    }
-
-
-    /**
-     * The kind of type this node declares.
-     *
-     * @deprecated This is not useful, not adapted to the problem, and
-     *     does not scale to changes in the Java language. The only use
-     *     of this is to get a name, this can be replaced with {@link PrettyPrintingUtil}.
-     *
-     *     <p>Besides, the real problem is that
-     *     <ul>
-     *         <li>enums are also classes
-     *         <li>annotations are also interfaces
-     *         <li>there are also anonymous classes in PMD 7.0, so this
-     *         cannot even be used to downcast safely
-     *     </ul>
-     *     We can also expect new kinds of type declarations (eg records)
-     *     in the future, which will force us to add new constants and aggravates
-     *     the problem.
-     *
-     *     Ultimately, dividing "kinds" with an enum is not adapted.
-     *
-     *     Same problem with {@link ASTAnyTypeBodyDeclaration.DeclarationKind}
->>>>>>> 66612aeb
      */
     default boolean isTopLevel() {
         return getParent() instanceof ASTCompilationUnit;
