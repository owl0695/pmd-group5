--- conflicted
+++ resolved
@@ -4,7 +4,6 @@
 
 package net.sourceforge.pmd.lang.java.ast;
 
-import net.sourceforge.pmd.annotation.InternalApi;
 import net.sourceforge.pmd.lang.ast.Node;
 
 
@@ -25,52 +24,16 @@
 public final class ASTConditionalExpression extends AbstractJavaTypeNode implements ASTExpression {
 
 
-<<<<<<< HEAD
     ASTConditionalExpression(int id) {
         super(id);
     }
 
     ASTConditionalExpression(JavaParser p, int id) {
-=======
-    @InternalApi
-    @Deprecated
-    public ASTConditionalExpression(int id) {
-        super(id);
-    }
-
-    @InternalApi
-    @Deprecated
-    public ASTConditionalExpression(JavaParser p, int id) {
->>>>>>> 2bcb8dcf
         super(p, id);
     }
 
 
     /**
-<<<<<<< HEAD
-=======
-     * @deprecated To be removed in 7.0.0
-     */
-    @InternalApi
-    @Deprecated
-    public void setTernary() {
-        // noop
-    }
-
-
-    /**
-     * This method always returns true.
-     *
-     * @deprecated To be removed in 7.0.0
-     */
-    @Deprecated
-    public boolean isTernary() {
-        return true;
-    }
-
-
-    /**
->>>>>>> 2bcb8dcf
      * Returns the node that represents the guard of this conditional.
      * That is the expression before the '?'.
      */
