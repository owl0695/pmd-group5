/**
 * BSD-style license; for more info see http://pmd.sourceforge.net/license.html
 */

package net.sourceforge.pmd.lang.java.ast;

/**
 * Represents a conditional expression, aka ternary expression.
 *
 * <pre class="grammar">
 *
 * ConditionalExpression ::= {@linkplain ASTExpression Expression} "?"  {@linkplain ASTExpression Expression} ":" {@linkplain ASTExpression Expression}
 *
 * </pre>
 */
public final class ASTConditionalExpression extends AbstractJavaExpr implements ASTExpression {


    ASTConditionalExpression(int id) {
        super(id);
    }

    ASTConditionalExpression(JavaParser p, int id) {
        super(p, id);
    }


    /**
<<<<<<< HEAD
     * Returns the node that represents the guard of this conditional.
     * That is the expression before the '?'.
     */
    public ASTExpression getCondition() {
        return (ASTExpression) jjtGetChild(0);
=======
     * @deprecated To be removed in 7.0.0
     */
    @InternalApi
    @Deprecated
    public void setTernary() {
        // noop
    }


    /**
     * This method always returns true.
     *
     * @deprecated To be removed in 7.0.0
     */
    @Deprecated
    public boolean isTernary() {
        return true;
    }


    /**
     * Returns the node that represents the guard of this conditional.
     * That is the expression before the '?'.
     *
     * @deprecated Use {@link #getCondition()}
     */
    @Deprecated
    public Node getGuardExpressionNode() {
        return getChild(0);
    }

    /**
     * Returns the node that represents the guard of this conditional.
     * That is the expression before the '?'.
     */
    public Node getCondition() {
        return getChild(0);
>>>>>>> 240b1fe6
    }


    /**
     * Returns the node that represents the expression that will be evaluated
     * if the guard evaluates to true.
     */
<<<<<<< HEAD
    public ASTExpression getThenBranch() {
        return (ASTExpression) jjtGetChild(1);
=======
    public ASTExpression getTrueAlternative() {
        return (ASTExpression) getChild(1);
>>>>>>> 240b1fe6
    }


    /**
     * Returns the node that represents the expression that will be evaluated
     * if the guard evaluates to false.
     */
<<<<<<< HEAD
    public ASTExpression getElseBranch() {
        return (ASTExpression) jjtGetChild(2);
=======
    public Node getFalseAlternative() {
        return getChild(2);
>>>>>>> 240b1fe6
    }


    @Override
    public Object jjtAccept(JavaParserVisitor visitor, Object data) {
        return visitor.visit(this, data);
    }


    @Override
    public <T> void jjtAccept(SideEffectingVisitor<T> visitor, T data) {
        visitor.visit(this, data);
    }
}<|MERGE_RESOLUTION|>--- conflicted
+++ resolved
@@ -26,51 +26,11 @@
 
 
     /**
-<<<<<<< HEAD
      * Returns the node that represents the guard of this conditional.
      * That is the expression before the '?'.
      */
     public ASTExpression getCondition() {
         return (ASTExpression) jjtGetChild(0);
-=======
-     * @deprecated To be removed in 7.0.0
-     */
-    @InternalApi
-    @Deprecated
-    public void setTernary() {
-        // noop
-    }
-
-
-    /**
-     * This method always returns true.
-     *
-     * @deprecated To be removed in 7.0.0
-     */
-    @Deprecated
-    public boolean isTernary() {
-        return true;
-    }
-
-
-    /**
-     * Returns the node that represents the guard of this conditional.
-     * That is the expression before the '?'.
-     *
-     * @deprecated Use {@link #getCondition()}
-     */
-    @Deprecated
-    public Node getGuardExpressionNode() {
-        return getChild(0);
-    }
-
-    /**
-     * Returns the node that represents the guard of this conditional.
-     * That is the expression before the '?'.
-     */
-    public Node getCondition() {
-        return getChild(0);
->>>>>>> 240b1fe6
     }
 
 
@@ -78,13 +38,8 @@
      * Returns the node that represents the expression that will be evaluated
      * if the guard evaluates to true.
      */
-<<<<<<< HEAD
     public ASTExpression getThenBranch() {
-        return (ASTExpression) jjtGetChild(1);
-=======
-    public ASTExpression getTrueAlternative() {
         return (ASTExpression) getChild(1);
->>>>>>> 240b1fe6
     }
 
 
@@ -92,13 +47,8 @@
      * Returns the node that represents the expression that will be evaluated
      * if the guard evaluates to false.
      */
-<<<<<<< HEAD
     public ASTExpression getElseBranch() {
         return (ASTExpression) jjtGetChild(2);
-=======
-    public Node getFalseAlternative() {
-        return getChild(2);
->>>>>>> 240b1fe6
     }
 
 
