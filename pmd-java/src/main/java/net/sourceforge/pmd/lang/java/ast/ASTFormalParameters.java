--- conflicted
+++ resolved
@@ -34,17 +34,10 @@
         super(id);
     }
 
-<<<<<<< HEAD
-    ASTFormalParameters(JavaParser p, int id) {
-        super(p, id);
-    }
-
     /**
      * Returns the number of formal parameters in this parameter list.
      * This excludes the receiver parameter, if any.
      */
-=======
->>>>>>> 3c622ca1
     public int getParameterCount() {
         return getFirstChild() instanceof ASTReceiverParameter ? getNumChildren() - 1 : getNumChildren();
     }
