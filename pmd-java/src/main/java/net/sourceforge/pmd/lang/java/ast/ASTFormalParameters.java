--- conflicted
+++ resolved
@@ -18,17 +18,7 @@
         super(id);
     }
 
-<<<<<<< HEAD
-    public int getParameterCount() {
-=======
-    @InternalApi
-    @Deprecated
-    public ASTFormalParameters(JavaParser p, int id) {
-        super(p, id);
-    }
-
     public int size() {
->>>>>>> f11a5674
         final List<ASTFormalParameter> parameters = findChildrenOfType(ASTFormalParameter.class);
         return !parameters.isEmpty() && parameters.get(0).isExplicitReceiverParameter()
                ? parameters.size() - 1 : parameters.size();
