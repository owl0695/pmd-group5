/**
 * BSD-style license; for more info see http://pmd.sourceforge.net/license.html
 */

package net.sourceforge.pmd.lang.java.ast;

import java.util.List;

<<<<<<< HEAD
import org.checkerframework.checker.nullness.qual.NonNull;
import org.checkerframework.checker.nullness.qual.Nullable;

import net.sourceforge.pmd.annotation.Experimental;
=======
>>>>>>> 403c5956
import net.sourceforge.pmd.annotation.InternalApi;
import net.sourceforge.pmd.lang.ast.Node;
import net.sourceforge.pmd.lang.java.symbols.JVariableSymbol;
import net.sourceforge.pmd.lang.java.symboltable.VariableNameDeclaration;
import net.sourceforge.pmd.lang.rule.xpath.DeprecatedAttribute;
import net.sourceforge.pmd.lang.symboltable.NameOccurrence;

// @formatter:off
/**
 * Represents an identifier in the context of variable or parameter declarations (not their use in
 * expressions). Such a node declares a name in the scope it's defined in, and can occur in the following
 * contexts:
 *
 * <ul>
 *    <li> Field and enum constant declarations;
 *    <li> Local variable declarations;
 *    <li> Method, constructor and lambda parameter declarations;
 *    <li> Exception parameter declarations occurring in catch clauses;
 *    <li> Resource declarations occurring in try-with-resources statements.
 * </ul>
 *
 * <p>Since this node conventionally represents the declared variable in PMD, our symbol table
 * populates it with a {@link VariableNameDeclaration}, and its usages can be accessed through
 * the method {@link #getUsages()}.
 *
 * <p>Type resolution assigns the type of the variable to this node. See {@link #getType()}'s
 * documentation for the contract of this method.
 *
 *
 * <pre class="grammar">
 *
 * VariableDeclaratorId ::= &lt;IDENTIFIER&gt; {@link ASTArrayDimensions ArrayDimensions}?
 *
 * </pre>
 *
 */
// @formatter:on
public final class ASTVariableDeclaratorId extends AbstractTypedSymbolDeclarator<JVariableSymbol> implements AccessNode, SymbolDeclaratorNode, FinalizableNode {

    private VariableNameDeclaration nameDeclaration;

    ASTVariableDeclaratorId(int id) {
        super(id);
    }

    @Override
    protected <P, R> R acceptVisitor(JavaVisitor<? super P, ? extends R> visitor, P data) {
        return visitor.visit(this, data);
    }

    /**
     * Note: this might be <code>null</code> in certain cases.
     */
    public VariableNameDeclaration getNameDeclaration() {
        return nameDeclaration;
    }

    @InternalApi
    @Deprecated
    public void setNameDeclaration(VariableNameDeclaration decl) {
        nameDeclaration = decl;
    }

    public List<NameOccurrence> getUsages() {
        return getScope().getDeclarations(VariableNameDeclaration.class).get(nameDeclaration);
    }

    /**
     * Returns the extra array dimensions associated with this variable.
     * For example in the declaration {@code int a[]}, {@link #getTypeNode()}
     * returns {@code int}, and this method returns the dimensions that follow
     * the variable ID. Returns null if there are no such dimensions.
     */
    @Nullable
    public ASTArrayDimensions getExtraDimensions() {
        return children(ASTArrayDimensions.class).first();
    }

    @NonNull
    @Override
    public ASTModifierList getModifiers() {
        if (isPatternBinding()) {
            JavaNode firstChild = getFirstChild();
            assert firstChild != null : "Binding variable has no modifiers!";
            return (ASTModifierList) firstChild;
        }

        // delegates modifiers
        return getModifierOwnerParent().getModifiers();
    }


    @Override
    public Visibility getVisibility() {
        return isPatternBinding() ? Visibility.V_LOCAL
                                  : getModifierOwnerParent().getVisibility();
    }

    private AccessNode getModifierOwnerParent() {
        JavaNode parent = getParent();
        if (parent instanceof ASTVariableDeclarator) {
            return (AccessNode) parent.getParent();
        } else if (parent instanceof ASTTypeTestPattern) {
            return this; // this is pretty weird
        }
        return (AccessNode) parent;
    }

    /**
     * @deprecated Use {@link #getName()}
     */
    @Override
    @DeprecatedAttribute(replaceWith = "@Name")
    @Deprecated
    public String getImage() {
        return getName();
    }

    /** Returns the name of the variable. */
    public String getName() {
        return super.getImage();
    }

    /**
     * Returns true if the declared variable has an array type.
     */
    public boolean hasArrayType() {
        return getExtraDimensions() != null || getTypeNode() instanceof ASTArrayType;
    }


    /**
     * Returns true if this nodes declares an exception parameter in
     * a {@code catch} statement.
     */
    public boolean isExceptionBlockParameter() {
        return getParent() instanceof ASTCatchParameter;
    }


    /**
     * Returns true if this node declares a formal parameter for a method
     * declaration or a lambda expression.
     */
    public boolean isFormalParameter() {
        return getParent() instanceof ASTFormalParameter || isLambdaParameter();
    }

    /**
     * Returns true if this node declares a record component. The symbol
     * born by this node is the symbol of the corresponding field (not the
     * formal parameter of the record constructor).
     */
    public boolean isRecordComponent() {
        return getParent() instanceof ASTRecordComponent;
    }


    /**
     * Returns true if this node declares a local variable.
     */
    public boolean isLocalVariable() {
        return getNthParent(2) instanceof ASTLocalVariableDeclaration;
    }


    /**
     * Returns true if this node declares a formal parameter for
     * a lambda expression. In that case, the type of this parameter
     * is not necessarily inferred, see {@link #isTypeInferred()}.
     */
    public boolean isLambdaParameter() {
        return getParent() instanceof ASTLambdaParameter;
    }


    /**
     * Returns true if this node declares a field.
     * TODO should this return true if this is an enum constant?
     */
    public boolean isField() {
        return getNthParent(2) instanceof ASTFieldDeclaration;
    }

    /**
     * Returns true if this node declares an enum constant.
     */
    public boolean isEnumConstant() {
        return getParent() instanceof ASTEnumConstant;
    }

    /**
     * Returns the name of the variable.
     *
     * @deprecated Use {@link #getName()}
     */
    @Deprecated
    @DeprecatedAttribute(replaceWith = "@Name")
    public String getVariableName() {
        return getName();
    }

<<<<<<< HEAD
=======

    /**
     * Returns true if the variable declared by this node is declared final.
     * Doesn't account for the "effectively-final" nuance. Resource
     * declarations are implicitly final.
     */
    public boolean isFinal() {
        if (isResourceDeclaration()) {
            // this is implicit even if "final" is not explicitly declared.
            return true;
        } else if (isLambdaParamWithNoType()) {
            return false;
        }

        if (getParent() instanceof ASTTypePattern) {
            return ((ASTTypePattern) getParent()).isFinal();
        }

        if (getParent() instanceof ASTRecordComponent) {
            // the field corresponding to this record component is declared final
            return true;
        }

        if (getParent() instanceof ASTFormalParameter) {
            // This accounts for exception parameters too for now
            return ((ASTFormalParameter) getParent()).isFinal();
        }

        Node grandpa = getNthParent(2);

        if (grandpa instanceof ASTLocalVariableDeclaration) {
            return ((ASTLocalVariableDeclaration) grandpa).isFinal();
        } else if (grandpa instanceof ASTFieldDeclaration) {
            return ((ASTFieldDeclaration) grandpa).isFinal();
        }

        throw new IllegalStateException("All cases should be handled");
    }


    /**
     * @deprecated Will be made private with 7.0.0
     */
    @InternalApi
    @Deprecated
    public void setExplicitReceiverParameter() {
        explicitReceiverParameter = true;
    }


    /**
     * Returns true if this node is a receiver parameter for a method or constructor
     * declaration. The receiver parameter has the name {@code this}, and must be declared
     * at the beginning of the parameter list. Its only purpose is to annotate
     * the type of the object on which the method call is issued. It was introduced
     * in Java 8.
     */
    public boolean isExplicitReceiverParameter() {
        // TODO this could be inferred from the image tbh
        return explicitReceiverParameter;
    }


>>>>>>> 403c5956
    /**
     * Returns true if this declarator id declares a resource in a try-with-resources statement.
     */
    public boolean isResourceDeclaration() {
        return getParent() instanceof ASTResource;
    }


    /**
     * Returns true if the declared variable's type is inferred by
     * the compiler. In Java 8, this can happen if it's in a formal
     * parameter of a lambda with an inferred type (e.g. {@code (a, b) -> a + b}).
     * Since Java 10, the type of local variables can be inferred
     * too, e.g. {@code var i = 2;}.
     *
     * <p>This method returns true for declarator IDs in those contexts,
     * in which case {@link #getTypeNode()} returns {@code null},
     * since the type node is absent.
     */
    public boolean isTypeInferred() {
        return getTypeNode() == null;
    }

    /**
     * Returns true if this is a binding variable in a
     * {@linkplain ASTPattern pattern}.
     */
    public boolean isPatternBinding() {
        return getParent() instanceof ASTPattern;
    }


    /**
     * Returns the initializer of the variable, or null if it doesn't exist.
     */
    @Nullable
    public ASTExpression getInitializer() {
        if (getParent() instanceof ASTVariableDeclarator) {
            return ((ASTVariableDeclarator) getParent()).getInitializer();
        }
        return null;
    }

    /**
     * Returns the first child of the node returned by {@link #getTypeNode()}.
     * The image of that node can usually be interpreted as the image of the
     * type.
     */
    // TODO unreliable, not typesafe and not useful, should be deprecated
    @Nullable
    public Node getTypeNameNode() {
        return getTypeNode();
    }


    /**
     * Determines the type node of this variable id, that is, the type node
     * belonging to the variable declaration of this node (either a
     * FormalParameter, LocalVariableDeclaration or FieldDeclaration).
     *
     * <p>The type of the returned node is not necessarily the type of this
     * node. See {@link #getType()} for an explanation.
     *
     * @return the type node, or {@code null} if there is no explicit type,
     *     e.g. if {@link #isTypeInferred()} returns true.
     */
    @Nullable
    public ASTType getTypeNode() {
<<<<<<< HEAD
        AccessNode parent = getModifierOwnerParent();
        return parent.children(ASTType.class).first();
=======
        if (getParent() instanceof ASTFormalParameter) {
            // ASTResource is a subclass of ASTFormal parameter for now but this will change
            // and this will need to be corrected here, see #998
            return ((ASTFormalParameter) getParent()).getTypeNode();
        } else if (isTypeInferred()) {
            // lambda expression with lax types. The type is inferred...
            return null;
        } else if (getParent() instanceof ASTTypePattern) {
            return ((ASTTypePattern) getParent()).getTypeNode();
        } else if (getParent() instanceof ASTRecordComponent) {
            return ((ASTRecordComponent) getParent()).getTypeNode();
        } else {
            Node n = getParent().getParent();
            if (n instanceof ASTLocalVariableDeclaration || n instanceof ASTFieldDeclaration) {
                return n.getFirstChildOfType(ASTType.class);
            }
        }
        return null;
>>>>>>> 403c5956
    }

    // @formatter:off
    /**
     * Returns the type of the declared variable. The type of a declarator ID is
     * <ul>
     *   <li>1. not necessarily the same as the type written out at the
     *          start of the declaration, e.g. {@code int a[];}
     *   <li>2. not necessarily the same as the types of other variables
     *          declared in the same statement, e.g. {@code int a[], b;}.
     * </ul>
     *
     * <p>These are consequences of Java's allowing programmers to
     * declare additional pairs of brackets on declarator ids. The type
     * of the node returned by {@link #getTypeNode()} doesn't take into
     * account those additional array dimensions, whereas this node's
     * type takes into account the total number of dimensions, i.e.
     * those declared on this node plus those declared on the type node.
     *
     * <p>The returned type also takes into account whether this variable
     * is a varargs formal parameter.
     *
     * <p>The type of the declarator ID is thus always the real type of
     * the variable.
     */
    // @formatter:on
    @Override
    @SuppressWarnings("PMD.UselessOverridingMethod")
    public Class<?> getType() {
        return super.getType();
    }
}<|MERGE_RESOLUTION|>--- conflicted
+++ resolved
@@ -6,13 +6,9 @@
 
 import java.util.List;
 
-<<<<<<< HEAD
 import org.checkerframework.checker.nullness.qual.NonNull;
 import org.checkerframework.checker.nullness.qual.Nullable;
 
-import net.sourceforge.pmd.annotation.Experimental;
-=======
->>>>>>> 403c5956
 import net.sourceforge.pmd.annotation.InternalApi;
 import net.sourceforge.pmd.lang.ast.Node;
 import net.sourceforge.pmd.lang.java.symbols.JVariableSymbol;
@@ -115,7 +111,7 @@
         JavaNode parent = getParent();
         if (parent instanceof ASTVariableDeclarator) {
             return (AccessNode) parent.getParent();
-        } else if (parent instanceof ASTTypeTestPattern) {
+        } else if (parent instanceof ASTTypePattern) {
             return this; // this is pretty weird
         }
         return (AccessNode) parent;
@@ -215,72 +211,6 @@
         return getName();
     }
 
-<<<<<<< HEAD
-=======
-
-    /**
-     * Returns true if the variable declared by this node is declared final.
-     * Doesn't account for the "effectively-final" nuance. Resource
-     * declarations are implicitly final.
-     */
-    public boolean isFinal() {
-        if (isResourceDeclaration()) {
-            // this is implicit even if "final" is not explicitly declared.
-            return true;
-        } else if (isLambdaParamWithNoType()) {
-            return false;
-        }
-
-        if (getParent() instanceof ASTTypePattern) {
-            return ((ASTTypePattern) getParent()).isFinal();
-        }
-
-        if (getParent() instanceof ASTRecordComponent) {
-            // the field corresponding to this record component is declared final
-            return true;
-        }
-
-        if (getParent() instanceof ASTFormalParameter) {
-            // This accounts for exception parameters too for now
-            return ((ASTFormalParameter) getParent()).isFinal();
-        }
-
-        Node grandpa = getNthParent(2);
-
-        if (grandpa instanceof ASTLocalVariableDeclaration) {
-            return ((ASTLocalVariableDeclaration) grandpa).isFinal();
-        } else if (grandpa instanceof ASTFieldDeclaration) {
-            return ((ASTFieldDeclaration) grandpa).isFinal();
-        }
-
-        throw new IllegalStateException("All cases should be handled");
-    }
-
-
-    /**
-     * @deprecated Will be made private with 7.0.0
-     */
-    @InternalApi
-    @Deprecated
-    public void setExplicitReceiverParameter() {
-        explicitReceiverParameter = true;
-    }
-
-
-    /**
-     * Returns true if this node is a receiver parameter for a method or constructor
-     * declaration. The receiver parameter has the name {@code this}, and must be declared
-     * at the beginning of the parameter list. Its only purpose is to annotate
-     * the type of the object on which the method call is issued. It was introduced
-     * in Java 8.
-     */
-    public boolean isExplicitReceiverParameter() {
-        // TODO this could be inferred from the image tbh
-        return explicitReceiverParameter;
-    }
-
-
->>>>>>> 403c5956
     /**
      * Returns true if this declarator id declares a resource in a try-with-resources statement.
      */
@@ -349,29 +279,8 @@
      */
     @Nullable
     public ASTType getTypeNode() {
-<<<<<<< HEAD
         AccessNode parent = getModifierOwnerParent();
         return parent.children(ASTType.class).first();
-=======
-        if (getParent() instanceof ASTFormalParameter) {
-            // ASTResource is a subclass of ASTFormal parameter for now but this will change
-            // and this will need to be corrected here, see #998
-            return ((ASTFormalParameter) getParent()).getTypeNode();
-        } else if (isTypeInferred()) {
-            // lambda expression with lax types. The type is inferred...
-            return null;
-        } else if (getParent() instanceof ASTTypePattern) {
-            return ((ASTTypePattern) getParent()).getTypeNode();
-        } else if (getParent() instanceof ASTRecordComponent) {
-            return ((ASTRecordComponent) getParent()).getTypeNode();
-        } else {
-            Node n = getParent().getParent();
-            if (n instanceof ASTLocalVariableDeclaration || n instanceof ASTFieldDeclaration) {
-                return n.getFirstChildOfType(ASTType.class);
-            }
-        }
-        return null;
->>>>>>> 403c5956
     }
 
     // @formatter:off
