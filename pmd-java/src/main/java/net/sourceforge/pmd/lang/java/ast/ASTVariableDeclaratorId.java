--- conflicted
+++ resolved
@@ -11,20 +11,10 @@
 import org.checkerframework.checker.nullness.qual.NonNull;
 import org.checkerframework.checker.nullness.qual.Nullable;
 
-<<<<<<< HEAD
-import net.sourceforge.pmd.annotation.InternalApi;
-import net.sourceforge.pmd.lang.ast.Node;
-import net.sourceforge.pmd.lang.java.ast.ASTAssignableExpr.ASTNamedReferenceExpr;
-import net.sourceforge.pmd.lang.java.symbols.JVariableSymbol;
-import net.sourceforge.pmd.lang.java.symboltable.VariableNameDeclaration;
-import net.sourceforge.pmd.lang.rule.xpath.DeprecatedAttribute;
-import net.sourceforge.pmd.lang.symboltable.NameOccurrence;
-=======
 import net.sourceforge.pmd.lang.ast.Node;
 import net.sourceforge.pmd.lang.java.ast.ASTAssignableExpr.ASTNamedReferenceExpr;
 import net.sourceforge.pmd.lang.java.symbols.JVariableSymbol;
 import net.sourceforge.pmd.lang.rule.xpath.DeprecatedAttribute;
->>>>>>> 2c80e34e
 
 // @formatter:off
 /**
@@ -50,40 +40,16 @@
  *
  * </pre>
  *
-<<<<<<< HEAD
- * <p>Type resolution assigns the type of the variable to this node. See {@link #getType()}'s
- * documentation for the contract of this method.
- *
- *
- * <pre class="grammar">
- *
- * VariableDeclaratorId ::= &lt;IDENTIFIER&gt; {@link ASTArrayDimensions ArrayDimensions}?
- *
- * </pre>
- *
-=======
->>>>>>> 2c80e34e
  */
 // @formatter:on
 public final class ASTVariableDeclaratorId extends AbstractTypedSymbolDeclarator<JVariableSymbol> implements AccessNode, SymbolDeclaratorNode, FinalizableNode {
 
-<<<<<<< HEAD
-    private VariableNameDeclaration nameDeclaration;
-
     private List<ASTNamedReferenceExpr> usages = Collections.emptyList();
 
     ASTVariableDeclaratorId(int id) {
         super(id);
     }
 
-=======
-    private List<ASTNamedReferenceExpr> usages = Collections.emptyList();
-
-    ASTVariableDeclaratorId(int id) {
-        super(id);
-    }
-
->>>>>>> 2c80e34e
     @Override
     protected <P, R> R acceptVisitor(JavaVisitor<? super P, ? extends R> visitor, P data) {
         return visitor.visit(this, data);
@@ -109,35 +75,6 @@
     }
 
     /**
-<<<<<<< HEAD
-     * @deprecated transitional, use {@link #getLocalUsages()}
-     */
-    @Deprecated
-    public List<NameOccurrence> getUsages() {
-        return getScope().getDeclarations(VariableNameDeclaration.class)
-                         .getOrDefault(nameDeclaration, Collections.emptyList());
-    }
-
-    /**
-     * Returns an unmodifiable list of the usages of this variable that
-     * are made in this file. Note that for a record component, this returns
-     * usages both for the formal parameter symbol and its field counterpart.
-     *
-     * <p>Note that a variable initializer is not part of the usages
-     * (though this should be evident from the return type).
-     */
-    public List<ASTNamedReferenceExpr> getLocalUsages() {
-        return usages;
-    }
-
-    void addUsage(ASTNamedReferenceExpr usage) {
-        if (usages.isEmpty()) {
-            usages = new ArrayList<>(4); //make modifiable
-        }
-        usages.add(usage);
-    }
-
-    /**
      * Returns the extra array dimensions associated with this variable.
      * For example in the declaration {@code int a[]}, {@link #getTypeNode()}
      * returns {@code int}, and this method returns the dimensions that follow
@@ -161,31 +98,6 @@
                                   : getModifierOwnerParent().getVisibility();
     }
 
-=======
-     * Returns the extra array dimensions associated with this variable.
-     * For example in the declaration {@code int a[]}, {@link #getTypeNode()}
-     * returns {@code int}, and this method returns the dimensions that follow
-     * the variable ID. Returns null if there are no such dimensions.
-     */
-    @Nullable
-    public ASTArrayDimensions getExtraDimensions() {
-        return children(ASTArrayDimensions.class).first();
-    }
-
-    @NonNull
-    @Override
-    public ASTModifierList getModifiers() {
-        // delegates modifiers
-        return getModifierOwnerParent().getModifiers();
-    }
-
-    @Override
-    public Visibility getVisibility() {
-        return isPatternBinding() ? Visibility.V_LOCAL
-                                  : getModifierOwnerParent().getVisibility();
-    }
-
->>>>>>> 2c80e34e
 
     private AccessNode getModifierOwnerParent() {
         JavaNode parent = getParent();
