/**
 * BSD-style license; for more info see http://pmd.sourceforge.net/license.html
 */

package net.sourceforge.pmd.lang.java.ast;

import java.util.List;

import org.checkerframework.checker.nullness.qual.NonNull;
import org.checkerframework.checker.nullness.qual.Nullable;

import net.sourceforge.pmd.annotation.Experimental;
import net.sourceforge.pmd.annotation.InternalApi;
import net.sourceforge.pmd.lang.ast.Node;
<<<<<<< HEAD
import net.sourceforge.pmd.lang.java.symbols.JVariableSymbol;
=======
import net.sourceforge.pmd.lang.ast.xpath.internal.DeprecatedAttribute;
>>>>>>> abf94d2b
import net.sourceforge.pmd.lang.java.symboltable.VariableNameDeclaration;
import net.sourceforge.pmd.lang.symboltable.NameOccurrence;

// @formatter:off
/**
 * Represents an identifier in the context of variable or parameter declarations (not their use in
 * expressions). Such a node declares a name in the scope it's defined in, and can occur in the following
 * contexts:
 *
 * <ul>
 *    <li> Field and enum constant declarations;
 *    <li> Local variable declarations;
 *    <li> Method, constructor and lambda parameter declarations;
 *    <li> Exception parameter declarations occurring in catch clauses;
 *    <li> Resource declarations occurring in try-with-resources statements.
 * </ul>
 *
 * <p>Since this node conventionally represents the declared variable in PMD, our symbol table
 * populates it with a {@link VariableNameDeclaration}, and its usages can be accessed through
 * the method {@link #getUsages()}.
 *
 * <p>Type resolution assigns the type of the variable to this node. See {@link #getType()}'s
 * documentation for the contract of this method.
 *
 *
 * <pre class="grammar">
 *
 * VariableDeclaratorId ::= &lt;IDENTIFIER&gt; {@link ASTArrayDimensions ArrayDimensions}?
 *
 * </pre>
 *
 */
// @formatter:on
public final class ASTVariableDeclaratorId extends AbstractTypedSymbolDeclarator<JVariableSymbol> implements AccessNode, SymbolDeclaratorNode {

    private VariableNameDeclaration nameDeclaration;

    @InternalApi
    @Deprecated
    public ASTVariableDeclaratorId(int id) {
        super(id);
    }

    @Override
    public Object jjtAccept(JavaParserVisitor visitor, Object data) {
        return visitor.visit(this, data);
    }

    @Override
    public <T> void jjtAccept(SideEffectingVisitor<T> visitor, T data) {
        visitor.visit(this, data);
    }


    /**
     * Note: this might be <code>null</code> in certain cases.
     */
    public VariableNameDeclaration getNameDeclaration() {
        return nameDeclaration;
    }

    @InternalApi
    @Deprecated
    public void setNameDeclaration(VariableNameDeclaration decl) {
        nameDeclaration = decl;
    }

    public List<NameOccurrence> getUsages() {
        return getScope().getDeclarations(VariableNameDeclaration.class).get(nameDeclaration);
    }

    /**
     * Returns the extra array dimensions associated with this variable.
     * For example in the declaration {@code int a[]}, {@link #getTypeNode()}
     * returns {@code int}, and this method returns the dimensions that follow
     * the variable ID. Returns null if there are no such dimensions.
     */
    @Nullable
    public ASTArrayDimensions getExtraDimensions() {
        return children(ASTArrayDimensions.class).first();
    }

    @NonNull
    @Override
    public ASTModifierList getModifiers() {
        if (isPatternBinding()) {
            JavaNode firstChild = getFirstChild();
            assert firstChild != null : "Binding variable has no modifiers!";
            return (ASTModifierList) firstChild;
        }

        // delegates modifiers
        return getModifierOwnerParent().getModifiers();
    }

<<<<<<< HEAD
    private AccessNode getModifierOwnerParent() {
        JavaNode parent = getParent();
        if (parent instanceof ASTVariableDeclarator) {
            return (AccessNode) parent.getParent();
        }
        return (AccessNode) parent;
=======
    /**
     * @deprecated Use {@link #getName()}
     * @return
     */
    @Override
    @DeprecatedAttribute(replaceWith = "@Name")
    @Deprecated
    public String getImage() {
        return getName();
    }

    /** Returns the name of the variable. */
    public String getName() {
        return super.getImage();
>>>>>>> abf94d2b
    }

    /**
     * Returns true if the declared variable has an array type.
     */
    public boolean hasArrayType() {
        return getExtraDimensions() != null || getTypeNode() instanceof ASTArrayType;
    }


    /**
     * Returns true if this nodes declares an exception parameter in
     * a {@code catch} statement.
     */
    public boolean isExceptionBlockParameter() {
        return getParent() instanceof ASTCatchParameter;
    }


    /**
     * Returns true if this node declares a formal parameter for a method
     * declaration or a lambda expression.
     */
    public boolean isFormalParameter() {
        return getParent() instanceof ASTFormalParameter || isLambdaParameter();
    }

    /**
     * Returns true if this node declares a record component. The symbol
     * born by this node is the symbol of the corresponding field (not the
     * formal parameter of the record constructor).
     */
    public boolean isRecordComponent() {
        return getParent() instanceof ASTRecordComponent;
    }


    /**
     * Returns true if this node declares a local variable.
     */
    public boolean isLocalVariable() {
        return getNthParent(2) instanceof ASTLocalVariableDeclaration;
    }


    /**
     * Returns true if this node declares a formal parameter for
     * a lambda expression. In that case, the type of this parameter
     * is not necessarily inferred, see {@link #isTypeInferred()}.
     */
    public boolean isLambdaParameter() {
        return getParent() instanceof ASTLambdaParameter;
    }


    /**
     * Returns true if this node declares a field.
     * TODO should this return true if this is an enum constant?
     */
    public boolean isField() {
        return getNthParent(2) instanceof ASTFieldDeclaration;
    }

    /**
<<<<<<< HEAD
     * Returns true if this node declares an enum constant.
     */
    public boolean isEnumConstant() {
        return getParent() instanceof ASTEnumConstant;
=======
     * Returns the name of the variable.
     *
     * @deprecated Use {@link #getName()}
     */
    @Deprecated
    @DeprecatedAttribute(replaceWith = "@Name")
    public String getVariableName() {
        return getName();
>>>>>>> abf94d2b
    }

    /**
     * Returns the name of the variable.
     */
    public String getVariableName() {
        return getImage();
    }

    /**
     * Returns true if this declarator id declares a resource in a try-with-resources statement.
     */
    public boolean isResourceDeclaration() {
        return getParent() instanceof ASTResource;
    }


    /**
     * Returns true if the declared variable's type is inferred by
     * the compiler. In Java 8, this can happen if it's in a formal
     * parameter of a lambda with an inferred type (e.g. {@code (a, b) -> a + b}).
     * Since Java 10, the type of local variables can be inferred
     * too, e.g. {@code var i = 2;}.
     *
     * <p>This method returns true for declarator IDs in those contexts,
     * in which case {@link #getTypeNode()} returns {@code null},
     * since the type node is absent.
     */
    public boolean isTypeInferred() {
        return getTypeNode() == null;
    }

    /**
     * Returns true if this is a binding variable in a
     * {@linkplain ASTPattern pattern}.
     */
    @Experimental
    public boolean isPatternBinding() {
        return getParent() instanceof ASTPattern;
    }


    /**
     * Returns the initializer of the variable, or null if it doesn't exist.
     */
    @Nullable
    public ASTExpression getInitializer() {
        if (parent instanceof ASTVariableDeclarator) {
            return ((ASTVariableDeclarator) parent).getInitializer();
        }
        return null;
    }

    /**
     * Returns the first child of the node returned by {@link #getTypeNode()}.
     * The image of that node can usually be interpreted as the image of the
     * type.
     */
    // TODO unreliable, not typesafe and not useful, should be deprecated
    @Nullable
    public Node getTypeNameNode() {
        return getTypeNode();
    }


    /**
     * Determines the type node of this variable id, that is, the type node
     * belonging to the variable declaration of this node (either a
     * FormalParameter, LocalVariableDeclaration or FieldDeclaration).
     *
     * <p>The type of the returned node is not necessarily the type of this
     * node. See {@link #getType()} for an explanation.
     *
     * @return the type node, or {@code null} if there is no explicit type,
     *     e.g. if {@link #isTypeInferred()} returns true.
     */
    @Nullable
    public ASTType getTypeNode() {
        AccessNode parent = getModifierOwnerParent();
        return parent.children(ASTType.class).first();
    }

    // @formatter:off
    /**
     * Returns the type of the declared variable. The type of a declarator ID is
     * <ul>
     *   <li>1. not necessarily the same as the type written out at the
     *          start of the declaration, e.g. {@code int a[];}
     *   <li>2. not necessarily the same as the types of other variables
     *          declared in the same statement, e.g. {@code int a[], b;}.
     * </ul>
     *
     * <p>These are consequences of Java's allowing programmers to
     * declare additional pairs of brackets on declarator ids. The type
     * of the node returned by {@link #getTypeNode()} doesn't take into
     * account those additional array dimensions, whereas this node's
     * type takes into account the total number of dimensions, i.e.
     * those declared on this node plus those declared on the type node.
     *
     * <p>The returned type also takes into account whether this variable
     * is a varargs formal parameter.
     *
     * <p>The type of the declarator ID is thus always the real type of
     * the variable.
     */
    // @formatter:on
    @Override
    @SuppressWarnings("PMD.UselessOverridingMethod")
    public Class<?> getType() {
        return super.getType();
    }
}<|MERGE_RESOLUTION|>--- conflicted
+++ resolved
@@ -12,11 +12,8 @@
 import net.sourceforge.pmd.annotation.Experimental;
 import net.sourceforge.pmd.annotation.InternalApi;
 import net.sourceforge.pmd.lang.ast.Node;
-<<<<<<< HEAD
+import net.sourceforge.pmd.lang.ast.xpath.internal.DeprecatedAttribute;
 import net.sourceforge.pmd.lang.java.symbols.JVariableSymbol;
-=======
-import net.sourceforge.pmd.lang.ast.xpath.internal.DeprecatedAttribute;
->>>>>>> abf94d2b
 import net.sourceforge.pmd.lang.java.symboltable.VariableNameDeclaration;
 import net.sourceforge.pmd.lang.symboltable.NameOccurrence;
 
@@ -112,14 +109,14 @@
         return getModifierOwnerParent().getModifiers();
     }
 
-<<<<<<< HEAD
     private AccessNode getModifierOwnerParent() {
         JavaNode parent = getParent();
         if (parent instanceof ASTVariableDeclarator) {
             return (AccessNode) parent.getParent();
         }
         return (AccessNode) parent;
-=======
+    }
+
     /**
      * @deprecated Use {@link #getName()}
      * @return
@@ -134,7 +131,6 @@
     /** Returns the name of the variable. */
     public String getName() {
         return super.getImage();
->>>>>>> abf94d2b
     }
 
     /**
@@ -199,12 +195,13 @@
     }
 
     /**
-<<<<<<< HEAD
      * Returns true if this node declares an enum constant.
      */
     public boolean isEnumConstant() {
         return getParent() instanceof ASTEnumConstant;
-=======
+    }
+
+    /**
      * Returns the name of the variable.
      *
      * @deprecated Use {@link #getName()}
@@ -213,14 +210,6 @@
     @DeprecatedAttribute(replaceWith = "@Name")
     public String getVariableName() {
         return getName();
->>>>>>> abf94d2b
-    }
-
-    /**
-     * Returns the name of the variable.
-     */
-    public String getVariableName() {
-        return getImage();
     }
 
     /**
