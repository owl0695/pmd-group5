--- conflicted
+++ resolved
@@ -564,11 +564,7 @@
         JMethodSig m = lambda.getFunctionalMethod(); // this forces resolution of the lambda
         if (!isUnresolved(m)) {
             if (m.getArity() != node.getOwner().getArity()) {
-<<<<<<< HEAD
-                err.error(node.getOwner(), "Lambda shape does not conform to the functional method {0}", m);
-=======
                 err.warning(node.getOwner(), "Lambda shape does not conform to the functional method {0}", m);
->>>>>>> 9d1782d9
                 return ts.ERROR;
             }
             return m.getFormalParameters().get(node.getIndexInParent());
