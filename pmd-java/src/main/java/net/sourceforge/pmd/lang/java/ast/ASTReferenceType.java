--- conflicted
+++ resolved
@@ -17,45 +17,5 @@
  *
  * </pre>
  */
-<<<<<<< HEAD
 public interface ASTReferenceType extends ASTType {
-=======
-public class ASTReferenceType extends AbstractJavaTypeNode implements Dimensionable {
-
-    private int arrayDepth;
-
-    ASTReferenceType(int id) {
-        super(id);
-    }
-
-    @Override
-    public Object jjtAccept(JavaParserVisitor visitor, Object data) {
-        return visitor.visit(this, data);
-    }
-
-
-    @Override
-    public <T> void jjtAccept(SideEffectingVisitor<T> visitor, T data) {
-        visitor.visit(this, data);
-    }
-
-
-    @Deprecated
-    public void bumpArrayDepth() {
-        arrayDepth++;
-    }
-
-    @Override
-    @Deprecated
-    public int getArrayDepth() {
-        return arrayDepth;
-    }
-
-    @Override
-    @Deprecated
-    public boolean isArray() {
-        return arrayDepth > 0;
-    }
->>>>>>> 57177abb
-
 }