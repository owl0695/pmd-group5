/*
 * BSD-style license; for more info see http://pmd.sourceforge.net/license.html
 */

package net.sourceforge.pmd.lang.java.ast;

import net.sourceforge.pmd.annotation.Experimental;

/**
 * A guarded pattern (JDK17 Preview). This can be found in {@link ASTSwitchLabel}s.
 *
 * <pre class="grammar">
 *
 * GuardedPattern ::= {@linkplain ASTPattern Pattern} "&amp;&amp;" {@linkplain ASTExpression Expression}
 *
 * </pre>
 *
 * @see <a href="https://openjdk.java.net/jeps/406">JEP 406: Pattern Matching for switch (Preview)</a>
<<<<<<< HEAD
 */
=======
 *
 * @deprecated This is not used with java 19 preview anymore. Only valid for java 18 preview.
*/
>>>>>>> b197daf8
@Experimental
@Deprecated
public final class ASTGuardedPattern extends AbstractJavaNode implements ASTPattern {

    private int parenDepth;

    ASTGuardedPattern(int id) {
        super(id);
    }

    @Override
    protected <P, R> R acceptVisitor(JavaVisitor<? super P, ? extends R> visitor, P data) {
        return visitor.visit(this, data);
    }

    /** Returns the guarded pattern. */
    public ASTPattern getPattern() {
        return (ASTPattern) getChild(0);
    }

    /** Returns the boolean expression guarding the pattern. */
    public ASTExpression getGuard() {
        return (ASTExpression) getChild(1);
    }

    void bumpParenDepth() {
        parenDepth++;
    }

    @Override
    @Experimental
    public int getParenthesisDepth() {
        return parenDepth;
    }
}<|MERGE_RESOLUTION|>--- conflicted
+++ resolved
@@ -16,13 +16,9 @@
  * </pre>
  *
  * @see <a href="https://openjdk.java.net/jeps/406">JEP 406: Pattern Matching for switch (Preview)</a>
-<<<<<<< HEAD
- */
-=======
  *
  * @deprecated This is not used with java 19 preview anymore. Only valid for java 18 preview.
-*/
->>>>>>> b197daf8
+ */
 @Experimental
 @Deprecated
 public final class ASTGuardedPattern extends AbstractJavaNode implements ASTPattern {
