/**
 * BSD-style license; for more info see http://pmd.sourceforge.net/license.html
 */

package net.sourceforge.pmd.lang.java.ast;

<<<<<<< HEAD
/**
 * A lexical literal. This is an expression that is represented by exactly
 * one token. This interface is implemented by several nodes.
 *
 * <pre class="grammar">
 *
 * Literal ::= {@link ASTNumericLiteral NumericLiteral}
 *           | {@link ASTStringLiteral StringLiteral}
 *           | {@link ASTCharLiteral CharLiteral}
 *           | {@link ASTBooleanLiteral BooleanLiteral}
 *           | {@link ASTNullLiteral NullLiteral}
 *
 * </pre>
 */
public interface ASTLiteral extends ASTPrimaryExpression {
=======
import java.math.BigInteger;
import java.util.Arrays;
import java.util.List;
import java.util.Locale;
import java.util.regex.Pattern;

import org.apache.commons.lang3.StringUtils;

import net.sourceforge.pmd.annotation.InternalApi;

public class ASTLiteral extends AbstractJavaTypeNode {

    private static final String TEXTBLOCK_DELIMITER = "\"\"\"";
    private boolean isInt;
    private boolean isFloat;
    private boolean isChar;
    private boolean isString;
>>>>>>> 9ff940a1

    /**
     * Returns true if this is a {@linkplain ASTStringLiteral string literal}.
     */
    default boolean isStringLiteral() {
        return this instanceof ASTStringLiteral;
    }


    /**
     * Returns true if this is a {@linkplain ASTCharLiteral character literal}.
     */
    default boolean isCharLiteral() {
        return this instanceof ASTCharLiteral;
    }


    /**
     * Returns true if this is the {@linkplain ASTNullLiteral null literal}.
     */
    default boolean isNullLiteral() {
        return this instanceof ASTNullLiteral;
    }


    /**
     * Returns true if this is a {@linkplain ASTBooleanLiteral boolean literal}.
     */
    default boolean isBooleanLiteral() {
        return this instanceof ASTBooleanLiteral;
    }


    /**
     * Returns true if this is a {@linkplain ASTNumericLiteral numeric literal}
     * of any kind.
     */
    default boolean isNumericLiteral() {
        return this instanceof ASTNumericLiteral;
    }


    /**
     * Returns true if this is an {@linkplain ASTNumericLiteral integer literal}.
     */
    default boolean isIntLiteral() {
        return false;
    }


    /**
<<<<<<< HEAD
     * Returns true if this is a {@linkplain ASTNumericLiteral long integer literal}.
     */
    default boolean isLongLiteral() {
        return false;
=======
     * Returns the content of the text block after normalizing line endings to LF,
     * removing incidental white space surrounding the text block and interpreting
     * escape sequences.
     */
    public String getTextBlockContent() {
        if (!isTextBlock()) {
            return getImage();
        }
        return determineTextBlockContent(getImage());
>>>>>>> 9ff940a1
    }


    /**
     * Returns true if this is a {@linkplain ASTNumericLiteral float literal}.
     */
    default boolean isFloatLiteral() {
        return false;
    }


    /**
     * Returns true if this is a {@linkplain ASTNumericLiteral double literal}.
     */
    default boolean isDoubleLiteral() {
        return false;
    }

}<|MERGE_RESOLUTION|>--- conflicted
+++ resolved
@@ -4,7 +4,6 @@
 
 package net.sourceforge.pmd.lang.java.ast;
 
-<<<<<<< HEAD
 /**
  * A lexical literal. This is an expression that is represented by exactly
  * one token. This interface is implemented by several nodes.
@@ -20,25 +19,6 @@
  * </pre>
  */
 public interface ASTLiteral extends ASTPrimaryExpression {
-=======
-import java.math.BigInteger;
-import java.util.Arrays;
-import java.util.List;
-import java.util.Locale;
-import java.util.regex.Pattern;
-
-import org.apache.commons.lang3.StringUtils;
-
-import net.sourceforge.pmd.annotation.InternalApi;
-
-public class ASTLiteral extends AbstractJavaTypeNode {
-
-    private static final String TEXTBLOCK_DELIMITER = "\"\"\"";
-    private boolean isInt;
-    private boolean isFloat;
-    private boolean isChar;
-    private boolean isString;
->>>>>>> 9ff940a1
 
     /**
      * Returns true if this is a {@linkplain ASTStringLiteral string literal}.
@@ -46,7 +26,6 @@
     default boolean isStringLiteral() {
         return this instanceof ASTStringLiteral;
     }
-
 
     /**
      * Returns true if this is a {@linkplain ASTCharLiteral character literal}.
@@ -90,22 +69,10 @@
 
 
     /**
-<<<<<<< HEAD
      * Returns true if this is a {@linkplain ASTNumericLiteral long integer literal}.
      */
     default boolean isLongLiteral() {
         return false;
-=======
-     * Returns the content of the text block after normalizing line endings to LF,
-     * removing incidental white space surrounding the text block and interpreting
-     * escape sequences.
-     */
-    public String getTextBlockContent() {
-        if (!isTextBlock()) {
-            return getImage();
-        }
-        return determineTextBlockContent(getImage());
->>>>>>> 9ff940a1
     }
 
 
