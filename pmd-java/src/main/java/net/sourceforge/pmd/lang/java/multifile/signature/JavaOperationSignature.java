--- conflicted
+++ resolved
@@ -124,10 +124,7 @@
                                                 .getNode()
                                                 .getFirstParentOfType(ASTFieldDeclaration.class);
 
-<<<<<<< HEAD
-=======
                 // the field might be null in record types - the fields for the record components are synthetic
->>>>>>> f574b792
                 if (field != null) {
                     Matcher matcher = FIELD_NAME_PATTERN.matcher(field.getVariableName());
                     String varName = matcher.find() ? matcher.group(1) : field.getVariableName();
