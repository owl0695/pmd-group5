--- conflicted
+++ resolved
@@ -4,7 +4,6 @@
 
 package net.sourceforge.pmd.lang.java.ast;
 
-<<<<<<< HEAD
 /**
  * A {@code yield} statement in a {@linkplain ASTSwitchExpression switch expression}.
  *
@@ -15,11 +14,6 @@
  * </pre>
  */
 public class ASTYieldStatement extends AbstractStatement {
-=======
-import net.sourceforge.pmd.lang.java.typeresolution.typedefinition.JavaTypeDefinition;
-
-public class ASTYieldStatement extends AbstractJavaTypeNode {
->>>>>>> 92bba816
 
     ASTYieldStatement(int id) {
         super(id);
@@ -41,12 +35,6 @@
         visitor.visit(this, data);
     }
 
-    /** Returns the yielded expression. */
-    public ASTExpression getExpr() {
-        return (ASTExpression) getFirstChild();
-    }
-
-
     @Override
     public String getImage() {
         String result = super.getImage();
@@ -62,23 +50,4 @@
         return (ASTExpression) jjtGetChild(0);
     }
 
-
-    /**
-     * @deprecated Use the type of the expression yielded by {@link #getExpr()}
-     */
-    @Deprecated
-    @Override
-    public Class<?> getType() {
-        return super.getType();
-    }
-
-    /**
-     * @deprecated Use the type of the expression yielded by {@link #getExpr()}
-     */
-    @Deprecated
-    @Override
-    public JavaTypeDefinition getTypeDefinition() {
-        return super.getTypeDefinition();
-    }
-
 }