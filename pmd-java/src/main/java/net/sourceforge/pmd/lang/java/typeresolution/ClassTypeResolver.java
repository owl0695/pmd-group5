--- conflicted
+++ resolved
@@ -214,18 +214,6 @@
         return data;
     }
 
-<<<<<<< HEAD
-=======
-    @Override
-    public Object visit(ASTImportDeclaration node, Object data) {
-        ASTName importedType = (ASTName) node.getChild(0);
-
-        if (importedType.getType() != null) {
-            node.setType(importedType.getType());
-        } else {
-            populateType(node, importedType.getImage());
-        }
->>>>>>> 240b1fe6
 
 
     @Override
@@ -550,13 +538,8 @@
                         return null;
                     }
 
-<<<<<<< HEAD
                     if (typeNode instanceof ASTReferenceType) {
                         return typeNode.getTypeDefinition();
-=======
-                    if (typeNode.getChild(0) instanceof ASTReferenceType) {
-                        return ((TypeNode) typeNode.getChild(0)).getTypeDefinition();
->>>>>>> 240b1fe6
                     } else { // primitive type
                         return JavaTypeDefinition.forClass(typeNode.getType());
                     }
@@ -810,123 +793,6 @@
     @Override
     @SuppressWarnings("checkstyle")
     public Object visit(ASTPrimaryExpression primaryNode, Object data) {
-<<<<<<< HEAD
-=======
-        // visit method arguments in reverse
-        for (int i = primaryNode.getNumChildren() - 1; i >= 0; --i) {
-            ((JavaNode) primaryNode.getChild(i)).jjtAccept(this, data);
-        }
-
-        JavaTypeDefinition primaryNodeType = null;
-        AbstractJavaTypeNode previousChild = null;
-        AbstractJavaTypeNode nextChild;
-        Class<?> accessingClass = getEnclosingTypeDeclarationClass(primaryNode);
-
-        for (int childIndex = 0; childIndex < primaryNode.getNumChildren(); ++childIndex) {
-            AbstractJavaTypeNode currentChild = (AbstractJavaTypeNode) primaryNode.getChild(childIndex);
-            nextChild = childIndex + 1 < primaryNode.getNumChildren()
-                    ? (AbstractJavaTypeNode) primaryNode.getChild(childIndex + 1) : null;
-
-            // skip children which already have their type assigned
-            if (currentChild.getType() == null) {
-                // Last token, because if 'this' is a Suffix, it'll have tokens '.' and 'this'
-                if (currentChild.jjtGetLastToken().toString().equals("this")) {
-
-                    if (previousChild != null) { // Qualified 'this' expression
-                        currentChild.setTypeDefinition(previousChild.getTypeDefinition());
-                    } else { // simple 'this' expression
-                        ASTClassOrInterfaceDeclaration typeDeclaration
-                                = currentChild.getFirstParentOfType(ASTClassOrInterfaceDeclaration.class);
-
-                        if (typeDeclaration != null) {
-                            currentChild.setTypeDefinition(typeDeclaration.getTypeDefinition());
-                        }
-                    }
-
-                    // Last token, because if 'super' is a Suffix, it'll have tokens '.' and 'super'
-                } else if (currentChild.jjtGetLastToken().toString().equals("super")) {
-
-                    if (previousChild != null) { // Qualified 'super' expression
-                        // anonymous classes can't have qualified super expression, thus
-                        // getSuperClassTypeDefinition's second argumet isn't null, but we are not
-                        // looking for enclosing super types
-                        currentChild.setTypeDefinition(
-                                getSuperClassTypeDefinition(currentChild, previousChild.getType()));
-                    } else { // simple 'super' expression
-                        currentChild.setTypeDefinition(getSuperClassTypeDefinition(currentChild, null));
-                    }
-
-                } else if (currentChild.getFirstChildOfType(ASTArguments.class) != null) {
-                    currentChild.setTypeDefinition(previousChild.getTypeDefinition());
-                } else if (previousChild != null && previousChild.getType() != null) {
-                    String currentChildImage = currentChild.getImage();
-                    if (currentChildImage == null) {
-                        // this.<Something>foo(); <Something>foo would be in a Suffix and would have a null image
-                        currentChildImage = currentChild.jjtGetLastToken().toString();
-                    }
-
-                    ASTArguments astArguments = nextChild != null
-                            ? nextChild.getFirstChildOfType(ASTArguments.class) : null;
-
-                    if (astArguments != null) { // method
-                        ASTArgumentList astArgumentList = getArgumentList(astArguments);
-                        int methodArgsArity = getArgumentListArity(astArgumentList);
-                        List<JavaTypeDefinition> typeArguments = getMethodExplicitTypeArugments(currentChild);
-
-                        List<MethodType> methods = getApplicableMethods(previousChild.getTypeDefinition(),
-                                                                        currentChildImage,
-                                                                        typeArguments, methodArgsArity, accessingClass);
-
-                        currentChild.setTypeDefinition(getBestMethodReturnType(previousChild.getTypeDefinition(),
-                                                                               methods, astArgumentList));
-                    } else { // field
-                        currentChild.setTypeDefinition(getFieldType(previousChild.getTypeDefinition(),
-                                                                    currentChildImage, accessingClass));
-                    }
-                }
-            }
-
-
-            if (currentChild.getType() != null) {
-                // rollup type from the child: PrimaryPrefix/PrimarySuffx -> PrimaryExpression
-                if (primaryNodeType == null || !primaryNodeType.isArrayType()) {
-                    primaryNodeType = currentChild.getTypeDefinition();
-                }
-
-                // if this expression is a method call, then make sure, PrimaryPrefix has the type
-                // on which the method is executed (type of the target reference)
-                if (currentChild.getFirstChildOfType(ASTArguments.class) != null && previousChild.getFirstChildOfType(ASTName.class) != null) {
-                    // restore type of the name and search again
-                    ASTName name = previousChild.getFirstChildOfType(ASTName.class);
-                    name.setTypeDefinition(null);
-                    searchNodeNameForClass(name);
-                    if (name.getTypeDefinition() != null) {
-                        // rollup from Name -> PrimaryPrefix
-                        previousChild.setTypeDefinition(name.getTypeDefinition());
-                    } else if (name.getTypeDefinition() == null) {
-                        // if there is no better type, use the type of the expression
-                        name.setTypeDefinition(primaryNodeType);
-                    }
-                }
-
-                // maybe array access?
-                if (primaryNodeType != null && primaryNodeType.isArrayType()) {
-                    if (currentChild instanceof ASTPrimarySuffix && ((ASTPrimarySuffix) currentChild).isArrayDereference()) {
-                        primaryNodeType = JavaTypeDefinition.forClass(primaryNodeType.getType().getComponentType());
-                    }
-                }
-            } else {
-                // avoid falsely passing tests
-                primaryNodeType = null;
-                break;
-            }
-
-            previousChild = currentChild;
-        }
-
-        primaryNode.setTypeDefinition(primaryNodeType);
-
->>>>>>> 240b1fe6
         return data;
         // visit method arguments in reverse
         //        for (int i = primaryNode.jjtGetNumChildren() - 1; i >= 0; --i) {
@@ -1123,13 +989,8 @@
 
     @Override
     public Object visit(ASTTypeArgument node, Object data) {
-<<<<<<< HEAD
-        if (node.jjtGetNumChildren() == 0) { // if type argument is '?'
+        if (node.getNumChildren() == 0) { // if type argument is '?'
             setTypeDefinition(node, JavaTypeDefinition.forClass(UPPER_WILDCARD, Object.class));
-=======
-        if (node.getNumChildren() == 0) { // if type argument is '?'
-            node.setTypeDefinition(JavaTypeDefinition.forClass(UPPER_WILDCARD, Object.class));
->>>>>>> 240b1fe6
         } else {
             super.visit(node, data);
             rollupTypeUnary(node);
@@ -1213,7 +1074,6 @@
     @Override
     public Object visit(ASTLiteral node, Object data) {
         super.visit(node, data);
-<<<<<<< HEAD
         if (node.isIntLiteral()) {
             populateType(node, "int");
         } else if (node.isLongLiteral()) {
@@ -1230,10 +1090,6 @@
             populateType(node, "boolean");
         } else if (node.isNullLiteral()) {
             // no explicit type
-=======
-        if (node.getNumChildren() != 0) {
-            rollupTypeUnary(node);
->>>>>>> 240b1fe6
         } else {
             throw new IllegalStateException("PMD error, unknown literal type!");
         }
@@ -1266,13 +1122,12 @@
     @Override
     public Object visit(ASTSwitchExpression node, Object data) {
         super.visit(node, data);
-<<<<<<< HEAD
         //
         //        JavaTypeDefinition type = null;
         //        // first try to determine the type based on the first expression/break/yield of a switch rule
         //        List<ASTSwitchLabeledRule> rules = node.findChildrenOfType(ASTSwitchLabeledRule.class);
         //        for (ASTSwitchLabeledRule rule : rules) {
-        //            Node body = rule.jjtGetChild(1); // second child is either Expression, Block, ThrowStatement
+        //            Node body = rule.getChild(1); // second child is either Expression, Block, ThrowStatement
         //            if (body instanceof ASTExpression) {
         //                type = ((ASTExpression) body).getTypeDefinition();
         //                break;
@@ -1297,8 +1152,8 @@
         //        }
         //        if (type == null) {
         //            // now check the labels and their expressions of break/yield statements
-        //            for (int i = 0; i < node.jjtGetNumChildren(); i++) {
-        //                Node child = node.jjtGetChild(i);
+        //            for (int i = 0; i < node.getNumChildren(); i++) {
+        //                Node child = node.getChild(i);
         //                if (child instanceof ASTBlockStatement) {
         //                    List<ASTBreakStatement> breaks = child.findDescendantsOfType(ASTBreakStatement.class);
         //                    if (!breaks.isEmpty()) {
@@ -1320,62 +1175,6 @@
         //            }
         //        }
         //        setTypeDefinition(node, type);
-=======
-
-        JavaTypeDefinition type = null;
-        // first try to determine the type based on the first expression/break/yield of a switch rule
-        List<ASTSwitchLabeledRule> rules = node.findChildrenOfType(ASTSwitchLabeledRule.class);
-        for (ASTSwitchLabeledRule rule : rules) {
-            Node body = rule.getChild(1); // second child is either Expression, Block, ThrowStatement
-            if (body instanceof ASTExpression) {
-                type = ((ASTExpression) body).getTypeDefinition();
-                break;
-            } else if (body instanceof ASTBlock) {
-                List<ASTBreakStatement> breaks = body.findDescendantsOfType(ASTBreakStatement.class);
-                if (!breaks.isEmpty()) {
-                    ASTExpression expression = breaks.get(0).getFirstChildOfType(ASTExpression.class);
-                    if (expression != null) {
-                        type = expression.getTypeDefinition();
-                        break;
-                    }
-                }
-                List<ASTYieldStatement> yields = body.findDescendantsOfType(ASTYieldStatement.class);
-                if (!yields.isEmpty()) {
-                    ASTExpression expression = yields.get(0).getFirstChildOfType(ASTExpression.class);
-                    if (expression != null) {
-                        type = expression.getTypeDefinition();
-                        break;
-                    }
-                }
-            }
-        }
-        if (type == null) {
-            // now check the labels and their expressions of break/yield statements
-            for (int i = 0; i < node.getNumChildren(); i++) {
-                Node child = node.getChild(i);
-                if (child instanceof ASTBlockStatement) {
-                    List<ASTBreakStatement> breaks = child.findDescendantsOfType(ASTBreakStatement.class);
-                    if (!breaks.isEmpty()) {
-                        ASTExpression expression = breaks.get(0).getFirstChildOfType(ASTExpression.class);
-                        if (expression != null) {
-                            type = expression.getTypeDefinition();
-                            break;
-                        }
-                    }
-                    List<ASTYieldStatement> yields = child.findDescendantsOfType(ASTYieldStatement.class);
-                    if (!yields.isEmpty()) {
-                        ASTExpression expression = yields.get(0).getFirstChildOfType(ASTExpression.class);
-                        if (expression != null && expression.getTypeDefinition() != null) {
-                            type = expression.getTypeDefinition();
-                            break;
-                        }
-                    }
-                }
-            }
-        }
-
-        node.setTypeDefinition(type);
->>>>>>> 240b1fe6
         return data;
     }
 
