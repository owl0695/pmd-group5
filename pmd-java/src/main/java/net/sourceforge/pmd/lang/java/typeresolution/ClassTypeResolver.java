/**
 * BSD-style license; for more info see http://pmd.sourceforge.net/license.html
 */

package net.sourceforge.pmd.lang.java.typeresolution;

import static net.sourceforge.pmd.lang.java.ast.InternalApiBridge.setTypeDefinition;
import static net.sourceforge.pmd.lang.java.typeresolution.MethodTypeResolution.getApplicableMethods;
import static net.sourceforge.pmd.lang.java.typeresolution.MethodTypeResolution.getBestMethodReturnType;
import static net.sourceforge.pmd.lang.java.typeresolution.MethodTypeResolution.isMemberVisibleFromClass;
import static net.sourceforge.pmd.lang.java.typeresolution.typedefinition.TypeDefinitionType.LOWER_WILDCARD;
import static net.sourceforge.pmd.lang.java.typeresolution.typedefinition.TypeDefinitionType.UPPER_BOUND;
import static net.sourceforge.pmd.lang.java.typeresolution.typedefinition.TypeDefinitionType.UPPER_WILDCARD;

import java.lang.reflect.Field;
import java.util.ArrayList;
import java.util.Collections;
import java.util.HashMap;
import java.util.List;
import java.util.Map;
import java.util.logging.Level;
import java.util.logging.Logger;

import net.sourceforge.pmd.annotation.InternalApi;
import net.sourceforge.pmd.internal.util.IteratorUtil;
import net.sourceforge.pmd.lang.ast.Node;
import net.sourceforge.pmd.lang.java.ast.ASTAdditiveExpression;
import net.sourceforge.pmd.lang.java.ast.ASTAllocationExpression;
import net.sourceforge.pmd.lang.java.ast.ASTAndExpression;
import net.sourceforge.pmd.lang.java.ast.ASTAnnotation;
import net.sourceforge.pmd.lang.java.ast.ASTAnyTypeDeclaration;
import net.sourceforge.pmd.lang.java.ast.ASTArgumentList;
import net.sourceforge.pmd.lang.java.ast.ASTArguments;
import net.sourceforge.pmd.lang.java.ast.ASTArrayDimsAndInits;
import net.sourceforge.pmd.lang.java.ast.ASTArrayType;
import net.sourceforge.pmd.lang.java.ast.ASTCastExpression;
import net.sourceforge.pmd.lang.java.ast.ASTClassLiteral;
import net.sourceforge.pmd.lang.java.ast.ASTClassOrInterfaceDeclaration;
import net.sourceforge.pmd.lang.java.ast.ASTClassOrInterfaceType;
import net.sourceforge.pmd.lang.java.ast.ASTCompilationUnit;
import net.sourceforge.pmd.lang.java.ast.ASTConditionalAndExpression;
import net.sourceforge.pmd.lang.java.ast.ASTConditionalExpression;
import net.sourceforge.pmd.lang.java.ast.ASTConditionalOrExpression;
import net.sourceforge.pmd.lang.java.ast.ASTConstructorDeclaration;
import net.sourceforge.pmd.lang.java.ast.ASTEqualityExpression;
import net.sourceforge.pmd.lang.java.ast.ASTExclusiveOrExpression;
import net.sourceforge.pmd.lang.java.ast.ASTExpression;
import net.sourceforge.pmd.lang.java.ast.ASTExtendsList;
import net.sourceforge.pmd.lang.java.ast.ASTForStatement;
import net.sourceforge.pmd.lang.java.ast.ASTFormalParameter;
import net.sourceforge.pmd.lang.java.ast.ASTImportDeclaration;
import net.sourceforge.pmd.lang.java.ast.ASTInclusiveOrExpression;
import net.sourceforge.pmd.lang.java.ast.ASTInstanceOfExpression;
import net.sourceforge.pmd.lang.java.ast.ASTIntersectionType;
import net.sourceforge.pmd.lang.java.ast.ASTLiteral;
import net.sourceforge.pmd.lang.java.ast.ASTLocalVariableDeclaration;
import net.sourceforge.pmd.lang.java.ast.ASTMethodDeclaration;
import net.sourceforge.pmd.lang.java.ast.ASTMultiplicativeExpression;
import net.sourceforge.pmd.lang.java.ast.ASTName;
import net.sourceforge.pmd.lang.java.ast.ASTNullLiteral;
import net.sourceforge.pmd.lang.java.ast.ASTPackageDeclaration;
import net.sourceforge.pmd.lang.java.ast.ASTPrimaryExpression;
import net.sourceforge.pmd.lang.java.ast.ASTPrimaryPrefix;
import net.sourceforge.pmd.lang.java.ast.ASTPrimitiveType;
import net.sourceforge.pmd.lang.java.ast.ASTReferenceType;
import net.sourceforge.pmd.lang.java.ast.ASTRelationalExpression;
import net.sourceforge.pmd.lang.java.ast.ASTShiftExpression;
import net.sourceforge.pmd.lang.java.ast.ASTSwitchExpression;
import net.sourceforge.pmd.lang.java.ast.ASTType;
import net.sourceforge.pmd.lang.java.ast.ASTTypeArgument;
import net.sourceforge.pmd.lang.java.ast.ASTTypeArguments;
import net.sourceforge.pmd.lang.java.ast.ASTTypeParameter;
import net.sourceforge.pmd.lang.java.ast.ASTTypeParameters;
import net.sourceforge.pmd.lang.java.ast.ASTUnaryExpression;
import net.sourceforge.pmd.lang.java.ast.ASTVariableDeclarator;
import net.sourceforge.pmd.lang.java.ast.ASTVariableDeclaratorId;
import net.sourceforge.pmd.lang.java.ast.ASTVariableInitializer;
import net.sourceforge.pmd.lang.java.ast.ASTWildcardBounds;
import net.sourceforge.pmd.lang.java.ast.InternalApiBridge;
import net.sourceforge.pmd.lang.java.ast.JavaParserVisitorAdapter;
import net.sourceforge.pmd.lang.java.ast.TypeNode;
import net.sourceforge.pmd.lang.java.ast.UnaryOp;
import net.sourceforge.pmd.lang.java.symboltable.ClassScope;
import net.sourceforge.pmd.lang.java.symboltable.VariableNameDeclaration;
import net.sourceforge.pmd.lang.java.typeresolution.internal.NullableClassLoader;
import net.sourceforge.pmd.lang.java.typeresolution.typedefinition.JavaTypeDefinition;
import net.sourceforge.pmd.lang.symboltable.NameOccurrence;
import net.sourceforge.pmd.lang.symboltable.Scope;


//
// Helpful reading:
// http://www.janeg.ca/scjp/oper/promotions.html
// http://java.sun.com/docs/books/jls/second_edition/html/conversions.doc.html
//

@Deprecated
@InternalApi
public class ClassTypeResolver extends JavaParserVisitorAdapter implements NullableClassLoader {

    private static final Logger LOG = Logger.getLogger(ClassTypeResolver.class.getName());

    private static final Map<String, Class<?>> PRIMITIVE_TYPES;
    private static final Map<String, String> JAVA_LANG;

    private Map<String, JavaTypeDefinition> staticFieldImageToTypeDef;
    private Map<String, List<JavaTypeDefinition>> staticNamesToClasses;
    private List<JavaTypeDefinition> importOnDemandStaticClasses;
    private ASTCompilationUnit currentAcu;

    static {
        // Note: Assumption here that primitives come from same parent
        // ClassLoader regardless of what ClassLoader we are passed
        Map<String, Class<?>> thePrimitiveTypes = new HashMap<>();
        thePrimitiveTypes.put("void", Void.TYPE);
        thePrimitiveTypes.put("boolean", Boolean.TYPE);
        thePrimitiveTypes.put("byte", Byte.TYPE);
        thePrimitiveTypes.put("char", Character.TYPE);
        thePrimitiveTypes.put("short", Short.TYPE);
        thePrimitiveTypes.put("int", Integer.TYPE);
        thePrimitiveTypes.put("long", Long.TYPE);
        thePrimitiveTypes.put("float", Float.TYPE);
        thePrimitiveTypes.put("double", Double.TYPE);
        PRIMITIVE_TYPES = Collections.unmodifiableMap(thePrimitiveTypes);

        Map<String, String> theJavaLang = new HashMap<>();
        theJavaLang.put("Boolean", "java.lang.Boolean");
        theJavaLang.put("Byte", "java.lang.Byte");
        theJavaLang.put("Character", "java.lang.Character");
        theJavaLang.put("CharSequence", "java.lang.CharSequence");
        theJavaLang.put("Class", "java.lang.Class");
        theJavaLang.put("ClassLoader", "java.lang.ClassLoader");
        theJavaLang.put("Cloneable", "java.lang.Cloneable");
        theJavaLang.put("Comparable", "java.lang.Comparable");
        theJavaLang.put("Compiler", "java.lang.Compiler");
        theJavaLang.put("Double", "java.lang.Double");
        theJavaLang.put("Float", "java.lang.Float");
        theJavaLang.put("InheritableThreadLocal", "java.lang.InheritableThreadLocal");
        theJavaLang.put("Integer", "java.lang.Integer");
        theJavaLang.put("Long", "java.lang.Long");
        theJavaLang.put("Math", "java.lang.Math");
        theJavaLang.put("Number", "java.lang.Number");
        theJavaLang.put("Object", "java.lang.Object");
        theJavaLang.put("Package", "java.lang.Package");
        theJavaLang.put("Process", "java.lang.Process");
        theJavaLang.put("Runnable", "java.lang.Runnable");
        theJavaLang.put("Runtime", "java.lang.Runtime");
        theJavaLang.put("RuntimePermission", "java.lang.RuntimePermission");
        theJavaLang.put("SecurityManager", "java.lang.SecurityManager");
        theJavaLang.put("Short", "java.lang.Short");
        theJavaLang.put("StackTraceElement", "java.lang.StackTraceElement");
        theJavaLang.put("StrictMath", "java.lang.StrictMath");
        theJavaLang.put("String", "java.lang.String");
        theJavaLang.put("StringBuffer", "java.lang.StringBuffer");
        theJavaLang.put("System", "java.lang.System");
        theJavaLang.put("Thread", "java.lang.Thread");
        theJavaLang.put("ThreadGroup", "java.lang.ThreadGroup");
        theJavaLang.put("ThreadLocal", "java.lang.ThreadLocal");
        theJavaLang.put("Throwable", "java.lang.Throwable");
        theJavaLang.put("Void", "java.lang.Void");
        JAVA_LANG = Collections.unmodifiableMap(theJavaLang);
    }

    private final PMDASMClassLoader pmdClassLoader;
    private Map<String, String> importedClasses;
    private List<String> importedOnDemand;


    public ClassTypeResolver() {
        this(ClassTypeResolver.class.getClassLoader());
    }

    public ClassTypeResolver(ClassLoader classLoader) {
        pmdClassLoader = PMDASMClassLoader.getInstance(classLoader);
    }

    // FUTURE ASTCompilationUnit should not be a TypeNode. Clean this up
    // accordingly.
    @Override
    public Object visit(ASTCompilationUnit node, Object data) {
        String className = null;
        try {
            currentAcu = node;
            importedOnDemand = new ArrayList<>();
            importedClasses = new HashMap<>();
            staticFieldImageToTypeDef = new HashMap<>();
            staticNamesToClasses = new HashMap<>();
            importOnDemandStaticClasses = new ArrayList<>();

            // TODO: this fails to account for multiple classes in the same file
            // later classes (in the ACU) won't have their Nested classes registered
            className = getClassName(node);
            if (className != null) {
                populateClassName(node, className);
            }
        } catch (ClassNotFoundException | NoClassDefFoundError e) {
            if (LOG.isLoggable(Level.FINE)) {
                LOG.log(Level.FINE, "Could not find class " + className + ", due to: " + e);
            }
        } catch (LinkageError e) {
            if (LOG.isLoggable(Level.WARNING)) {
                LOG.log(Level.WARNING, "Could not find class " + className + ", due to: " + e);
            }
        } finally {
            populateImports(node);
        }
        return super.visit(node, data);
    }

    @Override
    public Object visit(ASTPackageDeclaration node, Object data) {
        // no need to visit children, the only child, ASTName, will have no type
        return data;
    }


    @Override
    public Object visit(ASTClassOrInterfaceType node, Object data) {
        super.visit(node, data);

        String typeName = node.getImage();

        populateType(node, typeName, 0);

        ASTTypeArguments typeArguments = node.getFirstChildOfType(ASTTypeArguments.class);

        if (typeArguments != null) {
            final JavaTypeDefinition[] boundGenerics = new JavaTypeDefinition[typeArguments.getNumChildren()];
            for (int i = 0; i < typeArguments.getNumChildren(); ++i) {
                boundGenerics[i] = ((TypeNode) typeArguments.getChild(i)).getTypeDefinition();
            }

            setTypeDefinition(node, JavaTypeDefinition.forClass(node.getType(), boundGenerics));
        }

        return data;
    }


    @Override
    public Object visit(ASTArrayType node, Object data) {

        ASTType element = node.getElementType();

        element.jjtAccept(this, data);

        JavaTypeDefinition def = element.getTypeDefinition();
        if (def != null) {
            setTypeDefinition(node, def.withDimensions(node.getArrayDepth()));
        }

        return data;
    }


    /**
     * Set's the node's type to the found Class in the node's name (if there is a class to be found).
     *
     * @param node
     *
     * @return The index in the array produced by splitting the node's name by '.', which is not part of the
     * class name found. Example: com.package.SomeClass.staticField.otherField, return would be 3
     */
    private int searchNodeNameForClass(TypeNode node) {
        // this is the index from which field/method names start in the dotSplitImage array
        int startIndex = node.getImage().split("\\.").length;

        // tries to find a class in the node's image by omitting the parts after each '.', example:
        // First try: com.package.SomeClass.staticField.otherField
        // Second try: com.package.SomeClass.staticField
        // Third try: com.package.SomeClass <- found a class!
        for (String reducedImage = node.getImage();;) {
            populateType(node, reducedImage);
            if (node.getType() != null) {
                break; // we found a class!
            }

            // update the start index, so that code below knows where to start in the dotSplitImage array
            --startIndex;

            int lastDotIndex = reducedImage.lastIndexOf('.');

            if (lastDotIndex != -1) {
                reducedImage = reducedImage.substring(0, lastDotIndex);
            } else {
                break; // there is no class
            }
        }

        return startIndex;
    }

    private ASTArgumentList getArgumentList(ASTArguments args) {
        if (args != null) {
            return args.getFirstChildOfType(ASTArgumentList.class);
        }

        return null;
    }

    private int getArgumentListArity(ASTArgumentList argList) {
        if (argList != null) {
            return argList.getNumChildren();
        }

        return 0;
    }

    @Override
    public Object visit(ASTName node, Object data) {
        Class<?> accessingClass = getEnclosingTypeDeclarationClass(node);
        String[] dotSplitImage = node.getImage().split("\\.");

        int startIndex = searchNodeNameForClass(node);

        ASTArguments astArguments = getSuffixMethodArgs(node);
        ASTArgumentList astArgumentList = getArgumentList(astArguments);
        int methodArgsArity = getArgumentListArity(astArgumentList);

        JavaTypeDefinition previousType;

        if (node.getType() != null) { // static field or method
            // node.getType() has been set by the call to searchNodeNameForClass above
            // node.getType() will have the value equal to the Class found by that method
            previousType = node.getTypeDefinition();
        } else { // non-static field or method
            if (dotSplitImage.length == 1 && astArguments != null) { // method
                List<MethodType> methods = getLocalApplicableMethods(node, dotSplitImage[0],
                                                                     Collections.<JavaTypeDefinition>emptyList(),
                                                                     methodArgsArity, accessingClass);

                TypeNode enclosingType = getEnclosingTypeDeclaration(node);
                if (enclosingType == null) {
                    return data; // we can't proceed, probably uncompiled sources
                }

                previousType = getBestMethodReturnType(enclosingType.getTypeDefinition(),
                                                       methods, astArgumentList);
            } else { // field
                previousType = getTypeDefinitionOfVariableFromScope(node.getScope(), dotSplitImage[0],
                                                                    accessingClass);
            }
            startIndex = 1; // first element's type in dotSplitImage has already been resolved
        }

        // TODO: remove this if branch, it's only purpose is to make JUnitAssertionsShouldIncludeMessage's tests pass
        //       as the code is not compiled there and symbol table works on uncompiled code
        if (node.getNameDeclaration() != null
                && previousType == null // if it's not null, then let other code handle things
                && node.getNameDeclaration().getNode() instanceof TypeNode) {
            // Carry over the type (including generics) from the declaration
            JavaTypeDefinition nodeType = ((TypeNode) node.getNameDeclaration().getNode()).getTypeDefinition();
            if (nodeType != null) {
                setTypeDefinition(node, nodeType);
                return super.visit(node, data);
            }
        }

        for (int i = startIndex; i < dotSplitImage.length; ++i) {
            if (previousType == null) {
                break;
            }

            if (i == dotSplitImage.length - 1 && astArguments != null) { // method
                List<MethodType> methods = getApplicableMethods(previousType, dotSplitImage[i],
                                                                Collections.<JavaTypeDefinition>emptyList(),
                                                                methodArgsArity, accessingClass);

                previousType = getBestMethodReturnType(previousType, methods, astArgumentList);
            } else { // field
                previousType = getFieldType(previousType, dotSplitImage[i], accessingClass);
            }
        }

        if (previousType != null) {
            setTypeDefinition(node, previousType);
        }

        return super.visit(node, data);
    }

    /**
     * This method looks for method invocations be simple name.
     * It searches outwards class declarations and their supertypes and in the end, static method imports.
     * Compiles a list of potentially applicable methods.
     * https://docs.oracle.com/javase/specs/jls/se7/html/jls-15.html#jls-15.12.1
     */
    private List<MethodType> getLocalApplicableMethods(TypeNode node, String methodName,
                                                       List<JavaTypeDefinition> typeArguments,
                                                       int argArity,
                                                       Class<?> accessingClass) {
        List<MethodType> foundMethods = new ArrayList<>();

        if (accessingClass == null) {
            return foundMethods;
        }

        // we search each enclosing type declaration, looking at their supertypes as well
        for (node = getEnclosingTypeDeclaration(node); node != null;
             node = getEnclosingTypeDeclaration(node.getParent())) {

            foundMethods.addAll(getApplicableMethods(node.getTypeDefinition(), methodName, typeArguments,
                                                     argArity, accessingClass));
        }

        foundMethods.addAll(searchImportedStaticMethods(methodName, typeArguments, argArity, accessingClass));

        return foundMethods;
    }

    private List<MethodType> searchImportedStaticMethods(String methodName,
                                                         List<JavaTypeDefinition> typeArguments,
                                                         int argArity,
                                                         Class<?> accessingClass) {
        List<MethodType> foundMethods = new ArrayList<>();

        // TODO: member methods must not be looked at in the code below
        // TODO: add support for properly dealing with shadowing
        List<JavaTypeDefinition> explicitImports = staticNamesToClasses.get(methodName);

        if (explicitImports != null) {
            for (JavaTypeDefinition anImport : explicitImports) {
                foundMethods.addAll(getApplicableMethods(anImport, methodName, typeArguments, argArity,
                                                         accessingClass));
            }
        }

        if (!foundMethods.isEmpty()) {
            // if we found an method by explicit imports, on deamand imports mustn't be searched, because
            // explicit imports shadow them by name, regardless of method parameters
            return foundMethods;
        }

        for (JavaTypeDefinition anOnDemandImport : importOnDemandStaticClasses) {
            foundMethods.addAll(getApplicableMethods(anOnDemandImport, methodName, typeArguments, argArity,
                                                     accessingClass));
        }

        return foundMethods;
    }


    /**
     * This method can be called on a prefix
     */
    private ASTArguments getSuffixMethodArgs(Node node) {
        Node prefix = node.getParent();

        if (prefix instanceof ASTPrimaryPrefix
                && prefix.getParent().getNumChildren() >= 2) {
            return prefix.getParent().getChild(1).getFirstChildOfType(ASTArguments.class);
        }

        return null;
    }

    /**
     * Searches a JavaTypeDefinition and it's superclasses until a field with name {@code fieldImage} that
     * is visible from the {@code accessingClass} class. Once it's found, it's possibly generic type is
     * resolved with the help of {@code typeToSearch} TypeDefinition.
     *
     * @param typeToSearch   The type def. to search the field in.
     * @param fieldImage     The simple name of the field.
     * @param accessingClass The class that is trying to access the field, some Class declared in the current ACU.
     *
     * @return JavaTypeDefinition of the resolved field or null if it could not be found.
     */
    private JavaTypeDefinition getFieldType(JavaTypeDefinition typeToSearch, String fieldImage, Class<?>
            accessingClass) {
        while (typeToSearch != null && typeToSearch.getType() != Object.class) {
            try {
                final Field field = typeToSearch.getType().getDeclaredField(fieldImage);
                if (isMemberVisibleFromClass(typeToSearch.getType(), field.getModifiers(), accessingClass)) {
                    return typeToSearch.resolveTypeDefinition(field.getGenericType());
                }
            } catch (final NoSuchFieldException ignored) {
                // swallow
            } catch (final LinkageError e) {
                if (LOG.isLoggable(Level.WARNING)) {
                    String message = "Error during type resolution of field '" + fieldImage + "' in "
                            + typeToSearch.getType() + " due to: " + e;
                    LOG.log(Level.WARNING, message);
                }
                // TODO : report a missing class once we start doing that...
                return null;
            }

            // transform the type into it's supertype
            typeToSearch = typeToSearch.resolveTypeDefinition(typeToSearch.getType().getGenericSuperclass());
        }

        return null;
    }

    /**
     * Search for a field by it's image stating from a scope and taking into account if it's visible from the
     * accessingClass Class. The method takes into account that Nested inherited fields shadow outer scope fields.
     *
     * @param scope          The scope to start the search from.
     * @param image          The name of the field, local variable or method parameter.
     * @param accessingClass The Class (which is defined in the current ACU) that is trying to access the field.
     *
     * @return Type def. of the field, or null if it could not be resolved.
     */
    private JavaTypeDefinition getTypeDefinitionOfVariableFromScope(Scope scope, String image, Class<?>
            accessingClass) {
        if (accessingClass == null) {
            return null;
        }

        for (/* empty */; scope != null; scope = scope.getParent()) {
            // search each enclosing scope one by one
            for (Map.Entry<VariableNameDeclaration, List<NameOccurrence>> entry
                    : scope.getDeclarations(VariableNameDeclaration.class).entrySet()) {
                if (entry.getKey().getImage().equals(image)) {
                    ASTType typeNode = entry.getKey().getDeclaratorId().getTypeNode();

                    if (typeNode == null) {
                        // TODO : Type is inferred, ie, this is a lambda such as (var) -> var.equals(other) or a local var
                        return null;
                    }

                    if (typeNode instanceof ASTReferenceType) {
                        return typeNode.getTypeDefinition();
                    } else { // primitive type
                        return JavaTypeDefinition.forClass(typeNode.getType());
                    }
                }
            }

            // Nested class' inherited fields shadow enclosing variables
            if (scope instanceof ClassScope) {
                try {
                    // get the superclass type def. ot the Class the ClassScope belongs to
                    JavaTypeDefinition superClass
                            = getSuperClassTypeDefinition(((ClassScope) scope).getClassDeclaration().getNode(),
                                                          null);
                    // TODO: check if anonymous classes are class scope

                    // try searching this type def.
                    JavaTypeDefinition foundTypeDef = getFieldType(superClass, image, accessingClass);

                    if (foundTypeDef != null) { // if null, then it's not an inherited field
                        return foundTypeDef;
                    }
                } catch (ClassCastException ignored) {
                    // if there is an anonymous class, getClassDeclaration().getType() will throw
                    // TODO: maybe there is a better way to handle this, maybe this hides bugs
                }
            }
        }

        return searchImportedStaticFields(image); // will return null if not found
    }

    private JavaTypeDefinition searchImportedStaticFields(String fieldName) {
        if (staticFieldImageToTypeDef.containsKey(fieldName)) {
            return staticFieldImageToTypeDef.get(fieldName);
        }

        for (JavaTypeDefinition anOnDemandImport : importOnDemandStaticClasses) {
            JavaTypeDefinition typeDef = getFieldType(anOnDemandImport, fieldName, currentAcu.getType());
            if (typeDef != null) {
                staticFieldImageToTypeDef.put(fieldName, typeDef);
                return typeDef;
            }
        }

        return null;
    }


    @Override
    public Object visit(ASTVariableDeclarator node, Object data) {
        super.visit(node, data);
        rollupTypeUnary(node);
        return data;
    }

    @Override
    public Object visit(ASTVariableDeclaratorId node, Object data) {
        if (node == null || node.isTypeInferred()) {
            return super.visit(node, data);
        } else if (node.isEnumConstant()) {
            Class<?> enumClass = getEnclosingTypeDeclarationClass(node);
            setTypeDefinition(node, JavaTypeDefinition.forClass(enumClass));
            return data;
        }

        // Type common to all declarations in the same statement
        JavaTypeDefinition baseType = node.getTypeNode().getTypeDefinition();

        if (baseType != null && node.getExtraDimensions() != null) {
            // add the dimensions specific to the declarator id
            setTypeDefinition(node, baseType.withDimensions(node.getExtraDimensions().size()));
        }
        return super.visit(node, data);
    }


    private void populateVariableDeclaratorFromType(ASTLocalVariableDeclaration node, JavaTypeDefinition typeDefinition) {
        // assign this type to VariableDeclarator and VariableDeclaratorId
        TypeNode var = node.getFirstChildOfType(ASTVariableDeclarator.class);
        if (var != null) {
            setTypeDefinition(var, typeDefinition);
            var = var.getFirstChildOfType(ASTVariableDeclaratorId.class);
        }
        if (var != null) {
            setTypeDefinition(var, typeDefinition);
        }
    }

    @Override
    public Object visit(ASTLocalVariableDeclaration node, Object data) {
        super.visit(node, data);
        // resolve "var" types: Upward projection of the type of the initializer expression
        ASTType type = node.getTypeNode();
        if (type == null) {
            // no type node -> type is inferred
            ASTVariableInitializer initializer = node.getFirstDescendantOfType(ASTVariableInitializer.class);
            if (initializer != null && initializer.getChild(0) instanceof ASTExpression) {
                // only Expression is allowed, ArrayInitializer is not allowed in combination with "var".
                ASTExpression expression = (ASTExpression) initializer.getChild(0);
                populateVariableDeclaratorFromType(node, expression.getTypeDefinition());
            }
        }
        return data;
    }

    @Override
    public Object visit(ASTForStatement node, Object data) {
        super.visit(node, data);
        // resolve potential "var" type
        if (node.getChild(0) instanceof ASTLocalVariableDeclaration) {
            ASTLocalVariableDeclaration localVariableDeclaration = (ASTLocalVariableDeclaration) node.getChild(0);
            ASTType type = localVariableDeclaration.getTypeNode();
            if (type == null) {
                // no type node -> type is inferred
                ASTExpression expression = node.getFirstChildOfType(ASTExpression.class);
                if (expression != null && expression.getTypeDefinition() != null) {
                    // see https://docs.oracle.com/javase/specs/jls/se10/html/jls-14.html#jls-14.14.2
                    // if the type is an array, then take the component type
                    // if the type is Iterable<X>, then take X as type
                    // if the type is Iterable, take Object as type
                    JavaTypeDefinition typeDefinitionIterable = expression.getTypeDefinition();
                    JavaTypeDefinition typeDefinition = null;
                    if (typeDefinitionIterable.isArrayType()) {
                        typeDefinition = typeDefinitionIterable.getComponentType();
                    } else if (typeDefinitionIterable.isGeneric() && typeDefinitionIterable.getGenericType(0) != null) {
                        typeDefinition = typeDefinitionIterable.getGenericType(0);
                    } else {
                        typeDefinition = JavaTypeDefinition.forClass(Object.class);
                    }
                    populateVariableDeclaratorFromType(localVariableDeclaration, typeDefinition);
                }
            }
        }
        return data;
    }


    @Override
    public Object visit(ASTPrimitiveType node, Object data) {
        populateType(node, node.getImage());
        return super.visit(node, data);
    }

    @Override
    public Object visit(ASTConditionalExpression node, Object data) {
        super.visit(node, data);

        // TODO Rules for Ternary are complex

        rollupTypeUnary(node);

        return data;
    }

    @Override
    public Object visit(ASTConditionalOrExpression node, Object data) {
        populateType(node, "boolean");
        return super.visit(node, data);
    }

    @Override
    public Object visit(ASTConditionalAndExpression node, Object data) {
        populateType(node, "boolean");
        return super.visit(node, data);
    }

    @Override
    public Object visit(ASTInclusiveOrExpression node, Object data) {
        super.visit(node, data);
        rollupTypeBinaryNumericPromotion(node);
        return data;
    }

    @Override
    public Object visit(ASTExclusiveOrExpression node, Object data) {
        super.visit(node, data);
        rollupTypeBinaryNumericPromotion(node);
        return data;
    }

    @Override
    public Object visit(ASTAndExpression node, Object data) {
        super.visit(node, data);
        rollupTypeBinaryNumericPromotion(node);
        return data;
    }

    @Override
    public Object visit(ASTEqualityExpression node, Object data) {
        populateType(node, "boolean");
        return super.visit(node, data);
    }

    @Override
    public Object visit(ASTInstanceOfExpression node, Object data) {
        populateType(node, "boolean");
        return super.visit(node, data);
    }

    @Override
    public Object visit(ASTRelationalExpression node, Object data) {
        populateType(node, "boolean");
        return super.visit(node, data);
    }

    @Override
    public Object visit(ASTShiftExpression node, Object data) {
        super.visit(node, data);
        // Unary promotion on LHS is type of a shift operation
        rollupTypeUnaryNumericPromotion(node);
        return data;
    }

    @Override
    public Object visit(ASTAdditiveExpression node, Object data) {
        super.visit(node, data);
        rollupTypeBinaryNumericPromotion(node);
        return data;
    }

    @Override
    public Object visit(ASTMultiplicativeExpression node, Object data) {
        super.visit(node, data);
        rollupTypeBinaryNumericPromotion(node);
        return data;
    }

    @Override
    public Object visit(ASTUnaryExpression node, Object data) {
        super.visit(node, data);

        if (node.getOperator() == UnaryOp.NEGATION) {
            populateType(node, "boolean");
        } else if (node.getOperator() == UnaryOp.COMPLEMENT) {
            rollupTypeUnary(node);
        } else {
            rollupTypeUnaryNumericPromotion(node);
        }

        return data;
    }

    @Override
    public Object visit(ASTCastExpression node, Object data) {
        super.visit(node, data);
        rollupTypeUnary(node);
        return data;
    }


    @Override
    @SuppressWarnings("checkstyle")
    public Object visit(ASTPrimaryExpression primaryNode, Object data) {
<<<<<<< HEAD
=======
        // visit method arguments in reverse
        for (int i = primaryNode.getNumChildren() - 1; i >= 0; --i) {
            ((JavaNode) primaryNode.getChild(i)).jjtAccept(this, data);
        }

        JavaTypeDefinition primaryNodeType = null;
        AbstractJavaTypeNode previousChild = null;
        AbstractJavaTypeNode nextChild;
        Class<?> accessingClass = getEnclosingTypeDeclarationClass(primaryNode);

        for (int childIndex = 0; childIndex < primaryNode.getNumChildren(); ++childIndex) {
            AbstractJavaTypeNode currentChild = (AbstractJavaTypeNode) primaryNode.getChild(childIndex);
            nextChild = childIndex + 1 < primaryNode.getNumChildren()
                    ? (AbstractJavaTypeNode) primaryNode.getChild(childIndex + 1) : null;

            // skip children which already have their type assigned
            if (currentChild.getType() == null) {
                // Last token, because if 'this' is a Suffix, it'll have tokens '.' and 'this'
                if (currentChild.getLastToken().kind == JavaTokenKinds.THIS) {

                    if (previousChild != null) { // Qualified 'this' expression
                        currentChild.setTypeDefinition(previousChild.getTypeDefinition());
                    } else { // simple 'this' expression
                        ASTClassOrInterfaceDeclaration typeDeclaration
                                = currentChild.getFirstParentOfType(ASTClassOrInterfaceDeclaration.class);

                        if (typeDeclaration != null) {
                            currentChild.setTypeDefinition(typeDeclaration.getTypeDefinition());
                        }
                    }

                    // Last token, because if 'super' is a Suffix, it'll have tokens '.' and 'super'
                } else if (currentChild.getLastToken().kind == JavaTokenKinds.SUPER) {

                    if (previousChild != null) { // Qualified 'super' expression
                        // anonymous classes can't have qualified super expression, thus
                        // getSuperClassTypeDefinition's second argumet isn't null, but we are not
                        // looking for enclosing super types
                        currentChild.setTypeDefinition(
                                getSuperClassTypeDefinition(currentChild, previousChild.getType()));
                    } else { // simple 'super' expression
                        currentChild.setTypeDefinition(getSuperClassTypeDefinition(currentChild, null));
                    }

                } else if (currentChild.getFirstChildOfType(ASTArguments.class) != null) {
                    currentChild.setTypeDefinition(previousChild.getTypeDefinition());
                } else if (previousChild != null && previousChild.getType() != null) {
                    String currentChildImage = currentChild.getImage();
                    if (currentChildImage == null) {
                        // this.<Something>foo(); <Something>foo would be in a Suffix and would have a null image
                        currentChildImage = currentChild.getLastToken().getImage();
                    }

                    ASTArguments astArguments = nextChild != null
                            ? nextChild.getFirstChildOfType(ASTArguments.class) : null;

                    if (astArguments != null) { // method
                        ASTArgumentList astArgumentList = getArgumentList(astArguments);
                        int methodArgsArity = getArgumentListArity(astArgumentList);
                        List<JavaTypeDefinition> typeArguments = getMethodExplicitTypeArugments(currentChild);

                        List<MethodType> methods = getApplicableMethods(previousChild.getTypeDefinition(),
                                                                        currentChildImage,
                                                                        typeArguments, methodArgsArity, accessingClass);

                        currentChild.setTypeDefinition(getBestMethodReturnType(previousChild.getTypeDefinition(),
                                                                               methods, astArgumentList));
                    } else { // field
                        currentChild.setTypeDefinition(getFieldType(previousChild.getTypeDefinition(),
                                                                    currentChildImage, accessingClass));
                    }
                }
            }


            if (currentChild.getType() != null) {
                // rollup type from the child: PrimaryPrefix/PrimarySuffx -> PrimaryExpression
                if (primaryNodeType == null || !primaryNodeType.isArrayType()) {
                    primaryNodeType = currentChild.getTypeDefinition();
                }

                // if this expression is a method call, then make sure, PrimaryPrefix has the type
                // on which the method is executed (type of the target reference)
                if (currentChild.getFirstChildOfType(ASTArguments.class) != null && previousChild.getFirstChildOfType(ASTName.class) != null) {
                    // restore type of the name and search again
                    ASTName name = previousChild.getFirstChildOfType(ASTName.class);
                    name.setTypeDefinition(null);
                    searchNodeNameForClass(name);
                    if (name.getTypeDefinition() != null) {
                        // rollup from Name -> PrimaryPrefix
                        previousChild.setTypeDefinition(name.getTypeDefinition());
                    } else if (name.getTypeDefinition() == null) {
                        // if there is no better type, use the type of the expression
                        name.setTypeDefinition(primaryNodeType);
                    }
                }

                // maybe array access?
                if (primaryNodeType != null && primaryNodeType.isArrayType()) {
                    if (currentChild instanceof ASTPrimarySuffix && ((ASTPrimarySuffix) currentChild).isArrayDereference()) {
                        primaryNodeType = JavaTypeDefinition.forClass(primaryNodeType.getType().getComponentType());
                    }
                }
            } else {
                // avoid falsely passing tests
                primaryNodeType = null;
                break;
            }

            previousChild = currentChild;
        }

        primaryNode.setTypeDefinition(primaryNodeType);

>>>>>>> 57177abb
        return data;
        // visit method arguments in reverse
        //        for (int i = primaryNode.getNumChildren() - 1; i >= 0; --i) {
        //            ((JavaNode) primaryNode.getChild(i)).jjtAccept(this, data);
        //        }
        //
        //        JavaTypeDefinition primaryNodeType = null;
        //        AbstractJavaTypeNode previousChild = null;
        //        AbstractJavaTypeNode nextChild;
        //        Class<?> accessingClass = getEnclosingTypeDeclarationClass(primaryNode);
        //
        //        for (int childIndex = 0; childIndex < primaryNode.getNumChildren(); ++childIndex) {
        //            AbstractJavaTypeNode currentChild = (AbstractJavaTypeNode) primaryNode.getChild(childIndex);
        //            nextChild = childIndex + 1 < primaryNode.getNumChildren()
        //                    ? (AbstractJavaTypeNode) primaryNode.getChild(childIndex + 1) : null;
        //
        //            // skip children which already have their type assigned
        //            if (currentChild.getType() == null) {
        //                // Last token, because if 'this' is a Suffix, it'll have tokens '.' and 'this'
        //                if (currentChild.jjtGetLastToken().toString().equals("this")) {
        //
        //                    if (previousChild != null) { // Qualified 'this' expression
        //                        currentChild.setTypeDefinition(previousChild.getTypeDefinition());
        //                    } else { // simple 'this' expression
        //                        ASTClassOrInterfaceDeclaration typeDeclaration
        //                                = currentChild.getFirstParentOfType(ASTClassOrInterfaceDeclaration.class);
        //
        //                        if (typeDeclaration != null) {
        //                            currentChild.setTypeDefinition(typeDeclaration.getTypeDefinition());
        //                        }
        //                    }
        //
        //                    // Last token, because if 'super' is a Suffix, it'll have tokens '.' and 'super'
        //                } else if (currentChild.jjtGetLastToken().toString().equals("super")) {
        //
        //                    if (previousChild != null) { // Qualified 'super' expression
        //                        // anonymous classes can't have qualified super expression, thus
        //                        // getSuperClassTypeDefinition's second argumet isn't null, but we are not
        //                        // looking for enclosing super types
        //                        currentChild.setTypeDefinition(
        //                                getSuperClassTypeDefinition(currentChild, previousChild.getType()));
        //                    } else { // simple 'super' expression
        //                        currentChild.setTypeDefinition(getSuperClassTypeDefinition(currentChild, null));
        //                    }
        //
        //                } else if (currentChild.getFirstChildOfType(ASTArguments.class) != null) {
        //                    currentChild.setTypeDefinition(previousChild.getTypeDefinition());
        //                } else if (previousChild != null && previousChild.getType() != null) {
        //                    String currentChildImage = currentChild.getImage();
        //                    if (currentChildImage == null) {
        //                        // this.<Something>foo(); <Something>foo would be in a Suffix and would have a null image
        //                        currentChildImage = currentChild.jjtGetLastToken().toString();
        //                    }
        //
        //                    ASTArguments astArguments = nextChild != null
        //                            ? nextChild.getFirstChildOfType(ASTArguments.class) : null;
        //
        //                    if (astArguments != null) { // method
        //                        ASTArgumentList astArgumentList = getArgumentList(astArguments);
        //                        int methodArgsArity = getArgumentListArity(astArgumentList);
        //                        List<JavaTypeDefinition> typeArguments = getMethodExplicitTypeArugments(currentChild);
        //
        //                        List<MethodType> methods = getApplicableMethods(previousChild.getTypeDefinition(),
        //                                                                        currentChildImage,
        //                                                                        typeArguments, methodArgsArity, accessingClass);
        //
        //                        currentChild.setTypeDefinition(getBestMethodReturnType(previousChild.getTypeDefinition(),
        //                                                                               methods, astArgumentList));
        //                    } else { // field
        //                        currentChild.setTypeDefinition(getFieldType(previousChild.getTypeDefinition(),
        //                                                                    currentChildImage, accessingClass));
        //                    }
        //                }
        //            }
        //
        //
        //            if (currentChild.getType() != null) {
        //                // rollup type from the child: PrimaryPrefix/PrimarySuffx -> PrimaryExpression
        //                if (primaryNodeType == null || !primaryNodeType.isArrayType()) {
        //                    primaryNodeType = currentChild.getTypeDefinition();
        //                }
        //
        //                // if this expression is a method call, then make sure, PrimaryPrefix has the type
        //                // on which the method is executed (type of the target reference)
        //                if (currentChild.getFirstChildOfType(ASTArguments.class) != null && previousChild.getFirstChildOfType(ASTName.class) != null) {
        //                    // restore type of the name and search again
        //                    ASTName name = previousChild.getFirstChildOfType(ASTName.class);
        //                    name.setTypeDefinition(null);
        //                    searchNodeNameForClass(name);
        //                    if (name.getTypeDefinition() != null) {
        //                        // rollup from Name -> PrimaryPrefix
        //                        previousChild.setTypeDefinition(name.getTypeDefinition());
        //                    } else if (name.getTypeDefinition() == null) {
        //                        // if there is no better type, use the type of the expression
        //                        name.setTypeDefinition(primaryNodeType);
        //                    }
        //                }
        //
        //                // maybe array access?
        //                if (primaryNodeType != null && primaryNodeType.isArrayType()) {
        //                    if (currentChild instanceof ASTPrimarySuffix && ((ASTPrimarySuffix) currentChild).isArrayDereference()) {
        //                        primaryNodeType = JavaTypeDefinition.forClass(primaryNodeType.getType().getComponentType());
        //                    }
        //                }
        //            } else {
        //                // avoid falsely passing tests
        //                primaryNodeType = null;
        //                break;
        //            }
        //
        //            previousChild = currentChild;
        //        }
        //
        //        primaryNode.setTypeDefinition(primaryNodeType);
        //
        //        return data;
    }

    /**
     * Returns the the first Class declaration around the node.
     *
     * @param node The node with the enclosing Class declaration.
     *
     * @return The JavaTypeDefinition of the enclosing Class declaration.
     */
    private TypeNode getEnclosingTypeDeclaration(Node node) {
        Node previousNode = null;

        while (node != null) {
            if (node instanceof ASTClassOrInterfaceDeclaration) {
                return (TypeNode) node;
                // anonymous class declaration
            } else if (node instanceof ASTAllocationExpression // is anonymous class declaration
                    && node.getFirstChildOfType(ASTArrayDimsAndInits.class) == null // array cant be anonymous
                    && !(previousNode instanceof ASTArguments)) { // we might come out of the constructor
                return (TypeNode) node;
            }

            previousNode = node;
            node = node.getParent();
        }

        return null;
    }

    private Class<?> getEnclosingTypeDeclarationClass(Node node) {
        TypeNode typeDecl = getEnclosingTypeDeclaration(node);

        if (typeDecl == null) {
            return null;
        } else {
            return typeDecl.getType();
        }
    }


    /**
     * Get the type def. of the super class of the enclosing type declaration which has the same class
     * as the second argument, or if the second argument is null, then anonymous classes are considered
     * as well and the first enclosing scope's super class is returned.
     *
     * @param node  The node from which to start searching.
     * @param clazz The type of the enclosing class.
     *
     * @return The TypeDefinition of the superclass.
     */
    private JavaTypeDefinition getSuperClassTypeDefinition(Node node, Class<?> clazz) {
        Node previousNode = null;
        for (; node != null; previousNode = node, node = node.getParent()) {
            if (node instanceof ASTClassOrInterfaceDeclaration // class declaration
                    // is the class we are looking for or caller requested first class
                    && (((TypeNode) node).getType() == clazz || clazz == null)) {

                ASTExtendsList extendsList = node.getFirstChildOfType(ASTExtendsList.class);

                if (extendsList != null) {
                    return ((TypeNode) extendsList.getChild(0)).getTypeDefinition();
                } else {
                    return JavaTypeDefinition.forClass(Object.class);
                }
                // anonymous class declaration

            } else if (clazz == null // callers requested any class scope
                    && node instanceof ASTAllocationExpression // is anonymous class decl
                    && node.getFirstChildOfType(ASTArrayDimsAndInits.class) == null // arrays can't be anonymous
                    && !(previousNode instanceof ASTArguments)) { // we might come out of the constructor
                return node.getFirstChildOfType(ASTClassOrInterfaceType.class).getTypeDefinition();
            }
        }

        return null;
    }


    @Override
    public Object visit(ASTTypeArgument node, Object data) {
        if (node.getNumChildren() == 0) { // if type argument is '?'
            setTypeDefinition(node, JavaTypeDefinition.forClass(UPPER_WILDCARD, Object.class));
        } else {
            super.visit(node, data);
            rollupTypeUnary(node);
        }

        return data;
    }

    @Override
    public Object visit(ASTWildcardBounds node, Object data) {
        super.visit(node, data);

        JavaTypeDefinition childType = node.getTypeBoundNode().getTypeDefinition();

        if (node.isLowerBound()) {
            setTypeDefinition(node, JavaTypeDefinition.forClass(LOWER_WILDCARD, childType));
        } else { // upper bound
            setTypeDefinition(node, JavaTypeDefinition.forClass(UPPER_WILDCARD, childType));
        }

        return data;
    }

    @Override
    public Object visit(ASTTypeParameters node, Object data) {
        super.visit(node, data);

        if (node.getParent() instanceof ASTClassOrInterfaceDeclaration) {
            TypeNode parent = (TypeNode) node.getParent();

            final JavaTypeDefinition[] boundGenerics = new JavaTypeDefinition[node.getNumChildren()];
            int i = 0;
            for (ASTTypeParameter arg : node) {
                boundGenerics[i++] = arg.getTypeDefinition();
            }

            setTypeDefinition(parent, JavaTypeDefinition.forClass(parent.getType(), boundGenerics));
        }

        return data;
    }

    @Override
    public Object visit(ASTIntersectionType node, Object data) {
        List<ASTType> typeNodes = IteratorUtil.toList(node.iterator());

        // TypeBound will have at least one child, but maybe more
        JavaTypeDefinition[] bounds = new JavaTypeDefinition[typeNodes.size()];
        int i = 0;
        for (ASTType bound : typeNodes) {
            bounds[i++] = bound.getTypeDefinition();
        }

        setTypeDefinition(node, JavaTypeDefinition.forClass(UPPER_BOUND, bounds));

        return super.visit(node, data);
    }

    @Override
    public Object visit(ASTTypeParameter node, Object data) {
        if (!node.hasTypeBound()) { // type parameter doesn't have declared upper bounds
            setTypeDefinition(node, JavaTypeDefinition.forClass(UPPER_BOUND, Object.class));
        } else {
            super.visit(node, data);
            rollupTypeUnary(node);
            if (node.getTypeDefinition() != null && !node.getTypeDefinition().isUpperBound()) {
                setTypeDefinition(node, JavaTypeDefinition.forClass(UPPER_BOUND, node.getTypeDefinition()));
            }
        }

        return data;
    }

    @Override
    public Object visit(ASTNullLiteral node, Object data) {
        // No explicit type
        return super.visit(node, data);
    }


    @Override
    public Object visit(ASTLiteral node, Object data) {
        super.visit(node, data);
        if (node.isIntLiteral()) {
            populateType(node, "int");
        } else if (node.isLongLiteral()) {
            populateType(node, "long");
        } else if (node.isFloatLiteral()) {
            populateType(node, "float");
        } else if (node.isDoubleLiteral()) {
            populateType(node, "double");
        } else if (node.isCharLiteral()) {
            populateType(node, "char");
        } else if (node.isStringLiteral()) {
            populateType(node, "java.lang.String");
        } else if (node.isBooleanLiteral()) {
            populateType(node, "boolean");
        } else if (node.isNullLiteral()) {
            // no explicit type
        } else {
            throw new IllegalStateException("PMD error, unknown literal type!");
        }
        return data;
    }

    @Override
    public Object visit(ASTClassLiteral node, Object data) {
        // TODO the type of a class literal is generic
        populateType(node, "java.lang.Class");
        return super.visit(node, data);
    }

    @Override
    public Object visit(ASTAllocationExpression node, Object data) {
        super.visit(node, data);

        final ASTArrayDimsAndInits dims = node.getFirstChildOfType(ASTArrayDimsAndInits.class);
        if (dims != null) {
            final JavaTypeDefinition elementType = ((TypeNode) node.getChild(0)).getTypeDefinition();
            if (elementType != null) {
                setTypeDefinition(node, elementType.withDimensions(dims.getArrayDepth()));
            }
        } else {
            rollupTypeUnary(node);
        }
        return data;
    }

    @Override
    public Object visit(ASTSwitchExpression node, Object data) {
        super.visit(node, data);
        //
        //        JavaTypeDefinition type = null;
        //        // first try to determine the type based on the first expression/break/yield of a switch rule
        //        List<ASTSwitchLabeledRule> rules = node.findChildrenOfType(ASTSwitchLabeledRule.class);
        //        for (ASTSwitchLabeledRule rule : rules) {
        //            Node body = rule.getChild(1); // second child is either Expression, Block, ThrowStatement
        //            if (body instanceof ASTExpression) {
        //                type = ((ASTExpression) body).getTypeDefinition();
        //                break;
        //            } else if (body instanceof ASTBlock) {
        //                List<ASTBreakStatement> breaks = body.findDescendantsOfType(ASTBreakStatement.class);
        //                if (!breaks.isEmpty()) {
        //                    ASTExpression expression = breaks.get(0).getFirstChildOfType(ASTExpression.class);
        //                    if (expression != null) {
        //                        type = expression.getTypeDefinition();
        //                        break;
        //                    }
        //                }
        //                List<ASTYieldStatement> yields = body.findDescendantsOfType(ASTYieldStatement.class);
        //                if (!yields.isEmpty()) {
        //                    ASTExpression expression = yields.get(0).getFirstChildOfType(ASTExpression.class);
        //                    if (expression != null) {
        //                        type = expression.getTypeDefinition();
        //                        break;
        //                    }
        //                }
        //            }
        //        }
        //        if (type == null) {
        //            // now check the labels and their expressions of break/yield statements
        //            for (int i = 0; i < node.getNumChildren(); i++) {
        //                Node child = node.getChild(i);
        //                if (child instanceof ASTBlockStatement) {
        //                    List<ASTBreakStatement> breaks = child.findDescendantsOfType(ASTBreakStatement.class);
        //                    if (!breaks.isEmpty()) {
        //                        ASTExpression expression = breaks.get(0).getFirstChildOfType(ASTExpression.class);
        //                        if (expression != null) {
        //                            type = expression.getTypeDefinition();
        //                            break;
        //                        }
        //                    }
        //                    List<ASTYieldStatement> yields = child.findDescendantsOfType(ASTYieldStatement.class);
        //                    if (!yields.isEmpty()) {
        //                        ASTExpression expression = yields.get(0).getFirstChildOfType(ASTExpression.class);
        //                        if (expression != null && expression.getTypeDefinition() != null) {
        //                            type = expression.getTypeDefinition();
        //                            break;
        //                        }
        //                    }
        //                }
        //            }
        //        }
        //        setTypeDefinition(node, type);
        return data;
    }


    @Override
    public Object visit(ASTFormalParameter node, Object data) {
        super.visit(node, data);
        JavaTypeDefinition varType = node.getVarId().getTypeDefinition();

        if (varType != null) {
            if (node.isVarargs()) {
                // The type of the formal parameter is defined in terms of the type
                // of the declarator ID
                setTypeDefinition(node.getVarId(), varType.withDimensions(1));
            }
        }
        return data;
    }


    @Override
    public Object visit(ASTAnnotation node, Object data) {
        super.visit(node, data);
        // FIXME this is a hack because visit(ASTName) is too powerful,
        // Annotations don't have a Name node anymore so we imitate this
        ASTName name = new ASTName(node.getImage());
        name.jjtSetParent(node);
        visit(name, data);
        if (name.getTypeDefinition() != null) {
            setTypeDefinition(node, name.getTypeDefinition());
        }
        return data;
    }


    // Roll up the type based on type of the first child node.
    private void rollupTypeUnary(TypeNode typeNode) {
        if (typeNode.getNumChildren() >= 1) {
            Node child = typeNode.getChild(0);
            if (child instanceof TypeNode) {
                setTypeDefinition(typeNode, ((TypeNode) child).getTypeDefinition());
            }
        }
    }

    // Roll up the type based on type of the first child node using Unary
    // Numeric Promotion per JLS 5.6.1
    private void rollupTypeUnaryNumericPromotion(TypeNode typeNode) {
        Node node = typeNode;
        if (node.getNumChildren() >= 1) {
            Node child = node.getChild(0);
            if (child instanceof TypeNode) {
                Class<?> type = ((TypeNode) child).getType();
                if (type != null) {
                    if ("byte".equals(type.getName()) || "short".equals(type.getName())
                            || "char".equals(type.getName())) {
                        populateType(typeNode, "int");
                    } else {
                        InternalApiBridge.setTypeDefinition(typeNode, ((TypeNode) child).getTypeDefinition());
                    }
                }
            }
        }
    }

    // Roll up the type based on type of the first and second child nodes using
    // Binary Numeric Promotion per JLS 5.6.2
    private void rollupTypeBinaryNumericPromotion(TypeNode typeNode) {
        Node node = typeNode;
        if (node.getNumChildren() >= 2) {
            Node child1 = node.getChild(0);
            Node child2 = node.getChild(1);
            if (child1 instanceof TypeNode && child2 instanceof TypeNode) {
                Class<?> type1 = ((TypeNode) child1).getType();
                Class<?> type2 = ((TypeNode) child2).getType();
                if (type1 != null && type2 != null) {
                    // Yeah, String is not numeric, but easiest place to handle
                    // it, only affects ASTAdditiveExpression
                    if ("java.lang.String".equals(type1.getName()) || "java.lang.String".equals(type2.getName())) {
                        populateType(typeNode, "java.lang.String");
                    } else if ("boolean".equals(type1.getName()) || "boolean".equals(type2.getName())) {
                        populateType(typeNode, "boolean");
                    } else if ("double".equals(type1.getName()) || "double".equals(type2.getName())) {
                        populateType(typeNode, "double");
                    } else if ("float".equals(type1.getName()) || "float".equals(type2.getName())) {
                        populateType(typeNode, "float");
                    } else if ("long".equals(type1.getName()) || "long".equals(type2.getName())) {
                        populateType(typeNode, "long");
                    } else {
                        populateType(typeNode, "int");
                    }
                } else if (type1 != null || type2 != null) {
                    // If one side is known to be a String, then the result is a
                    // String
                    // Yeah, String is not numeric, but easiest place to handle
                    // it, only affects ASTAdditiveExpression
                    if (type1 != null && "java.lang.String".equals(type1.getName())
                            || type2 != null && "java.lang.String".equals(type2.getName())) {
                        populateType(typeNode, "java.lang.String");
                    }
                }
            }
        }
    }

    private void populateType(TypeNode node, String className) {
        populateType(node, className, 0);
    }

    private void populateType(TypeNode node, String className, int arrayDimens) {

        String qualifiedName = className;
        Class<?> myType = PRIMITIVE_TYPES.get(className);
        if (myType == null && importedClasses != null) {
            if (importedClasses.containsKey(className)) {
                qualifiedName = importedClasses.get(className);
            } else if (importedClasses.containsValue(className)) {
                qualifiedName = className;
            }
            if (qualifiedName != null) {
                /*
                 * TODO - the map right now contains just class names. if we
                 * use a map of classname/class then we don't have to hit
                 * the class loader for every type - much faster
                 */
                myType = pmdClassLoader.loadClassOrNull(qualifiedName);
                if (myType == null) {
                    myType = processOnDemand(qualifiedName);
                }
            }
        }
        if (myType == null && qualifiedName != null && qualifiedName.contains(".")) {
            // try if the last part defines a inner class
            String qualifiedNameInner = qualifiedName.substring(0, qualifiedName.lastIndexOf('.')) + "$"
                + qualifiedName.substring(qualifiedName.lastIndexOf('.') + 1);
            myType = pmdClassLoader.loadClassOrNull(qualifiedNameInner);

        }
        if (myType == null && qualifiedName != null && !qualifiedName.contains(".")) {
            // try again with java.lang....
            myType = pmdClassLoader.loadClassOrNull("java.lang." + qualifiedName);
        }

        // try generics
        // TODO: generic declarations can shadow type declarations ... :(
        if (myType == null) {
            ASTTypeParameter parameter = getTypeParameterDeclaration(node, className);
            if (parameter != null) {
                setTypeDefinition(node, parameter.getTypeDefinition());
            }
        } else {
            JavaTypeDefinition def = JavaTypeDefinition.forClass(myType);
            if (def != null) {
                setTypeDefinition(node, def.withDimensions(arrayDimens));
            }
        }
    }

    private ASTTypeParameter getTypeParameterDeclaration(Node startNode, String image) {
        for (Node parent = startNode.getParent(); parent != null; parent = parent.getParent()) {
            ASTTypeParameters typeParameters = null;

            if (parent instanceof ASTTypeParameters) { // if type parameter defined in the same < >
                typeParameters = (ASTTypeParameters) parent;
            } else if (parent instanceof ASTConstructorDeclaration
                    || parent instanceof ASTMethodDeclaration
                    || parent instanceof ASTClassOrInterfaceDeclaration) {
                typeParameters = parent.getFirstChildOfType(ASTTypeParameters.class);
            }

            if (typeParameters != null) {
                for (int index = 0; index < typeParameters.getNumChildren(); ++index) {
                    String imageToCompareTo = typeParameters.getChild(index).getImage();
                    if (imageToCompareTo != null && imageToCompareTo.equals(image)) {
                        return (ASTTypeParameter) typeParameters.getChild(index);
                    }
                }
            }
        }

        return null;
    }

    /**
     * Check whether the supplied class name exists.
     */
    public boolean classNameExists(String fullyQualifiedClassName) {
        return pmdClassLoader.loadClassOrNull(fullyQualifiedClassName) != null;
    }

    @Override
    public Class<?> loadClassOrNull(String fullyQualifiedClassName) {
        return pmdClassLoader.loadClassOrNull(fullyQualifiedClassName);
    }

    public Class<?> loadClass(String fullyQualifiedClassName) {
        return loadClassOrNull(fullyQualifiedClassName);
    }

    private Class<?> processOnDemand(String qualifiedName) {
        for (String entry : importedOnDemand) {
            String fullClassName = entry + "." + qualifiedName;
            Class<?> aClass = pmdClassLoader.loadClassOrNull(fullClassName);
            if (aClass != null) {
                return aClass;
            }

        }
        return null;
    }

    private String getClassName(ASTCompilationUnit node) {
        ASTAnyTypeDeclaration classDecl = node.getFirstDescendantOfType(ASTAnyTypeDeclaration.class);
        if (classDecl == null) {
            // package-info.java?
            return null;
        }


        if (node.getPackageName().isEmpty()) {
            return classDecl.getSimpleName();
        }
        importedOnDemand.add(node.getPackageName());
        return classDecl.getBinaryName();
    }

    /**
     * If the outer class wasn't found then we'll get in here
     *
     * @param node
     */
    private void populateImports(ASTCompilationUnit node) {
        List<ASTImportDeclaration> theImportDeclarations = node.findChildrenOfType(ASTImportDeclaration.class);

        importedClasses.putAll(JAVA_LANG);

        // go through the imports
        for (ASTImportDeclaration anImportDeclaration : theImportDeclarations) {
            String strPackage = anImportDeclaration.getPackageName();
            if (anImportDeclaration.isStatic()) {
                if (anImportDeclaration.isImportOnDemand()) {
                    importOnDemandStaticClasses.add(JavaTypeDefinition.forClass(loadClassOrNull(strPackage)));
                } else { // not import on-demand
                    String strName = anImportDeclaration.getImportedName();
                    String fieldName = strName.substring(strName.lastIndexOf('.') + 1);

                    Class<?> staticClassWithField = loadClassOrNull(strPackage);
                    if (staticClassWithField != null) {
                        JavaTypeDefinition typeDef = getFieldType(JavaTypeDefinition.forClass(staticClassWithField),
                                                                  fieldName, currentAcu.getType());
                        staticFieldImageToTypeDef.put(fieldName, typeDef);
                    }

                    List<JavaTypeDefinition> typeList = staticNamesToClasses.get(fieldName);

                    if (typeList == null) {
                        typeList = new ArrayList<>();
                    }

                    typeList.add(JavaTypeDefinition.forClass(staticClassWithField));

                    staticNamesToClasses.put(fieldName, typeList);
                }
            } else { // non-static
                if (anImportDeclaration.isImportOnDemand()) {
                    importedOnDemand.add(strPackage);
                } else { // not import on-demand
                    String strName = anImportDeclaration.getImportedName();
                    importedClasses.put(strName, strName);
                    importedClasses.put(strName.substring(strPackage.length() + 1), strName);
                }
            }
        }
    }


    private void populateClassName(ASTCompilationUnit node, String className) throws ClassNotFoundException {
        Class<?> type = pmdClassLoader.loadClassOrNull(className);
        if (type != null) {
            setTypeDefinition(node, JavaTypeDefinition.forClass(pmdClassLoader.loadClass(className)));
            importedClasses.putAll(pmdClassLoader.getImportedClasses(className));
        }
    }
}<|MERGE_RESOLUTION|>--- conflicted
+++ resolved
@@ -775,125 +775,8 @@
     @Override
     @SuppressWarnings("checkstyle")
     public Object visit(ASTPrimaryExpression primaryNode, Object data) {
-<<<<<<< HEAD
-=======
-        // visit method arguments in reverse
-        for (int i = primaryNode.getNumChildren() - 1; i >= 0; --i) {
-            ((JavaNode) primaryNode.getChild(i)).jjtAccept(this, data);
-        }
-
-        JavaTypeDefinition primaryNodeType = null;
-        AbstractJavaTypeNode previousChild = null;
-        AbstractJavaTypeNode nextChild;
-        Class<?> accessingClass = getEnclosingTypeDeclarationClass(primaryNode);
-
-        for (int childIndex = 0; childIndex < primaryNode.getNumChildren(); ++childIndex) {
-            AbstractJavaTypeNode currentChild = (AbstractJavaTypeNode) primaryNode.getChild(childIndex);
-            nextChild = childIndex + 1 < primaryNode.getNumChildren()
-                    ? (AbstractJavaTypeNode) primaryNode.getChild(childIndex + 1) : null;
-
-            // skip children which already have their type assigned
-            if (currentChild.getType() == null) {
-                // Last token, because if 'this' is a Suffix, it'll have tokens '.' and 'this'
-                if (currentChild.getLastToken().kind == JavaTokenKinds.THIS) {
-
-                    if (previousChild != null) { // Qualified 'this' expression
-                        currentChild.setTypeDefinition(previousChild.getTypeDefinition());
-                    } else { // simple 'this' expression
-                        ASTClassOrInterfaceDeclaration typeDeclaration
-                                = currentChild.getFirstParentOfType(ASTClassOrInterfaceDeclaration.class);
-
-                        if (typeDeclaration != null) {
-                            currentChild.setTypeDefinition(typeDeclaration.getTypeDefinition());
-                        }
-                    }
-
-                    // Last token, because if 'super' is a Suffix, it'll have tokens '.' and 'super'
-                } else if (currentChild.getLastToken().kind == JavaTokenKinds.SUPER) {
-
-                    if (previousChild != null) { // Qualified 'super' expression
-                        // anonymous classes can't have qualified super expression, thus
-                        // getSuperClassTypeDefinition's second argumet isn't null, but we are not
-                        // looking for enclosing super types
-                        currentChild.setTypeDefinition(
-                                getSuperClassTypeDefinition(currentChild, previousChild.getType()));
-                    } else { // simple 'super' expression
-                        currentChild.setTypeDefinition(getSuperClassTypeDefinition(currentChild, null));
-                    }
-
-                } else if (currentChild.getFirstChildOfType(ASTArguments.class) != null) {
-                    currentChild.setTypeDefinition(previousChild.getTypeDefinition());
-                } else if (previousChild != null && previousChild.getType() != null) {
-                    String currentChildImage = currentChild.getImage();
-                    if (currentChildImage == null) {
-                        // this.<Something>foo(); <Something>foo would be in a Suffix and would have a null image
-                        currentChildImage = currentChild.getLastToken().getImage();
-                    }
-
-                    ASTArguments astArguments = nextChild != null
-                            ? nextChild.getFirstChildOfType(ASTArguments.class) : null;
-
-                    if (astArguments != null) { // method
-                        ASTArgumentList astArgumentList = getArgumentList(astArguments);
-                        int methodArgsArity = getArgumentListArity(astArgumentList);
-                        List<JavaTypeDefinition> typeArguments = getMethodExplicitTypeArugments(currentChild);
-
-                        List<MethodType> methods = getApplicableMethods(previousChild.getTypeDefinition(),
-                                                                        currentChildImage,
-                                                                        typeArguments, methodArgsArity, accessingClass);
-
-                        currentChild.setTypeDefinition(getBestMethodReturnType(previousChild.getTypeDefinition(),
-                                                                               methods, astArgumentList));
-                    } else { // field
-                        currentChild.setTypeDefinition(getFieldType(previousChild.getTypeDefinition(),
-                                                                    currentChildImage, accessingClass));
-                    }
-                }
-            }
-
-
-            if (currentChild.getType() != null) {
-                // rollup type from the child: PrimaryPrefix/PrimarySuffx -> PrimaryExpression
-                if (primaryNodeType == null || !primaryNodeType.isArrayType()) {
-                    primaryNodeType = currentChild.getTypeDefinition();
-                }
-
-                // if this expression is a method call, then make sure, PrimaryPrefix has the type
-                // on which the method is executed (type of the target reference)
-                if (currentChild.getFirstChildOfType(ASTArguments.class) != null && previousChild.getFirstChildOfType(ASTName.class) != null) {
-                    // restore type of the name and search again
-                    ASTName name = previousChild.getFirstChildOfType(ASTName.class);
-                    name.setTypeDefinition(null);
-                    searchNodeNameForClass(name);
-                    if (name.getTypeDefinition() != null) {
-                        // rollup from Name -> PrimaryPrefix
-                        previousChild.setTypeDefinition(name.getTypeDefinition());
-                    } else if (name.getTypeDefinition() == null) {
-                        // if there is no better type, use the type of the expression
-                        name.setTypeDefinition(primaryNodeType);
-                    }
-                }
-
-                // maybe array access?
-                if (primaryNodeType != null && primaryNodeType.isArrayType()) {
-                    if (currentChild instanceof ASTPrimarySuffix && ((ASTPrimarySuffix) currentChild).isArrayDereference()) {
-                        primaryNodeType = JavaTypeDefinition.forClass(primaryNodeType.getType().getComponentType());
-                    }
-                }
-            } else {
-                // avoid falsely passing tests
-                primaryNodeType = null;
-                break;
-            }
-
-            previousChild = currentChild;
-        }
-
-        primaryNode.setTypeDefinition(primaryNodeType);
-
->>>>>>> 57177abb
-        return data;
-        // visit method arguments in reverse
+        return data;
+        //        // visit method arguments in reverse
         //        for (int i = primaryNode.getNumChildren() - 1; i >= 0; --i) {
         //            ((JavaNode) primaryNode.getChild(i)).jjtAccept(this, data);
         //        }
@@ -911,7 +794,7 @@
         //            // skip children which already have their type assigned
         //            if (currentChild.getType() == null) {
         //                // Last token, because if 'this' is a Suffix, it'll have tokens '.' and 'this'
-        //                if (currentChild.jjtGetLastToken().toString().equals("this")) {
+        //                if (currentChild.getLastToken().kind == JavaTokenKinds.THIS) {
         //
         //                    if (previousChild != null) { // Qualified 'this' expression
         //                        currentChild.setTypeDefinition(previousChild.getTypeDefinition());
@@ -925,7 +808,7 @@
         //                    }
         //
         //                    // Last token, because if 'super' is a Suffix, it'll have tokens '.' and 'super'
-        //                } else if (currentChild.jjtGetLastToken().toString().equals("super")) {
+        //                } else if (currentChild.getLastToken().kind == JavaTokenKinds.SUPER) {
         //
         //                    if (previousChild != null) { // Qualified 'super' expression
         //                        // anonymous classes can't have qualified super expression, thus
@@ -943,7 +826,7 @@
         //                    String currentChildImage = currentChild.getImage();
         //                    if (currentChildImage == null) {
         //                        // this.<Something>foo(); <Something>foo would be in a Suffix and would have a null image
-        //                        currentChildImage = currentChild.jjtGetLastToken().toString();
+        //                        currentChildImage = currentChild.getLastToken().getImage();
         //                    }
         //
         //                    ASTArguments astArguments = nextChild != null
@@ -1006,7 +889,6 @@
         //        }
         //
         //        primaryNode.setTypeDefinition(primaryNodeType);
-        //
         //        return data;
     }
 
@@ -1300,7 +1182,7 @@
         // FIXME this is a hack because visit(ASTName) is too powerful,
         // Annotations don't have a Name node anymore so we imitate this
         ASTName name = new ASTName(node.getImage());
-        name.jjtSetParent(node);
+        name.setParent(node);
         visit(name, data);
         if (name.getTypeDefinition() != null) {
             setTypeDefinition(node, name.getTypeDefinition());
