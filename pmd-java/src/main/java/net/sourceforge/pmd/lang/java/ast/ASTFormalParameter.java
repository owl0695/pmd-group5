--- conflicted
+++ resolved
@@ -32,13 +32,6 @@
     public ASTFormalParameter(int id) {
         super(id);
     }
-
-<<<<<<< HEAD
-    ASTFormalParameter(JavaParser p, int id) {
-        super(p, id);
-    }
-=======
->>>>>>> 3c622ca1
 
     /**
      * Returns true if this node is a varargs parameter. Then, the type
