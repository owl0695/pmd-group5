--- conflicted
+++ resolved
@@ -1,185 +1,181 @@
-/**
- * BSD-style license; for more info see http://pmd.sourceforge.net/license.html
- */
-package net.sourceforge.pmd.lang.java.rule.unusedcode;
-
-import java.util.ArrayList;
-import java.util.HashSet;
-import java.util.List;
-import java.util.Map;
-import java.util.Set;
-
-import net.sourceforge.pmd.lang.ast.Node;
-import net.sourceforge.pmd.lang.java.ast.ASTAnnotation;
-import net.sourceforge.pmd.lang.java.ast.ASTClassOrInterfaceBody;
-import net.sourceforge.pmd.lang.java.ast.ASTClassOrInterfaceBodyDeclaration;
-import net.sourceforge.pmd.lang.java.ast.ASTClassOrInterfaceDeclaration;
-import net.sourceforge.pmd.lang.java.ast.ASTCompilationUnit;
-import net.sourceforge.pmd.lang.java.ast.ASTEnumBody;
-import net.sourceforge.pmd.lang.java.ast.ASTEnumConstant;
-import net.sourceforge.pmd.lang.java.ast.ASTEnumDeclaration;
-import net.sourceforge.pmd.lang.java.ast.ASTImportDeclaration;
-import net.sourceforge.pmd.lang.java.ast.ASTName;
-import net.sourceforge.pmd.lang.java.ast.ASTPrimaryPrefix;
-import net.sourceforge.pmd.lang.java.ast.ASTPrimarySuffix;
-import net.sourceforge.pmd.lang.java.ast.AccessNode;
-import net.sourceforge.pmd.lang.java.ast.JavaNode;
-import net.sourceforge.pmd.lang.java.rule.AbstractJavaRule;
-import net.sourceforge.pmd.lang.java.symboltable.JavaNameOccurrence;
-import net.sourceforge.pmd.lang.java.symboltable.VariableNameDeclaration;
-import net.sourceforge.pmd.lang.symboltable.NameDeclaration;
-import net.sourceforge.pmd.lang.symboltable.NameOccurrence;
-
-public class UnusedPrivateFieldRule extends AbstractJavaRule {
-
-    private boolean lombokImported = false;
-    private static final String LOMBOK_PACKAGE = "lombok";
-<<<<<<< HEAD
-    private static final Set<String> LOMBOK_ANNOTATIONS = new HashSet<String>();
-=======
-    private static final Set<String> LOMBOK_ANNOTATIONS = new HashSet<>();
->>>>>>> d563eb30
-    static {
-        LOMBOK_ANNOTATIONS.add("Data");
-        LOMBOK_ANNOTATIONS.add("Getter");
-        LOMBOK_ANNOTATIONS.add("Setter");
-        LOMBOK_ANNOTATIONS.add("Value");
-        LOMBOK_ANNOTATIONS.add("RequiredArgsConstructor");
-        LOMBOK_ANNOTATIONS.add("AllArgsConstructor");
-        LOMBOK_ANNOTATIONS.add("Builder");
-    }
-
-    @Override
-    public Object visit(ASTCompilationUnit node, Object data) {
-        lombokImported = false;
-        return super.visit(node, data);
-    }
-
-    @Override
-    public Object visit(ASTImportDeclaration node, Object data) {
-        ASTName name = node.getFirstChildOfType(ASTName.class);
-        if (!lombokImported && name != null && name.getImage() != null & name.getImage().startsWith(LOMBOK_PACKAGE)) {
-            lombokImported = true;
-        }
-        return super.visit(node, data);
-    }
-
-    @Override
-    public Object visit(ASTClassOrInterfaceDeclaration node, Object data) {
-        boolean classHasLombok = hasLombokAnnotation(node);
-
-        Map<VariableNameDeclaration, List<NameOccurrence>> vars = node.getScope().getDeclarations(
-                VariableNameDeclaration.class);
-        for (Map.Entry<VariableNameDeclaration, List<NameOccurrence>> entry : vars.entrySet()) {
-            VariableNameDeclaration decl = entry.getKey();
-            AccessNode accessNodeParent = decl.getAccessNodeParent();
-            if (!accessNodeParent.isPrivate() || isOK(decl.getImage()) || classHasLombok || hasLombokAnnotation(accessNodeParent)) {
-                continue;
-            }
-            if (!actuallyUsed(entry.getValue())) {
-                if (!usedInOuterClass(node, decl) && !usedInOuterEnum(node, decl)) {
-                    addViolation(data, decl.getNode(), decl.getImage());
-                }
-            }
-        }
-        return super.visit(node, data);
-    }
-
-    private boolean hasLombokAnnotation(Node node) {
-        boolean result = false;
-        Node parent = node.jjtGetParent();
-        List<ASTAnnotation> annotations = parent.findChildrenOfType(ASTAnnotation.class);
-        for (ASTAnnotation annotation : annotations) {
-            ASTName name = annotation.getFirstDescendantOfType(ASTName.class);
-            if (name != null) {
-                String annotationName = name.getImage();
-                if (lombokImported) {
-                    if (LOMBOK_ANNOTATIONS.contains(annotationName)) {
-                        result = true;
-                    }
-                } else {
-                    if (annotationName.startsWith(LOMBOK_PACKAGE + ".")) {
-                        String shortName = annotationName.substring(LOMBOK_PACKAGE.length() + 1);
-                        if (LOMBOK_ANNOTATIONS.contains(shortName)) {
-                            result = true;
-                        }
-                    }
-                }
-            }
-        }
-        return result;
-    }
-
-    private boolean usedInOuterEnum(ASTClassOrInterfaceDeclaration node, NameDeclaration decl) {
-        List<ASTEnumDeclaration> outerEnums = node.getParentsOfType(ASTEnumDeclaration.class);
-        for (ASTEnumDeclaration outerEnum : outerEnums) {
-            ASTEnumBody enumBody = outerEnum.getFirstChildOfType(ASTEnumBody.class);
-            if (usedInOuter(decl, enumBody)) {
-                return true;
-            }
-        }
-        return false;
-    }
-
-    /**
-     * Find out whether the variable is used in an outer class
-     */
-    private boolean usedInOuterClass(ASTClassOrInterfaceDeclaration node, NameDeclaration decl) {
-        List<ASTClassOrInterfaceDeclaration> outerClasses = node.getParentsOfType(ASTClassOrInterfaceDeclaration.class);
-        for (ASTClassOrInterfaceDeclaration outerClass : outerClasses) {
-            ASTClassOrInterfaceBody classOrInterfaceBody = outerClass.getFirstChildOfType(ASTClassOrInterfaceBody.class);
-            if (usedInOuter(decl, classOrInterfaceBody)) {
-                return true;
-            }
-        }
-        return false;
-    }
-
-    private boolean usedInOuter(NameDeclaration decl, JavaNode body) {
-        List<ASTClassOrInterfaceBodyDeclaration> classOrInterfaceBodyDeclarations = body
-                .findChildrenOfType(ASTClassOrInterfaceBodyDeclaration.class);
-        List<ASTEnumConstant> enumConstants = body
-                .findChildrenOfType(ASTEnumConstant.class);
-        List<JavaNode> nodes = new ArrayList<>();
-        nodes.addAll(classOrInterfaceBodyDeclarations);
-        nodes.addAll(enumConstants);
-
-        for (JavaNode node : nodes) {
-            List<ASTPrimarySuffix> primarySuffixes = node.findDescendantsOfType(ASTPrimarySuffix.class);
-            for (ASTPrimarySuffix primarySuffix : primarySuffixes) {
-                if (decl.getImage().equals(primarySuffix.getImage())) {
-                    return true; // No violation
-                }
-            }
-
-            List<ASTPrimaryPrefix> primaryPrefixes = node.findDescendantsOfType(ASTPrimaryPrefix.class);
-            for (ASTPrimaryPrefix primaryPrefix : primaryPrefixes) {
-                ASTName name = primaryPrefix.getFirstDescendantOfType(ASTName.class);
-
-                if (name != null) {
-                    for (String id : name.getImage().split("\\.")) {
-                        if (id.equals(decl.getImage())) {
-                            return true; // No violation
-                        }
-                    }
-                }
-            }
-        }
-        return false;
-    }
-
-    private boolean actuallyUsed(List<NameOccurrence> usages) {
-        for (NameOccurrence nameOccurrence : usages) {
-            JavaNameOccurrence jNameOccurrence = (JavaNameOccurrence) nameOccurrence;
-            if (!jNameOccurrence.isOnLeftHandSide()) {
-                return true;
-            }
-        }
-
-        return false;
-    }
-
-    private boolean isOK(String image) {
-        return image.equals("serialVersionUID") || image.equals("serialPersistentFields") || image.equals("IDENT");
-    }
-}
+/**
+ * BSD-style license; for more info see http://pmd.sourceforge.net/license.html
+ */
+package net.sourceforge.pmd.lang.java.rule.unusedcode;
+
+import java.util.ArrayList;
+import java.util.HashSet;
+import java.util.List;
+import java.util.Map;
+import java.util.Set;
+
+import net.sourceforge.pmd.lang.ast.Node;
+import net.sourceforge.pmd.lang.java.ast.ASTAnnotation;
+import net.sourceforge.pmd.lang.java.ast.ASTClassOrInterfaceBody;
+import net.sourceforge.pmd.lang.java.ast.ASTClassOrInterfaceBodyDeclaration;
+import net.sourceforge.pmd.lang.java.ast.ASTClassOrInterfaceDeclaration;
+import net.sourceforge.pmd.lang.java.ast.ASTCompilationUnit;
+import net.sourceforge.pmd.lang.java.ast.ASTEnumBody;
+import net.sourceforge.pmd.lang.java.ast.ASTEnumConstant;
+import net.sourceforge.pmd.lang.java.ast.ASTEnumDeclaration;
+import net.sourceforge.pmd.lang.java.ast.ASTImportDeclaration;
+import net.sourceforge.pmd.lang.java.ast.ASTName;
+import net.sourceforge.pmd.lang.java.ast.ASTPrimaryPrefix;
+import net.sourceforge.pmd.lang.java.ast.ASTPrimarySuffix;
+import net.sourceforge.pmd.lang.java.ast.AccessNode;
+import net.sourceforge.pmd.lang.java.ast.JavaNode;
+import net.sourceforge.pmd.lang.java.rule.AbstractJavaRule;
+import net.sourceforge.pmd.lang.java.symboltable.JavaNameOccurrence;
+import net.sourceforge.pmd.lang.java.symboltable.VariableNameDeclaration;
+import net.sourceforge.pmd.lang.symboltable.NameDeclaration;
+import net.sourceforge.pmd.lang.symboltable.NameOccurrence;
+
+public class UnusedPrivateFieldRule extends AbstractJavaRule {
+
+    private boolean lombokImported = false;
+    private static final String LOMBOK_PACKAGE = "lombok";
+    private static final Set<String> LOMBOK_ANNOTATIONS = new HashSet<>();
+    static {
+        LOMBOK_ANNOTATIONS.add("Data");
+        LOMBOK_ANNOTATIONS.add("Getter");
+        LOMBOK_ANNOTATIONS.add("Setter");
+        LOMBOK_ANNOTATIONS.add("Value");
+        LOMBOK_ANNOTATIONS.add("RequiredArgsConstructor");
+        LOMBOK_ANNOTATIONS.add("AllArgsConstructor");
+        LOMBOK_ANNOTATIONS.add("Builder");
+    }
+
+    @Override
+    public Object visit(ASTCompilationUnit node, Object data) {
+        lombokImported = false;
+        return super.visit(node, data);
+    }
+
+    @Override
+    public Object visit(ASTImportDeclaration node, Object data) {
+        ASTName name = node.getFirstChildOfType(ASTName.class);
+        if (!lombokImported && name != null && name.getImage() != null & name.getImage().startsWith(LOMBOK_PACKAGE)) {
+            lombokImported = true;
+        }
+        return super.visit(node, data);
+    }
+
+    @Override
+    public Object visit(ASTClassOrInterfaceDeclaration node, Object data) {
+        boolean classHasLombok = hasLombokAnnotation(node);
+
+        Map<VariableNameDeclaration, List<NameOccurrence>> vars = node.getScope().getDeclarations(
+                VariableNameDeclaration.class);
+        for (Map.Entry<VariableNameDeclaration, List<NameOccurrence>> entry : vars.entrySet()) {
+            VariableNameDeclaration decl = entry.getKey();
+            AccessNode accessNodeParent = decl.getAccessNodeParent();
+            if (!accessNodeParent.isPrivate() || isOK(decl.getImage()) || classHasLombok || hasLombokAnnotation(accessNodeParent)) {
+                continue;
+            }
+            if (!actuallyUsed(entry.getValue())) {
+                if (!usedInOuterClass(node, decl) && !usedInOuterEnum(node, decl)) {
+                    addViolation(data, decl.getNode(), decl.getImage());
+                }
+            }
+        }
+        return super.visit(node, data);
+    }
+
+    private boolean hasLombokAnnotation(Node node) {
+        boolean result = false;
+        Node parent = node.jjtGetParent();
+        List<ASTAnnotation> annotations = parent.findChildrenOfType(ASTAnnotation.class);
+        for (ASTAnnotation annotation : annotations) {
+            ASTName name = annotation.getFirstDescendantOfType(ASTName.class);
+            if (name != null) {
+                String annotationName = name.getImage();
+                if (lombokImported) {
+                    if (LOMBOK_ANNOTATIONS.contains(annotationName)) {
+                        result = true;
+                    }
+                } else {
+                    if (annotationName.startsWith(LOMBOK_PACKAGE + ".")) {
+                        String shortName = annotationName.substring(LOMBOK_PACKAGE.length() + 1);
+                        if (LOMBOK_ANNOTATIONS.contains(shortName)) {
+                            result = true;
+                        }
+                    }
+                }
+            }
+        }
+        return result;
+    }
+
+    private boolean usedInOuterEnum(ASTClassOrInterfaceDeclaration node, NameDeclaration decl) {
+        List<ASTEnumDeclaration> outerEnums = node.getParentsOfType(ASTEnumDeclaration.class);
+        for (ASTEnumDeclaration outerEnum : outerEnums) {
+            ASTEnumBody enumBody = outerEnum.getFirstChildOfType(ASTEnumBody.class);
+            if (usedInOuter(decl, enumBody)) {
+                return true;
+            }
+        }
+        return false;
+    }
+
+    /**
+     * Find out whether the variable is used in an outer class
+     */
+    private boolean usedInOuterClass(ASTClassOrInterfaceDeclaration node, NameDeclaration decl) {
+        List<ASTClassOrInterfaceDeclaration> outerClasses = node.getParentsOfType(ASTClassOrInterfaceDeclaration.class);
+        for (ASTClassOrInterfaceDeclaration outerClass : outerClasses) {
+            ASTClassOrInterfaceBody classOrInterfaceBody = outerClass.getFirstChildOfType(ASTClassOrInterfaceBody.class);
+            if (usedInOuter(decl, classOrInterfaceBody)) {
+                return true;
+            }
+        }
+        return false;
+    }
+
+    private boolean usedInOuter(NameDeclaration decl, JavaNode body) {
+        List<ASTClassOrInterfaceBodyDeclaration> classOrInterfaceBodyDeclarations = body
+                .findChildrenOfType(ASTClassOrInterfaceBodyDeclaration.class);
+        List<ASTEnumConstant> enumConstants = body
+                .findChildrenOfType(ASTEnumConstant.class);
+        List<JavaNode> nodes = new ArrayList<>();
+        nodes.addAll(classOrInterfaceBodyDeclarations);
+        nodes.addAll(enumConstants);
+
+        for (JavaNode node : nodes) {
+            List<ASTPrimarySuffix> primarySuffixes = node.findDescendantsOfType(ASTPrimarySuffix.class);
+            for (ASTPrimarySuffix primarySuffix : primarySuffixes) {
+                if (decl.getImage().equals(primarySuffix.getImage())) {
+                    return true; // No violation
+                }
+            }
+
+            List<ASTPrimaryPrefix> primaryPrefixes = node.findDescendantsOfType(ASTPrimaryPrefix.class);
+            for (ASTPrimaryPrefix primaryPrefix : primaryPrefixes) {
+                ASTName name = primaryPrefix.getFirstDescendantOfType(ASTName.class);
+
+                if (name != null) {
+                    for (String id : name.getImage().split("\\.")) {
+                        if (id.equals(decl.getImage())) {
+                            return true; // No violation
+                        }
+                    }
+                }
+            }
+        }
+        return false;
+    }
+
+    private boolean actuallyUsed(List<NameOccurrence> usages) {
+        for (NameOccurrence nameOccurrence : usages) {
+            JavaNameOccurrence jNameOccurrence = (JavaNameOccurrence) nameOccurrence;
+            if (!jNameOccurrence.isOnLeftHandSide()) {
+                return true;
+            }
+        }
+
+        return false;
+    }
+
+    private boolean isOK(String image) {
+        return image.equals("serialVersionUID") || image.equals("serialPersistentFields") || image.equals("IDENT");
+    }
+}