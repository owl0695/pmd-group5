--- conflicted
+++ resolved
@@ -5,14 +5,9 @@
 package net.sourceforge.pmd.lang.java.ast;
 
 
-<<<<<<< HEAD
 import java.util.Optional;
 
 import org.checkerframework.checker.nullness.qual.Nullable;
-=======
-import net.sourceforge.pmd.annotation.InternalApi;
-
->>>>>>> 2bcb8dcf
 /**
  * Represents a type parameter declaration of a method, constructor, class or interface declaration.
  *
@@ -25,27 +20,13 @@
  * @see <a href="https://docs.oracle.com/javase/specs/jls/se9/html/jls-4.html#jls-4.4">JLS</a>
  */
 // TODO should implement Annotatable when we use can use Java 8 mixins instead of an abstract class
-<<<<<<< HEAD
 public final class ASTTypeParameter extends AbstractJavaTypeNode {
     ASTTypeParameter(int id) {
-=======
-public class ASTTypeParameter extends AbstractJavaTypeNode {
-
-    @InternalApi
-    @Deprecated
-    public ASTTypeParameter(int id) {
->>>>>>> 2bcb8dcf
         super(id);
     }
 
 
-<<<<<<< HEAD
     ASTTypeParameter(JavaParser p, int id) {
-=======
-    @InternalApi
-    @Deprecated
-    public ASTTypeParameter(JavaParser p, int id) {
->>>>>>> 2bcb8dcf
         super(p, id);
     }
 
