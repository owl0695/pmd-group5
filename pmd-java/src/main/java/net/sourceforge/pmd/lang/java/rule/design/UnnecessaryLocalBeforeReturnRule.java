--- conflicted
+++ resolved
@@ -50,9 +50,6 @@
         for (Map.Entry<VariableNameDeclaration, List<NameOccurrence>> entry : vars.entrySet()) {
             VariableNameDeclaration key = entry.getKey();
             List<NameOccurrence> usages = entry.getValue();
-<<<<<<< HEAD
-            for (NameOccurrence occ : usages) {
-=======
 
             // skip, if there is an assert between declaration and return
             if (hasAssertStatement(key, rtn)) {
@@ -60,7 +57,6 @@
             }
 
             for (NameOccurrence occ: usages) {
->>>>>>> 6899c635
                 if (occ.getLocation().equals(name)) {
                     // only check declarations that occur one line earlier
                     if (key.getNode().getBeginLine() == name.getBeginLine() - 1) {
@@ -105,7 +101,7 @@
         ASTBlockStatement blockStatement = variableDeclaration.getAccessNodeParent().getFirstParentOfType(ASTBlockStatement.class);
         int startIndex = blockStatement.jjtGetChildIndex() + 1;
         int endIndex = rtn.getFirstParentOfType(ASTBlockStatement.class).jjtGetChildIndex();
-        ASTBlock block = (ASTBlock)blockStatement.jjtGetParent();
+        ASTBlock block = (ASTBlock) blockStatement.jjtGetParent();
         for (int i = startIndex; i < endIndex; i++) {
             List<ASTAssertStatement> asserts = block.jjtGetChild(i).findDescendantsOfType(ASTAssertStatement.class);
             for (ASTAssertStatement assertStatement : asserts) {
