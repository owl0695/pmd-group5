--- conflicted
+++ resolved
@@ -32,23 +32,11 @@
         return visitor.visit(this, data);
     }
 
-
-<<<<<<< HEAD
-    @Override
-    public <T> void jjtAccept(SideEffectingVisitor<T> visitor, T data) {
-        visitor.visit(this, data);
-    }
-
     public ASTTypeExpression getRightOperand() {
         return (ASTTypeExpression) getChild(1);
     }
 
     /** Gets the wrapped type node. */
-=======
-    /**
-     * Gets the type against which the expression is tested.
-     */
->>>>>>> 545aa338
     public ASTType getTypeNode() {
         return getRightOperand().getTypeNode();
     }
