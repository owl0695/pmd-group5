/**
 * BSD-style license; for more info see http://pmd.sourceforge.net/license.html
 */

package net.sourceforge.pmd.lang.java.ast;

import net.sourceforge.pmd.annotation.InternalApi;

public class ASTModuleDirective extends AbstractJavaNode {

    public enum DirectiveType {
        REQUIRES, EXPORTS, OPENS, USES, PROVIDES;
    }

    public enum RequiresModifier {
        STATIC, TRANSITIVE;
    }

    private DirectiveType type;

    private RequiresModifier requiresModifier;

    @InternalApi
    @Deprecated
    public ASTModuleDirective(int id) {
        super(id);
    }

    @InternalApi
    @Deprecated
    public ASTModuleDirective(JavaParser p, int id) {
        super(p, id);
    }

    @Override
    public Object jjtAccept(JavaParserVisitor visitor, Object data) {
        return visitor.visit(this, data);
    }

<<<<<<< HEAD

    @Override
    public <T> void jjtAccept(SideEffectingVisitor<T> visitor, T data) {
        visitor.visit(this, data);
    }


=======
    @InternalApi
    @Deprecated
>>>>>>> 4ae973ed
    public void setType(DirectiveType type) {
        this.type = type;
    }

    public String getType() {
        return String.valueOf(type);
    }

    @InternalApi
    @Deprecated
    public void setRequiresModifier(RequiresModifier requiresModifier) {
        this.requiresModifier = requiresModifier;
    }

    public String getRequiresModifier() {
        return requiresModifier == null ? null : requiresModifier.name();
    }
}<|MERGE_RESOLUTION|>--- conflicted
+++ resolved
@@ -37,7 +37,6 @@
         return visitor.visit(this, data);
     }
 
-<<<<<<< HEAD
 
     @Override
     public <T> void jjtAccept(SideEffectingVisitor<T> visitor, T data) {
@@ -45,10 +44,8 @@
     }
 
 
-=======
     @InternalApi
     @Deprecated
->>>>>>> 4ae973ed
     public void setType(DirectiveType type) {
         this.type = type;
     }
