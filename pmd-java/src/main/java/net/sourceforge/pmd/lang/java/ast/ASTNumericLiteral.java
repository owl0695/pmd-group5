--- conflicted
+++ resolved
@@ -36,21 +36,12 @@
 
     @NonNull
     @Override
-<<<<<<< HEAD
-    public Object getConstValue() {
+    public Number getConstValue() {
         // don't use ternaries, the compiler messes up autoboxing.
         if (isIntegral()) {
             if (isIntLiteral()) {
                 return getValueAsInt();
             }
-=======
-    public Number getConstValue() {
-        PrimitiveType t = getPrimitiveType();
-        switch (t) {
-        case INT:
-            return getValueAsInt();
-        case LONG:
->>>>>>> aee5a01d
             return getValueAsLong();
         } else {
             if (isFloatLiteral()) {
