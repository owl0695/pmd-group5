/*
 * BSD-style license; for more info see http://pmd.sourceforge.net/license.html
 */


package net.sourceforge.pmd.lang.java.ast;

import net.sourceforge.pmd.annotation.Experimental;

/**
 * This defines a compact constructor for a {@link ASTRecordDeclaration RecordDeclaration}
 * (JDK 14 preview feature).
 *
 * TODO make implicit formal parameter node and implement ASTMethodOrConstructorDeclaration.
 *
 * <pre class="grammar">
 *
<<<<<<< HEAD
 * RecordConstructorDeclaration ::=  {@link ASTModifierList Modifiers}
 *                                   {@link ASTTypeParameters TypeParameters}?
=======
 * RecordConstructorDeclaration ::=  ({@linkplain ASTAnnotation Annotation})*
 *                                   RecordModifiers
 *                                   {@linkplain ASTTypeParameters TypeParameters}?
>>>>>>> ea0122a6
 *                                   &lt;IDENTIFIER&gt;
 *                                   {@link ASTBlock Block}
 *
 * </pre>
 */
@Experimental
public final class ASTRecordConstructorDeclaration extends AbstractJavaNode implements ASTAnyTypeBodyDeclaration {

    ASTRecordConstructorDeclaration(int id) {
        super(id);
    }

    @Override
    public Object jjtAccept(JavaParserVisitor visitor, Object data) {
        return visitor.visit(this, data);
    }

    @Override
    public <T> void jjtAccept(SideEffectingVisitor<T> visitor, T data) {
        visitor.visit(this, data);
    }

    @Override
    public ASTRecordConstructorDeclaration getDeclarationNode() {
        return this;
    }

<<<<<<< HEAD
=======
    @Override
    public DeclarationKind getKind() {
        return DeclarationKind.RECORD_CONSTRUCTOR;
    }

    public ASTBlock getBody() {
        return getFirstChildOfType(ASTBlock.class);
    }
>>>>>>> ea0122a6
}<|MERGE_RESOLUTION|>--- conflicted
+++ resolved
@@ -15,14 +15,8 @@
  *
  * <pre class="grammar">
  *
-<<<<<<< HEAD
  * RecordConstructorDeclaration ::=  {@link ASTModifierList Modifiers}
  *                                   {@link ASTTypeParameters TypeParameters}?
-=======
- * RecordConstructorDeclaration ::=  ({@linkplain ASTAnnotation Annotation})*
- *                                   RecordModifiers
- *                                   {@linkplain ASTTypeParameters TypeParameters}?
->>>>>>> ea0122a6
  *                                   &lt;IDENTIFIER&gt;
  *                                   {@link ASTBlock Block}
  *
@@ -50,15 +44,7 @@
         return this;
     }
 
-<<<<<<< HEAD
-=======
-    @Override
-    public DeclarationKind getKind() {
-        return DeclarationKind.RECORD_CONSTRUCTOR;
-    }
-
     public ASTBlock getBody() {
         return getFirstChildOfType(ASTBlock.class);
     }
->>>>>>> ea0122a6
 }