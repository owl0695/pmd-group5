/**
 * BSD-style license; for more info see http://pmd.sourceforge.net/license.html
 */

package net.sourceforge.pmd.lang.java.rule.bestpractices;

import java.util.List;

<<<<<<< HEAD
import net.sourceforge.pmd.lang.java.ast.ASTAnyTypeDeclaration;
import net.sourceforge.pmd.lang.java.ast.ASTFieldDeclaration;
import net.sourceforge.pmd.lang.java.ast.ASTVariableDeclaratorId;
import net.sourceforge.pmd.lang.java.ast.AccessNode.Visibility;
import net.sourceforge.pmd.lang.java.ast.Annotatable;
import net.sourceforge.pmd.lang.java.ast.JavaNode;
import net.sourceforge.pmd.lang.java.ast.internal.JavaAstUtils;
import net.sourceforge.pmd.lang.java.rule.AbstractJavaRulechainRule;
=======
import net.sourceforge.pmd.PMDVersion;
import net.sourceforge.pmd.lang.java.ast.ASTAnnotation;
import net.sourceforge.pmd.lang.java.ast.ASTClassOrInterfaceBody;
import net.sourceforge.pmd.lang.java.ast.ASTClassOrInterfaceBodyDeclaration;
import net.sourceforge.pmd.lang.java.ast.ASTClassOrInterfaceDeclaration;
import net.sourceforge.pmd.lang.java.ast.ASTEnumBody;
import net.sourceforge.pmd.lang.java.ast.ASTEnumConstant;
import net.sourceforge.pmd.lang.java.ast.ASTEnumDeclaration;
import net.sourceforge.pmd.lang.java.ast.ASTName;
import net.sourceforge.pmd.lang.java.ast.ASTPrimaryPrefix;
import net.sourceforge.pmd.lang.java.ast.ASTPrimarySuffix;
import net.sourceforge.pmd.lang.java.ast.AbstractJavaNode;
import net.sourceforge.pmd.lang.java.ast.AccessNode;
import net.sourceforge.pmd.lang.java.ast.Annotatable;
import net.sourceforge.pmd.lang.java.ast.JavaNode;
import net.sourceforge.pmd.lang.java.rule.AbstractJavaRule;
import net.sourceforge.pmd.lang.java.symboltable.JavaNameOccurrence;
import net.sourceforge.pmd.lang.java.symboltable.VariableNameDeclaration;
import net.sourceforge.pmd.lang.java.types.TypeTestUtil;
import net.sourceforge.pmd.lang.symboltable.NameDeclaration;
import net.sourceforge.pmd.lang.symboltable.NameOccurrence;
>>>>>>> f0e113c3
import net.sourceforge.pmd.properties.PropertyDescriptor;
import net.sourceforge.pmd.properties.PropertyFactory;

public class UnusedPrivateFieldRule extends AbstractJavaRulechainRule {

<<<<<<< HEAD
=======
    private static final PropertyDescriptor<List<String>> IGNORED_ANNOTATIONS_DESCRIPTOR
            = stringListProperty("ignoredAnnotations")
            .desc("deprecated! Fully qualified names of the annotation types that should be ignored by this rule. "
                + "This property has been deprecated since PMD 6.50.0 and will be completely ignored.")
            .defaultValue(new ArrayList<String>())
            .build();

    private static boolean warnedAboutDeprecatedIgnoredAnnotationsProperty = false;
>>>>>>> f0e113c3
    private static final PropertyDescriptor<List<String>> IGNORED_FIELD_NAMES =
            PropertyFactory.stringListProperty("ignoredFieldNames")
                    .defaultValues("serialVersionUID", "serialPersistentFields")
                    .desc("Field Names that are ignored from the unused check")
                    .build();

    private static final PropertyDescriptor<List<String>> REPORT_FOR_ANNOTATIONS_DESCRIPTOR
            = stringListProperty("reportForAnnotations")
            .desc("Fully qualified names of the annotation types that should be reported anyway. If an unused field "
                    + "has any of these annotations, then it is reported. If it has any other annotation, then "
                    + "it is still considered to used and is not reported.")
            .defaultValue(new ArrayList<String>())
            .build();

    public UnusedPrivateFieldRule() {
        super(ASTAnyTypeDeclaration.class);
        definePropertyDescriptor(IGNORED_FIELD_NAMES);
        definePropertyDescriptor(REPORT_FOR_ANNOTATIONS_DESCRIPTOR);
    }

    @Override
<<<<<<< HEAD
    public Object visitJavaNode(JavaNode node, Object data) {
        if (node instanceof ASTAnyTypeDeclaration) {
            ASTAnyTypeDeclaration type = (ASTAnyTypeDeclaration) node;
            if (hasAnyAnnotation(type)) {
                return null;
=======
    public String dysfunctionReason() {
        List<PropertyDescriptor<?>> overriddenPropertyDescriptors = getOverriddenPropertyDescriptors();
        if (!warnedAboutDeprecatedIgnoredAnnotationsProperty && overriddenPropertyDescriptors.contains(IGNORED_ANNOTATIONS_DESCRIPTOR)) {
            LOG.warning("The property '" + IGNORED_ANNOTATIONS_DESCRIPTOR.name() + "' for rule '"
                    + this.getName() + "' is deprecated. The value is being ignored and the property will "
                    + "be removed in PMD " + PMDVersion.getNextMajorRelease());
            warnedAboutDeprecatedIgnoredAnnotationsProperty = true;
        }
        return super.dysfunctionReason();
    }

    @Override
    public Object visit(ASTClassOrInterfaceDeclaration node, Object data) {
        if (hasAnyAnnotation(node)) {
            return super.visit(node, data);
        }

        Map<VariableNameDeclaration, List<NameOccurrence>> vars = node.getScope()
                                                                      .getDeclarations(VariableNameDeclaration.class);
        for (Map.Entry<VariableNameDeclaration, List<NameOccurrence>> entry : vars.entrySet()) {
            VariableNameDeclaration decl = entry.getKey();
            AccessNode accessNodeParent = decl.getAccessNodeParent();
            if (!accessNodeParent.isPrivate()
                || isOK(decl.getImage())
                || hasAnyAnnotation((Annotatable) accessNodeParent)) {
                continue;
            }
            if (!actuallyUsed(entry.getValue())) {
                if (!usedInOuterClass(node, decl) && !usedInOuterEnum(node, decl)) {
                    addViolation(data, decl.getNode(), decl.getImage());
                }
            }
        }
        return super.visit(node, data);
    }

    private boolean hasAnyAnnotation(Annotatable node) {
        List<ASTAnnotation> annotations = node.getDeclaredAnnotations();
        for (String reportAnnotation : getProperty(REPORT_FOR_ANNOTATIONS_DESCRIPTOR)) {
            for (ASTAnnotation annotation : annotations) {
                if (TypeTestUtil.isA(reportAnnotation, annotation)) {
                    return false;
                }
            }
        }
        return !node.getDeclaredAnnotations().isEmpty();
    }

    private boolean usedInOuterEnum(ASTClassOrInterfaceDeclaration node, NameDeclaration decl) {
        List<ASTEnumDeclaration> outerEnums = node.getParentsOfType(ASTEnumDeclaration.class);
        for (ASTEnumDeclaration outerEnum : outerEnums) {
            ASTEnumBody enumBody = outerEnum.getFirstChildOfType(ASTEnumBody.class);
            if (usedInOuter(decl, enumBody)) {
                return true;
            }
        }
        return false;
    }

    /**
     * Find out whether the variable is used in an outer class
     */
    private boolean usedInOuterClass(ASTClassOrInterfaceDeclaration node, NameDeclaration decl) {
        List<ASTClassOrInterfaceDeclaration> outerClasses = node.getParentsOfType(ASTClassOrInterfaceDeclaration.class);
        for (ASTClassOrInterfaceDeclaration outerClass : outerClasses) {
            ASTClassOrInterfaceBody classOrInterfaceBody = outerClass
                    .getFirstChildOfType(ASTClassOrInterfaceBody.class);
            if (usedInOuter(decl, classOrInterfaceBody)) {
                return true;
            }
        }
        return false;
    }

    private boolean usedInOuter(NameDeclaration decl, JavaNode body) {
        List<ASTClassOrInterfaceBodyDeclaration> classOrInterfaceBodyDeclarations = body
                .findChildrenOfType(ASTClassOrInterfaceBodyDeclaration.class);
        List<ASTEnumConstant> enumConstants = body.findChildrenOfType(ASTEnumConstant.class);
        List<AbstractJavaNode> nodes = new ArrayList<>();
        nodes.addAll(classOrInterfaceBodyDeclarations);
        nodes.addAll(enumConstants);

        for (AbstractJavaNode node : nodes) {
            for (ASTPrimarySuffix primarySuffix : node.findDescendantsOfType(ASTPrimarySuffix.class, true)) {
                if (decl.getImage().equals(primarySuffix.getImage())) {
                    return true; // No violation
                }
>>>>>>> f0e113c3
            }

            for (ASTFieldDeclaration field : type.getDeclarations().filterIs(ASTFieldDeclaration.class)) {
                if (!isIgnored(field)) {
                    for (ASTVariableDeclaratorId varId : field.getVarIds()) {
                        if (JavaAstUtils.isNeverUsed(varId)) {
                            addViolation(data, varId, varId.getName());
                        }
                    }
                }
            }
        }
        return null;
    }

    private boolean isIgnored(ASTFieldDeclaration field) {
        return field.getVisibility() != Visibility.V_PRIVATE
            || isOK(field)
            || hasAnyAnnotation(field);
    }

    private boolean isOK(ASTFieldDeclaration field) {
        return field.getVarIds().any(it -> getProperty(IGNORED_FIELD_NAMES).contains(it.getName()));
    }

    private static boolean hasAnyAnnotation(Annotatable node) {
        return !node.getDeclaredAnnotations().isEmpty();
    }
}<|MERGE_RESOLUTION|>--- conflicted
+++ resolved
@@ -4,9 +4,9 @@
 
 package net.sourceforge.pmd.lang.java.rule.bestpractices;
 
+import java.util.ArrayList;
 import java.util.List;
 
-<<<<<<< HEAD
 import net.sourceforge.pmd.lang.java.ast.ASTAnyTypeDeclaration;
 import net.sourceforge.pmd.lang.java.ast.ASTFieldDeclaration;
 import net.sourceforge.pmd.lang.java.ast.ASTVariableDeclaratorId;
@@ -15,45 +15,11 @@
 import net.sourceforge.pmd.lang.java.ast.JavaNode;
 import net.sourceforge.pmd.lang.java.ast.internal.JavaAstUtils;
 import net.sourceforge.pmd.lang.java.rule.AbstractJavaRulechainRule;
-=======
-import net.sourceforge.pmd.PMDVersion;
-import net.sourceforge.pmd.lang.java.ast.ASTAnnotation;
-import net.sourceforge.pmd.lang.java.ast.ASTClassOrInterfaceBody;
-import net.sourceforge.pmd.lang.java.ast.ASTClassOrInterfaceBodyDeclaration;
-import net.sourceforge.pmd.lang.java.ast.ASTClassOrInterfaceDeclaration;
-import net.sourceforge.pmd.lang.java.ast.ASTEnumBody;
-import net.sourceforge.pmd.lang.java.ast.ASTEnumConstant;
-import net.sourceforge.pmd.lang.java.ast.ASTEnumDeclaration;
-import net.sourceforge.pmd.lang.java.ast.ASTName;
-import net.sourceforge.pmd.lang.java.ast.ASTPrimaryPrefix;
-import net.sourceforge.pmd.lang.java.ast.ASTPrimarySuffix;
-import net.sourceforge.pmd.lang.java.ast.AbstractJavaNode;
-import net.sourceforge.pmd.lang.java.ast.AccessNode;
-import net.sourceforge.pmd.lang.java.ast.Annotatable;
-import net.sourceforge.pmd.lang.java.ast.JavaNode;
-import net.sourceforge.pmd.lang.java.rule.AbstractJavaRule;
-import net.sourceforge.pmd.lang.java.symboltable.JavaNameOccurrence;
-import net.sourceforge.pmd.lang.java.symboltable.VariableNameDeclaration;
-import net.sourceforge.pmd.lang.java.types.TypeTestUtil;
-import net.sourceforge.pmd.lang.symboltable.NameDeclaration;
-import net.sourceforge.pmd.lang.symboltable.NameOccurrence;
->>>>>>> f0e113c3
 import net.sourceforge.pmd.properties.PropertyDescriptor;
 import net.sourceforge.pmd.properties.PropertyFactory;
 
 public class UnusedPrivateFieldRule extends AbstractJavaRulechainRule {
 
-<<<<<<< HEAD
-=======
-    private static final PropertyDescriptor<List<String>> IGNORED_ANNOTATIONS_DESCRIPTOR
-            = stringListProperty("ignoredAnnotations")
-            .desc("deprecated! Fully qualified names of the annotation types that should be ignored by this rule. "
-                + "This property has been deprecated since PMD 6.50.0 and will be completely ignored.")
-            .defaultValue(new ArrayList<String>())
-            .build();
-
-    private static boolean warnedAboutDeprecatedIgnoredAnnotationsProperty = false;
->>>>>>> f0e113c3
     private static final PropertyDescriptor<List<String>> IGNORED_FIELD_NAMES =
             PropertyFactory.stringListProperty("ignoredFieldNames")
                     .defaultValues("serialVersionUID", "serialPersistentFields")
@@ -61,7 +27,7 @@
                     .build();
 
     private static final PropertyDescriptor<List<String>> REPORT_FOR_ANNOTATIONS_DESCRIPTOR
-            = stringListProperty("reportForAnnotations")
+            = PropertyFactory.stringListProperty("reportForAnnotations")
             .desc("Fully qualified names of the annotation types that should be reported anyway. If an unused field "
                     + "has any of these annotations, then it is reported. If it has any other annotation, then "
                     + "it is still considered to used and is not reported.")
@@ -75,101 +41,11 @@
     }
 
     @Override
-<<<<<<< HEAD
     public Object visitJavaNode(JavaNode node, Object data) {
         if (node instanceof ASTAnyTypeDeclaration) {
             ASTAnyTypeDeclaration type = (ASTAnyTypeDeclaration) node;
             if (hasAnyAnnotation(type)) {
                 return null;
-=======
-    public String dysfunctionReason() {
-        List<PropertyDescriptor<?>> overriddenPropertyDescriptors = getOverriddenPropertyDescriptors();
-        if (!warnedAboutDeprecatedIgnoredAnnotationsProperty && overriddenPropertyDescriptors.contains(IGNORED_ANNOTATIONS_DESCRIPTOR)) {
-            LOG.warning("The property '" + IGNORED_ANNOTATIONS_DESCRIPTOR.name() + "' for rule '"
-                    + this.getName() + "' is deprecated. The value is being ignored and the property will "
-                    + "be removed in PMD " + PMDVersion.getNextMajorRelease());
-            warnedAboutDeprecatedIgnoredAnnotationsProperty = true;
-        }
-        return super.dysfunctionReason();
-    }
-
-    @Override
-    public Object visit(ASTClassOrInterfaceDeclaration node, Object data) {
-        if (hasAnyAnnotation(node)) {
-            return super.visit(node, data);
-        }
-
-        Map<VariableNameDeclaration, List<NameOccurrence>> vars = node.getScope()
-                                                                      .getDeclarations(VariableNameDeclaration.class);
-        for (Map.Entry<VariableNameDeclaration, List<NameOccurrence>> entry : vars.entrySet()) {
-            VariableNameDeclaration decl = entry.getKey();
-            AccessNode accessNodeParent = decl.getAccessNodeParent();
-            if (!accessNodeParent.isPrivate()
-                || isOK(decl.getImage())
-                || hasAnyAnnotation((Annotatable) accessNodeParent)) {
-                continue;
-            }
-            if (!actuallyUsed(entry.getValue())) {
-                if (!usedInOuterClass(node, decl) && !usedInOuterEnum(node, decl)) {
-                    addViolation(data, decl.getNode(), decl.getImage());
-                }
-            }
-        }
-        return super.visit(node, data);
-    }
-
-    private boolean hasAnyAnnotation(Annotatable node) {
-        List<ASTAnnotation> annotations = node.getDeclaredAnnotations();
-        for (String reportAnnotation : getProperty(REPORT_FOR_ANNOTATIONS_DESCRIPTOR)) {
-            for (ASTAnnotation annotation : annotations) {
-                if (TypeTestUtil.isA(reportAnnotation, annotation)) {
-                    return false;
-                }
-            }
-        }
-        return !node.getDeclaredAnnotations().isEmpty();
-    }
-
-    private boolean usedInOuterEnum(ASTClassOrInterfaceDeclaration node, NameDeclaration decl) {
-        List<ASTEnumDeclaration> outerEnums = node.getParentsOfType(ASTEnumDeclaration.class);
-        for (ASTEnumDeclaration outerEnum : outerEnums) {
-            ASTEnumBody enumBody = outerEnum.getFirstChildOfType(ASTEnumBody.class);
-            if (usedInOuter(decl, enumBody)) {
-                return true;
-            }
-        }
-        return false;
-    }
-
-    /**
-     * Find out whether the variable is used in an outer class
-     */
-    private boolean usedInOuterClass(ASTClassOrInterfaceDeclaration node, NameDeclaration decl) {
-        List<ASTClassOrInterfaceDeclaration> outerClasses = node.getParentsOfType(ASTClassOrInterfaceDeclaration.class);
-        for (ASTClassOrInterfaceDeclaration outerClass : outerClasses) {
-            ASTClassOrInterfaceBody classOrInterfaceBody = outerClass
-                    .getFirstChildOfType(ASTClassOrInterfaceBody.class);
-            if (usedInOuter(decl, classOrInterfaceBody)) {
-                return true;
-            }
-        }
-        return false;
-    }
-
-    private boolean usedInOuter(NameDeclaration decl, JavaNode body) {
-        List<ASTClassOrInterfaceBodyDeclaration> classOrInterfaceBodyDeclarations = body
-                .findChildrenOfType(ASTClassOrInterfaceBodyDeclaration.class);
-        List<ASTEnumConstant> enumConstants = body.findChildrenOfType(ASTEnumConstant.class);
-        List<AbstractJavaNode> nodes = new ArrayList<>();
-        nodes.addAll(classOrInterfaceBodyDeclarations);
-        nodes.addAll(enumConstants);
-
-        for (AbstractJavaNode node : nodes) {
-            for (ASTPrimarySuffix primarySuffix : node.findDescendantsOfType(ASTPrimarySuffix.class, true)) {
-                if (decl.getImage().equals(primarySuffix.getImage())) {
-                    return true; // No violation
-                }
->>>>>>> f0e113c3
             }
 
             for (ASTFieldDeclaration field : type.getDeclarations().filterIs(ASTFieldDeclaration.class)) {
