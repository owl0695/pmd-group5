--- conflicted
+++ resolved
@@ -4,15 +4,13 @@
 
 package net.sourceforge.pmd.lang.java.ast;
 
-<<<<<<< HEAD
+import net.sourceforge.pmd.annotation.InternalApi;
+
 /**
  * @deprecated Replaced by {@link ASTArrayAllocationDims}
  */
 @Deprecated
-=======
-import net.sourceforge.pmd.annotation.InternalApi;
 
->>>>>>> 2bcb8dcf
 public class ASTArrayDimsAndInits extends AbstractJavaNode implements Dimensionable {
 
     private int arrayDepth;
