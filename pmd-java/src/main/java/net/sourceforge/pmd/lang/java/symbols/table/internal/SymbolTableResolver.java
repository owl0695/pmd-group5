--- conflicted
+++ resolved
@@ -283,13 +283,8 @@
                 if (st instanceof ASTLocalVariableDeclaration) {
                     pushed += pushOnStack(f.localVarSymTable(top(), enclosing(), ((ASTLocalVariableDeclaration) st).getVarIds()));
                 } else if (st instanceof ASTLocalClassStatement) {
-<<<<<<< HEAD
-                    ASTClassOrInterfaceDeclaration local = ((ASTLocalClassStatement) st).getDeclaration();
+                    ASTAnyTypeDeclaration local = ((ASTLocalClassStatement) st).getDeclaration();
                     pushed += pushOnStack(f.localTypeSymTable(top(), local.getTypeMirror()));
-=======
-                    ASTAnyTypeDeclaration local = ((ASTLocalClassStatement) st).getDeclaration();
-                    pushed += pushOnStack(f.localTypeSymTable(top(), local.getSymbol()));
->>>>>>> c1225326
                     processTypeHeader(local);
                 }
 
