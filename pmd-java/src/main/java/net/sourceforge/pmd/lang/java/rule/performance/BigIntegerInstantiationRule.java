/**
 * BSD-style license; for more info see http://pmd.sourceforge.net/license.html
 */

package net.sourceforge.pmd.lang.java.rule.performance;

import java.math.BigDecimal;
import java.math.BigInteger;
import java.util.Set;

import org.checkerframework.checker.nullness.qual.NonNull;

import net.sourceforge.pmd.lang.LanguageVersion;
import net.sourceforge.pmd.lang.java.ast.ASTArgumentList;
import net.sourceforge.pmd.lang.java.ast.ASTConstructorCall;
import net.sourceforge.pmd.lang.java.ast.ASTExpression;
import net.sourceforge.pmd.lang.java.rule.AbstractJavaRulechainRule;
import net.sourceforge.pmd.lang.java.types.TypeTestUtil;
import net.sourceforge.pmd.util.CollectionUtil;

/**
 * Rule that marks instantiations of new {@link BigInteger} or {@link BigDecimal} objects, when there is a well-known
 * constant available, such as {@link BigInteger#ZERO}.
 */
public class BigIntegerInstantiationRule extends AbstractJavaRulechainRule {


<<<<<<< HEAD
        if (!(type instanceof ASTClassOrInterfaceType)) {
            return super.visit(node, data);
        }

        boolean jdk15 = node.getTextDocument().getLanguageVersion().compareTo(LanguageRegistry.getLanguage(JavaLanguageModule.NAME).getVersion("1.5")) >= 0;
        if ((TypeTestUtil.isA(BigInteger.class, (ASTClassOrInterfaceType) type)
                || jdk15 && TypeTestUtil.isA(BigDecimal.class, (ASTClassOrInterfaceType) type))
                && !node.hasDescendantOfType(ASTArrayDimsAndInits.class)) {
            ASTArguments args = node.getFirstChildOfType(ASTArguments.class);
            if (args.size() == 1) {
                ASTLiteral literal = node.getFirstDescendantOfType(ASTLiteral.class);
                if (literal == null
                        || literal.getParent().getParent().getParent().getParent().getParent() != args) {
                    return super.visit(node, data);
                }
=======
    private static final Set<String> CONSTANTS = CollectionUtil.setOf("0", "0.", "1");
>>>>>>> d1ea31a1

    public BigIntegerInstantiationRule() {
        super(ASTConstructorCall.class);
    }

    @Override
    public Object visit(ASTConstructorCall node, Object data) {
        LanguageVersion languageVersion = node.getAstInfo().getLanguageVersion();
        boolean jdk15 = languageVersion.compareToVersion("1.5") >= 0;
        boolean jdk9 = languageVersion.compareToVersion("9") >= 0;

        if (TypeTestUtil.isA(BigInteger.class, node) || jdk15 && TypeTestUtil.isA(BigDecimal.class, node)) {

            @NonNull
            ASTArgumentList arguments = node.getArguments();
            if (arguments.size() == 1) {
                ASTExpression firstArg = arguments.get(0);

                Object constValue = firstArg.getConstValue();
                if (CONSTANTS.contains(constValue)
                        || jdk15 && "10".equals(constValue)
                        || jdk9 && "2".equals(constValue)
                        || Integer.valueOf(0).equals(constValue)
                        || Integer.valueOf(1).equals(constValue)
                        || jdk15 && Integer.valueOf(10).equals(constValue)) {
                    addViolation(data, node);
                }
            }
        }
        return data;
    }
}<|MERGE_RESOLUTION|>--- conflicted
+++ resolved
@@ -25,25 +25,7 @@
 public class BigIntegerInstantiationRule extends AbstractJavaRulechainRule {
 
 
-<<<<<<< HEAD
-        if (!(type instanceof ASTClassOrInterfaceType)) {
-            return super.visit(node, data);
-        }
-
-        boolean jdk15 = node.getTextDocument().getLanguageVersion().compareTo(LanguageRegistry.getLanguage(JavaLanguageModule.NAME).getVersion("1.5")) >= 0;
-        if ((TypeTestUtil.isA(BigInteger.class, (ASTClassOrInterfaceType) type)
-                || jdk15 && TypeTestUtil.isA(BigDecimal.class, (ASTClassOrInterfaceType) type))
-                && !node.hasDescendantOfType(ASTArrayDimsAndInits.class)) {
-            ASTArguments args = node.getFirstChildOfType(ASTArguments.class);
-            if (args.size() == 1) {
-                ASTLiteral literal = node.getFirstDescendantOfType(ASTLiteral.class);
-                if (literal == null
-                        || literal.getParent().getParent().getParent().getParent().getParent() != args) {
-                    return super.visit(node, data);
-                }
-=======
     private static final Set<String> CONSTANTS = CollectionUtil.setOf("0", "0.", "1");
->>>>>>> d1ea31a1
 
     public BigIntegerInstantiationRule() {
         super(ASTConstructorCall.class);
@@ -51,7 +33,7 @@
 
     @Override
     public Object visit(ASTConstructorCall node, Object data) {
-        LanguageVersion languageVersion = node.getAstInfo().getLanguageVersion();
+        LanguageVersion languageVersion = node.getTextDocument().getLanguageVersion();
         boolean jdk15 = languageVersion.compareToVersion("1.5") >= 0;
         boolean jdk9 = languageVersion.compareToVersion("9") >= 0;
 
