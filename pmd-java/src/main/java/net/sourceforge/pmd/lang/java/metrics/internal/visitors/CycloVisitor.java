/**
 * BSD-style license; for more info see http://pmd.sourceforge.net/license.html
 */

package net.sourceforge.pmd.lang.java.metrics.internal.visitors;

import org.apache.commons.lang3.mutable.MutableInt;

import net.sourceforge.pmd.lang.java.ast.ASTAssertStatement;
import net.sourceforge.pmd.lang.java.ast.ASTBlockStatement;
import net.sourceforge.pmd.lang.java.ast.ASTCatchClause;
import net.sourceforge.pmd.lang.java.ast.ASTConditionalExpression;
import net.sourceforge.pmd.lang.java.ast.ASTDoStatement;
import net.sourceforge.pmd.lang.java.ast.ASTForStatement;
import net.sourceforge.pmd.lang.java.ast.ASTForeachStatement;
import net.sourceforge.pmd.lang.java.ast.ASTIfStatement;
import net.sourceforge.pmd.lang.java.ast.ASTSwitchBranch;
import net.sourceforge.pmd.lang.java.ast.ASTSwitchStatement;
import net.sourceforge.pmd.lang.java.ast.ASTThrowStatement;
import net.sourceforge.pmd.lang.java.ast.ASTWhileStatement;
import net.sourceforge.pmd.lang.java.ast.JavaNode;
import net.sourceforge.pmd.lang.java.ast.JavaVisitorBase;
import net.sourceforge.pmd.lang.java.metrics.internal.CycloMetric;
import net.sourceforge.pmd.lang.java.metrics.internal.CycloMetric.CycloOption;
import net.sourceforge.pmd.lang.metrics.MetricOptions;


/**
 * Visitor for the Cyclo metric.
 *
 * @author Clément Fournier
 * @since 6.7.0
 */
public class CycloVisitor extends JavaVisitorBase<MutableInt, Void> {


    protected final boolean considerBooleanPaths;
    protected final boolean considerAssert;
    private final JavaNode topNode;


    public CycloVisitor(MetricOptions options, JavaNode topNode) {
        considerBooleanPaths = !options.getOptions().contains(CycloOption.IGNORE_BOOLEAN_PATHS);
        considerAssert = options.getOptions().contains(CycloOption.CONSIDER_ASSERT);
        this.topNode = topNode;
    }


    @Override
    public final Void visit(JavaNode localNode, MutableInt data) {
        return localNode.isFindBoundary() && !localNode.equals(topNode) ? null : super.visit(localNode, data);
    }


    @Override
    public Void visit(ASTSwitchStatement node, MutableInt data) {

        if (considerBooleanPaths) {
            data.add(CycloMetric.booleanExpressionComplexity(node.getTestedExpression()));
        }

        for (ASTSwitchBranch branch : node) {
            if (branch.getLabel().isDefault()) {
                // like for "else", default is not a decision point
                continue;
            }

            if (considerBooleanPaths) {
<<<<<<< HEAD
                ((MutableInt) data).increment();
            } else if (node.getNumChildren() > 1 + branch.getIndexInParent()
                && node.getChild(branch.getIndexInParent() + 1) instanceof ASTBlockStatement) {
=======
                data.increment();
            } else if (node.getNumChildren() > 1 + label.getIndexInParent()
                && node.getChild(label.getIndexInParent() + 1) instanceof ASTBlockStatement) {
>>>>>>> a9996ab4
                // an empty label is only counted if we count boolean paths
                data.increment();
            }
        }
        return super.visit(node, data);
    }


    @Override
    public Void visit(ASTConditionalExpression node, MutableInt data) {
        data.increment();
        if (considerBooleanPaths) {
            data.add(CycloMetric.booleanExpressionComplexity(node.getCondition()));
        }
        return super.visit(node, data);
    }


    @Override
    public Void visit(ASTWhileStatement node, MutableInt data) {
        data.increment();
        if (considerBooleanPaths) {
            data.add(CycloMetric.booleanExpressionComplexity(node.getCondition()));
        }
        return super.visit(node, data);
    }


    @Override
    public Void visit(ASTIfStatement node, MutableInt data) {
        data.increment();
        if (considerBooleanPaths) {
            data.add(CycloMetric.booleanExpressionComplexity(node.getCondition()));
        }

        return super.visit(node, data);
    }


    @Override
    public Void visit(ASTForStatement node, MutableInt data) {
        data.increment();

<<<<<<< HEAD
        if (considerBooleanPaths) {
            ((MutableInt) data).add(CycloMetric.booleanExpressionComplexity(node.getCondition()));
=======
        if (considerBooleanPaths && !node.isForeach()) {
            data.add(CycloMetric.booleanExpressionComplexity(node.getCondition()));
>>>>>>> a9996ab4
        }

        return super.visit(node, data);
    }

    @Override
    public Object visit(ASTForeachStatement node, Object data) {
        ((MutableInt) data).increment();
        return super.visit(node, data);
    }


    @Override
    public Void visit(ASTDoStatement node, MutableInt data) {
        data.increment();
        if (considerBooleanPaths) {
            data.add(CycloMetric.booleanExpressionComplexity(node.getCondition()));
        }

        return super.visit(node, data);
    }


    @Override
<<<<<<< HEAD
    public Object visit(ASTCatchClause node, Object data) {
        ((MutableInt) data).increment();
=======
    public Void visit(ASTCatchStatement node, MutableInt data) {
        data.increment();
>>>>>>> a9996ab4
        return super.visit(node, data);
    }


    @Override
    public Void visit(ASTThrowStatement node, MutableInt data) {
        data.increment();
        return super.visit(node, data);
    }


    @Override
    public Void visit(ASTAssertStatement node, MutableInt data) {
        if (considerAssert) {
            data.add(2); // equivalent to if (condition) { throw .. }

            if (considerBooleanPaths) {
                data.add(CycloMetric.booleanExpressionComplexity(node.getCondition()));
            }
        }

        return super.visit(node, data);
    }

}<|MERGE_RESOLUTION|>--- conflicted
+++ resolved
@@ -66,15 +66,9 @@
             }
 
             if (considerBooleanPaths) {
-<<<<<<< HEAD
-                ((MutableInt) data).increment();
+                data.increment();
             } else if (node.getNumChildren() > 1 + branch.getIndexInParent()
                 && node.getChild(branch.getIndexInParent() + 1) instanceof ASTBlockStatement) {
-=======
-                data.increment();
-            } else if (node.getNumChildren() > 1 + label.getIndexInParent()
-                && node.getChild(label.getIndexInParent() + 1) instanceof ASTBlockStatement) {
->>>>>>> a9996ab4
                 // an empty label is only counted if we count boolean paths
                 data.increment();
             }
@@ -118,21 +112,16 @@
     public Void visit(ASTForStatement node, MutableInt data) {
         data.increment();
 
-<<<<<<< HEAD
         if (considerBooleanPaths) {
-            ((MutableInt) data).add(CycloMetric.booleanExpressionComplexity(node.getCondition()));
-=======
-        if (considerBooleanPaths && !node.isForeach()) {
             data.add(CycloMetric.booleanExpressionComplexity(node.getCondition()));
->>>>>>> a9996ab4
         }
 
         return super.visit(node, data);
     }
 
     @Override
-    public Object visit(ASTForeachStatement node, Object data) {
-        ((MutableInt) data).increment();
+    public Void visit(ASTForeachStatement node, MutableInt data) {
+        data.increment();
         return super.visit(node, data);
     }
 
@@ -149,13 +138,8 @@
 
 
     @Override
-<<<<<<< HEAD
-    public Object visit(ASTCatchClause node, Object data) {
-        ((MutableInt) data).increment();
-=======
-    public Void visit(ASTCatchStatement node, MutableInt data) {
+    public Void visit(ASTCatchClause node, MutableInt data) {
         data.increment();
->>>>>>> a9996ab4
         return super.visit(node, data);
     }
 
