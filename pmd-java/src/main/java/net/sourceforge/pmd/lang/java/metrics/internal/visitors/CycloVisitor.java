--- conflicted
+++ resolved
@@ -12,7 +12,6 @@
 import net.sourceforge.pmd.lang.java.ast.ASTConditionalExpression;
 import net.sourceforge.pmd.lang.java.ast.ASTDoStatement;
 import net.sourceforge.pmd.lang.java.ast.ASTForStatement;
-import net.sourceforge.pmd.lang.java.ast.ASTForeachStatement;
 import net.sourceforge.pmd.lang.java.ast.ASTIfStatement;
 import net.sourceforge.pmd.lang.java.ast.ASTSwitchBranch;
 import net.sourceforge.pmd.lang.java.ast.ASTSwitchStatement;
@@ -66,15 +65,9 @@
             }
 
             if (considerBooleanPaths) {
-<<<<<<< HEAD
-                ((MutableInt) data).increment();
+                data.increment();
             } else if (node.getNumChildren() > 1 + branch.getIndexInParent()
                 && node.getChild(branch.getIndexInParent() + 1) instanceof ASTBlockStatement) {
-=======
-                data.increment();
-            } else if (node.getNumChildren() > 1 + label.getIndexInParent()
-                && node.getChild(label.getIndexInParent() + 1) instanceof ASTBlockStatement) {
->>>>>>> 545aa338
                 // an empty label is only counted if we count boolean paths
                 data.increment();
             }
@@ -118,24 +111,12 @@
     public Void visit(ASTForStatement node, MutableInt data) {
         data.increment();
 
-<<<<<<< HEAD
         if (considerBooleanPaths) {
-            ((MutableInt) data).add(CycloMetric.booleanExpressionComplexity(node.getCondition()));
-=======
-        if (considerBooleanPaths && !node.isForeach()) {
             data.add(CycloMetric.booleanExpressionComplexity(node.getCondition()));
->>>>>>> 545aa338
         }
 
         return super.visit(node, data);
     }
-
-    @Override
-    public Object visit(ASTForeachStatement node, Object data) {
-        ((MutableInt) data).increment();
-        return super.visit(node, data);
-    }
-
 
     @Override
     public Void visit(ASTDoStatement node, MutableInt data) {
@@ -149,13 +130,8 @@
 
 
     @Override
-<<<<<<< HEAD
-    public Object visit(ASTCatchClause node, Object data) {
-        ((MutableInt) data).increment();
-=======
-    public Void visit(ASTCatchStatement node, MutableInt data) {
+    public Void visit(ASTCatchClause node, MutableInt data) {
         data.increment();
->>>>>>> 545aa338
         return super.visit(node, data);
     }
 
