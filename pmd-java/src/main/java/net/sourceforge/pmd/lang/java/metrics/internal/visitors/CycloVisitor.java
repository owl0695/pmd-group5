/**
 * BSD-style license; for more info see http://pmd.sourceforge.net/license.html
 */

package net.sourceforge.pmd.lang.java.metrics.internal.visitors;

import org.apache.commons.lang3.mutable.MutableInt;

import net.sourceforge.pmd.lang.java.ast.ASTAssertStatement;
import net.sourceforge.pmd.lang.java.ast.ASTBlockStatement;
import net.sourceforge.pmd.lang.java.ast.ASTCatchClause;
import net.sourceforge.pmd.lang.java.ast.ASTConditionalExpression;
import net.sourceforge.pmd.lang.java.ast.ASTDoStatement;
import net.sourceforge.pmd.lang.java.ast.ASTExpression;
import net.sourceforge.pmd.lang.java.ast.ASTForStatement;
import net.sourceforge.pmd.lang.java.ast.ASTForeachStatement;
import net.sourceforge.pmd.lang.java.ast.ASTIfStatement;
import net.sourceforge.pmd.lang.java.ast.ASTSwitchBranch;
import net.sourceforge.pmd.lang.java.ast.ASTSwitchExpression;
import net.sourceforge.pmd.lang.java.ast.ASTSwitchLike;
import net.sourceforge.pmd.lang.java.ast.ASTSwitchStatement;
import net.sourceforge.pmd.lang.java.ast.ASTThrowStatement;
import net.sourceforge.pmd.lang.java.ast.ASTWhileStatement;
import net.sourceforge.pmd.lang.java.ast.JavaNode;
import net.sourceforge.pmd.lang.java.ast.JavaVisitorBase;
import net.sourceforge.pmd.lang.java.metrics.internal.CycloMetric;
import net.sourceforge.pmd.lang.java.metrics.internal.CycloMetric.CycloOption;
import net.sourceforge.pmd.lang.metrics.MetricOptions;


/**
 * Visitor for the Cyclo metric.
 *
 * @author Clément Fournier
 * @since 6.7.0
 */
public class CycloVisitor extends JavaVisitorBase<MutableInt, Void> {


    protected final boolean considerBooleanPaths;
    protected final boolean considerAssert;
    private final JavaNode topNode;


    public CycloVisitor(MetricOptions options, JavaNode topNode) {
        considerBooleanPaths = !options.getOptions().contains(CycloOption.IGNORE_BOOLEAN_PATHS);
        considerAssert = options.getOptions().contains(CycloOption.CONSIDER_ASSERT);
        this.topNode = topNode;
    }


    @Override
    public final Void visitJavaNode(JavaNode localNode, MutableInt data) {
        return localNode.isFindBoundary() && !localNode.equals(topNode) ? null : super.visitJavaNode(localNode, data);
    }

    @Override
    public Void visit(ASTSwitchExpression node, MutableInt data) {
        return handleSwitch(node, data);
    }

    @Override
    public Void visit(ASTSwitchStatement node, MutableInt data) {
        return handleSwitch(node, data);
    }

    private Void handleSwitch(ASTSwitchLike node, MutableInt data) {
        if (considerBooleanPaths) {
            data.add(CycloMetric.booleanExpressionComplexity(node.getChild(0)));
        }

        for (ASTSwitchBranch branch : node) {
            if (branch.getLabel().isDefault()) {
                // like for "else", default is not a decision point
                continue;
            }

            if (considerBooleanPaths) {
                data.add(branch.findChildrenOfType(ASTExpression.class).size());
            } else if (node.getNumChildren() > 1 + branch.getIndexInParent()
                && node.getChild(branch.getIndexInParent() + 1) instanceof ASTBlockStatement) {
                // an empty label is only counted if we count boolean paths
                data.increment();
            }
        }

<<<<<<< HEAD
        return visit(node, data);
=======
        for (ASTSwitchLabeledRule rule : node.findChildrenOfType(ASTSwitchLabeledRule.class)) {
            ASTSwitchLabel label = rule.getFirstChildOfType(ASTSwitchLabel.class);
            if (label.isDefault()) {
                continue;
            }
            if (considerBooleanPaths) {
                data.add(label.findChildrenOfType(ASTExpression.class).size());
            }
        }

        return visitJavaNode(node, data);
>>>>>>> 9c82dd11
    }


    @Override
    public Void visit(ASTConditionalExpression node, MutableInt data) {
        data.increment();
        if (considerBooleanPaths) {
            data.add(CycloMetric.booleanExpressionComplexity(node.getCondition()));
        }
        return super.visit(node, data);
    }


    @Override
    public Void visit(ASTWhileStatement node, MutableInt data) {
        data.increment();
        if (considerBooleanPaths) {
            data.add(CycloMetric.booleanExpressionComplexity(node.getCondition()));
        }
        return super.visit(node, data);
    }


    @Override
    public Void visit(ASTIfStatement node, MutableInt data) {
        data.increment();
        if (considerBooleanPaths) {
            data.add(CycloMetric.booleanExpressionComplexity(node.getCondition()));
        }

        return super.visit(node, data);
    }


    @Override
    public Void visit(ASTForStatement node, MutableInt data) {
        data.increment();

        if (considerBooleanPaths) {
            data.add(CycloMetric.booleanExpressionComplexity(node.getCondition()));
        }

        return super.visit(node, data);
    }

    @Override
    public Void visit(ASTForeachStatement node, MutableInt data) {
        data.increment();
        return super.visit(node, data);
    }

    @Override
    public Void visit(ASTDoStatement node, MutableInt data) {
        data.increment();
        if (considerBooleanPaths) {
            data.add(CycloMetric.booleanExpressionComplexity(node.getCondition()));
        }

        return super.visit(node, data);
    }


    @Override
    public Void visit(ASTCatchClause node, MutableInt data) {
        data.increment();
        return super.visit(node, data);
    }


    @Override
    public Void visit(ASTThrowStatement node, MutableInt data) {
        data.increment();
        return super.visit(node, data);
    }


    @Override
    public Void visit(ASTAssertStatement node, MutableInt data) {
        if (considerAssert) {
            data.add(2); // equivalent to if (condition) { throw .. }

            if (considerBooleanPaths) {
                data.add(CycloMetric.booleanExpressionComplexity(node.getCondition()));
            }
        }

        return super.visit(node, data);
    }

}<|MERGE_RESOLUTION|>--- conflicted
+++ resolved
@@ -84,21 +84,7 @@
             }
         }
 
-<<<<<<< HEAD
-        return visit(node, data);
-=======
-        for (ASTSwitchLabeledRule rule : node.findChildrenOfType(ASTSwitchLabeledRule.class)) {
-            ASTSwitchLabel label = rule.getFirstChildOfType(ASTSwitchLabel.class);
-            if (label.isDefault()) {
-                continue;
-            }
-            if (considerBooleanPaths) {
-                data.add(label.findChildrenOfType(ASTExpression.class).size());
-            }
-        }
-
         return visitJavaNode(node, data);
->>>>>>> 9c82dd11
     }
 
 
