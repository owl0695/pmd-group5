--- conflicted
+++ resolved
@@ -67,13 +67,8 @@
 
             if (considerBooleanPaths) {
                 ((MutableInt) data).increment();
-<<<<<<< HEAD
-            } else if (node.jjtGetNumChildren() > 1 + branch.jjtGetChildIndex()
-                && node.jjtGetChild(branch.jjtGetChildIndex() + 1) instanceof ASTBlockStatement) {
-=======
-            } else if (node.getNumChildren() > 1 + label.getIndexInParent()
-                && node.getChild(label.getIndexInParent() + 1) instanceof ASTBlockStatement) {
->>>>>>> 240b1fe6
+            } else if (node.getNumChildren() > 1 + branch.getIndexInParent()
+                && node.getChild(branch.getIndexInParent() + 1) instanceof ASTBlockStatement) {
                 // an empty label is only counted if we count boolean paths
                 ((MutableInt) data).increment();
             }
