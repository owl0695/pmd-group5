<?xml version="1.0"?>

<ruleset name="Design"
    xmlns="http://pmd.sourceforge.net/ruleset/2.0.0"
    xmlns:xsi="http://www.w3.org/2001/XMLSchema-instance"
    xsi:schemaLocation="http://pmd.sourceforge.net/ruleset/2.0.0 http://pmd.sourceforge.net/ruleset_2_0_0.xsd">

    <description>
The Design ruleset contains rules that flag suboptimal code implementations. Alternate approaches
are suggested.
    </description>
<<<<<<< HEAD
      <priority>3</priority>
    <example>
<![CDATA[
public class MaybeAUtility {
  public static void foo() {}
  public static void bar() {}
}
]]>
    </example>
  </rule>

  <rule name="SimplifyBooleanReturns"
        since="0.9"
        message="Avoid unnecessary if..then..else statements when returning booleans"
        class="net.sourceforge.pmd.lang.java.rule.design.SimplifyBooleanReturnsRule"
        externalInfoUrl="${pmd.website.baseurl}/pmd_rules_java_design.html#simplifybooleanreturns">
    <description>
Avoid unnecessary if-then-else statements when returning a boolean. The result of
the conditional test can be returned instead.
    </description>
      <priority>3</priority>
    <example>
<![CDATA[
public boolean isBarEqualTo(int x) {
    if (bar == x) {      // this bit of code...
        return true;
    } else {
        return false;
    }
}

public boolean isBarEqualTo(int x) {
    return bar == x;    // can be replaced with this
}
]]>
    </example>
  </rule>

    <rule name="SimplifyBooleanExpressions"
          language="java"
          since="1.05"
          message="Avoid unnecessary comparisons in boolean expressions"
          class="net.sourceforge.pmd.lang.rule.XPathRule"
          externalInfoUrl="${pmd.website.baseurl}/pmd_rules_java_design.html#simplifybooleanexpressions">
        <description>
            Avoid unnecessary comparisons in boolean expressions, they serve no purpose and impacts readability.
        </description>
        <priority>3</priority>
        <properties>
            <property name="xpath">
                <value>
                    <![CDATA[
//EqualityExpression/PrimaryExpression
 /PrimaryPrefix/Literal/BooleanLiteral
]]>
                </value>
            </property>
        </properties>
        <example>
            <![CDATA[
public class Bar {
  // can be simplified to
  // bar = isFoo();
  private boolean bar = (isFoo() == true);

  public isFoo() { return false;}
}
  ]]>
        </example>
    </rule>

    <rule name="SwitchStmtsShouldHaveDefault"
        language="java"
        since="1.0"
        message="Switch statements should have a default label"
        class="net.sourceforge.pmd.lang.rule.XPathRule"
        externalInfoUrl="${pmd.website.baseurl}/pmd_rules_java_design.html#switchstmtsshouldhavedefault">
    <description>
All switch statements should include a default option to catch any unspecified values.
    </description>
    <priority>3</priority>
      <properties>
          <property name="xpath">
              <value>
                  <![CDATA[
//SwitchStatement[not(SwitchLabel[@Default='true'])]
                  ]]>
              </value>
          </property>
      </properties>
    <example>
<![CDATA[
public void bar() {
    int x = 2;
    switch (x) {
      case 1: int j = 6;
      case 2: int j = 8;
          // missing default: here
    }
}
]]>
    </example>
    </rule>

  <rule name="AvoidDeeplyNestedIfStmts"
        since="1.0"
        message="Deeply nested if..then statements are hard to read"
        class="net.sourceforge.pmd.lang.java.rule.design.AvoidDeeplyNestedIfStmtsRule"
        externalInfoUrl="${pmd.website.baseurl}/pmd_rules_java_design.html#avoiddeeplynestedifstmts">
    <description>
Avoid creating deeply nested if-then statements since they are harder to read and error-prone to maintain.
    </description>
      <priority>3</priority>
    <example>
<![CDATA[
public class Foo {
  public void bar(int x, int y, int z) {
    if (x>y) {
      if (y>z) {
        if (z==x) {
         // !! too deep
        }
      }
    }
  }
}
]]>
    </example>
    </rule>

  <rule name="AvoidReassigningParameters"
        since="1.0"
        message="Avoid reassigning parameters such as ''{0}''"
        class="net.sourceforge.pmd.lang.java.rule.design.AvoidReassigningParametersRule"
        externalInfoUrl="${pmd.website.baseurl}/pmd_rules_java_design.html#avoidreassigningparameters">
    <description>
Reassigning values to incoming parameters is not recommended.  Use temporary local variables instead.
    </description>
        <priority>2</priority>
    <example>
<![CDATA[
public class Foo {
  private void foo(String bar) {
    bar = "something else";
  }
}
]]>
    </example>
  </rule>

  <rule name="SwitchDensity"
        since="1.02"
        message="A high ratio of statements to labels in a switch statement.  Consider refactoring."
        class="net.sourceforge.pmd.lang.java.rule.design.SwitchDensityRule"
        externalInfoUrl="${pmd.website.baseurl}/pmd_rules_java_design.html#switchdensity">
      <description>
A high ratio of statements to labels in a switch statement implies that the switch statement
is overloaded.  Consider moving the statements into new methods or creating subclasses based
on the switch variable.
      </description>
        <priority>3</priority>
      <example>
 <![CDATA[
public class Foo {
  public void bar(int x) {
    switch (x) {
      case 1: {
        // lots of statements
        break;
      } case 2: {
        // lots of statements
        break;
      }
    }
  }
}
 ]]>
      </example>
    </rule>

  <rule name="ConstructorCallsOverridableMethod"
        since="1.04"
        message="Overridable {0} called during object construction"
        class="net.sourceforge.pmd.lang.java.rule.design.ConstructorCallsOverridableMethodRule"
        externalInfoUrl="${pmd.website.baseurl}/pmd_rules_java_design.html#constructorcallsoverridablemethod">
      <description>
Calling overridable methods during construction poses a risk of invoking methods on an incompletely
constructed object and can be difficult to debug.
It may leave the sub-class unable to construct its superclass or forced to replicate the construction
process completely within itself, losing the ability to call super().  If the default constructor
contains a call to an overridable method, the subclass may be completely uninstantiable.   Note that
this includes method calls throughout the control flow graph - i.e., if a constructor Foo() calls a
private method bar() that calls a public method buz(), this denotes a problem.
      </description>
        <priority>1</priority>
      <example>
  <![CDATA[
public class SeniorClass {
  public SeniorClass(){
      toString(); //may throw NullPointerException if overridden
  }
  public String toString(){
    return "IAmSeniorClass";
  }
}
public class JuniorClass extends SeniorClass {
  private String name;
  public JuniorClass(){
    super(); //Automatic call leads to NullPointerException
    name = "JuniorClass";
  }
  public String toString(){
    return name.toUpperCase();
  }
}
  ]]>
      </example>
    </rule>

  <rule name="AccessorClassGeneration"
        since="1.04"
        message="Avoid instantiation through private constructors from outside of the constructor's class."
        class="net.sourceforge.pmd.lang.java.rule.design.AccessorClassGenerationRule"
        externalInfoUrl="${pmd.website.baseurl}/pmd_rules_java_design.html#accessorclassgeneration">
      <description>
Instantiation by way of private constructors from outside of the constructor's class often causes the
generation of an accessor. A factory method, or non-privatization of the constructor can eliminate this
situation. The generated class file is actually an interface.  It gives the accessing class the ability
to invoke a new hidden package scope constructor that takes the interface as a supplementary parameter.
This turns a private constructor effectively into one with package scope, and is challenging to discern.
      </description>
      <priority>3</priority>
      <example>
  <![CDATA[
public class Outer {
 void method(){
  Inner ic = new Inner();//Causes generation of accessor class
 }
 public class Inner {
  private Inner(){}
 }
}
  ]]>
      </example>
    </rule>

  <rule name="FinalFieldCouldBeStatic"
        language="java"
        since="1.1"
        message="This final field could be made static"
        class="net.sourceforge.pmd.lang.rule.XPathRule"
        externalInfoUrl="${pmd.website.baseurl}/pmd_rules_java_design.html#finalfieldcouldbestatic">
      <description>
If a final field is assigned to a compile-time constant, it could be made static, thus saving overhead
in each object at runtime.
      </description>
      <priority>3</priority>
        <properties>
            <property name="xpath">
                <value>
                    <![CDATA[
//FieldDeclaration
 [@Final='true' and @Static='false']
   /VariableDeclarator/VariableInitializer/Expression
    /PrimaryExpression[not(PrimarySuffix)]/PrimaryPrefix/Literal
                    ]]>
                </value>
            </property>
        </properties>
      <example>
  <![CDATA[
public class Foo {
  public final int BAR = 42; // this could be static and save some space
}
  ]]>
      </example>
    </rule>


  <rule name="CloseResource"
        since="1.2.2"
        message="Ensure that resources like this {0} object are closed after use"
        class="net.sourceforge.pmd.lang.java.rule.design.CloseResourceRule"
        externalInfoUrl="${pmd.website.baseurl}/pmd_rules_java_design.html#closeresource">
    <description>
Ensure that resources (like Connection, Statement, and ResultSet objects) are always closed after use.
    </description>
    <priority>3</priority>
    <example>
<![CDATA[
public class Bar {
  public void foo() {
    Connection c = pool.getConnection();
    try {
      // do stuff
    } catch (SQLException ex) {
     // handle exception
    } finally {
      // oops, should close the connection using 'close'!
      // c.close();
    }
  }
}
]]>
    </example>
  </rule>

  <rule name="NonStaticInitializer"
        language="java"
        since="1.5"
        message="Non-static initializers are confusing"
        class="net.sourceforge.pmd.lang.rule.XPathRule"
        externalInfoUrl="${pmd.website.baseurl}/pmd_rules_java_design.html#nonstaticinitializer">
       <description>
A non-static initializer block will be called any time a constructor is invoked (just prior to
invoking the constructor).  While this is a valid language construct, it is rarely used and is
confusing.
       </description>
       <priority>3</priority>
         <properties>
             <property name="xpath">
                 <value>
<![CDATA[
//Initializer[@Static='false']
]]>
                 </value>
             </property>
         </properties>
       <example>
   <![CDATA[
public class MyClass {
  // this block gets run before any call to a constructor
  {
    System.out.println("I am about to construct myself");
  }
}
   ]]>
       </example>
     </rule>

  <rule name="DefaultLabelNotLastInSwitchStmt"
        language="java"
        since="1.5"
        message="The default label should be the last label in a switch statement"
        class="net.sourceforge.pmd.lang.rule.XPathRule"
        externalInfoUrl="${pmd.website.baseurl}/pmd_rules_java_design.html#defaultlabelnotlastinswitchstmt">
       <description>
By convention, the default label should be the last label in a switch statement.
       </description>
       <priority>3</priority>
         <properties>
             <property name="xpath">
                 <value>
<![CDATA[
//SwitchStatement
 [not(SwitchLabel[position() = last()][@Default='true'])]
 [SwitchLabel[@Default='true']]
]]>
                 </value>
             </property>
         </properties>
       <example>
   <![CDATA[
public class Foo {
  void bar(int a) {
   switch (a) {
    case 1:  // do something
       break;
    default:  // the default case should be last, by convention
       break;
    case 2:
       break;
   }
  }
}   ]]>
       </example>
     </rule>

  <rule name="NonCaseLabelInSwitchStatement"
        language="java"
        since="1.5"
        message="A non-case label was present in a switch statement"
        class="net.sourceforge.pmd.lang.rule.XPathRule"
        externalInfoUrl="${pmd.website.baseurl}/pmd_rules_java_design.html#noncaselabelinswitchstatement">
       <description>
A non-case label (e.g. a named break/continue label) was present in a switch statement.
This legal, but confusing. It is easy to mix up the case labels and the non-case labels.
       </description>
       <priority>3</priority>
         <properties>
             <property name="xpath">
                 <value>
 <![CDATA[
//SwitchStatement//BlockStatement/Statement/LabeledStatement
 ]]>
                 </value>
             </property>
         </properties>
       <example>
   <![CDATA[
public class Foo {
  void bar(int a) {
   switch (a) {
     case 1:
       // do something
       break;
     mylabel: // this is legal, but confusing!
       break;
     default:
       break;
    }
  }
}
   ]]>
       </example>
     </rule>

  <rule name="OptimizableToArrayCall"
        language="java"
        since="1.8"
        message="This call to Collection.toArray() may be optimizable"
        class="net.sourceforge.pmd.lang.rule.XPathRule"
        externalInfoUrl="${pmd.website.baseurl}/pmd_rules_java_design.html#optimizabletoarraycall">
      <description>
Calls to a collection's toArray() method should specify target arrays sized to match the size of the
collection. Initial arrays that are too small are discarded in favour of new ones that have to be created
that are the proper size.
      </description>
      <priority>3</priority>
      <properties>
          <property name="xpath">
              <value>
                  <![CDATA[
//PrimaryExpression
[PrimaryPrefix/Name[ends-with(@Image, 'toArray')]]
[
PrimarySuffix/Arguments/ArgumentList/Expression
 /PrimaryExpression/PrimaryPrefix/AllocationExpression
 /ArrayDimsAndInits/Expression/PrimaryExpression/PrimaryPrefix/Literal[@Image='0']
]
                  ]]>
              </value>
          </property>
      </properties>
      <example>
  <![CDATA[
List foos = getFoos();

    // inefficient, the array will be discarded
Foo[] fooArray = foos.toArray(new Foo[0]);

    // much better; this one sizes the destination array,
    // avoiding of a new one via reflection
Foo[] fooArray = foos.toArray(new Foo[foos.size()]);
  ]]>
      </example>
    </rule>


  <rule name="BadComparison"
        language="java"
        since="1.8"
        message="Avoid equality comparisons with Double.NaN"
        class="net.sourceforge.pmd.lang.rule.XPathRule"
        externalInfoUrl="${pmd.website.baseurl}/pmd_rules_java_design.html#badcomparison">
      <description>
Avoid equality comparisons with Double.NaN. Due to the implicit lack of representation
precision when comparing floating point numbers these are likely to cause logic errors.
      </description>
      <priority>3</priority>
      <properties>
          <property name="xpath">
              <value>
                  <![CDATA[
//EqualityExpression[@Image='==']
 /PrimaryExpression/PrimaryPrefix
 /Name[@Image='Double.NaN' or @Image='Float.NaN']
                  ]]>
              </value>
          </property>
      </properties>
      <example>
  <![CDATA[
boolean x = (y == Double.NaN);
  ]]>
      </example>
    </rule>

  <rule name="EqualsNull"
        language="java"
        since="1.9"
        message="Avoid using equals() to compare against null"
        class="net.sourceforge.pmd.lang.rule.XPathRule"
        externalInfoUrl="${pmd.website.baseurl}/pmd_rules_java_design.html#equalsnull">
        <description>
Tests for null should not use the equals() method. The '==' operator should be used instead.
        </description>
        <priority>1</priority>
        <properties>
            <property name="xpath">
                <value>
    <![CDATA[
//PrimaryExpression
  [
    PrimaryPrefix[Name[ends-with(@Image, 'equals')]]
      [following-sibling::node()/Arguments/ArgumentList[count(Expression)=1]
          /Expression/PrimaryExpression/PrimaryPrefix/Literal/NullLiteral]

    or

    PrimarySuffix[ends-with(@Image, 'equals')]
      [following-sibling::node()/Arguments/ArgumentList[count(Expression)=1]
          /Expression/PrimaryExpression/PrimaryPrefix/Literal/NullLiteral]

  ]
    ]]>
                </value>
            </property>
         </properties>
    <example>
       <![CDATA[
String x = "foo";

if (x.equals(null)) {   // bad form
    doSomething();
}

if (x == null) {        // preferred
    doSomething();
}
    ]]>
        </example>
        </rule>

  <rule name="ConfusingTernary"
        since="1.9"
        message="Avoid if (x != y) ..; else ..;"
        class="net.sourceforge.pmd.lang.java.rule.design.ConfusingTernaryRule"
        externalInfoUrl="${pmd.website.baseurl}/pmd_rules_java_design.html#confusingternary">
        <description>
Avoid negation within an "if" expression with an "else" clause.  For example, rephrase:
`if (x != y) diff(); else same();` as: `if (x == y) same(); else diff();`.

Most "if (x != y)" cases without an "else" are often return cases, so consistent use of this
rule makes the code easier to read.  Also, this resolves trivial ordering problems, such
as "does the error case go first?" or "does the common case go first?".
        </description>
        <priority>3</priority>
        <example>
          <![CDATA[
boolean bar(int x, int y) {
    return (x != y) ? diff : same;
}
          ]]>
        </example>
      </rule>

  <rule name="InstantiationToGetClass"
        language="java"
        since="2.0"
        message="Avoid instantiating an object just to call getClass() on it; use the .class public member instead"
        class="net.sourceforge.pmd.lang.rule.XPathRule"
        externalInfoUrl="${pmd.website.baseurl}/pmd_rules_java_design.html#instantiationtogetclass">
      <description>
Avoid instantiating an object just to call getClass() on it; use the .class public member instead.
      </description>
      <priority>4</priority>
        <properties>
          <property name="xpath">
            <value>
                <![CDATA[
//PrimarySuffix
 [@Image='getClass']
 [parent::PrimaryExpression
  [PrimaryPrefix/AllocationExpression]
  [count(PrimarySuffix) = 2]
 ]
     ]]>
            </value>
          </property>
        </properties>
        <example>
    <![CDATA[
// replace this
Class c = new String().getClass();

// with this:
Class c = String.class;
    ]]>
        </example>
      </rule>

  <rule name="IdempotentOperations"
        since="2.0"
        message="Avoid idempotent operations (like assigning a variable to itself)."
        class="net.sourceforge.pmd.lang.java.rule.design.IdempotentOperationsRule"
        externalInfoUrl="${pmd.website.baseurl}/pmd_rules_java_design.html#idempotentoperations">
      <description>
Avoid idempotent operations - they have no effect.
      </description>
        <priority>3</priority>

      <example>
      <![CDATA[
public class Foo {
 public void bar() {
  int x = 2;
  x = x;
 }
}
      ]]>
      </example>
    </rule>

  <rule name="SimpleDateFormatNeedsLocale"
        language="java"
        since="2.0"
        message="When instantiating a SimpleDateFormat object, specify a Locale"
        class="net.sourceforge.pmd.lang.rule.XPathRule"
        externalInfoUrl="${pmd.website.baseurl}/pmd_rules_java_design.html#simpledateformatneedslocale">
        <description>
Be sure to specify a Locale when creating SimpleDateFormat instances to ensure that locale-appropriate
formatting is used.
        </description>
        <priority>3</priority>
        <properties>
            <property name="xpath">
                <value>
<![CDATA[
//AllocationExpression
 [ClassOrInterfaceType[@Image='SimpleDateFormat']]
 [Arguments[@ArgumentCount=1]]
]]>
                    </value>
                 </property>
              </properties>
        <example>
        <![CDATA[
public class Foo {
  // Should specify Locale.US (or whatever)
  private SimpleDateFormat sdf = new SimpleDateFormat("pattern");
}
        ]]>
        </example>
    </rule>

  <rule name="ImmutableField"
        since="2.0"
        message="Private field ''{0}'' could be made final; it is only initialized in the declaration or constructor."
        class="net.sourceforge.pmd.lang.java.rule.design.ImmutableFieldRule"
        externalInfoUrl="${pmd.website.baseurl}/pmd_rules_java_design.html#immutablefield">
      <description>
Identifies private fields whose values never change once they are initialized either in the declaration
of the field or by a constructor.  This helps in converting existing classes to becoming immutable ones.
      </description>
        <priority>3</priority>

      <example>
  <![CDATA[
public class Foo {
  private int x; // could be final
  public Foo() {
      x = 7;
  }
  public void foo() {
     int a = x + 2;
  }
}
  ]]>
      </example>
    </rule>

  <rule name="UseLocaleWithCaseConversions"
        language="java"
        since="2.0"
        message="When doing a String.toLowerCase()/toUpperCase() call, use a Locale"
        class="net.sourceforge.pmd.lang.rule.XPathRule"
        externalInfoUrl="${pmd.website.baseurl}/pmd_rules_java_design.html#uselocalewithcaseconversions">
      <description>
When doing String.toLowerCase()/toUpperCase() conversions, use Locales to avoids problems with languages that
have unusual conventions, i.e. Turkish.
      </description>
      <priority>3</priority>
        <properties>
          <property name="xpath">
            <value>
                <![CDATA[
//PrimaryExpression
[
PrimaryPrefix
[Name[ends-with(@Image, 'toLowerCase') or ends-with(@Image, 'toUpperCase')]]
[following-sibling::PrimarySuffix[position() = 1]/Arguments[@ArgumentCount=0]]

or

PrimarySuffix
[ends-with(@Image, 'toLowerCase') or ends-with(@Image, 'toUpperCase')]
[following-sibling::PrimarySuffix[position() = 1]/Arguments[@ArgumentCount=0]]
]
[not(PrimaryPrefix/Name[ends-with(@Image, 'toHexString')])]
]]>
            </value>
          </property>
        </properties>
        <example>
    <![CDATA[
class Foo {
    // BAD
    if (x.toLowerCase().equals("list")) { }

    /*
     * This will not match "LIST" when in Turkish locale
     * The above could be
     * if (x.toLowerCase(Locale.US).equals("list")) { }
     * or simply
     * if (x.equalsIgnoreCase("list")) { }
     */
    // GOOD
    String z = a.toLowerCase(Locale.EN);
}
    ]]>
        </example>
    </rule>

  <rule name="AvoidProtectedFieldInFinalClass"
        language="java"
        since="2.1"
        message="Avoid protected fields in a final class.  Change to private or package access."
        class="net.sourceforge.pmd.lang.rule.XPathRule"
        externalInfoUrl="${pmd.website.baseurl}/pmd_rules_java_design.html#avoidprotectedfieldinfinalclass">
         <description>
Do not use protected fields in final classes since they cannot be subclassed.
Clarify your intent by using private or package access modifiers instead.
         </description>
         <priority>3</priority>
         <properties>
             <property name="xpath">
                 <value>
<![CDATA[
//ClassOrInterfaceDeclaration[@Final='true']
/ClassOrInterfaceBody/ClassOrInterfaceBodyDeclaration
/FieldDeclaration[@Protected='true']
 ]]>
                 </value>
             </property>
         </properties>
        <example>
<![CDATA[
public final class Bar {
  private int x;
  protected int y;  // bar cannot be subclassed, so is y really private or package visible?
  Bar() {}
}
 ]]>
         </example>
       </rule>

  <rule name="AssignmentToNonFinalStatic"
        since="2.2"
        message="Possible unsafe assignment to a non-final static field in a constructor."
        class="net.sourceforge.pmd.lang.java.rule.design.AssignmentToNonFinalStaticRule"
        externalInfoUrl="${pmd.website.baseurl}/pmd_rules_java_design.html#assignmenttononfinalstatic">
       <description>
Identifies a possible unsafe usage of a static field.
       </description>
         <priority>3</priority>
       <example>
   <![CDATA[
public class StaticField {
   static int x;
   public FinalFields(int y) {
    x = y; // unsafe
   }
}
   ]]>
       </example>
     </rule>

  <rule name="MissingStaticMethodInNonInstantiatableClass"
        language="java"
        since="3.0"
        message="Class cannot be instantiated and does not provide any static methods or fields"
        class="net.sourceforge.pmd.lang.rule.XPathRule"
        externalInfoUrl="${pmd.website.baseurl}/pmd_rules_java_design.html#missingstaticmethodinnoninstantiatableclass">
      <description>
A class that has private constructors and does not have any static methods or fields cannot be used.
      </description>
      <priority>3</priority>
      <properties>
          <property name="xpath">
              <value>
    <![CDATA[
//ClassOrInterfaceDeclaration[@Nested='false']
[
  (
    ./ClassOrInterfaceBody/ClassOrInterfaceBodyDeclaration/ConstructorDeclaration
    and
    count(./ClassOrInterfaceBody/ClassOrInterfaceBodyDeclaration/ConstructorDeclaration) = count(./ClassOrInterfaceBody/ClassOrInterfaceBodyDeclaration/ConstructorDeclaration[@Private='true'])
  )
  and
  not(.//MethodDeclaration[@Static='true'])
  and
  not(.//FieldDeclaration[@Private='false'][@Static='true'])
  and
  not(.//ClassOrInterfaceDeclaration[@Nested='true']
           [@Public='true']
           [@Static='true']
           [not(./ClassOrInterfaceBody/ClassOrInterfaceBodyDeclaration/ConstructorDeclaration) or ./ClassOrInterfaceBody/ClassOrInterfaceBodyDeclaration/ConstructorDeclaration[@Public='true']]
           [./ClassOrInterfaceBody/ClassOrInterfaceBodyDeclaration/MethodDeclaration
                [@Public='true']
                [./ResultType/Type/ReferenceType/ClassOrInterfaceType
                    [@Image = //ClassOrInterfaceDeclaration[@Nested='false']/@Image]
                ]
            ]
        )
]
    ]]>
              </value>
          </property>
      </properties>
      <example>
<![CDATA[
// This class is unusable, since it cannot be
// instantiated (private constructor),
// and no static method can be called.

public class Foo {
  private Foo() {}
  void foo() {}
}

]]>
      </example>
    </rule>

  <rule name="AvoidSynchronizedAtMethodLevel"
        language="java"
        since="3.0"
        message="Use block level rather than method level synchronization"
        class="net.sourceforge.pmd.lang.rule.XPathRule"
        externalInfoUrl="${pmd.website.baseurl}/pmd_rules_java_design.html#avoidsynchronizedatmethodlevel">
      <description>
Method-level synchronization can cause problems when new code is added to the method.
Block-level synchronization helps to ensure that only the code that needs synchronization
gets it.
      </description>
      <priority>3</priority>
      <properties>
          <property name="xpath">
              <value>
    <![CDATA[
//MethodDeclaration[@Synchronized='true']
    ]]>
              </value>
          </property>
      </properties>
      <example>
<![CDATA[
public class Foo {
  // Try to avoid this:
  synchronized void foo() {
  }
  // Prefer this:
  void bar() {
    synchronized(this) {
    }
  }

  // Try to avoid this for static methods:
  static synchronized void fooStatic() {
  }

  // Prefer this:
  static void barStatic() {
    synchronized(Foo.class) {
    }
  }
}
]]>
      </example>
    </rule>

  <rule name="MissingBreakInSwitch"
        language="java"
        since="3.0"
        message="A switch statement does not contain a break"
        class="net.sourceforge.pmd.lang.rule.XPathRule"
        externalInfoUrl="${pmd.website.baseurl}/pmd_rules_java_design.html#missingbreakinswitch">
      <description>
Switch statements without break or return statements for each case option
may indicate problematic behaviour. Empty cases are ignored as these indicate an intentional fall-through.
      </description>
      <priority>3</priority>
      <properties>
          <property name="xpath">
              <value>
    <![CDATA[
//SwitchStatement
[(count(.//BreakStatement)
 + count(BlockStatement//Statement/ReturnStatement)
 + count(BlockStatement//Statement/ContinueStatement)
 + count(BlockStatement//Statement/ThrowStatement)
 + count(BlockStatement//Statement/IfStatement[@Else='true' and Statement[2][ReturnStatement|ContinueStatement|ThrowStatement]]/Statement[1][ReturnStatement|ContinueStatement|ThrowStatement])
 + count(SwitchLabel[name(following-sibling::node()) = 'SwitchLabel'])
 + count(SwitchLabel[count(following-sibling::node()) = 0])
  < count (SwitchLabel))]
    ]]>
              </value>
          </property>
      </properties>
      <example>
<![CDATA[
public void bar(int status) {
    switch(status) {
      case CANCELLED:
        doCancelled();
        // break; hm, should this be commented out?
      case NEW:
        doNew();
        // is this really a fall-through?
      case REMOVED:
        doRemoved();
        // what happens if you add another case after this one?
      case OTHER: // empty case - this is interpreted as an intentional fall-through
      case ERROR:
        doErrorHandling();
        break;
    }
}
]]>
      </example>
    </rule>

  <rule name="UseNotifyAllInsteadOfNotify"
        language="java"
        since="3.0"
        message="Call Thread.notifyAll() rather than Thread.notify()"
        class="net.sourceforge.pmd.lang.rule.XPathRule"
        externalInfoUrl="${pmd.website.baseurl}/pmd_rules_java_design.html#usenotifyallinsteadofnotify">
      <description>
Thread.notify() awakens a thread monitoring the object. If more than one thread is monitoring, then only
one is chosen.  The thread chosen is arbitrary; thus its usually safer to call notifyAll() instead.
      </description>
      <priority>3</priority>
      <properties>
          <property name="xpath">
              <value>
    <![CDATA[
//StatementExpression/PrimaryExpression
[PrimarySuffix/Arguments[@ArgumentCount = '0']]
[
    PrimaryPrefix[
        ./Name[@Image='notify' or ends-with(@Image,'.notify')]
        or ../PrimarySuffix/@Image='notify'
        or (./AllocationExpression and ../PrimarySuffix[@Image='notify'])
    ]
]
    ]]>
              </value>
          </property>
      </properties>
      <example>
<![CDATA[
  void bar() {
    x.notify();
    // If many threads are monitoring x, only one (and you won't know which) will be notified.
    // use instead:
    x.notifyAll();
  }
]]>
      </example>
    </rule>

  <rule name="AvoidInstanceofChecksInCatchClause"
        language="java"
        since="3.0"
        message="An instanceof check is being performed on the caught exception.  Create a separate catch clause for this exception type."
        class="net.sourceforge.pmd.lang.rule.XPathRule"
        externalInfoUrl="${pmd.website.baseurl}/pmd_rules_java_design.html#avoidinstanceofchecksincatchclause">
      <description>
Each caught exception type should be handled in its own catch clause.
      </description>
      <priority>3</priority>
      <properties>
          <property name="xpath">
              <value>
    <![CDATA[
//CatchStatement/FormalParameter
 /following-sibling::Block//InstanceOfExpression/PrimaryExpression/PrimaryPrefix
  /Name[
   @Image = ./ancestor::Block/preceding-sibling::FormalParameter
    /VariableDeclaratorId/@Image
  ]
    ]]>
              </value>
          </property>
      </properties>
      <example>
<![CDATA[
try { // Avoid this
    // do something
} catch (Exception ee) {
    if (ee instanceof IOException) {
        cleanup();
    }
}

try {  // Prefer this:
    // do something
} catch (IOException ee) {
    cleanup();
}
]]>
      </example>
    </rule>

  <rule name="AbstractClassWithoutAbstractMethod"
        language="java"
        since="3.0"
        message="This abstract class does not have any abstract methods"
        class="net.sourceforge.pmd.lang.rule.XPathRule"
        externalInfoUrl="${pmd.website.baseurl}/pmd_rules_java_design.html#abstractclasswithoutabstractmethod">
      <description>
The abstract class does not contain any abstract methods. An abstract class suggests
an incomplete implementation, which is to be completed by subclasses implementing the
abstract methods. If the class is intended to be used as a base class only (not to be instantiated
directly) a protected constructor can be provided prevent direct instantiation.
      </description>
      <priority>3</priority>
      <properties>
          <property name="xpath">
              <value><![CDATA[
//ClassOrInterfaceDeclaration
 [@Abstract='true'
  and count( .//MethodDeclaration[@Abstract='true'] )=0 ]
  [count(ImplementsList)=0]
  [count(.//ExtendsList)=0]
              ]]>
              </value>
          </property>
      </properties>
      <example>
<![CDATA[
public abstract class Foo {
  void int method1() { ... }
  void int method2() { ... }
  // consider using abstract methods or removing
  // the abstract modifier and adding protected constructors
}
]]>
      </example>
    </rule>

  <rule name="SimplifyConditional"
        language="java"
        since="3.1"
        message="No need to check for null before an instanceof"
        class="net.sourceforge.pmd.lang.rule.XPathRule"
        externalInfoUrl="${pmd.website.baseurl}/pmd_rules_java_design.html#simplifyconditional">
          <description>
No need to check for null before an instanceof; the instanceof keyword returns false when given a null argument.
          </description>
          <priority>3</priority>
          <properties>
              <property name="xpath">
                  <value>
                      <![CDATA[
//Expression
 [ConditionalOrExpression
 [EqualityExpression[@Image='==']
  //NullLiteral
  and
  UnaryExpressionNotPlusMinus
   [@Image='!']//InstanceOfExpression[PrimaryExpression
     //Name/@Image = ancestor::ConditionalOrExpression/EqualityExpression
      /PrimaryExpression/PrimaryPrefix/Name/@Image]
  and
  (count(UnaryExpressionNotPlusMinus) + 1 = count(*))
 ]
or
ConditionalAndExpression
 [EqualityExpression[@Image='!=']//NullLiteral
 and
InstanceOfExpression
 [PrimaryExpression[count(PrimarySuffix[@ArrayDereference='true'])=0]
  //Name[not(contains(@Image,'.'))]/@Image = ancestor::ConditionalAndExpression
   /EqualityExpression/PrimaryExpression/PrimaryPrefix/Name/@Image]
 and
(count(InstanceOfExpression) + 1 = count(*))
 ]
]
 ]]>
                  </value>
              </property>
          </properties>
           <example>
      <![CDATA[
class Foo {
  void bar(Object x) {
    if (x != null && x instanceof Bar) {
      // just drop the "x != null" check
    }
  }
}      ]]>
           </example>
        </rule>

  <rule name="CompareObjectsWithEquals"
        since="3.2"
        message="Use equals() to compare object references."
        class="net.sourceforge.pmd.lang.java.rule.design.CompareObjectsWithEqualsRule"
        externalInfoUrl="${pmd.website.baseurl}/pmd_rules_java_design.html#compareobjectswithequals">
  <description>
Use equals() to compare object references; avoid comparing them with ==.
  </description>
  <priority>3</priority>
  <example>
<![CDATA[
class Foo {
  boolean bar(String a, String b) {
    return a == b;
  }
}

]]>
  </example>
</rule>

  <rule name="PositionLiteralsFirstInComparisons"
        language="java"
        since="3.3"
        message="Position literals first in String comparisons"
        class="net.sourceforge.pmd.lang.rule.XPathRule"
        externalInfoUrl="${pmd.website.baseurl}/pmd_rules_java_design.html#positionliteralsfirstincomparisons">
  <description>
Position literals first in comparisons, if the second argument is null then NullPointerExceptions
can be avoided, they will just return false.
  </description>
  <priority>3</priority>
  <properties>
      <property name="xpath">
          <value>
              <![CDATA[
//PrimaryExpression[
    PrimaryPrefix[Name[(ends-with(@Image, '.equals'))]]
        [
            (../PrimarySuffix/Arguments/ArgumentList/Expression/PrimaryExpression/PrimaryPrefix/Literal[@StringLiteral='true'])
            and
            ( count(../PrimarySuffix/Arguments/ArgumentList/Expression) = 1 )
        ]
]
[not(ancestor::Expression/ConditionalAndExpression//EqualityExpression[@Image='!=']//NullLiteral)]
[not(ancestor::Expression/ConditionalOrExpression//EqualityExpression[@Image='==']//NullLiteral)]
          ]]>
          </value>
      </property>
  </properties>
  <example>
<![CDATA[
class Foo {
  boolean bar(String x) {
    return x.equals("2"); // should be "2".equals(x)
  }
}

]]>
  </example>
</rule>

  <rule name="PositionLiteralsFirstInCaseInsensitiveComparisons"
        language="java"
        since="5.1"
        message="Position literals first in String comparisons for EqualsIgnoreCase"
        class="net.sourceforge.pmd.lang.rule.XPathRule"
        externalInfoUrl="${pmd.website.baseurl}/pmd_rules_java_design.html#positionliteralsfirstincaseinsensitivecomparisons">
  <description>
Position literals first in comparisons, if the second argument is null then NullPointerExceptions
can be avoided, they will just return false.
  </description>
  <priority>3</priority>
  <properties>
      <property name="xpath">
          <value>
              <![CDATA[
//PrimaryExpression[
        PrimaryPrefix[Name
                [
    (ends-with(@Image, '.equalsIgnoreCase'))
                ]
        ]
        [
                   (../PrimarySuffix/Arguments/ArgumentList/Expression/PrimaryExpression/PrimaryPrefix/Literal)
    and
    ( count(../PrimarySuffix/Arguments/ArgumentList/Expression) = 1 )
        ]
]
[not(ancestor::Expression/ConditionalAndExpression//EqualityExpression[@Image='!=']//NullLiteral)]
[not(ancestor::Expression/ConditionalOrExpression//EqualityExpression[@Image='==']//NullLiteral)]

          ]]>
          </value>
      </property>
  </properties>
  <example>
<![CDATA[
class Foo {
  boolean bar(String x) {
    return x.equalsIgnoreCase("2"); // should be "2".equalsIgnoreCase(x)
  }
}

]]>
  </example>
</rule>


  <rule name="UnnecessaryLocalBeforeReturn"
        since="3.3"
        message="Consider simply returning the value vs storing it in local variable ''{0}''"
        class="net.sourceforge.pmd.lang.java.rule.design.UnnecessaryLocalBeforeReturnRule"
        externalInfoUrl="${pmd.website.baseurl}/pmd_rules_java_design.html#unnecessarylocalbeforereturn">
      <description>
Avoid the creation of unnecessary local variables
      </description>
        <priority>3</priority>
      <example>
  <![CDATA[
public class Foo {
   public int foo() {
     int x = doSomething();
     return x;  // instead, just 'return doSomething();'
   }
}
  ]]>
      </example>
    </rule>

  <rule name="NonThreadSafeSingleton"
        since="3.4"
        message="Singleton is not thread safe"
        class="net.sourceforge.pmd.lang.java.rule.design.NonThreadSafeSingletonRule"
        externalInfoUrl="${pmd.website.baseurl}/pmd_rules_java_design.html#nonthreadsafesingleton">
        <description>
Non-thread safe singletons can result in bad state changes. Eliminate
static singletons if possible by instantiating the object directly. Static
singletons are usually not needed as only a single instance exists anyway.
Other possible fixes are to synchronize the entire method or to use an
[initialize-on-demand holder class](https://en.wikipedia.org/wiki/Initialization-on-demand_holder_idiom).

Refrain from using the double-checked locking pattern. The Java Memory Model doesn't
guarantee it to work unless the variable is declared as `volatile`, adding an uneeded
performance penalty. [Reference](http://www.cs.umd.edu/~pugh/java/memoryModel/DoubleCheckedLocking.html)

See Effective Java, item 48.
        </description>
        <priority>3</priority>
        <example><![CDATA[
private static Foo foo = null;

//multiple simultaneous callers may see partially initialized objects
public static Foo getFoo() {
    if (foo==null) {
        foo = new Foo();
    }
    return foo;
}
        ]]></example>
    </rule>

  <rule name="SingleMethodSingleton"
        since="5.4"
        message="Class contains multiple getInstance methods. Please review."
        class="net.sourceforge.pmd.lang.java.rule.design.SingleMethodSingletonRule"
        externalInfoUrl="${pmd.website.baseurl}/pmd_rules_java_design.html#singlemethodsingleton">
    <description>
Some classes contain overloaded getInstance. The problem with overloaded getInstance methods
is that the instance created using the overloaded method is not cached and so,
for each call and new objects will be created for every invocation.
    </description>
    <priority>2</priority>
    <example><![CDATA[
public class Singleton {

    private static Singleton singleton = new Singleton( );

    private Singleton(){ }

    public static Singleton getInstance( ) {
        return singleton;
    }

    public static Singleton getInstance(Object obj){
        Singleton singleton = (Singleton) obj;
        return singleton;           //violation
    }
}
]]>
    </example>
  </rule>

  <rule name="SingletonClassReturningNewInstance"
        since="5.4"
        message="getInstance method always creates a new object and hence does not comply to Singleton Design Pattern behaviour. Please review"
        class="net.sourceforge.pmd.lang.java.rule.design.SingletonClassReturningNewInstanceRule"
        externalInfoUrl="${pmd.website.baseurl}/pmd_rules_java_design.html#singletonclassreturningnewinstance">
    <description>
Some classes contain overloaded getInstance. The problem with overloaded getInstance methods
is that the instance created using the overloaded method is not cached and so,
for each call and new objects will be created for every invocation.
    </description>
    <priority>2</priority>
    <example><![CDATA[
class Singleton {
    private static Singleton instance = null;
    public static Singleton getInstance() {
        synchronized(Singleton.class) {
            return new Singleton();
        }
    }
}
]]>
    </example>
  </rule>

  <rule name="UncommentedEmptyMethodBody"
        language="java"
        since="3.4"
        message="Document empty method body"
        class="net.sourceforge.pmd.lang.rule.XPathRule"
        externalInfoUrl="${pmd.website.baseurl}/pmd_rules_java_design.html#uncommentedemptymethodbody">
      <description>
Uncommented Empty Method Body finds instances where a method body does not contain
statements, but there is no comment. By explicitly commenting empty method bodies
it is easier to distinguish between intentional (commented) and unintentional
empty methods.
      </description>
      <priority>3</priority>
      <properties>
          <property name="xpath">
              <value>
    <![CDATA[
//MethodDeclaration/Block[count(BlockStatement) = 0 and @containsComment = 'false']
 ]]>
             </value>
          </property>
      </properties>
      <example>
  <![CDATA[
public void doSomething() {
}
 ]]>
      </example>
    </rule>

  <rule name="UncommentedEmptyConstructor"
        language="java"
        since="3.4"
        message="Document empty constructor"
        class="net.sourceforge.pmd.lang.rule.XPathRule"
        typeResolution="true"
        externalInfoUrl="${pmd.website.baseurl}/pmd_rules_java_design.html#uncommentedemptyconstructor">
      <description>
Uncommented Empty Constructor finds instances where a constructor does not
contain statements, but there is no comment. By explicitly commenting empty
constructors it is easier to distinguish between intentional (commented)
and unintentional empty constructors.
      </description>
      <priority>3</priority>
      <properties>
          <property name="xpath">
              <value>
    <![CDATA[
//ConstructorDeclaration[@Private='false']
                        [count(BlockStatement) = 0 and ($ignoreExplicitConstructorInvocation = 'true' or not(ExplicitConstructorInvocation)) and @containsComment = 'false']
                        [not(../Annotation/MarkerAnnotation/Name[typeof(@Image, 'javax.inject.Inject', 'Inject')])]
]]>
             </value>
          </property>
          <property name="ignoreExplicitConstructorInvocation" type="Boolean" description="Ignore explicit constructor invocation when deciding whether constructor is empty or not" value="false"/>
      </properties>
      <example>
  <![CDATA[
public Foo() {
  // This constructor is intentionally empty. Nothing special is needed here.
}
 ]]>
      </example>
    </rule>

  <rule name="UnsynchronizedStaticDateFormatter"
        since="3.6"
        message="Static DateFormatter objects should be accessed in a synchronized manner"
        class="net.sourceforge.pmd.lang.java.rule.design.UnsynchronizedStaticDateFormatterRule"
        externalInfoUrl="${pmd.website.baseurl}/pmd_rules_java_design.html#unsynchronizedstaticdateformatter">
      <description>
SimpleDateFormat instances are not synchronized. Sun recommends using separate format instances
for each thread. If multiple threads must access a static formatter, the formatter must be
synchronized either on method or block level.
      </description>
      <priority>3</priority>
      <example>
    <![CDATA[
public class Foo {
    private static final SimpleDateFormat sdf = new SimpleDateFormat();
    void bar() {
        sdf.format(); // poor, no thread-safety
    }
    synchronized void foo() {
        sdf.format(); // preferred
    }
}
    ]]>
      </example>
    </rule>

  <rule name="PreserveStackTrace"
        since="3.7"
        message="New exception is thrown in catch block, original stack trace may be lost"
        class="net.sourceforge.pmd.lang.java.rule.design.PreserveStackTraceRule"
        externalInfoUrl="${pmd.website.baseurl}/pmd_rules_java_design.html#preservestacktrace">
      <description>
Throwing a new exception from a catch block without passing the original exception into the
new exception will cause the original stack trace to be lost making it difficult to debug
effectively.
      </description>
      <priority>3</priority>
      <example>
    <![CDATA[
public class Foo {
    void good() {
        try{
            Integer.parseInt("a");
        } catch (Exception e) {
            throw new Exception(e); // first possibility to create exception chain
        }
        try {
            Integer.parseInt("a");
        } catch (Exception e) {
            throw (IllegalStateException)new IllegalStateException().initCause(e); // second possibility to create exception chain.
        }
    }
    void bad() {
        try{
            Integer.parseInt("a");
        } catch (Exception e) {
            throw new Exception(e.getMessage());
        }
    }
}
    ]]>
      </example>
    </rule>

  <rule name="UseCollectionIsEmpty"
        since="3.9"
        message="Substitute calls to size() == 0 (or size() != 0, size() &gt; 0, size() &lt; 1) with calls to isEmpty()"
        class="net.sourceforge.pmd.lang.java.rule.design.UseCollectionIsEmptyRule"
        externalInfoUrl="${pmd.website.baseurl}/pmd_rules_java_design.html#usecollectionisempty">
         <description>
The isEmpty() method on java.util.Collection is provided to determine if a collection has any elements.
Comparing the value of size() to 0 does not convey intent as well as the isEmpty() method.
      </description>
      <priority>3</priority>
      <example>
    <![CDATA[
public class Foo {
    void good() {
        List foo = getList();
        if (foo.isEmpty()) {
            // blah
        }
    }

    void bad() {
        List foo = getList();
        if (foo.size() == 0) {
            // blah
        }
    }
}
    ]]>
      </example>
    </rule>

  <rule name="ClassWithOnlyPrivateConstructorsShouldBeFinal"
        language="java"
        since="4.1"
        class="net.sourceforge.pmd.lang.rule.XPathRule"
        message="A class which only has private constructors should be final"
        externalInfoUrl="${pmd.website.baseurl}/pmd_rules_java_design.html#classwithonlyprivateconstructorsshouldbefinal">
        <description>
A class with only private constructors should be final, unless the private constructor
is invoked by a inner class.
        </description>
        <priority>1</priority>
        <properties>
            <property name="xpath">
                <value><![CDATA[
TypeDeclaration[count(../TypeDeclaration) = 1]/ClassOrInterfaceDeclaration
[@Final = 'false']
[count(./ClassOrInterfaceBody/ClassOrInterfaceBodyDeclaration/ConstructorDeclaration[@Private = 'true']) >= 1 ]
[count(./ClassOrInterfaceBody/ClassOrInterfaceBodyDeclaration/ConstructorDeclaration[(@Public = 'true') or (@Protected = 'true') or (@PackagePrivate = 'true')]) = 0 ]
[not(.//ClassOrInterfaceDeclaration)]
             ]]></value>
            </property>
        </properties>
        <example><![CDATA[
public class Foo {  //Should be final
    private Foo() { }
}
     ]]></example>
    </rule>


  <rule name="EmptyMethodInAbstractClassShouldBeAbstract"
        language="java"
        since="4.1"
        class="net.sourceforge.pmd.lang.rule.XPathRule"
        message="An empty method in an abstract class should be abstract instead"
        externalInfoUrl="${pmd.website.baseurl}/pmd_rules_java_design.html#emptymethodinabstractclassshouldbeabstract">
        <description>
Empty or auto-generated methods in an abstract class should be tagged as abstract. This helps to remove their inapproprate
usage by developers who should be implementing their own versions in the concrete subclasses.
        </description>
        <priority>1</priority>
        <properties>
            <property name="xpath">
                <value>
                <![CDATA[
                    //ClassOrInterfaceDeclaration[@Abstract = 'true']
                        /ClassOrInterfaceBody
                        /ClassOrInterfaceBodyDeclaration
                        /MethodDeclaration[@Abstract = 'false' and @Native = 'false']
                        [
                            ( boolean(./Block[count(./BlockStatement) =  1]/BlockStatement/Statement/ReturnStatement/Expression/PrimaryExpression/PrimaryPrefix/Literal/NullLiteral) = 'true' )
                            or
                            ( boolean(./Block[count(./BlockStatement) =  1]/BlockStatement/Statement/ReturnStatement/Expression/PrimaryExpression/PrimaryPrefix/Literal[@Image = '0']) = 'true' )
                            or
                            ( boolean(./Block[count(./BlockStatement) =  1]/BlockStatement/Statement/ReturnStatement/Expression/PrimaryExpression/PrimaryPrefix/Literal[string-length(@Image) = 2]) = 'true' )
                            or
                            (./Block[count(./BlockStatement) =  1]/BlockStatement/Statement/EmptyStatement)
                            or
                            ( count (./Block/*) = 0 )
                        ]
                ]]>
             </value>
            </property>
        </properties>
        <example>
            <![CDATA[
public abstract class ShouldBeAbstract {
    public Object couldBeAbstract() {
        // Should be abstract method ?
        return null;
    }

    public void couldBeAbstract() {
    }
}
]]>
    </example>
  </rule>

  <rule name="SingularField"
        since="3.1"
        message="Perhaps ''{0}'' could be replaced by a local variable."
        class="net.sourceforge.pmd.lang.java.rule.design.SingularFieldRule"
        externalInfoUrl="${pmd.website.baseurl}/pmd_rules_java_design.html#singularfield">
    <description>
Fields whose scopes are limited to just single methods do not rely on the containing
object to provide them to other methods. They may be better implemented as local variables
within those methods.
      </description>
      <priority>3</priority>
      <example><![CDATA[
public class Foo {
    private int x;  // no reason to exist at the Foo instance level
    public void foo(int y) {
     x = y + 5;
     return x;
    }
}
   ]]></example>
    </rule>

  <rule name="ReturnEmptyArrayRatherThanNull"
        language="java"
        since="4.2"
        class="net.sourceforge.pmd.lang.rule.XPathRule"
        message="Return an empty array rather than 'null'."
        externalInfoUrl="${pmd.website.baseurl}/pmd_rules_java_design.html#returnemptyarrayratherthannull">
        <description>
For any method that returns an array, it is a better to return an empty array rather than a
null reference. This removes the need for null checking all results and avoids inadvertent
NullPointerExceptions.
        </description>
        <priority>1</priority>
        <properties>
            <property name="xpath">
                <value>
                    <![CDATA[
                        //MethodDeclaration
                        [
                        (./ResultType/Type[@Array='true'])
                        and
                        (./Block/BlockStatement/Statement/ReturnStatement/Expression/PrimaryExpression/PrimaryPrefix/Literal/NullLiteral)
                        ]
                    ]]>
                </value>
            </property>
        </properties>
        <example><![CDATA[
public class Example {
    // Not a good idea...
    public int[] badBehavior() {
        // ...
        return null;
    }

    // Good behavior
    public String[] bonnePratique() {
        //...
        return new String[0];
    }
}
            ]]></example>
    </rule>

  <rule name="AbstractClassWithoutAnyMethod"
        language="java"
        since="4.2"
        class="net.sourceforge.pmd.lang.rule.XPathRule"
        typeResolution="true"
        message="No abstract method which means that the keyword is most likely used to prevent instantiation. Use a private or protected constructor instead."
        externalInfoUrl="${pmd.website.baseurl}/pmd_rules_java_design.html#abstractclasswithoutanymethod">
        <description>
If an abstract class does not provides any methods, it may be acting as a simple data container
that is not meant to be instantiated. In this case, it is probably better to use a private or
protected constructor in order to prevent instantiation than make the class misleadingly abstract.
       </description>
        <priority>1</priority>
        <properties>
            <property name="xpath">
                <value>
                    <![CDATA[
//ClassOrInterfaceDeclaration
    [@Abstract = 'true']
    [count(//MethodDeclaration) + count(//ConstructorDeclaration) = 0]
    [not(../Annotation/MarkerAnnotation/Name[typeof(@Image, 'com.google.auto.value.AutoValue', 'AutoValue')])]
                    ]]>
                </value>
            </property>
        </properties>
        <example>
            <![CDATA[
public class abstract Example {
    String field;
    int otherField;
}
            ]]>
        </example>
    </rule>

  <rule name="TooFewBranchesForASwitchStatement"
        language="java"
        since="4.2"
        class="net.sourceforge.pmd.lang.rule.XPathRule"
        message="A switch with less than three branches is inefficient, use a 'if statement' instead."
        externalInfoUrl="${pmd.website.baseurl}/pmd_rules_java_design.html#toofewbranchesforaswitchstatement">
        <description>
Switch statements are intended to be used to support complex branching behaviour. Using a switch for only a few
cases is ill-advised, since switches are not as easy to understand as if-then statements. In these cases use the
if-then statement to increase code readability.
        </description>
        <priority>3</priority>
        <properties>
            <property name="minimumNumberCaseForASwitch" type="Integer" description="Minimum number of branches for a switch" min="1" max="100" value="3"/>
            <property name="xpath">
                <value>
                    <![CDATA[
//SwitchStatement[
    (count(.//SwitchLabel) < $minimumNumberCaseForASwitch)
]
                    ]]>
                </value>
            </property>
        </properties>
        <example>
            <![CDATA[
// With a minimumNumberCaseForASwitch of 3
public class Foo {
    public void bar() {
        switch (condition) {
            case ONE:
                instruction;
                break;
            default:
                break; // not enough for a 'switch' stmt, a simple 'if' stmt would have been more appropriate
        }
    }
}
            ]]>
        </example>
    </rule>

  <rule name="LogicInversion"
        language="java"
        since="5.0"
        class="net.sourceforge.pmd.lang.rule.XPathRule"
        message="Use opposite operator instead of the logic complement operator."
        externalInfoUrl="${pmd.website.baseurl}/pmd_rules_java_design.html#logicinversion">
    <description>
Use opposite operator instead of negating the whole expression with a logic complement operator.
    </description>
    <priority>3</priority>
    <properties>
       <property name="xpath">
          <value>
          <![CDATA[
//UnaryExpressionNotPlusMinus[@Image='!']/PrimaryExpression/PrimaryPrefix/Expression[EqualityExpression or RelationalExpression]
          ]]>
          </value>
       </property>
    </properties>
    <example>
    <![CDATA[
public boolean bar(int a, int b) {

    if (!(a == b)) { // use !=
         return false;
     }

    if (!(a < b)) { // use >=
         return false;
    }

    return true;
}
    ]]>
    </example>
  </rule>

  <rule name="UseVarargs"
        language="java"
        minimumLanguageVersion="1.5"
        since="5.0"
        message="Consider using varargs for methods or constructors which take an array the last parameter."
        class="net.sourceforge.pmd.lang.rule.XPathRule"
        externalInfoUrl="${pmd.website.baseurl}/pmd_rules_java_design.html#usevarargs">
        <description>
Java 5 introduced the varargs parameter declaration for methods and constructors.  This syntactic
sugar provides flexibility for users of these methods and constructors, allowing them to avoid
having to deal with the creation of an array.
</description>
        <priority>4</priority>
        <properties>
            <property name="xpath">
                <value><![CDATA[
//FormalParameters/FormalParameter
    [position()=last()]
    [@Array='true']
    [@Varargs='false']
    [not (./Type/ReferenceType[@Array='true'][PrimitiveType[@Image='byte']])]
    [not (./Type/ReferenceType[ClassOrInterfaceType[@Image='Byte']])]
    [not (./Type/PrimitiveType[@Image='byte'])]
    [not (ancestor::MethodDeclaration/preceding-sibling::Annotation/*/Name[@Image='Override'])]
    [not(
        ancestor::MethodDeclaration
            [@Public='true' and @Static='true']
            [child::ResultType[@Void='true']] and
        ancestor::MethodDeclarator[@Image='main'] and
        ..[@ParameterCount='1'] and
        ./Type/ReferenceType[ClassOrInterfaceType[@Image='String']]
    )]
            ]]></value>
            </property>
        </properties>
        <example><![CDATA[
public class Foo {
    public void foo(String s, Object[] args) {
        // Do something here...
    }

    public void bar(String s, Object... args) {
        // Ahh, varargs tastes much better...
    }
}
        ]]></example>
    </rule>

  <rule name="FieldDeclarationsShouldBeAtStartOfClass"
        language="java"
        since="5.0"
        message="Fields should be declared at the top of the class, before any method declarations, constructors, initializers or inner classes."
        class="net.sourceforge.pmd.lang.java.rule.design.FieldDeclarationsShouldBeAtStartOfClassRule"
        externalInfoUrl="${pmd.website.baseurl}/pmd_rules_java_design.html#fielddeclarationsshouldbeatstartofclass">
    <description>
Fields should be declared at the top of the class, before any method declarations, constructors, initializers or inner classes.
    </description>
    <priority>3</priority>
    <example>
      <![CDATA[
public class HelloWorldBean {

  // Field declared before methods / inner classes - OK
  private String _thing;

  public String getMessage() {
    return "Hello World!";
  }

  // Field declared after methods / inner classes - avoid this
  private String _fieldInWrongLocation;
}
      ]]>
    </example>
  </rule>

  <rule name="GodClass"
        language="java"
        since="5.0"
        message="Possible God Class (WMC={0}, ATFD={2}, TCC={1})"
        class="net.sourceforge.pmd.lang.java.rule.design.GodClassRule"
        externalInfoUrl="${pmd.website.baseurl}/pmd_rules_java_design.html#godclass">
        <description>
The God Class rule detects the God Class design flaw using metrics. God classes do too many things,
are very big and overly complex. They should be split apart to be more object-oriented.
The rule uses the detection strategy described in "Object-Oriented Metrics in Practice".
The violations are reported against the entire class.

See also the references:

Michele Lanza and Radu Marinescu. Object-Oriented Metrics in Practice:
Using Software Metrics to Characterize, Evaluate, and Improve the Design
of Object-Oriented Systems. Springer, Berlin, 1 edition, October 2006. Page 80.
        </description>
        <priority>3</priority>
    </rule>

  <rule name="AvoidProtectedMethodInFinalClassNotExtending"
        language="java"
        since="5.1"
        message="Avoid protected methods in a final class that doesn't extend anything other than Object.  Change to private or package access."
        class="net.sourceforge.pmd.lang.rule.XPathRule"
        externalInfoUrl="${pmd.website.baseurl}/pmd_rules_java_design.html#avoidprotectedmethodinfinalclassnotextending">
         <description>
Do not use protected methods in most final classes since they cannot be subclassed. This should
only be allowed in final classes that extend other classes with protected methods (whose
visibility cannot be reduced). Clarify your intent by using private or package access modifiers instead.
         </description>
         <priority>3</priority>
         <properties>
             <property name="xpath">
                 <value>
<![CDATA[
//ClassOrInterfaceDeclaration[@Final='true' and not(ExtendsList)]
/ClassOrInterfaceBody/ClassOrInterfaceBodyDeclaration
/MethodDeclaration[@Protected='true'][MethodDeclarator/@Image != 'finalize']
 ]]>
                 </value>
             </property>
         </properties>
        <example>
<![CDATA[
public final class Foo {
  private int bar() {}
  protected int baz() {} // Foo cannot be subclassed, and doesn't extend anything, so is baz() really private or package visible?
}
 ]]>
         </example>
       </rule>

  <rule name="ConstantsInInterface"
        language="java"
        since="5.5"
        message="Avoid constants in interfaces. Interfaces define types, constants are implementation details better placed in classes or enums. See Effective Java, item 19."
        class="net.sourceforge.pmd.lang.rule.XPathRule"
        externalInfoUrl="${pmd.website.baseurl}/pmd_rules_java_design.html#constantsininterface">
        <description>
Avoid constants in interfaces. Interfaces should define types, constants are implementation details
better placed in classes or enums. See Effective Java, item 19.
        </description>
        <priority>3</priority>
        <properties>
        <property name="ignoreIfHasMethods" type="Boolean" description="Whether to ignore constants in interfaces if the interface defines any methods" value="true"/>
            <property name="xpath">
                <value>
<![CDATA[
//ClassOrInterfaceDeclaration[@Interface='true'][$ignoreIfHasMethods='false' or not(.//MethodDeclaration)]//FieldDeclaration
 ]]>
                </value>
            </property>
        </properties>
        <example>
<![CDATA[
public interface ConstantInterface {
    public static final int CONST1 = 1; // violation, no fields allowed in interface!
    static final int CONST2 = 1;        // violation, no fields allowed in interface!
    final int CONST3 = 1;               // violation, no fields allowed in interface!
    int CONST4 = 1;                     // violation, no fields allowed in interface!
}

// with ignoreIfHasMethods = false
public interface AnotherConstantInterface {
    public static final int CONST1 = 1; // violation, no fields allowed in interface!

    int anyMethod();
}

// with ignoreIfHasMethods = true
public interface YetAnotherConstantInterface {
    public static final int CONST1 = 1; // no violation

    int anyMethod();
}
 ]]>
        </example>
    </rule>

  <rule name="AccessorMethodGeneration"
        language="java"
        since="5.5.4"
        message="Avoid autogenerated methods to access private fields and methods of inner / outer classes"
        class="net.sourceforge.pmd.lang.java.rule.design.AccessorMethodGenerationRule"
        externalInfoUrl="${pmd.website.baseurl}/pmd_rules_java_design.html#accessormethodgeneration">
        <description>
When accessing a private field / method from another class, the Java compiler will generate a accessor methods
with package-private visibility. This adds overhead, and to the dex method count on Android. This situation can
be avoided by changing the visibility of the field / method from private to package-private.
        </description>
        <priority>3</priority>
        <example>
<![CDATA[
public class OuterClass {
    private int counter;
    /* package */ int id;

    public class InnerClass {
        InnerClass() {
            OuterClass.this.counter++; // wrong accessor method will be generated
        }
=======
>>>>>>> b1665cf6

    <!-- Rules, that have been moved into a category -->
    <rule ref="category/java/design.xml/AbstractClassWithoutAnyMethod" deprecated="true" />
    <rule ref="category/java/design.xml/AvoidDeeplyNestedIfStmts" deprecated="true" />
    <rule ref="category/java/design.xml/ClassWithOnlyPrivateConstructorsShouldBeFinal" deprecated="true" />
    <rule ref="category/java/design.xml/DataClass" deprecated="true" />
    <rule ref="category/java/design.xml/FinalFieldCouldBeStatic" deprecated="true" />
    <rule ref="category/java/design.xml/GodClass" deprecated="true" />
    <rule ref="category/java/design.xml/ImmutableField" deprecated="true" />
    <rule ref="category/java/design.xml/LogicInversion" deprecated="true" />
    <rule ref="category/java/design.xml/SimplifyBooleanExpressions" deprecated="true" />
    <rule ref="category/java/design.xml/SimplifyBooleanReturns" deprecated="true" />
    <rule ref="category/java/design.xml/SimplifyConditional" deprecated="true" />
    <rule ref="category/java/design.xml/SingularField" deprecated="true" />
    <rule ref="category/java/design.xml/SwitchDensity" deprecated="true" />
    <rule ref="category/java/design.xml/UseUtilityClass" deprecated="true" />

    <rule ref="category/java/errorprone.xml/AssignmentToNonFinalStatic" deprecated="true" />
    <rule ref="category/java/errorprone.xml/AvoidInstanceofChecksInCatchClause" deprecated="true" />
    <rule ref="category/java/errorprone.xml/BadComparison" deprecated="true" />
    <rule ref="category/java/errorprone.xml/CloseResource" deprecated="true" />
    <rule ref="category/java/errorprone.xml/CompareObjectsWithEquals" deprecated="true" />
    <rule ref="category/java/errorprone.xml/ConstructorCallsOverridableMethod" deprecated="true" />
    <rule ref="category/java/errorprone.xml/EqualsNull" deprecated="true" />
    <rule ref="category/java/errorprone.xml/IdempotentOperations" deprecated="true" />
    <rule ref="category/java/errorprone.xml/InstantiationToGetClass" deprecated="true" />
    <rule ref="category/java/errorprone.xml/MissingBreakInSwitch" deprecated="true" />
    <rule ref="category/java/errorprone.xml/MissingStaticMethodInNonInstantiatableClass" deprecated="true" />
    <rule ref="category/java/errorprone.xml/NonCaseLabelInSwitchStatement" deprecated="true" />
    <rule ref="category/java/errorprone.xml/NonStaticInitializer" deprecated="true" />
    <rule ref="category/java/errorprone.xml/ReturnEmptyArrayRatherThanNull" deprecated="true" />
    <rule ref="category/java/errorprone.xml/SimpleDateFormatNeedsLocale" deprecated="true" />
    <rule ref="category/java/errorprone.xml/SingleMethodSingleton" deprecated="true" />
    <rule ref="category/java/errorprone.xml/SingletonClassReturningNewInstance" deprecated="true" />
    <rule ref="category/java/errorprone.xml/UseLocaleWithCaseConversions" deprecated="true" />

    <rule ref="category/java/codestyle.xml/AvoidProtectedFieldInFinalClass" deprecated="true" />
    <rule ref="category/java/codestyle.xml/AvoidProtectedMethodInFinalClassNotExtending" deprecated="true" />
    <rule ref="category/java/codestyle.xml/ConfusingTernary" deprecated="true" />
    <rule ref="category/java/codestyle.xml/EmptyMethodInAbstractClassShouldBeAbstract" deprecated="true" />
    <rule ref="category/java/codestyle.xml/FieldDeclarationsShouldBeAtStartOfClass" deprecated="true" />
    <rule ref="category/java/codestyle.xml/UnnecessaryLocalBeforeReturn" deprecated="true" />

    <rule ref="category/java/multithreading.xml/AvoidSynchronizedAtMethodLevel" deprecated="true" />
    <rule ref="category/java/multithreading.xml/NonThreadSafeSingleton" deprecated="true" />
    <rule ref="category/java/multithreading.xml/UnsynchronizedStaticDateFormatter" deprecated="true" />
    <rule ref="category/java/multithreading.xml/UseNotifyAllInsteadOfNotify" deprecated="true" />

    <rule ref="category/java/bestpractices.xml/AbstractClassWithoutAbstractMethod" deprecated="true" />
    <rule ref="category/java/bestpractices.xml/AccessorClassGeneration" deprecated="true" />
    <rule ref="category/java/bestpractices.xml/AccessorMethodGeneration" deprecated="true" />
    <rule ref="category/java/bestpractices.xml/AvoidReassigningParameters" deprecated="true" />
    <rule ref="category/java/bestpractices.xml/ConstantsInInterface" deprecated="true" />
    <rule ref="category/java/bestpractices.xml/DefaultLabelNotLastInSwitchStmt" deprecated="true" />
    <rule ref="category/java/bestpractices.xml/PositionLiteralsFirstInCaseInsensitiveComparisons" deprecated="true" />
    <rule ref="category/java/bestpractices.xml/PositionLiteralsFirstInComparisons" deprecated="true" />
    <rule ref="category/java/bestpractices.xml/PreserveStackTrace" deprecated="true" />
    <rule ref="category/java/bestpractices.xml/SwitchStmtsShouldHaveDefault" deprecated="true" />
    <rule ref="category/java/bestpractices.xml/UseCollectionIsEmpty" deprecated="true" />
    <rule ref="category/java/bestpractices.xml/UseVarargs" deprecated="true" />

    <rule ref="category/java/performance.xml/OptimizableToArrayCall" deprecated="true" />
    <rule ref="category/java/performance.xml/TooFewBranchesForASwitchStatement" deprecated="true" />

    <rule ref="category/java/documentation.xml/UncommentedEmptyConstructor" deprecated="true" />
    <rule ref="category/java/documentation.xml/UncommentedEmptyMethodBody" deprecated="true" />
</ruleset><|MERGE_RESOLUTION|>--- conflicted
+++ resolved
@@ -9,1950 +9,6 @@
 The Design ruleset contains rules that flag suboptimal code implementations. Alternate approaches
 are suggested.
     </description>
-<<<<<<< HEAD
-      <priority>3</priority>
-    <example>
-<![CDATA[
-public class MaybeAUtility {
-  public static void foo() {}
-  public static void bar() {}
-}
-]]>
-    </example>
-  </rule>
-
-  <rule name="SimplifyBooleanReturns"
-        since="0.9"
-        message="Avoid unnecessary if..then..else statements when returning booleans"
-        class="net.sourceforge.pmd.lang.java.rule.design.SimplifyBooleanReturnsRule"
-        externalInfoUrl="${pmd.website.baseurl}/pmd_rules_java_design.html#simplifybooleanreturns">
-    <description>
-Avoid unnecessary if-then-else statements when returning a boolean. The result of
-the conditional test can be returned instead.
-    </description>
-      <priority>3</priority>
-    <example>
-<![CDATA[
-public boolean isBarEqualTo(int x) {
-    if (bar == x) {      // this bit of code...
-        return true;
-    } else {
-        return false;
-    }
-}
-
-public boolean isBarEqualTo(int x) {
-    return bar == x;    // can be replaced with this
-}
-]]>
-    </example>
-  </rule>
-
-    <rule name="SimplifyBooleanExpressions"
-          language="java"
-          since="1.05"
-          message="Avoid unnecessary comparisons in boolean expressions"
-          class="net.sourceforge.pmd.lang.rule.XPathRule"
-          externalInfoUrl="${pmd.website.baseurl}/pmd_rules_java_design.html#simplifybooleanexpressions">
-        <description>
-            Avoid unnecessary comparisons in boolean expressions, they serve no purpose and impacts readability.
-        </description>
-        <priority>3</priority>
-        <properties>
-            <property name="xpath">
-                <value>
-                    <![CDATA[
-//EqualityExpression/PrimaryExpression
- /PrimaryPrefix/Literal/BooleanLiteral
-]]>
-                </value>
-            </property>
-        </properties>
-        <example>
-            <![CDATA[
-public class Bar {
-  // can be simplified to
-  // bar = isFoo();
-  private boolean bar = (isFoo() == true);
-
-  public isFoo() { return false;}
-}
-  ]]>
-        </example>
-    </rule>
-
-    <rule name="SwitchStmtsShouldHaveDefault"
-        language="java"
-        since="1.0"
-        message="Switch statements should have a default label"
-        class="net.sourceforge.pmd.lang.rule.XPathRule"
-        externalInfoUrl="${pmd.website.baseurl}/pmd_rules_java_design.html#switchstmtsshouldhavedefault">
-    <description>
-All switch statements should include a default option to catch any unspecified values.
-    </description>
-    <priority>3</priority>
-      <properties>
-          <property name="xpath">
-              <value>
-                  <![CDATA[
-//SwitchStatement[not(SwitchLabel[@Default='true'])]
-                  ]]>
-              </value>
-          </property>
-      </properties>
-    <example>
-<![CDATA[
-public void bar() {
-    int x = 2;
-    switch (x) {
-      case 1: int j = 6;
-      case 2: int j = 8;
-          // missing default: here
-    }
-}
-]]>
-    </example>
-    </rule>
-
-  <rule name="AvoidDeeplyNestedIfStmts"
-        since="1.0"
-        message="Deeply nested if..then statements are hard to read"
-        class="net.sourceforge.pmd.lang.java.rule.design.AvoidDeeplyNestedIfStmtsRule"
-        externalInfoUrl="${pmd.website.baseurl}/pmd_rules_java_design.html#avoiddeeplynestedifstmts">
-    <description>
-Avoid creating deeply nested if-then statements since they are harder to read and error-prone to maintain.
-    </description>
-      <priority>3</priority>
-    <example>
-<![CDATA[
-public class Foo {
-  public void bar(int x, int y, int z) {
-    if (x>y) {
-      if (y>z) {
-        if (z==x) {
-         // !! too deep
-        }
-      }
-    }
-  }
-}
-]]>
-    </example>
-    </rule>
-
-  <rule name="AvoidReassigningParameters"
-        since="1.0"
-        message="Avoid reassigning parameters such as ''{0}''"
-        class="net.sourceforge.pmd.lang.java.rule.design.AvoidReassigningParametersRule"
-        externalInfoUrl="${pmd.website.baseurl}/pmd_rules_java_design.html#avoidreassigningparameters">
-    <description>
-Reassigning values to incoming parameters is not recommended.  Use temporary local variables instead.
-    </description>
-        <priority>2</priority>
-    <example>
-<![CDATA[
-public class Foo {
-  private void foo(String bar) {
-    bar = "something else";
-  }
-}
-]]>
-    </example>
-  </rule>
-
-  <rule name="SwitchDensity"
-        since="1.02"
-        message="A high ratio of statements to labels in a switch statement.  Consider refactoring."
-        class="net.sourceforge.pmd.lang.java.rule.design.SwitchDensityRule"
-        externalInfoUrl="${pmd.website.baseurl}/pmd_rules_java_design.html#switchdensity">
-      <description>
-A high ratio of statements to labels in a switch statement implies that the switch statement
-is overloaded.  Consider moving the statements into new methods or creating subclasses based
-on the switch variable.
-      </description>
-        <priority>3</priority>
-      <example>
- <![CDATA[
-public class Foo {
-  public void bar(int x) {
-    switch (x) {
-      case 1: {
-        // lots of statements
-        break;
-      } case 2: {
-        // lots of statements
-        break;
-      }
-    }
-  }
-}
- ]]>
-      </example>
-    </rule>
-
-  <rule name="ConstructorCallsOverridableMethod"
-        since="1.04"
-        message="Overridable {0} called during object construction"
-        class="net.sourceforge.pmd.lang.java.rule.design.ConstructorCallsOverridableMethodRule"
-        externalInfoUrl="${pmd.website.baseurl}/pmd_rules_java_design.html#constructorcallsoverridablemethod">
-      <description>
-Calling overridable methods during construction poses a risk of invoking methods on an incompletely
-constructed object and can be difficult to debug.
-It may leave the sub-class unable to construct its superclass or forced to replicate the construction
-process completely within itself, losing the ability to call super().  If the default constructor
-contains a call to an overridable method, the subclass may be completely uninstantiable.   Note that
-this includes method calls throughout the control flow graph - i.e., if a constructor Foo() calls a
-private method bar() that calls a public method buz(), this denotes a problem.
-      </description>
-        <priority>1</priority>
-      <example>
-  <![CDATA[
-public class SeniorClass {
-  public SeniorClass(){
-      toString(); //may throw NullPointerException if overridden
-  }
-  public String toString(){
-    return "IAmSeniorClass";
-  }
-}
-public class JuniorClass extends SeniorClass {
-  private String name;
-  public JuniorClass(){
-    super(); //Automatic call leads to NullPointerException
-    name = "JuniorClass";
-  }
-  public String toString(){
-    return name.toUpperCase();
-  }
-}
-  ]]>
-      </example>
-    </rule>
-
-  <rule name="AccessorClassGeneration"
-        since="1.04"
-        message="Avoid instantiation through private constructors from outside of the constructor's class."
-        class="net.sourceforge.pmd.lang.java.rule.design.AccessorClassGenerationRule"
-        externalInfoUrl="${pmd.website.baseurl}/pmd_rules_java_design.html#accessorclassgeneration">
-      <description>
-Instantiation by way of private constructors from outside of the constructor's class often causes the
-generation of an accessor. A factory method, or non-privatization of the constructor can eliminate this
-situation. The generated class file is actually an interface.  It gives the accessing class the ability
-to invoke a new hidden package scope constructor that takes the interface as a supplementary parameter.
-This turns a private constructor effectively into one with package scope, and is challenging to discern.
-      </description>
-      <priority>3</priority>
-      <example>
-  <![CDATA[
-public class Outer {
- void method(){
-  Inner ic = new Inner();//Causes generation of accessor class
- }
- public class Inner {
-  private Inner(){}
- }
-}
-  ]]>
-      </example>
-    </rule>
-
-  <rule name="FinalFieldCouldBeStatic"
-        language="java"
-        since="1.1"
-        message="This final field could be made static"
-        class="net.sourceforge.pmd.lang.rule.XPathRule"
-        externalInfoUrl="${pmd.website.baseurl}/pmd_rules_java_design.html#finalfieldcouldbestatic">
-      <description>
-If a final field is assigned to a compile-time constant, it could be made static, thus saving overhead
-in each object at runtime.
-      </description>
-      <priority>3</priority>
-        <properties>
-            <property name="xpath">
-                <value>
-                    <![CDATA[
-//FieldDeclaration
- [@Final='true' and @Static='false']
-   /VariableDeclarator/VariableInitializer/Expression
-    /PrimaryExpression[not(PrimarySuffix)]/PrimaryPrefix/Literal
-                    ]]>
-                </value>
-            </property>
-        </properties>
-      <example>
-  <![CDATA[
-public class Foo {
-  public final int BAR = 42; // this could be static and save some space
-}
-  ]]>
-      </example>
-    </rule>
-
-
-  <rule name="CloseResource"
-        since="1.2.2"
-        message="Ensure that resources like this {0} object are closed after use"
-        class="net.sourceforge.pmd.lang.java.rule.design.CloseResourceRule"
-        externalInfoUrl="${pmd.website.baseurl}/pmd_rules_java_design.html#closeresource">
-    <description>
-Ensure that resources (like Connection, Statement, and ResultSet objects) are always closed after use.
-    </description>
-    <priority>3</priority>
-    <example>
-<![CDATA[
-public class Bar {
-  public void foo() {
-    Connection c = pool.getConnection();
-    try {
-      // do stuff
-    } catch (SQLException ex) {
-     // handle exception
-    } finally {
-      // oops, should close the connection using 'close'!
-      // c.close();
-    }
-  }
-}
-]]>
-    </example>
-  </rule>
-
-  <rule name="NonStaticInitializer"
-        language="java"
-        since="1.5"
-        message="Non-static initializers are confusing"
-        class="net.sourceforge.pmd.lang.rule.XPathRule"
-        externalInfoUrl="${pmd.website.baseurl}/pmd_rules_java_design.html#nonstaticinitializer">
-       <description>
-A non-static initializer block will be called any time a constructor is invoked (just prior to
-invoking the constructor).  While this is a valid language construct, it is rarely used and is
-confusing.
-       </description>
-       <priority>3</priority>
-         <properties>
-             <property name="xpath">
-                 <value>
-<![CDATA[
-//Initializer[@Static='false']
-]]>
-                 </value>
-             </property>
-         </properties>
-       <example>
-   <![CDATA[
-public class MyClass {
-  // this block gets run before any call to a constructor
-  {
-    System.out.println("I am about to construct myself");
-  }
-}
-   ]]>
-       </example>
-     </rule>
-
-  <rule name="DefaultLabelNotLastInSwitchStmt"
-        language="java"
-        since="1.5"
-        message="The default label should be the last label in a switch statement"
-        class="net.sourceforge.pmd.lang.rule.XPathRule"
-        externalInfoUrl="${pmd.website.baseurl}/pmd_rules_java_design.html#defaultlabelnotlastinswitchstmt">
-       <description>
-By convention, the default label should be the last label in a switch statement.
-       </description>
-       <priority>3</priority>
-         <properties>
-             <property name="xpath">
-                 <value>
-<![CDATA[
-//SwitchStatement
- [not(SwitchLabel[position() = last()][@Default='true'])]
- [SwitchLabel[@Default='true']]
-]]>
-                 </value>
-             </property>
-         </properties>
-       <example>
-   <![CDATA[
-public class Foo {
-  void bar(int a) {
-   switch (a) {
-    case 1:  // do something
-       break;
-    default:  // the default case should be last, by convention
-       break;
-    case 2:
-       break;
-   }
-  }
-}   ]]>
-       </example>
-     </rule>
-
-  <rule name="NonCaseLabelInSwitchStatement"
-        language="java"
-        since="1.5"
-        message="A non-case label was present in a switch statement"
-        class="net.sourceforge.pmd.lang.rule.XPathRule"
-        externalInfoUrl="${pmd.website.baseurl}/pmd_rules_java_design.html#noncaselabelinswitchstatement">
-       <description>
-A non-case label (e.g. a named break/continue label) was present in a switch statement.
-This legal, but confusing. It is easy to mix up the case labels and the non-case labels.
-       </description>
-       <priority>3</priority>
-         <properties>
-             <property name="xpath">
-                 <value>
- <![CDATA[
-//SwitchStatement//BlockStatement/Statement/LabeledStatement
- ]]>
-                 </value>
-             </property>
-         </properties>
-       <example>
-   <![CDATA[
-public class Foo {
-  void bar(int a) {
-   switch (a) {
-     case 1:
-       // do something
-       break;
-     mylabel: // this is legal, but confusing!
-       break;
-     default:
-       break;
-    }
-  }
-}
-   ]]>
-       </example>
-     </rule>
-
-  <rule name="OptimizableToArrayCall"
-        language="java"
-        since="1.8"
-        message="This call to Collection.toArray() may be optimizable"
-        class="net.sourceforge.pmd.lang.rule.XPathRule"
-        externalInfoUrl="${pmd.website.baseurl}/pmd_rules_java_design.html#optimizabletoarraycall">
-      <description>
-Calls to a collection's toArray() method should specify target arrays sized to match the size of the
-collection. Initial arrays that are too small are discarded in favour of new ones that have to be created
-that are the proper size.
-      </description>
-      <priority>3</priority>
-      <properties>
-          <property name="xpath">
-              <value>
-                  <![CDATA[
-//PrimaryExpression
-[PrimaryPrefix/Name[ends-with(@Image, 'toArray')]]
-[
-PrimarySuffix/Arguments/ArgumentList/Expression
- /PrimaryExpression/PrimaryPrefix/AllocationExpression
- /ArrayDimsAndInits/Expression/PrimaryExpression/PrimaryPrefix/Literal[@Image='0']
-]
-                  ]]>
-              </value>
-          </property>
-      </properties>
-      <example>
-  <![CDATA[
-List foos = getFoos();
-
-    // inefficient, the array will be discarded
-Foo[] fooArray = foos.toArray(new Foo[0]);
-
-    // much better; this one sizes the destination array,
-    // avoiding of a new one via reflection
-Foo[] fooArray = foos.toArray(new Foo[foos.size()]);
-  ]]>
-      </example>
-    </rule>
-
-
-  <rule name="BadComparison"
-        language="java"
-        since="1.8"
-        message="Avoid equality comparisons with Double.NaN"
-        class="net.sourceforge.pmd.lang.rule.XPathRule"
-        externalInfoUrl="${pmd.website.baseurl}/pmd_rules_java_design.html#badcomparison">
-      <description>
-Avoid equality comparisons with Double.NaN. Due to the implicit lack of representation
-precision when comparing floating point numbers these are likely to cause logic errors.
-      </description>
-      <priority>3</priority>
-      <properties>
-          <property name="xpath">
-              <value>
-                  <![CDATA[
-//EqualityExpression[@Image='==']
- /PrimaryExpression/PrimaryPrefix
- /Name[@Image='Double.NaN' or @Image='Float.NaN']
-                  ]]>
-              </value>
-          </property>
-      </properties>
-      <example>
-  <![CDATA[
-boolean x = (y == Double.NaN);
-  ]]>
-      </example>
-    </rule>
-
-  <rule name="EqualsNull"
-        language="java"
-        since="1.9"
-        message="Avoid using equals() to compare against null"
-        class="net.sourceforge.pmd.lang.rule.XPathRule"
-        externalInfoUrl="${pmd.website.baseurl}/pmd_rules_java_design.html#equalsnull">
-        <description>
-Tests for null should not use the equals() method. The '==' operator should be used instead.
-        </description>
-        <priority>1</priority>
-        <properties>
-            <property name="xpath">
-                <value>
-    <![CDATA[
-//PrimaryExpression
-  [
-    PrimaryPrefix[Name[ends-with(@Image, 'equals')]]
-      [following-sibling::node()/Arguments/ArgumentList[count(Expression)=1]
-          /Expression/PrimaryExpression/PrimaryPrefix/Literal/NullLiteral]
-
-    or
-
-    PrimarySuffix[ends-with(@Image, 'equals')]
-      [following-sibling::node()/Arguments/ArgumentList[count(Expression)=1]
-          /Expression/PrimaryExpression/PrimaryPrefix/Literal/NullLiteral]
-
-  ]
-    ]]>
-                </value>
-            </property>
-         </properties>
-    <example>
-       <![CDATA[
-String x = "foo";
-
-if (x.equals(null)) {   // bad form
-    doSomething();
-}
-
-if (x == null) {        // preferred
-    doSomething();
-}
-    ]]>
-        </example>
-        </rule>
-
-  <rule name="ConfusingTernary"
-        since="1.9"
-        message="Avoid if (x != y) ..; else ..;"
-        class="net.sourceforge.pmd.lang.java.rule.design.ConfusingTernaryRule"
-        externalInfoUrl="${pmd.website.baseurl}/pmd_rules_java_design.html#confusingternary">
-        <description>
-Avoid negation within an "if" expression with an "else" clause.  For example, rephrase:
-`if (x != y) diff(); else same();` as: `if (x == y) same(); else diff();`.
-
-Most "if (x != y)" cases without an "else" are often return cases, so consistent use of this
-rule makes the code easier to read.  Also, this resolves trivial ordering problems, such
-as "does the error case go first?" or "does the common case go first?".
-        </description>
-        <priority>3</priority>
-        <example>
-          <![CDATA[
-boolean bar(int x, int y) {
-    return (x != y) ? diff : same;
-}
-          ]]>
-        </example>
-      </rule>
-
-  <rule name="InstantiationToGetClass"
-        language="java"
-        since="2.0"
-        message="Avoid instantiating an object just to call getClass() on it; use the .class public member instead"
-        class="net.sourceforge.pmd.lang.rule.XPathRule"
-        externalInfoUrl="${pmd.website.baseurl}/pmd_rules_java_design.html#instantiationtogetclass">
-      <description>
-Avoid instantiating an object just to call getClass() on it; use the .class public member instead.
-      </description>
-      <priority>4</priority>
-        <properties>
-          <property name="xpath">
-            <value>
-                <![CDATA[
-//PrimarySuffix
- [@Image='getClass']
- [parent::PrimaryExpression
-  [PrimaryPrefix/AllocationExpression]
-  [count(PrimarySuffix) = 2]
- ]
-     ]]>
-            </value>
-          </property>
-        </properties>
-        <example>
-    <![CDATA[
-// replace this
-Class c = new String().getClass();
-
-// with this:
-Class c = String.class;
-    ]]>
-        </example>
-      </rule>
-
-  <rule name="IdempotentOperations"
-        since="2.0"
-        message="Avoid idempotent operations (like assigning a variable to itself)."
-        class="net.sourceforge.pmd.lang.java.rule.design.IdempotentOperationsRule"
-        externalInfoUrl="${pmd.website.baseurl}/pmd_rules_java_design.html#idempotentoperations">
-      <description>
-Avoid idempotent operations - they have no effect.
-      </description>
-        <priority>3</priority>
-
-      <example>
-      <![CDATA[
-public class Foo {
- public void bar() {
-  int x = 2;
-  x = x;
- }
-}
-      ]]>
-      </example>
-    </rule>
-
-  <rule name="SimpleDateFormatNeedsLocale"
-        language="java"
-        since="2.0"
-        message="When instantiating a SimpleDateFormat object, specify a Locale"
-        class="net.sourceforge.pmd.lang.rule.XPathRule"
-        externalInfoUrl="${pmd.website.baseurl}/pmd_rules_java_design.html#simpledateformatneedslocale">
-        <description>
-Be sure to specify a Locale when creating SimpleDateFormat instances to ensure that locale-appropriate
-formatting is used.
-        </description>
-        <priority>3</priority>
-        <properties>
-            <property name="xpath">
-                <value>
-<![CDATA[
-//AllocationExpression
- [ClassOrInterfaceType[@Image='SimpleDateFormat']]
- [Arguments[@ArgumentCount=1]]
-]]>
-                    </value>
-                 </property>
-              </properties>
-        <example>
-        <![CDATA[
-public class Foo {
-  // Should specify Locale.US (or whatever)
-  private SimpleDateFormat sdf = new SimpleDateFormat("pattern");
-}
-        ]]>
-        </example>
-    </rule>
-
-  <rule name="ImmutableField"
-        since="2.0"
-        message="Private field ''{0}'' could be made final; it is only initialized in the declaration or constructor."
-        class="net.sourceforge.pmd.lang.java.rule.design.ImmutableFieldRule"
-        externalInfoUrl="${pmd.website.baseurl}/pmd_rules_java_design.html#immutablefield">
-      <description>
-Identifies private fields whose values never change once they are initialized either in the declaration
-of the field or by a constructor.  This helps in converting existing classes to becoming immutable ones.
-      </description>
-        <priority>3</priority>
-
-      <example>
-  <![CDATA[
-public class Foo {
-  private int x; // could be final
-  public Foo() {
-      x = 7;
-  }
-  public void foo() {
-     int a = x + 2;
-  }
-}
-  ]]>
-      </example>
-    </rule>
-
-  <rule name="UseLocaleWithCaseConversions"
-        language="java"
-        since="2.0"
-        message="When doing a String.toLowerCase()/toUpperCase() call, use a Locale"
-        class="net.sourceforge.pmd.lang.rule.XPathRule"
-        externalInfoUrl="${pmd.website.baseurl}/pmd_rules_java_design.html#uselocalewithcaseconversions">
-      <description>
-When doing String.toLowerCase()/toUpperCase() conversions, use Locales to avoids problems with languages that
-have unusual conventions, i.e. Turkish.
-      </description>
-      <priority>3</priority>
-        <properties>
-          <property name="xpath">
-            <value>
-                <![CDATA[
-//PrimaryExpression
-[
-PrimaryPrefix
-[Name[ends-with(@Image, 'toLowerCase') or ends-with(@Image, 'toUpperCase')]]
-[following-sibling::PrimarySuffix[position() = 1]/Arguments[@ArgumentCount=0]]
-
-or
-
-PrimarySuffix
-[ends-with(@Image, 'toLowerCase') or ends-with(@Image, 'toUpperCase')]
-[following-sibling::PrimarySuffix[position() = 1]/Arguments[@ArgumentCount=0]]
-]
-[not(PrimaryPrefix/Name[ends-with(@Image, 'toHexString')])]
-]]>
-            </value>
-          </property>
-        </properties>
-        <example>
-    <![CDATA[
-class Foo {
-    // BAD
-    if (x.toLowerCase().equals("list")) { }
-
-    /*
-     * This will not match "LIST" when in Turkish locale
-     * The above could be
-     * if (x.toLowerCase(Locale.US).equals("list")) { }
-     * or simply
-     * if (x.equalsIgnoreCase("list")) { }
-     */
-    // GOOD
-    String z = a.toLowerCase(Locale.EN);
-}
-    ]]>
-        </example>
-    </rule>
-
-  <rule name="AvoidProtectedFieldInFinalClass"
-        language="java"
-        since="2.1"
-        message="Avoid protected fields in a final class.  Change to private or package access."
-        class="net.sourceforge.pmd.lang.rule.XPathRule"
-        externalInfoUrl="${pmd.website.baseurl}/pmd_rules_java_design.html#avoidprotectedfieldinfinalclass">
-         <description>
-Do not use protected fields in final classes since they cannot be subclassed.
-Clarify your intent by using private or package access modifiers instead.
-         </description>
-         <priority>3</priority>
-         <properties>
-             <property name="xpath">
-                 <value>
-<![CDATA[
-//ClassOrInterfaceDeclaration[@Final='true']
-/ClassOrInterfaceBody/ClassOrInterfaceBodyDeclaration
-/FieldDeclaration[@Protected='true']
- ]]>
-                 </value>
-             </property>
-         </properties>
-        <example>
-<![CDATA[
-public final class Bar {
-  private int x;
-  protected int y;  // bar cannot be subclassed, so is y really private or package visible?
-  Bar() {}
-}
- ]]>
-         </example>
-       </rule>
-
-  <rule name="AssignmentToNonFinalStatic"
-        since="2.2"
-        message="Possible unsafe assignment to a non-final static field in a constructor."
-        class="net.sourceforge.pmd.lang.java.rule.design.AssignmentToNonFinalStaticRule"
-        externalInfoUrl="${pmd.website.baseurl}/pmd_rules_java_design.html#assignmenttononfinalstatic">
-       <description>
-Identifies a possible unsafe usage of a static field.
-       </description>
-         <priority>3</priority>
-       <example>
-   <![CDATA[
-public class StaticField {
-   static int x;
-   public FinalFields(int y) {
-    x = y; // unsafe
-   }
-}
-   ]]>
-       </example>
-     </rule>
-
-  <rule name="MissingStaticMethodInNonInstantiatableClass"
-        language="java"
-        since="3.0"
-        message="Class cannot be instantiated and does not provide any static methods or fields"
-        class="net.sourceforge.pmd.lang.rule.XPathRule"
-        externalInfoUrl="${pmd.website.baseurl}/pmd_rules_java_design.html#missingstaticmethodinnoninstantiatableclass">
-      <description>
-A class that has private constructors and does not have any static methods or fields cannot be used.
-      </description>
-      <priority>3</priority>
-      <properties>
-          <property name="xpath">
-              <value>
-    <![CDATA[
-//ClassOrInterfaceDeclaration[@Nested='false']
-[
-  (
-    ./ClassOrInterfaceBody/ClassOrInterfaceBodyDeclaration/ConstructorDeclaration
-    and
-    count(./ClassOrInterfaceBody/ClassOrInterfaceBodyDeclaration/ConstructorDeclaration) = count(./ClassOrInterfaceBody/ClassOrInterfaceBodyDeclaration/ConstructorDeclaration[@Private='true'])
-  )
-  and
-  not(.//MethodDeclaration[@Static='true'])
-  and
-  not(.//FieldDeclaration[@Private='false'][@Static='true'])
-  and
-  not(.//ClassOrInterfaceDeclaration[@Nested='true']
-           [@Public='true']
-           [@Static='true']
-           [not(./ClassOrInterfaceBody/ClassOrInterfaceBodyDeclaration/ConstructorDeclaration) or ./ClassOrInterfaceBody/ClassOrInterfaceBodyDeclaration/ConstructorDeclaration[@Public='true']]
-           [./ClassOrInterfaceBody/ClassOrInterfaceBodyDeclaration/MethodDeclaration
-                [@Public='true']
-                [./ResultType/Type/ReferenceType/ClassOrInterfaceType
-                    [@Image = //ClassOrInterfaceDeclaration[@Nested='false']/@Image]
-                ]
-            ]
-        )
-]
-    ]]>
-              </value>
-          </property>
-      </properties>
-      <example>
-<![CDATA[
-// This class is unusable, since it cannot be
-// instantiated (private constructor),
-// and no static method can be called.
-
-public class Foo {
-  private Foo() {}
-  void foo() {}
-}
-
-]]>
-      </example>
-    </rule>
-
-  <rule name="AvoidSynchronizedAtMethodLevel"
-        language="java"
-        since="3.0"
-        message="Use block level rather than method level synchronization"
-        class="net.sourceforge.pmd.lang.rule.XPathRule"
-        externalInfoUrl="${pmd.website.baseurl}/pmd_rules_java_design.html#avoidsynchronizedatmethodlevel">
-      <description>
-Method-level synchronization can cause problems when new code is added to the method.
-Block-level synchronization helps to ensure that only the code that needs synchronization
-gets it.
-      </description>
-      <priority>3</priority>
-      <properties>
-          <property name="xpath">
-              <value>
-    <![CDATA[
-//MethodDeclaration[@Synchronized='true']
-    ]]>
-              </value>
-          </property>
-      </properties>
-      <example>
-<![CDATA[
-public class Foo {
-  // Try to avoid this:
-  synchronized void foo() {
-  }
-  // Prefer this:
-  void bar() {
-    synchronized(this) {
-    }
-  }
-
-  // Try to avoid this for static methods:
-  static synchronized void fooStatic() {
-  }
-
-  // Prefer this:
-  static void barStatic() {
-    synchronized(Foo.class) {
-    }
-  }
-}
-]]>
-      </example>
-    </rule>
-
-  <rule name="MissingBreakInSwitch"
-        language="java"
-        since="3.0"
-        message="A switch statement does not contain a break"
-        class="net.sourceforge.pmd.lang.rule.XPathRule"
-        externalInfoUrl="${pmd.website.baseurl}/pmd_rules_java_design.html#missingbreakinswitch">
-      <description>
-Switch statements without break or return statements for each case option
-may indicate problematic behaviour. Empty cases are ignored as these indicate an intentional fall-through.
-      </description>
-      <priority>3</priority>
-      <properties>
-          <property name="xpath">
-              <value>
-    <![CDATA[
-//SwitchStatement
-[(count(.//BreakStatement)
- + count(BlockStatement//Statement/ReturnStatement)
- + count(BlockStatement//Statement/ContinueStatement)
- + count(BlockStatement//Statement/ThrowStatement)
- + count(BlockStatement//Statement/IfStatement[@Else='true' and Statement[2][ReturnStatement|ContinueStatement|ThrowStatement]]/Statement[1][ReturnStatement|ContinueStatement|ThrowStatement])
- + count(SwitchLabel[name(following-sibling::node()) = 'SwitchLabel'])
- + count(SwitchLabel[count(following-sibling::node()) = 0])
-  < count (SwitchLabel))]
-    ]]>
-              </value>
-          </property>
-      </properties>
-      <example>
-<![CDATA[
-public void bar(int status) {
-    switch(status) {
-      case CANCELLED:
-        doCancelled();
-        // break; hm, should this be commented out?
-      case NEW:
-        doNew();
-        // is this really a fall-through?
-      case REMOVED:
-        doRemoved();
-        // what happens if you add another case after this one?
-      case OTHER: // empty case - this is interpreted as an intentional fall-through
-      case ERROR:
-        doErrorHandling();
-        break;
-    }
-}
-]]>
-      </example>
-    </rule>
-
-  <rule name="UseNotifyAllInsteadOfNotify"
-        language="java"
-        since="3.0"
-        message="Call Thread.notifyAll() rather than Thread.notify()"
-        class="net.sourceforge.pmd.lang.rule.XPathRule"
-        externalInfoUrl="${pmd.website.baseurl}/pmd_rules_java_design.html#usenotifyallinsteadofnotify">
-      <description>
-Thread.notify() awakens a thread monitoring the object. If more than one thread is monitoring, then only
-one is chosen.  The thread chosen is arbitrary; thus its usually safer to call notifyAll() instead.
-      </description>
-      <priority>3</priority>
-      <properties>
-          <property name="xpath">
-              <value>
-    <![CDATA[
-//StatementExpression/PrimaryExpression
-[PrimarySuffix/Arguments[@ArgumentCount = '0']]
-[
-    PrimaryPrefix[
-        ./Name[@Image='notify' or ends-with(@Image,'.notify')]
-        or ../PrimarySuffix/@Image='notify'
-        or (./AllocationExpression and ../PrimarySuffix[@Image='notify'])
-    ]
-]
-    ]]>
-              </value>
-          </property>
-      </properties>
-      <example>
-<![CDATA[
-  void bar() {
-    x.notify();
-    // If many threads are monitoring x, only one (and you won't know which) will be notified.
-    // use instead:
-    x.notifyAll();
-  }
-]]>
-      </example>
-    </rule>
-
-  <rule name="AvoidInstanceofChecksInCatchClause"
-        language="java"
-        since="3.0"
-        message="An instanceof check is being performed on the caught exception.  Create a separate catch clause for this exception type."
-        class="net.sourceforge.pmd.lang.rule.XPathRule"
-        externalInfoUrl="${pmd.website.baseurl}/pmd_rules_java_design.html#avoidinstanceofchecksincatchclause">
-      <description>
-Each caught exception type should be handled in its own catch clause.
-      </description>
-      <priority>3</priority>
-      <properties>
-          <property name="xpath">
-              <value>
-    <![CDATA[
-//CatchStatement/FormalParameter
- /following-sibling::Block//InstanceOfExpression/PrimaryExpression/PrimaryPrefix
-  /Name[
-   @Image = ./ancestor::Block/preceding-sibling::FormalParameter
-    /VariableDeclaratorId/@Image
-  ]
-    ]]>
-              </value>
-          </property>
-      </properties>
-      <example>
-<![CDATA[
-try { // Avoid this
-    // do something
-} catch (Exception ee) {
-    if (ee instanceof IOException) {
-        cleanup();
-    }
-}
-
-try {  // Prefer this:
-    // do something
-} catch (IOException ee) {
-    cleanup();
-}
-]]>
-      </example>
-    </rule>
-
-  <rule name="AbstractClassWithoutAbstractMethod"
-        language="java"
-        since="3.0"
-        message="This abstract class does not have any abstract methods"
-        class="net.sourceforge.pmd.lang.rule.XPathRule"
-        externalInfoUrl="${pmd.website.baseurl}/pmd_rules_java_design.html#abstractclasswithoutabstractmethod">
-      <description>
-The abstract class does not contain any abstract methods. An abstract class suggests
-an incomplete implementation, which is to be completed by subclasses implementing the
-abstract methods. If the class is intended to be used as a base class only (not to be instantiated
-directly) a protected constructor can be provided prevent direct instantiation.
-      </description>
-      <priority>3</priority>
-      <properties>
-          <property name="xpath">
-              <value><![CDATA[
-//ClassOrInterfaceDeclaration
- [@Abstract='true'
-  and count( .//MethodDeclaration[@Abstract='true'] )=0 ]
-  [count(ImplementsList)=0]
-  [count(.//ExtendsList)=0]
-              ]]>
-              </value>
-          </property>
-      </properties>
-      <example>
-<![CDATA[
-public abstract class Foo {
-  void int method1() { ... }
-  void int method2() { ... }
-  // consider using abstract methods or removing
-  // the abstract modifier and adding protected constructors
-}
-]]>
-      </example>
-    </rule>
-
-  <rule name="SimplifyConditional"
-        language="java"
-        since="3.1"
-        message="No need to check for null before an instanceof"
-        class="net.sourceforge.pmd.lang.rule.XPathRule"
-        externalInfoUrl="${pmd.website.baseurl}/pmd_rules_java_design.html#simplifyconditional">
-          <description>
-No need to check for null before an instanceof; the instanceof keyword returns false when given a null argument.
-          </description>
-          <priority>3</priority>
-          <properties>
-              <property name="xpath">
-                  <value>
-                      <![CDATA[
-//Expression
- [ConditionalOrExpression
- [EqualityExpression[@Image='==']
-  //NullLiteral
-  and
-  UnaryExpressionNotPlusMinus
-   [@Image='!']//InstanceOfExpression[PrimaryExpression
-     //Name/@Image = ancestor::ConditionalOrExpression/EqualityExpression
-      /PrimaryExpression/PrimaryPrefix/Name/@Image]
-  and
-  (count(UnaryExpressionNotPlusMinus) + 1 = count(*))
- ]
-or
-ConditionalAndExpression
- [EqualityExpression[@Image='!=']//NullLiteral
- and
-InstanceOfExpression
- [PrimaryExpression[count(PrimarySuffix[@ArrayDereference='true'])=0]
-  //Name[not(contains(@Image,'.'))]/@Image = ancestor::ConditionalAndExpression
-   /EqualityExpression/PrimaryExpression/PrimaryPrefix/Name/@Image]
- and
-(count(InstanceOfExpression) + 1 = count(*))
- ]
-]
- ]]>
-                  </value>
-              </property>
-          </properties>
-           <example>
-      <![CDATA[
-class Foo {
-  void bar(Object x) {
-    if (x != null && x instanceof Bar) {
-      // just drop the "x != null" check
-    }
-  }
-}      ]]>
-           </example>
-        </rule>
-
-  <rule name="CompareObjectsWithEquals"
-        since="3.2"
-        message="Use equals() to compare object references."
-        class="net.sourceforge.pmd.lang.java.rule.design.CompareObjectsWithEqualsRule"
-        externalInfoUrl="${pmd.website.baseurl}/pmd_rules_java_design.html#compareobjectswithequals">
-  <description>
-Use equals() to compare object references; avoid comparing them with ==.
-  </description>
-  <priority>3</priority>
-  <example>
-<![CDATA[
-class Foo {
-  boolean bar(String a, String b) {
-    return a == b;
-  }
-}
-
-]]>
-  </example>
-</rule>
-
-  <rule name="PositionLiteralsFirstInComparisons"
-        language="java"
-        since="3.3"
-        message="Position literals first in String comparisons"
-        class="net.sourceforge.pmd.lang.rule.XPathRule"
-        externalInfoUrl="${pmd.website.baseurl}/pmd_rules_java_design.html#positionliteralsfirstincomparisons">
-  <description>
-Position literals first in comparisons, if the second argument is null then NullPointerExceptions
-can be avoided, they will just return false.
-  </description>
-  <priority>3</priority>
-  <properties>
-      <property name="xpath">
-          <value>
-              <![CDATA[
-//PrimaryExpression[
-    PrimaryPrefix[Name[(ends-with(@Image, '.equals'))]]
-        [
-            (../PrimarySuffix/Arguments/ArgumentList/Expression/PrimaryExpression/PrimaryPrefix/Literal[@StringLiteral='true'])
-            and
-            ( count(../PrimarySuffix/Arguments/ArgumentList/Expression) = 1 )
-        ]
-]
-[not(ancestor::Expression/ConditionalAndExpression//EqualityExpression[@Image='!=']//NullLiteral)]
-[not(ancestor::Expression/ConditionalOrExpression//EqualityExpression[@Image='==']//NullLiteral)]
-          ]]>
-          </value>
-      </property>
-  </properties>
-  <example>
-<![CDATA[
-class Foo {
-  boolean bar(String x) {
-    return x.equals("2"); // should be "2".equals(x)
-  }
-}
-
-]]>
-  </example>
-</rule>
-
-  <rule name="PositionLiteralsFirstInCaseInsensitiveComparisons"
-        language="java"
-        since="5.1"
-        message="Position literals first in String comparisons for EqualsIgnoreCase"
-        class="net.sourceforge.pmd.lang.rule.XPathRule"
-        externalInfoUrl="${pmd.website.baseurl}/pmd_rules_java_design.html#positionliteralsfirstincaseinsensitivecomparisons">
-  <description>
-Position literals first in comparisons, if the second argument is null then NullPointerExceptions
-can be avoided, they will just return false.
-  </description>
-  <priority>3</priority>
-  <properties>
-      <property name="xpath">
-          <value>
-              <![CDATA[
-//PrimaryExpression[
-        PrimaryPrefix[Name
-                [
-    (ends-with(@Image, '.equalsIgnoreCase'))
-                ]
-        ]
-        [
-                   (../PrimarySuffix/Arguments/ArgumentList/Expression/PrimaryExpression/PrimaryPrefix/Literal)
-    and
-    ( count(../PrimarySuffix/Arguments/ArgumentList/Expression) = 1 )
-        ]
-]
-[not(ancestor::Expression/ConditionalAndExpression//EqualityExpression[@Image='!=']//NullLiteral)]
-[not(ancestor::Expression/ConditionalOrExpression//EqualityExpression[@Image='==']//NullLiteral)]
-
-          ]]>
-          </value>
-      </property>
-  </properties>
-  <example>
-<![CDATA[
-class Foo {
-  boolean bar(String x) {
-    return x.equalsIgnoreCase("2"); // should be "2".equalsIgnoreCase(x)
-  }
-}
-
-]]>
-  </example>
-</rule>
-
-
-  <rule name="UnnecessaryLocalBeforeReturn"
-        since="3.3"
-        message="Consider simply returning the value vs storing it in local variable ''{0}''"
-        class="net.sourceforge.pmd.lang.java.rule.design.UnnecessaryLocalBeforeReturnRule"
-        externalInfoUrl="${pmd.website.baseurl}/pmd_rules_java_design.html#unnecessarylocalbeforereturn">
-      <description>
-Avoid the creation of unnecessary local variables
-      </description>
-        <priority>3</priority>
-      <example>
-  <![CDATA[
-public class Foo {
-   public int foo() {
-     int x = doSomething();
-     return x;  // instead, just 'return doSomething();'
-   }
-}
-  ]]>
-      </example>
-    </rule>
-
-  <rule name="NonThreadSafeSingleton"
-        since="3.4"
-        message="Singleton is not thread safe"
-        class="net.sourceforge.pmd.lang.java.rule.design.NonThreadSafeSingletonRule"
-        externalInfoUrl="${pmd.website.baseurl}/pmd_rules_java_design.html#nonthreadsafesingleton">
-        <description>
-Non-thread safe singletons can result in bad state changes. Eliminate
-static singletons if possible by instantiating the object directly. Static
-singletons are usually not needed as only a single instance exists anyway.
-Other possible fixes are to synchronize the entire method or to use an
-[initialize-on-demand holder class](https://en.wikipedia.org/wiki/Initialization-on-demand_holder_idiom).
-
-Refrain from using the double-checked locking pattern. The Java Memory Model doesn't
-guarantee it to work unless the variable is declared as `volatile`, adding an uneeded
-performance penalty. [Reference](http://www.cs.umd.edu/~pugh/java/memoryModel/DoubleCheckedLocking.html)
-
-See Effective Java, item 48.
-        </description>
-        <priority>3</priority>
-        <example><![CDATA[
-private static Foo foo = null;
-
-//multiple simultaneous callers may see partially initialized objects
-public static Foo getFoo() {
-    if (foo==null) {
-        foo = new Foo();
-    }
-    return foo;
-}
-        ]]></example>
-    </rule>
-
-  <rule name="SingleMethodSingleton"
-        since="5.4"
-        message="Class contains multiple getInstance methods. Please review."
-        class="net.sourceforge.pmd.lang.java.rule.design.SingleMethodSingletonRule"
-        externalInfoUrl="${pmd.website.baseurl}/pmd_rules_java_design.html#singlemethodsingleton">
-    <description>
-Some classes contain overloaded getInstance. The problem with overloaded getInstance methods
-is that the instance created using the overloaded method is not cached and so,
-for each call and new objects will be created for every invocation.
-    </description>
-    <priority>2</priority>
-    <example><![CDATA[
-public class Singleton {
-
-    private static Singleton singleton = new Singleton( );
-
-    private Singleton(){ }
-
-    public static Singleton getInstance( ) {
-        return singleton;
-    }
-
-    public static Singleton getInstance(Object obj){
-        Singleton singleton = (Singleton) obj;
-        return singleton;           //violation
-    }
-}
-]]>
-    </example>
-  </rule>
-
-  <rule name="SingletonClassReturningNewInstance"
-        since="5.4"
-        message="getInstance method always creates a new object and hence does not comply to Singleton Design Pattern behaviour. Please review"
-        class="net.sourceforge.pmd.lang.java.rule.design.SingletonClassReturningNewInstanceRule"
-        externalInfoUrl="${pmd.website.baseurl}/pmd_rules_java_design.html#singletonclassreturningnewinstance">
-    <description>
-Some classes contain overloaded getInstance. The problem with overloaded getInstance methods
-is that the instance created using the overloaded method is not cached and so,
-for each call and new objects will be created for every invocation.
-    </description>
-    <priority>2</priority>
-    <example><![CDATA[
-class Singleton {
-    private static Singleton instance = null;
-    public static Singleton getInstance() {
-        synchronized(Singleton.class) {
-            return new Singleton();
-        }
-    }
-}
-]]>
-    </example>
-  </rule>
-
-  <rule name="UncommentedEmptyMethodBody"
-        language="java"
-        since="3.4"
-        message="Document empty method body"
-        class="net.sourceforge.pmd.lang.rule.XPathRule"
-        externalInfoUrl="${pmd.website.baseurl}/pmd_rules_java_design.html#uncommentedemptymethodbody">
-      <description>
-Uncommented Empty Method Body finds instances where a method body does not contain
-statements, but there is no comment. By explicitly commenting empty method bodies
-it is easier to distinguish between intentional (commented) and unintentional
-empty methods.
-      </description>
-      <priority>3</priority>
-      <properties>
-          <property name="xpath">
-              <value>
-    <![CDATA[
-//MethodDeclaration/Block[count(BlockStatement) = 0 and @containsComment = 'false']
- ]]>
-             </value>
-          </property>
-      </properties>
-      <example>
-  <![CDATA[
-public void doSomething() {
-}
- ]]>
-      </example>
-    </rule>
-
-  <rule name="UncommentedEmptyConstructor"
-        language="java"
-        since="3.4"
-        message="Document empty constructor"
-        class="net.sourceforge.pmd.lang.rule.XPathRule"
-        typeResolution="true"
-        externalInfoUrl="${pmd.website.baseurl}/pmd_rules_java_design.html#uncommentedemptyconstructor">
-      <description>
-Uncommented Empty Constructor finds instances where a constructor does not
-contain statements, but there is no comment. By explicitly commenting empty
-constructors it is easier to distinguish between intentional (commented)
-and unintentional empty constructors.
-      </description>
-      <priority>3</priority>
-      <properties>
-          <property name="xpath">
-              <value>
-    <![CDATA[
-//ConstructorDeclaration[@Private='false']
-                        [count(BlockStatement) = 0 and ($ignoreExplicitConstructorInvocation = 'true' or not(ExplicitConstructorInvocation)) and @containsComment = 'false']
-                        [not(../Annotation/MarkerAnnotation/Name[typeof(@Image, 'javax.inject.Inject', 'Inject')])]
-]]>
-             </value>
-          </property>
-          <property name="ignoreExplicitConstructorInvocation" type="Boolean" description="Ignore explicit constructor invocation when deciding whether constructor is empty or not" value="false"/>
-      </properties>
-      <example>
-  <![CDATA[
-public Foo() {
-  // This constructor is intentionally empty. Nothing special is needed here.
-}
- ]]>
-      </example>
-    </rule>
-
-  <rule name="UnsynchronizedStaticDateFormatter"
-        since="3.6"
-        message="Static DateFormatter objects should be accessed in a synchronized manner"
-        class="net.sourceforge.pmd.lang.java.rule.design.UnsynchronizedStaticDateFormatterRule"
-        externalInfoUrl="${pmd.website.baseurl}/pmd_rules_java_design.html#unsynchronizedstaticdateformatter">
-      <description>
-SimpleDateFormat instances are not synchronized. Sun recommends using separate format instances
-for each thread. If multiple threads must access a static formatter, the formatter must be
-synchronized either on method or block level.
-      </description>
-      <priority>3</priority>
-      <example>
-    <![CDATA[
-public class Foo {
-    private static final SimpleDateFormat sdf = new SimpleDateFormat();
-    void bar() {
-        sdf.format(); // poor, no thread-safety
-    }
-    synchronized void foo() {
-        sdf.format(); // preferred
-    }
-}
-    ]]>
-      </example>
-    </rule>
-
-  <rule name="PreserveStackTrace"
-        since="3.7"
-        message="New exception is thrown in catch block, original stack trace may be lost"
-        class="net.sourceforge.pmd.lang.java.rule.design.PreserveStackTraceRule"
-        externalInfoUrl="${pmd.website.baseurl}/pmd_rules_java_design.html#preservestacktrace">
-      <description>
-Throwing a new exception from a catch block without passing the original exception into the
-new exception will cause the original stack trace to be lost making it difficult to debug
-effectively.
-      </description>
-      <priority>3</priority>
-      <example>
-    <![CDATA[
-public class Foo {
-    void good() {
-        try{
-            Integer.parseInt("a");
-        } catch (Exception e) {
-            throw new Exception(e); // first possibility to create exception chain
-        }
-        try {
-            Integer.parseInt("a");
-        } catch (Exception e) {
-            throw (IllegalStateException)new IllegalStateException().initCause(e); // second possibility to create exception chain.
-        }
-    }
-    void bad() {
-        try{
-            Integer.parseInt("a");
-        } catch (Exception e) {
-            throw new Exception(e.getMessage());
-        }
-    }
-}
-    ]]>
-      </example>
-    </rule>
-
-  <rule name="UseCollectionIsEmpty"
-        since="3.9"
-        message="Substitute calls to size() == 0 (or size() != 0, size() &gt; 0, size() &lt; 1) with calls to isEmpty()"
-        class="net.sourceforge.pmd.lang.java.rule.design.UseCollectionIsEmptyRule"
-        externalInfoUrl="${pmd.website.baseurl}/pmd_rules_java_design.html#usecollectionisempty">
-         <description>
-The isEmpty() method on java.util.Collection is provided to determine if a collection has any elements.
-Comparing the value of size() to 0 does not convey intent as well as the isEmpty() method.
-      </description>
-      <priority>3</priority>
-      <example>
-    <![CDATA[
-public class Foo {
-    void good() {
-        List foo = getList();
-        if (foo.isEmpty()) {
-            // blah
-        }
-    }
-
-    void bad() {
-        List foo = getList();
-        if (foo.size() == 0) {
-            // blah
-        }
-    }
-}
-    ]]>
-      </example>
-    </rule>
-
-  <rule name="ClassWithOnlyPrivateConstructorsShouldBeFinal"
-        language="java"
-        since="4.1"
-        class="net.sourceforge.pmd.lang.rule.XPathRule"
-        message="A class which only has private constructors should be final"
-        externalInfoUrl="${pmd.website.baseurl}/pmd_rules_java_design.html#classwithonlyprivateconstructorsshouldbefinal">
-        <description>
-A class with only private constructors should be final, unless the private constructor
-is invoked by a inner class.
-        </description>
-        <priority>1</priority>
-        <properties>
-            <property name="xpath">
-                <value><![CDATA[
-TypeDeclaration[count(../TypeDeclaration) = 1]/ClassOrInterfaceDeclaration
-[@Final = 'false']
-[count(./ClassOrInterfaceBody/ClassOrInterfaceBodyDeclaration/ConstructorDeclaration[@Private = 'true']) >= 1 ]
-[count(./ClassOrInterfaceBody/ClassOrInterfaceBodyDeclaration/ConstructorDeclaration[(@Public = 'true') or (@Protected = 'true') or (@PackagePrivate = 'true')]) = 0 ]
-[not(.//ClassOrInterfaceDeclaration)]
-             ]]></value>
-            </property>
-        </properties>
-        <example><![CDATA[
-public class Foo {  //Should be final
-    private Foo() { }
-}
-     ]]></example>
-    </rule>
-
-
-  <rule name="EmptyMethodInAbstractClassShouldBeAbstract"
-        language="java"
-        since="4.1"
-        class="net.sourceforge.pmd.lang.rule.XPathRule"
-        message="An empty method in an abstract class should be abstract instead"
-        externalInfoUrl="${pmd.website.baseurl}/pmd_rules_java_design.html#emptymethodinabstractclassshouldbeabstract">
-        <description>
-Empty or auto-generated methods in an abstract class should be tagged as abstract. This helps to remove their inapproprate
-usage by developers who should be implementing their own versions in the concrete subclasses.
-        </description>
-        <priority>1</priority>
-        <properties>
-            <property name="xpath">
-                <value>
-                <![CDATA[
-                    //ClassOrInterfaceDeclaration[@Abstract = 'true']
-                        /ClassOrInterfaceBody
-                        /ClassOrInterfaceBodyDeclaration
-                        /MethodDeclaration[@Abstract = 'false' and @Native = 'false']
-                        [
-                            ( boolean(./Block[count(./BlockStatement) =  1]/BlockStatement/Statement/ReturnStatement/Expression/PrimaryExpression/PrimaryPrefix/Literal/NullLiteral) = 'true' )
-                            or
-                            ( boolean(./Block[count(./BlockStatement) =  1]/BlockStatement/Statement/ReturnStatement/Expression/PrimaryExpression/PrimaryPrefix/Literal[@Image = '0']) = 'true' )
-                            or
-                            ( boolean(./Block[count(./BlockStatement) =  1]/BlockStatement/Statement/ReturnStatement/Expression/PrimaryExpression/PrimaryPrefix/Literal[string-length(@Image) = 2]) = 'true' )
-                            or
-                            (./Block[count(./BlockStatement) =  1]/BlockStatement/Statement/EmptyStatement)
-                            or
-                            ( count (./Block/*) = 0 )
-                        ]
-                ]]>
-             </value>
-            </property>
-        </properties>
-        <example>
-            <![CDATA[
-public abstract class ShouldBeAbstract {
-    public Object couldBeAbstract() {
-        // Should be abstract method ?
-        return null;
-    }
-
-    public void couldBeAbstract() {
-    }
-}
-]]>
-    </example>
-  </rule>
-
-  <rule name="SingularField"
-        since="3.1"
-        message="Perhaps ''{0}'' could be replaced by a local variable."
-        class="net.sourceforge.pmd.lang.java.rule.design.SingularFieldRule"
-        externalInfoUrl="${pmd.website.baseurl}/pmd_rules_java_design.html#singularfield">
-    <description>
-Fields whose scopes are limited to just single methods do not rely on the containing
-object to provide them to other methods. They may be better implemented as local variables
-within those methods.
-      </description>
-      <priority>3</priority>
-      <example><![CDATA[
-public class Foo {
-    private int x;  // no reason to exist at the Foo instance level
-    public void foo(int y) {
-     x = y + 5;
-     return x;
-    }
-}
-   ]]></example>
-    </rule>
-
-  <rule name="ReturnEmptyArrayRatherThanNull"
-        language="java"
-        since="4.2"
-        class="net.sourceforge.pmd.lang.rule.XPathRule"
-        message="Return an empty array rather than 'null'."
-        externalInfoUrl="${pmd.website.baseurl}/pmd_rules_java_design.html#returnemptyarrayratherthannull">
-        <description>
-For any method that returns an array, it is a better to return an empty array rather than a
-null reference. This removes the need for null checking all results and avoids inadvertent
-NullPointerExceptions.
-        </description>
-        <priority>1</priority>
-        <properties>
-            <property name="xpath">
-                <value>
-                    <![CDATA[
-                        //MethodDeclaration
-                        [
-                        (./ResultType/Type[@Array='true'])
-                        and
-                        (./Block/BlockStatement/Statement/ReturnStatement/Expression/PrimaryExpression/PrimaryPrefix/Literal/NullLiteral)
-                        ]
-                    ]]>
-                </value>
-            </property>
-        </properties>
-        <example><![CDATA[
-public class Example {
-    // Not a good idea...
-    public int[] badBehavior() {
-        // ...
-        return null;
-    }
-
-    // Good behavior
-    public String[] bonnePratique() {
-        //...
-        return new String[0];
-    }
-}
-            ]]></example>
-    </rule>
-
-  <rule name="AbstractClassWithoutAnyMethod"
-        language="java"
-        since="4.2"
-        class="net.sourceforge.pmd.lang.rule.XPathRule"
-        typeResolution="true"
-        message="No abstract method which means that the keyword is most likely used to prevent instantiation. Use a private or protected constructor instead."
-        externalInfoUrl="${pmd.website.baseurl}/pmd_rules_java_design.html#abstractclasswithoutanymethod">
-        <description>
-If an abstract class does not provides any methods, it may be acting as a simple data container
-that is not meant to be instantiated. In this case, it is probably better to use a private or
-protected constructor in order to prevent instantiation than make the class misleadingly abstract.
-       </description>
-        <priority>1</priority>
-        <properties>
-            <property name="xpath">
-                <value>
-                    <![CDATA[
-//ClassOrInterfaceDeclaration
-    [@Abstract = 'true']
-    [count(//MethodDeclaration) + count(//ConstructorDeclaration) = 0]
-    [not(../Annotation/MarkerAnnotation/Name[typeof(@Image, 'com.google.auto.value.AutoValue', 'AutoValue')])]
-                    ]]>
-                </value>
-            </property>
-        </properties>
-        <example>
-            <![CDATA[
-public class abstract Example {
-    String field;
-    int otherField;
-}
-            ]]>
-        </example>
-    </rule>
-
-  <rule name="TooFewBranchesForASwitchStatement"
-        language="java"
-        since="4.2"
-        class="net.sourceforge.pmd.lang.rule.XPathRule"
-        message="A switch with less than three branches is inefficient, use a 'if statement' instead."
-        externalInfoUrl="${pmd.website.baseurl}/pmd_rules_java_design.html#toofewbranchesforaswitchstatement">
-        <description>
-Switch statements are intended to be used to support complex branching behaviour. Using a switch for only a few
-cases is ill-advised, since switches are not as easy to understand as if-then statements. In these cases use the
-if-then statement to increase code readability.
-        </description>
-        <priority>3</priority>
-        <properties>
-            <property name="minimumNumberCaseForASwitch" type="Integer" description="Minimum number of branches for a switch" min="1" max="100" value="3"/>
-            <property name="xpath">
-                <value>
-                    <![CDATA[
-//SwitchStatement[
-    (count(.//SwitchLabel) < $minimumNumberCaseForASwitch)
-]
-                    ]]>
-                </value>
-            </property>
-        </properties>
-        <example>
-            <![CDATA[
-// With a minimumNumberCaseForASwitch of 3
-public class Foo {
-    public void bar() {
-        switch (condition) {
-            case ONE:
-                instruction;
-                break;
-            default:
-                break; // not enough for a 'switch' stmt, a simple 'if' stmt would have been more appropriate
-        }
-    }
-}
-            ]]>
-        </example>
-    </rule>
-
-  <rule name="LogicInversion"
-        language="java"
-        since="5.0"
-        class="net.sourceforge.pmd.lang.rule.XPathRule"
-        message="Use opposite operator instead of the logic complement operator."
-        externalInfoUrl="${pmd.website.baseurl}/pmd_rules_java_design.html#logicinversion">
-    <description>
-Use opposite operator instead of negating the whole expression with a logic complement operator.
-    </description>
-    <priority>3</priority>
-    <properties>
-       <property name="xpath">
-          <value>
-          <![CDATA[
-//UnaryExpressionNotPlusMinus[@Image='!']/PrimaryExpression/PrimaryPrefix/Expression[EqualityExpression or RelationalExpression]
-          ]]>
-          </value>
-       </property>
-    </properties>
-    <example>
-    <![CDATA[
-public boolean bar(int a, int b) {
-
-    if (!(a == b)) { // use !=
-         return false;
-     }
-
-    if (!(a < b)) { // use >=
-         return false;
-    }
-
-    return true;
-}
-    ]]>
-    </example>
-  </rule>
-
-  <rule name="UseVarargs"
-        language="java"
-        minimumLanguageVersion="1.5"
-        since="5.0"
-        message="Consider using varargs for methods or constructors which take an array the last parameter."
-        class="net.sourceforge.pmd.lang.rule.XPathRule"
-        externalInfoUrl="${pmd.website.baseurl}/pmd_rules_java_design.html#usevarargs">
-        <description>
-Java 5 introduced the varargs parameter declaration for methods and constructors.  This syntactic
-sugar provides flexibility for users of these methods and constructors, allowing them to avoid
-having to deal with the creation of an array.
-</description>
-        <priority>4</priority>
-        <properties>
-            <property name="xpath">
-                <value><![CDATA[
-//FormalParameters/FormalParameter
-    [position()=last()]
-    [@Array='true']
-    [@Varargs='false']
-    [not (./Type/ReferenceType[@Array='true'][PrimitiveType[@Image='byte']])]
-    [not (./Type/ReferenceType[ClassOrInterfaceType[@Image='Byte']])]
-    [not (./Type/PrimitiveType[@Image='byte'])]
-    [not (ancestor::MethodDeclaration/preceding-sibling::Annotation/*/Name[@Image='Override'])]
-    [not(
-        ancestor::MethodDeclaration
-            [@Public='true' and @Static='true']
-            [child::ResultType[@Void='true']] and
-        ancestor::MethodDeclarator[@Image='main'] and
-        ..[@ParameterCount='1'] and
-        ./Type/ReferenceType[ClassOrInterfaceType[@Image='String']]
-    )]
-            ]]></value>
-            </property>
-        </properties>
-        <example><![CDATA[
-public class Foo {
-    public void foo(String s, Object[] args) {
-        // Do something here...
-    }
-
-    public void bar(String s, Object... args) {
-        // Ahh, varargs tastes much better...
-    }
-}
-        ]]></example>
-    </rule>
-
-  <rule name="FieldDeclarationsShouldBeAtStartOfClass"
-        language="java"
-        since="5.0"
-        message="Fields should be declared at the top of the class, before any method declarations, constructors, initializers or inner classes."
-        class="net.sourceforge.pmd.lang.java.rule.design.FieldDeclarationsShouldBeAtStartOfClassRule"
-        externalInfoUrl="${pmd.website.baseurl}/pmd_rules_java_design.html#fielddeclarationsshouldbeatstartofclass">
-    <description>
-Fields should be declared at the top of the class, before any method declarations, constructors, initializers or inner classes.
-    </description>
-    <priority>3</priority>
-    <example>
-      <![CDATA[
-public class HelloWorldBean {
-
-  // Field declared before methods / inner classes - OK
-  private String _thing;
-
-  public String getMessage() {
-    return "Hello World!";
-  }
-
-  // Field declared after methods / inner classes - avoid this
-  private String _fieldInWrongLocation;
-}
-      ]]>
-    </example>
-  </rule>
-
-  <rule name="GodClass"
-        language="java"
-        since="5.0"
-        message="Possible God Class (WMC={0}, ATFD={2}, TCC={1})"
-        class="net.sourceforge.pmd.lang.java.rule.design.GodClassRule"
-        externalInfoUrl="${pmd.website.baseurl}/pmd_rules_java_design.html#godclass">
-        <description>
-The God Class rule detects the God Class design flaw using metrics. God classes do too many things,
-are very big and overly complex. They should be split apart to be more object-oriented.
-The rule uses the detection strategy described in "Object-Oriented Metrics in Practice".
-The violations are reported against the entire class.
-
-See also the references:
-
-Michele Lanza and Radu Marinescu. Object-Oriented Metrics in Practice:
-Using Software Metrics to Characterize, Evaluate, and Improve the Design
-of Object-Oriented Systems. Springer, Berlin, 1 edition, October 2006. Page 80.
-        </description>
-        <priority>3</priority>
-    </rule>
-
-  <rule name="AvoidProtectedMethodInFinalClassNotExtending"
-        language="java"
-        since="5.1"
-        message="Avoid protected methods in a final class that doesn't extend anything other than Object.  Change to private or package access."
-        class="net.sourceforge.pmd.lang.rule.XPathRule"
-        externalInfoUrl="${pmd.website.baseurl}/pmd_rules_java_design.html#avoidprotectedmethodinfinalclassnotextending">
-         <description>
-Do not use protected methods in most final classes since they cannot be subclassed. This should
-only be allowed in final classes that extend other classes with protected methods (whose
-visibility cannot be reduced). Clarify your intent by using private or package access modifiers instead.
-         </description>
-         <priority>3</priority>
-         <properties>
-             <property name="xpath">
-                 <value>
-<![CDATA[
-//ClassOrInterfaceDeclaration[@Final='true' and not(ExtendsList)]
-/ClassOrInterfaceBody/ClassOrInterfaceBodyDeclaration
-/MethodDeclaration[@Protected='true'][MethodDeclarator/@Image != 'finalize']
- ]]>
-                 </value>
-             </property>
-         </properties>
-        <example>
-<![CDATA[
-public final class Foo {
-  private int bar() {}
-  protected int baz() {} // Foo cannot be subclassed, and doesn't extend anything, so is baz() really private or package visible?
-}
- ]]>
-         </example>
-       </rule>
-
-  <rule name="ConstantsInInterface"
-        language="java"
-        since="5.5"
-        message="Avoid constants in interfaces. Interfaces define types, constants are implementation details better placed in classes or enums. See Effective Java, item 19."
-        class="net.sourceforge.pmd.lang.rule.XPathRule"
-        externalInfoUrl="${pmd.website.baseurl}/pmd_rules_java_design.html#constantsininterface">
-        <description>
-Avoid constants in interfaces. Interfaces should define types, constants are implementation details
-better placed in classes or enums. See Effective Java, item 19.
-        </description>
-        <priority>3</priority>
-        <properties>
-        <property name="ignoreIfHasMethods" type="Boolean" description="Whether to ignore constants in interfaces if the interface defines any methods" value="true"/>
-            <property name="xpath">
-                <value>
-<![CDATA[
-//ClassOrInterfaceDeclaration[@Interface='true'][$ignoreIfHasMethods='false' or not(.//MethodDeclaration)]//FieldDeclaration
- ]]>
-                </value>
-            </property>
-        </properties>
-        <example>
-<![CDATA[
-public interface ConstantInterface {
-    public static final int CONST1 = 1; // violation, no fields allowed in interface!
-    static final int CONST2 = 1;        // violation, no fields allowed in interface!
-    final int CONST3 = 1;               // violation, no fields allowed in interface!
-    int CONST4 = 1;                     // violation, no fields allowed in interface!
-}
-
-// with ignoreIfHasMethods = false
-public interface AnotherConstantInterface {
-    public static final int CONST1 = 1; // violation, no fields allowed in interface!
-
-    int anyMethod();
-}
-
-// with ignoreIfHasMethods = true
-public interface YetAnotherConstantInterface {
-    public static final int CONST1 = 1; // no violation
-
-    int anyMethod();
-}
- ]]>
-        </example>
-    </rule>
-
-  <rule name="AccessorMethodGeneration"
-        language="java"
-        since="5.5.4"
-        message="Avoid autogenerated methods to access private fields and methods of inner / outer classes"
-        class="net.sourceforge.pmd.lang.java.rule.design.AccessorMethodGenerationRule"
-        externalInfoUrl="${pmd.website.baseurl}/pmd_rules_java_design.html#accessormethodgeneration">
-        <description>
-When accessing a private field / method from another class, the Java compiler will generate a accessor methods
-with package-private visibility. This adds overhead, and to the dex method count on Android. This situation can
-be avoided by changing the visibility of the field / method from private to package-private.
-        </description>
-        <priority>3</priority>
-        <example>
-<![CDATA[
-public class OuterClass {
-    private int counter;
-    /* package */ int id;
-
-    public class InnerClass {
-        InnerClass() {
-            OuterClass.this.counter++; // wrong accessor method will be generated
-        }
-=======
->>>>>>> b1665cf6
 
     <!-- Rules, that have been moved into a category -->
     <rule ref="category/java/design.xml/AbstractClassWithoutAnyMethod" deprecated="true" />
