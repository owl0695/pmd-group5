<?xml version="1.0"?>

<ruleset name="Code Style"
         xmlns="http://pmd.sourceforge.net/ruleset/2.0.0"
         xmlns:xsi="http://www.w3.org/2001/XMLSchema-instance"
         xsi:schemaLocation="http://pmd.sourceforge.net/ruleset/2.0.0 https://pmd.sourceforge.io/ruleset_2_0_0.xsd">

    <description>
        Rules which enforce a specific coding style.
    </description>

    <rule name="AbstractNaming"
          language="java"
          since="1.4"
          deprecated="true"
          message="Abstract classes should be named 'AbstractXXX'"
          class="net.sourceforge.pmd.lang.rule.XPathRule"
          externalInfoUrl="${pmd.website.baseurl}/pmd_rules_java_codestyle.html#abstractnaming">
        <description>
Abstract classes should be named 'AbstractXXX'.

This rule is deprecated and will be removed with PMD 7.0.0. The rule is replaced
by {% rule java/codestyle/ClassNamingConventions %}.
        </description>
        <priority>3</priority>
        <properties>
            <property name="version" value="2.0"/>
            <property name="xpath">
                <value>
<![CDATA[
//ClassOrInterfaceDeclaration
 [@Abstract= true() and @Interface= false()]
 [not (starts-with(@SimpleName,'Abstract'))]
|
//ClassOrInterfaceDeclaration
 [@Abstract= false()]
 [$strict= true()]
 [starts-with(@SimpleName, 'Abstract')]
]]>
                </value>
            </property>
            <property name="strict" type="Boolean" value="true" description="Also flag classes, that are named Abstract, but are not abstract."/>
        </properties>
        <example>
<![CDATA[
public abstract class Foo { // should be AbstractFoo
}
]]>
        </example>
    </rule>

    <rule name="AtLeastOneConstructor"
          language="java"
          since="1.04"
          message="Each class should declare at least one constructor"
          class="net.sourceforge.pmd.lang.java.rule.codestyle.AtLeastOneConstructorRule"
          externalInfoUrl="${pmd.website.baseurl}/pmd_rules_java_codestyle.html#atleastoneconstructor">
        <description>
<![CDATA[
Each non-static class should declare at least one constructor.
Classes with solely static members are ignored, refer to [UseUtilityClassRule](pmd_rules_java_design.html#useutilityclass) to detect those.
]]>
        </description>
        <priority>3</priority>
        <example>
<![CDATA[
public class Foo {
   // missing constructor
  public void doSomething() { ... }
  public void doOtherThing { ... }
}
]]>
        </example>
    </rule>

    <rule name="AvoidDollarSigns"
          language="java"
          since="1.5"
          message="Avoid using dollar signs in variable/method/class/interface names"
          class="net.sourceforge.pmd.lang.java.rule.codestyle.AvoidDollarSignsRule"
          externalInfoUrl="${pmd.website.baseurl}/pmd_rules_java_codestyle.html#avoiddollarsigns">
        <description>
Avoid using dollar signs in variable/method/class/interface names.
        </description>
        <priority>3</priority>
        <example>
<![CDATA[
public class Fo$o {  // not a recommended name
}
]]>
        </example>
    </rule>

    <rule name="AvoidFinalLocalVariable"
          language="java"
          since="4.1"
          deprecated="true"
          class="net.sourceforge.pmd.lang.rule.XPathRule"
          message="Avoid using final local variables, turn them into fields"
          externalInfoUrl="${pmd.website.baseurl}/pmd_rules_java_codestyle.html#avoidfinallocalvariable">
        <description>
Avoid using final local variables, turn them into fields.

Note that this is a controversial rule which is merely useful to enforce a certain code style
(which is contradictory to good coding practices in most of the cases it's applied to) and
avoid local literals being declared in a scope smaller than the class.

Also note, that this rule is the opposite of {% rule "java/codestyle/LocalVariableCouldBeFinal" %}.
Having both rules enabled results in contradictory violations being reported.

This rule is deprecated and will be removed with PMD 7.0.0. There is no replacement planned.
If the goal is to avoid defining constants in a scope smaller than the class, then the rule
{% rule "java/errorprone/AvoidDuplicateLiterals" %} should be used instead.
        </description>
        <priority>3</priority>
        <properties>
            <property name="version" value="2.0"/>
            <property name="xpath">
                <value>
<![CDATA[
//LocalVariableDeclaration[
  @Final = true()
  and not(../../ForStatement)
  and
  (
    (count(VariableDeclarator/VariableInitializer) = 0)
    or
    (VariableDeclarator/VariableInitializer/Expression/PrimaryExpression/PrimaryPrefix/Literal)
  )
]
]]>
                </value>
            </property>
        </properties>
        <example>
<![CDATA[
public class MyClass {
    public void foo() {
        final String finalLocalVariable;
    }
}
]]>
        </example>
    </rule>

    <rule name="AvoidPrefixingMethodParameters"
          language="java"
          since="5.0"
          deprecated="true"
          class="net.sourceforge.pmd.lang.rule.XPathRule"
          message="Avoid prefixing parameters by in, out or inOut. Uses Javadoc to document this behavior."
          externalInfoUrl="${pmd.website.baseurl}/pmd_rules_java_codestyle.html#avoidprefixingmethodparameters">
        <description>
Prefixing parameters by 'in' or 'out' pollutes the name of the parameters and reduces code readability.
To indicate whether or not a parameter will be modify in a method, its better to document method
behavior with Javadoc.

This rule is deprecated and will be removed with PMD 7.0.0. The rule is replaced
by the more general rule {% rule java/codestyle/FormalParameterNamingConventions %}.
        </description>
        <priority>4</priority>
        <properties>
            <property name="version" value="2.0"/>
            <property name="xpath">
                <value>
<![CDATA[
//MethodDeclaration/MethodDeclarator/FormalParameters/FormalParameter/VariableDeclaratorId[
        pmd:matches(@Name,'^in[A-Z].*','^out[A-Z].*','^in$','^out$')
]
]]>
                </value>
            </property>
        </properties>
        <example>
<![CDATA[
// Not really clear
public class Foo {
  public void bar(
      int inLeftOperand,
      Result outRightOperand) {
      outRightOperand.setValue(inLeftOperand * outRightOperand.getValue());
  }
}
]]>
        </example>
        <example>
<![CDATA[
// Far more useful
public class Foo {
  /**
   *
   * @param leftOperand, (purpose), not modified by method.
   * @param rightOperand (purpose), will be modified by the method: contains the result.
   */
  public void bar(
        int leftOperand,
        Result rightOperand) {
        rightOperand.setValue(leftOperand * rightOperand.getValue());
  }
}
]]>
        </example>
    </rule>

    <rule name="AvoidProtectedFieldInFinalClass"
          language="java"
          since="2.1"
          message="Avoid protected fields in a final class.  Change to private or package access."
          class="net.sourceforge.pmd.lang.rule.XPathRule"
          externalInfoUrl="${pmd.website.baseurl}/pmd_rules_java_codestyle.html#avoidprotectedfieldinfinalclass">
        <description>
Do not use protected fields in final classes since they cannot be subclassed.
Clarify your intent by using private or package access modifiers instead.
        </description>
        <priority>3</priority>
        <properties>
            <property name="version" value="2.0"/>
            <property name="xpath">
                <value>
<![CDATA[
//ClassOrInterfaceDeclaration[@Final= true()]
/ClassOrInterfaceBody/ClassOrInterfaceBodyDeclaration
/FieldDeclaration[@Protected= true()]
]]>
                </value>
            </property>
        </properties>
        <example>
<![CDATA[
public final class Bar {
  private int x;
  protected int y;  // bar cannot be subclassed, so is y really private or package visible?
  Bar() {}
}
]]>
        </example>
    </rule>

    <rule name="AvoidProtectedMethodInFinalClassNotExtending"
          language="java"
          since="5.1"
          message="Avoid protected methods in a final class that doesn't extend anything other than Object.  Change to private or package access."
          class="net.sourceforge.pmd.lang.rule.XPathRule"
          externalInfoUrl="${pmd.website.baseurl}/pmd_rules_java_codestyle.html#avoidprotectedmethodinfinalclassnotextending">
        <description>
Do not use protected methods in most final classes since they cannot be subclassed. This should
only be allowed in final classes that extend other classes with protected methods (whose
visibility cannot be reduced). Clarify your intent by using private or package access modifiers instead.
        </description>
        <priority>3</priority>
        <properties>
            <property name="version" value="2.0"/>
            <property name="xpath">
                <value>
<![CDATA[
//ClassOrInterfaceDeclaration[@Final= true() and not(ExtendsList)]
/ClassOrInterfaceBody/ClassOrInterfaceBodyDeclaration
/MethodDeclaration[@Protected=true() and @Name != 'finalize']
 ]]>
                </value>
            </property>
        </properties>
        <example>
<![CDATA[
public final class Foo {
  private int bar() {}
  protected int baz() {} // Foo cannot be subclassed, and doesn't extend anything, so is baz() really private or package visible?
}
 ]]>
        </example>
    </rule>

    <rule name="AvoidUsingNativeCode"
          language="java"
          since="4.1"
          message="The use of native code is not recommended."
          class="net.sourceforge.pmd.lang.rule.XPathRule"
          externalInfoUrl="${pmd.website.baseurl}/pmd_rules_java_codestyle.html#avoidusingnativecode">
        <description>
Unnecessary reliance on Java Native Interface (JNI) calls directly reduces application portability
and increases the maintenance burden.
        </description>
        <priority>2</priority>
        <properties>
            <property name="version" value="2.0"/>
            <property name="xpath">
                <value>//Name[starts-with(@Image,'System.loadLibrary')]</value>
            </property>
        </properties>
        <example>
<![CDATA[
public class SomeJNIClass {

     public SomeJNIClass() {
         System.loadLibrary("nativelib");
     }

     static {
         System.loadLibrary("nativelib");
     }

     public void invalidCallsInMethod() throws SecurityException, NoSuchMethodException {
         System.loadLibrary("nativelib");
     }
}
]]>
        </example>
    </rule>

    <rule name="BooleanGetMethodName"
          language="java"
          since="4.0"
          message="A 'getX()' method which returns a boolean should be named 'isX()'"
          class="net.sourceforge.pmd.lang.rule.XPathRule"
          externalInfoUrl="${pmd.website.baseurl}/pmd_rules_java_codestyle.html#booleangetmethodname">
        <description>
Methods that return boolean results should be named as predicate statements to denote this.
I.e, 'isReady()', 'hasValues()', 'canCommit()', 'willFail()', etc.   Avoid the use of the 'get'
prefix for these methods.
        </description>
        <priority>4</priority>
        <properties>
            <property name="version" value="2.0"/>
            <property name="xpath">
                <value>
<![CDATA[
//MethodDeclaration
    [starts-with(@Name, 'get')]
    [@Arity = 0 or $checkParameterizedMethods = true()]
    [
        ResultType/Type/PrimitiveType[@Image = 'boolean']
        and not(../Annotation//Name[@Image = 'Override'])
    ]
]]>
                </value>
            </property>
            <property name="checkParameterizedMethods" type="Boolean" description="Check parameterized methods" value="false"/>
        </properties>
        <example>
<![CDATA[
public boolean getFoo();            // bad
public boolean isFoo();             // ok
public boolean getFoo(boolean bar); // ok, unless checkParameterizedMethods=true
]]>
        </example>
    </rule>

    <rule name="CallSuperInConstructor"
          language="java"
          since="3.0"
          message="It is a good practice to call super() in a constructor"
          class="net.sourceforge.pmd.lang.rule.XPathRule"
          externalInfoUrl="${pmd.website.baseurl}/pmd_rules_java_codestyle.html#callsuperinconstructor">
        <description>
It is a good practice to call super() in a constructor. If super() is not called but
another constructor (such as an overloaded constructor) is called, this rule will not report it.
        </description>
        <priority>3</priority>
        <properties>
            <property name="version" value="2.0"/>
            <property name="xpath">
                <value>
<![CDATA[
//ClassOrInterfaceDeclaration[ExtendsList/*]
/ClassOrInterfaceBody
 /ClassOrInterfaceBodyDeclaration
 /ConstructorDeclaration[ not(.//ExplicitConstructorInvocation) ]
]]>
                </value>
            </property>
        </properties>
        <example>
<![CDATA[
public class Foo extends Bar{
  public Foo() {
   // call the constructor of Bar
   super();
  }
 public Foo(int code) {
  // do something with code
   this();
   // no problem with this
  }
}
]]>
        </example>
    </rule>

    <rule name="ClassNamingConventions"
          language="java"
          since="1.2"
          message="The {0} name ''{1}'' doesn''t match ''{2}''"
          class="net.sourceforge.pmd.lang.java.rule.codestyle.ClassNamingConventionsRule"
          externalInfoUrl="${pmd.website.baseurl}/pmd_rules_java_codestyle.html#classnamingconventions">
        <description>
            Configurable naming conventions for type declarations. This rule reports
            type declarations which do not match the regex that applies to their
            specific kind (e.g. enum or interface). Each regex can be configured through
            properties.

            By default this rule uses the standard Java naming convention (Pascal case).
            
            The rule can detect utility classes and enforce a different naming convention
            on those. E.g. setting the property `utilityClassPattern` to
            `[A-Z][a-zA-Z0-9]+(Utils?|Helper|Constants)` reports any utility class, whose name
            does not end in "Util(s)", "Helper" or "Constants".
            
            For this rule, a utility class is defined as: a concrete class that does not
            inherit from a super class or implement any interface and only has static fields
            or methods.
        </description>
        <priority>1</priority>
        <example>
<![CDATA[
// This is Pascal case, the recommended naming convention in Java
// Note that the default values of this rule don't allow underscores
// or accented characters in type names
public class FooBar {}

// You may want abstract classes to be named 'AbstractXXX',
// in which case you can customize the regex for abstract
// classes to 'Abstract[A-Z]\w+'
public abstract class Thing {}

// This class doesn't respect the convention, and will be flagged
public class Éléphant {}
]]>
        </example>
    </rule>

    <rule name="CommentDefaultAccessModifier"
          language="java"
          since="5.4.0"
          class="net.sourceforge.pmd.lang.java.rule.codestyle.CommentDefaultAccessModifierRule"
          message="Missing commented default access modifier"
          externalInfoUrl="${pmd.website.baseurl}/pmd_rules_java_codestyle.html#commentdefaultaccessmodifier">
        <description>
To avoid mistakes if we want that an Annotation, Class, Enum, Method, Constructor or Field have a default access modifier
we must add a comment at the beginning of its declaration.
<<<<<<< HEAD
By default the comment must be `/* default */` or `/* package */`, if you want another, you have to provide a regular expression.
This rule ignores by default all cases that have a @VisibleForTesting annotation. Use the
=======
By default, the comment must be `/* default */` or `/* package */`, if you want another, you have to provide a regular expression.

This rule ignores by default all cases that have a `@VisibleForTesting` annotation or any JUnit5 annotation. Use the
>>>>>>> 38955b5c
property "ignoredAnnotations" to customize the recognized annotations.
        </description>
        <priority>3</priority>
        <example>
<![CDATA[
public class Foo {
    final String stringValue = "some string";
    String getString() {
       return stringValue;
    }

    class NestedFoo {
    }
}

// should be
public class Foo {
    /* default */ final String stringValue = "some string";
    /* default */ String getString() {
       return stringValue;
    }

    /* default */ class NestedFoo {
    }
}
]]>
        </example>
    </rule>

    <rule name="ConfusingTernary"
          language="java"
          since="1.9"
          message="Avoid if (x != y) ..; else ..;"
          class="net.sourceforge.pmd.lang.java.rule.codestyle.ConfusingTernaryRule"
          externalInfoUrl="${pmd.website.baseurl}/pmd_rules_java_codestyle.html#confusingternary">
        <description>
Avoid negation within an "if" expression with an "else" clause.  For example, rephrase:
`if (x != y) diff(); else same();` as: `if (x == y) same(); else diff();`.

Most "if (x != y)" cases without an "else" are often return cases, so consistent use of this
rule makes the code easier to read.  Also, this resolves trivial ordering problems, such
as "does the error case go first?" or "does the common case go first?".
        </description>
        <priority>3</priority>
        <example>
<![CDATA[
boolean bar(int x, int y) {
    return (x != y) ? diff : same;
}
]]>
        </example>
    </rule>

    <rule name="ControlStatementBraces"
          language="java"
          since="6.2.0"
          message="This statement should have braces"
          class="net.sourceforge.pmd.lang.rule.XPathRule"
          externalInfoUrl="${pmd.website.baseurl}/pmd_rules_java_codestyle.html#controlstatementbraces">
        <description>
            Enforce a policy for braces on control statements. It is recommended to use braces on 'if ... else'
            statements and loop statements, even if they are optional. This usually makes the code clearer, and
            helps prepare the future when you need to add another statement. That said, this rule lets you control
            which statements are required to have braces via properties.

            From 6.2.0 on, this rule supersedes WhileLoopMustUseBraces, ForLoopMustUseBraces, IfStmtMustUseBraces,
            and IfElseStmtMustUseBraces.
        </description>
        <priority>3</priority>
        <properties>
            <property name="checkIfElseStmt" type="Boolean" value="true" description="Require that 'if ... else' statements use braces" />
            <property name="checkSingleIfStmt" type="Boolean" value="true" description="Require that 'if' statements with a single branch use braces" />
            <property name="checkWhileStmt" type="Boolean" value="true" description="Require that 'while' loops use braces" />
            <property name="checkForStmt" type="Boolean" value="true" description="Require that 'for' loops should use braces" />
            <property name="checkDoWhileStmt" type="Boolean" value="true" description="Require that 'do ... while' loops use braces" />
            <property name="checkCaseStmt" type="Boolean" value="false" description="Require that cases of a switch have braces"/>

            <property name="allowEmptyLoop" type="Boolean" value="false" description="Allow loops with an empty statement, e.g. 'while(true);'" />

            <property name="version" value="2.0"/>
            <property name="xpath">
                <value><![CDATA[
                //WhileStatement[$checkWhileStmt and not(Statement/Block) and not($allowEmptyLoop and Statement/EmptyStatement)]
                |
                //ForStatement[$checkForStmt and not(Statement/Block) and not($allowEmptyLoop and Statement/EmptyStatement)]
                |
                //DoStatement[$checkDoWhileStmt and not(Statement/Block) and not($allowEmptyLoop and Statement/EmptyStatement)]
                |
                (: The violation is reported on the sub statement -- not the if statement :)
                //Statement[$checkIfElseStmt and parent::IfStatement and not(child::Block or child::IfStatement)
                            (: Whitelists single if statements :)
                            and ($checkSingleIfStmt
                                 (: Inside this not(...) is the definition of a "single if statement" :)
                                 or not(count(../Statement) = 1 (: No else stmt :)
                                        (: Not the last branch of an 'if ... else if' chain :)
                                        and not(parent::IfStatement[parent::Statement[parent::IfStatement]])))]
                |
                (: Reports case labels if one of their subordinate statements is not braced :)
                //SwitchLabel[$checkCaseStmt]
                             [count(following-sibling::BlockStatement except following-sibling::SwitchLabel[1]/following-sibling::BlockStatement) > 1
                              or (some $stmt (: in only the block statements until the next label :)
                                  in following-sibling::BlockStatement except following-sibling::SwitchLabel[1]/following-sibling::BlockStatement
                                  satisfies not($stmt/Statement/Block))]
                ]]></value>
            </property>
        </properties>
        <example>
            <![CDATA[
while (true)    // not recommended
  x++;

while (true) {  // preferred approach
  x++;
}
]]>
        </example>
    </rule>

    <rule name="DefaultPackage"
          deprecated="true"
          language="java"
          since="3.4"
          message="Use explicit scoping instead of the default package private level"
          class="net.sourceforge.pmd.lang.rule.XPathRule"
          externalInfoUrl="${pmd.website.baseurl}/pmd_rules_java_codestyle.html#defaultpackage">
        <description>
Use explicit scoping instead of accidental usage of default package private level.
The rule allows methods and fields annotated with Guava's @VisibleForTesting and JUnit 5's annotations.

This rule is deprecated since PMD 6.35.0. It assumes that any usage of package-access is accidental,
and by doing so, prohibits using a really fundamental and useful feature of the language.

To satisfy the rule, you have to make the member public even if it doesn't need to, or make it protected,
which muddies your intent even more if you don't intend the class to be extended, and may be at odds with
other rules like {% rule "java/codestyle/AvoidProtectedFieldInFinalClass" %}.

The rule {% rule "java/codestyle/CommentDefaultAccessModifier" %} should be used instead. This rule flags
the same thing, but has an escape hatch.
        </description>
        <priority>3</priority>
        <properties>
            <property name="version" value="2.0"/>
            <property name="xpath">
                <value>
<![CDATA[
//ClassOrInterfaceDeclaration[@Interface= false()]
/ClassOrInterfaceBody
/ClassOrInterfaceBodyDeclaration
[not(Annotation//Name[
    pmd-java:typeIs('org.junit.jupiter.api.Test')
    or pmd-java:typeIs('org.junit.jupiter.api.RepeatedTest')
    or pmd-java:typeIs('org.junit.jupiter.api.ParameterizedTest')
    or pmd-java:typeIs('org.junit.jupiter.api.TestFactory')
    or pmd-java:typeIs('org.junit.jupiter.api.TestTemplate')
    or pmd-java:typeIs('org.junit.jupiter.api.BeforeAll')
    or pmd-java:typeIs('org.junit.jupiter.api.AfterAll')
    or pmd-java:typeIs('org.junit.jupiter.api.BeforeEach')
    or pmd-java:typeIs('org.junit.jupiter.api.AfterEach')
    or ends-with(@Image, 'VisibleForTesting')])]
[
FieldDeclaration[@PackagePrivate= true()]
or MethodDeclaration[@PackagePrivate= true()]
]
]]>
                </value>
            </property>
        </properties>
    </rule>

    <rule name="DontImportJavaLang"
          language="java"
          since="0.5"
          message="Avoid importing anything from the package 'java.lang'"
          deprecated="true"
          class="net.sourceforge.pmd.lang.java.rule.codestyle.DontImportJavaLangRule"
          externalInfoUrl="${pmd.website.baseurl}/pmd_rules_java_codestyle.html#dontimportjavalang">
        <description>
Avoid importing anything from the package 'java.lang'.  These classes are automatically imported (JLS 7.5.3).

This rule is deprecated since PMD 6.34.0. Use the rule {% rule "java/codestyle/UnnecessaryImport" %}
from category codestyle instead.
        </description>
        <priority>4</priority>
        <example>
<![CDATA[
import java.lang.String;    // this is unnecessary

public class Foo {}

// --- in another source code file...

import java.lang.*;         // this is bad

public class Foo {}
]]>
        </example>
    </rule>

    <rule name="DuplicateImports"
          language="java"
          since="0.5"
          message="Avoid duplicate imports such as ''{0}''"
          deprecated="true"
          class="net.sourceforge.pmd.lang.java.rule.codestyle.DuplicateImportsRule"
          externalInfoUrl="${pmd.website.baseurl}/pmd_rules_java_codestyle.html#duplicateimports">
        <description>
Duplicate or overlapping import statements should be avoided.

This rule is deprecated since PMD 6.34.0. Use the rule {% rule "java/codestyle/UnnecessaryImport" %}
from category codestyle instead.
        </description>
        <priority>4</priority>
        <example>
<![CDATA[
import java.lang.String;
import java.lang.*;
public class Foo {}
]]>
        </example>
    </rule>

    <rule name="EmptyMethodInAbstractClassShouldBeAbstract"
          language="java"
          since="4.1"
          class="net.sourceforge.pmd.lang.rule.XPathRule"
          message="An empty method in an abstract class should be abstract instead"
          externalInfoUrl="${pmd.website.baseurl}/pmd_rules_java_codestyle.html#emptymethodinabstractclassshouldbeabstract">
        <description>
Empty or auto-generated methods in an abstract class should be tagged as abstract. This helps to remove their inapproprate
usage by developers who should be implementing their own versions in the concrete subclasses.
        </description>
        <priority>1</priority>
        <properties>
            <property name="version" value="2.0"/>
            <property name="xpath">
                <value>
<![CDATA[
//ClassOrInterfaceDeclaration[@Abstract = true()]
    /ClassOrInterfaceBody
    /ClassOrInterfaceBodyDeclaration
    /MethodDeclaration[@Abstract = false() and @Native = false()]
    [
        ( boolean(./Block[count(./BlockStatement) =  1]/BlockStatement/Statement/ReturnStatement/Expression/PrimaryExpression/PrimaryPrefix/Literal/NullLiteral) = true() )
        or
        ( boolean(./Block[count(./BlockStatement) =  1]/BlockStatement/Statement/ReturnStatement/Expression/PrimaryExpression/PrimaryPrefix/Literal[@Image = '0']) = true() )
        or
        ( boolean(./Block[count(./BlockStatement) =  1]/BlockStatement/Statement/ReturnStatement/Expression/PrimaryExpression/PrimaryPrefix/Literal[string-length(@Image) = 2]) = true() )
        or
        (./Block[count(./BlockStatement) =  1]/BlockStatement/Statement/EmptyStatement)
        or
        ( not (./Block/*) )
    ]
]]>
                </value>
            </property>
        </properties>
        <example>
<![CDATA[
public abstract class ShouldBeAbstract {
    public Object couldBeAbstract() {
        // Should be abstract method ?
        return null;
    }

    public void couldBeAbstract() {
    }
}
]]>
        </example>
    </rule>

    <rule name="EmptyControlStatement"
          language="java"
          since="6.46.0"
          message="This control statement has an empty branch"
          class="net.sourceforge.pmd.lang.java.rule.codestyle.EmptyControlStatementRule"
          externalInfoUrl="${pmd.website.baseurl}/pmd_rules_java_codestyle.html#emptycontrolstatement">
        <!-- Note about naming: EmptyCodeBlock does not work because the rule flags `if(true);`  -->
        <!-- EmptyControlStatement is weird because `{}` is not a control statement, and we also flag initializers. -->
        <!-- EmptyStatement does not work because `;` is called an "empty statement" and is not flagged by this rule, rather, by UnnecessarySemicolon. -->
        <!-- EmptyCodeConstruct would work but sounds a bit odd (right?). -->
        <description><![CDATA[
            Reports control statements whose body is empty, as well as empty initializers.

            The checked code constructs are the following:
            - bodies of `try` statements
            - `finally` clauses of `try` statements
            - `switch` statements
            - `synchronized` statements
            - `if` statements
            - loop statements: `while`, `for`, `do .. while`
            - initializers
            - blocks used as statements (for scoping)

            This rule replaces the rules EmptyFinallyBlock, 
            EmptyIfStmt, EmptyInitializer, EmptyStatementBlock, 
            EmptySwitchStatements, EmptySynchronizedBlock, EmptyTryBlock, and EmptyWhileStmt.

            Notice that {% rule java/errorprone/EmptyCatchBlock %} is still an independent rule.

            EmptyStatementNotInLoop is replaced by {% rule java/codestyle/UnnecessarySemicolon %}.
        ]]></description>
        <priority>3</priority>
        <example>
<![CDATA[
class Foo {
    {
        if (true); // empty if statement
        if (true) { // empty as well
        }
    }

    {} // empty initializer
}
]]>
        </example>
    </rule>

    <rule name="ExtendsObject"
          language="java"
          since="5.0"
          message="No need to explicitly extend Object."
          class="net.sourceforge.pmd.lang.rule.XPathRule"
          externalInfoUrl="${pmd.website.baseurl}/pmd_rules_java_codestyle.html#extendsobject">
        <description>No need to explicitly extend Object.</description>
        <priority>4</priority>
        <properties>
            <property name="version" value="2.0"/>
            <property name="xpath">
                <value>
<![CDATA[
//ExtendsList/ClassOrInterfaceType[@Image='Object' or @Image='java.lang.Object']
]]>
                </value>
            </property>
        </properties>
        <example>
<![CDATA[
public class Foo extends Object {     // not required
}
]]>
        </example>
    </rule>

    <rule name="FieldDeclarationsShouldBeAtStartOfClass"
          language="java"
          since="5.0"
          message="Fields should be declared at the top of the class, before any method declarations, constructors, initializers or inner classes."
          class="net.sourceforge.pmd.lang.java.rule.codestyle.FieldDeclarationsShouldBeAtStartOfClassRule"
          externalInfoUrl="${pmd.website.baseurl}/pmd_rules_java_codestyle.html#fielddeclarationsshouldbeatstartofclass">
        <description>
Fields should be declared at the top of the class, before any method declarations, constructors, initializers or inner classes.
        </description>
        <priority>3</priority>
        <example>
<![CDATA[
public class HelloWorldBean {

  // Field declared before methods / inner classes - OK
  private String _thing;

  public String getMessage() {
    return "Hello World!";
  }

  // Field declared after methods / inner classes - avoid this
  private String _fieldInWrongLocation;
}
]]>
        </example>
    </rule>


    <rule name="FieldNamingConventions"
          language="java"
          since="6.7.0"
          message="The {0} name ''{1}'' doesn''t match ''{2}''"
          class="net.sourceforge.pmd.lang.java.rule.codestyle.FieldNamingConventionsRule"
          externalInfoUrl="${pmd.website.baseurl}/pmd_rules_java_codestyle.html#fieldnamingconventions">
        <description>
            Configurable naming conventions for field declarations. This rule reports variable declarations
            which do not match the regex that applies to their specific kind ---e.g. constants (static final),
            enum constant, final field. Each regex can be configured through properties.

            By default this rule uses the standard Java naming convention (Camel case), and uses the ALL_UPPER
            convention for constants and enum constants.
        </description>
        <priority>1</priority>
        <example>
            <![CDATA[
            class Foo {
                int myField = 1; // This is in camel case, so it's ok
                int my_Field = 1; // This contains an underscore, it's not ok by default
                                  // but you may allow it, or even require the "my_" prefix

                final int FinalField = 1; // you may configure a different convention for final fields,
                                          // e.g. here PascalCase: [A-Z][a-zA-Z0-9]*

                interface Interface {
                    double PI = 3.14; // interface "fields" use the constantPattern property
                }

                enum AnEnum {
                    ORG, NET, COM; // These use a separate property but are set to ALL_UPPER by default
                }
            }
            ]]>
        </example>
    </rule>

    <rule name="FinalParameterInAbstractMethod"
          language="java"
          since="6.42.0"
          message="Final parameter in abstract method"
          class="net.sourceforge.pmd.lang.rule.XPathRule"
          typeResolution="true"
          externalInfoUrl="${pmd.website.baseurl}/pmd_rules_java_codestyle.html#finalparameterinabstractmethod">
        <description>
            Declaring a method parameter as final for an interface method is useless because the implementation may choose to not respect it.
        </description>
        <priority>1</priority>
        <properties>
            <property name="version" value="2.0"/>
            <property name="xpath">
                <value>
                    <![CDATA[
//MethodDeclaration[
    MethodDeclarator/FormalParameters/FormalParameter[@Final = true()] and
    not(Block)
]
]]>
                </value>
            </property>
        </properties>
        <example>
            <![CDATA[
public interface MyInterface {
  void process(final Object arg); // Avoid using final here
}
]]>
        </example>
    </rule>

    <rule name="ForLoopShouldBeWhileLoop"
          language="java"
          since="1.02"
          message="This for loop could be simplified to a while loop"
          class="net.sourceforge.pmd.lang.rule.XPathRule"
          externalInfoUrl="${pmd.website.baseurl}/pmd_rules_java_codestyle.html#forloopshouldbewhileloop">
        <description>
Some for loops can be simplified to while loops, this makes them more concise.
        </description>
        <priority>3</priority>
        <properties>
            <property name="version" value="2.0"/>
            <property name="xpath">
                <value>
<![CDATA[
//ForStatement
  [not(LocalVariableDeclaration)]
  [not(ForInit)]
  [not(ForUpdate)]
  [Expression]
]]>
                </value>
            </property>
        </properties>
        <example>
<![CDATA[
public class Foo {
    void bar() {
        for (;true;) true; // No Init or Update part, may as well be: while (true)
    }
}
]]>
        </example>
    </rule>

    <rule name="ForLoopsMustUseBraces"
          language="java"
          since="0.7"
          deprecated="true"
          message="Avoid using 'for' statements without curly braces"
          class="net.sourceforge.pmd.lang.rule.XPathRule"
          externalInfoUrl="${pmd.website.baseurl}/pmd_rules_java_codestyle.html#forloopsmustusebraces">
        <description>
Avoid using 'for' statements without using curly braces. If the code formatting or
indentation is lost then it becomes difficult to separate the code being controlled
from the rest.

This rule is deprecated and will be removed with PMD 7.0.0. The rule is replaced
by the rule {% rule java/codestyle/ControlStatementBraces %}.
        </description>
        <priority>3</priority>
        <properties>
            <property name="version" value="2.0"/>
            <property name="xpath">
                <value>//ForStatement[not(Statement/Block)]</value>
            </property>
        </properties>
        <example>
<![CDATA[
for (int i = 0; i < 42; i++)
   foo();
]]>
        </example>
    </rule>

    <rule name="FormalParameterNamingConventions"
          language="java"
          since="6.6.0"
          message="The {0} name ''{1}'' doesn''t match ''{2}''"
          class="net.sourceforge.pmd.lang.java.rule.codestyle.FormalParameterNamingConventionsRule"
          externalInfoUrl="${pmd.website.baseurl}/pmd_rules_java_codestyle.html#formalparameternamingconventions">
        <description>
            Configurable naming conventions for formal parameters of methods and lambdas.
            This rule reports formal parameters which do not match the regex that applies to their
            specific kind (e.g. lambda parameter, or final formal parameter). Each regex can be
            configured through properties.

            By default this rule uses the standard Java naming convention (Camel case).
        </description>
        <priority>1</priority>
        <example>
            <![CDATA[
            class Foo {

                abstract void bar(int myInt); // This is Camel case, so it's ok

                void bar(int my_i) { // this will be reported

                }

                void lambdas() {

                    // lambdas parameters can be configured separately
                    Consumer<String> lambda1 = s_str -> { };

                    // lambda parameters with an explicit type can be configured separately
                    Consumer<String> lambda1 = (String str) -> { };

                }

            }
            ]]>
        </example>
    </rule>

    <rule name="GenericsNaming"
          language="java"
          since="4.2.6"
          message="Generics names should be a one letter long and upper case."
          class="net.sourceforge.pmd.lang.rule.XPathRule"
          externalInfoUrl="${pmd.website.baseurl}/pmd_rules_java_codestyle.html#genericsnaming">
        <description>
Names for references to generic values should be limited to a single uppercase letter.
        </description>
        <priority>4</priority>
        <properties>
            <property name="version" value="2.0"/>
            <property name="xpath">
                <value>
<![CDATA[
//TypeDeclaration/ClassOrInterfaceDeclaration/TypeParameters/TypeParameter[
  string-length(@Image) > 1
  or
  upper-case(@Image) != @Image
]
]]>
                </value>
            </property>
        </properties>
        <example>
<![CDATA[
public interface GenericDao<E extends BaseModel, K extends Serializable> extends BaseDao {
    // This is ok...
}

public interface GenericDao<E extends BaseModel, K extends Serializable> {
    // Also this
}

public interface GenericDao<e extends BaseModel, K extends Serializable> {
    // 'e' should be an 'E'
}

public interface GenericDao<EF extends BaseModel, K extends Serializable> {
   // 'EF' is not ok.
}
]]>
        </example>
    </rule>


    <rule name="IdenticalCatchBranches"
          language="java"
          since="6.4.0"
          minimumLanguageVersion="1.7"
          message="''catch'' branch identical to ''{0}'' branch"
          class="net.sourceforge.pmd.lang.java.rule.codestyle.IdenticalCatchBranchesRule"
          externalInfoUrl="${pmd.website.baseurl}/pmd_rules_java_codestyle.html#identicalcatchbranches">
        <description>
            Identical `catch` branches use up vertical space and increase the complexity of code without
            adding functionality. It's better style to collapse identical branches into a single multi-catch
            branch.
        </description>
        <priority>3</priority>
        <example>
            <![CDATA[
try {
    // do something
} catch (IllegalArgumentException e) {
    throw e;
} catch (IllegalStateException e) { // Can be collapsed into the previous block
    throw e;
}

try {
    // do something
} catch (IllegalArgumentException | IllegalStateException e) { // This is better
    throw e;
}
            ]]>
        </example>
    </rule>

    <rule name="IfElseStmtsMustUseBraces"
          language="java"
          since="0.2"
          deprecated="true"
          message="Avoid using 'if...else' statements without curly braces"
          class="net.sourceforge.pmd.lang.rule.XPathRule"
          externalInfoUrl="${pmd.website.baseurl}/pmd_rules_java_codestyle.html#ifelsestmtsmustusebraces">
        <description>
Avoid using if..else statements without using surrounding braces. If the code formatting
or indentation is lost then it becomes difficult to separate the code being controlled
from the rest.

This rule is deprecated and will be removed with PMD 7.0.0. The rule is replaced
by the rule {% rule java/codestyle/ControlStatementBraces %}.
        </description>
        <priority>3</priority>
        <properties>
            <property name="version" value="2.0"/>
            <property name="xpath">
                <value>
<![CDATA[
//Statement
 [parent::IfStatement[@Else= true()]]
 [not(child::Block)]
 [not(child::IfStatement)]
]]>
                </value>
            </property>
        </properties>
        <example>
<![CDATA[
   // this is OK
if (foo) x++;

   // but this is not
if (foo)
       x = x+1;
   else
       x = x-1;
]]>
        </example>
    </rule>

    <rule name="IfStmtsMustUseBraces"
          language="java"
          since="1.0"
          deprecated="true"
          message="Avoid using if statements without curly braces"
          class="net.sourceforge.pmd.lang.rule.XPathRule"
          externalInfoUrl="${pmd.website.baseurl}/pmd_rules_java_codestyle.html#ifstmtsmustusebraces">
        <description>
Avoid using if statements without using braces to surround the code block. If the code
formatting or indentation is lost then it becomes difficult to separate the code being
controlled from the rest.

This rule is deprecated and will be removed with PMD 7.0.0. The rule is replaced
by the rule {% rule java/codestyle/ControlStatementBraces %}.
        </description>
        <priority>3</priority>
        <properties>
            <property name="version" value="2.0"/>
            <property name="xpath">
                <value>
<![CDATA[
//IfStatement[count(*) < 3][not(Statement/Block)]
]]>
                </value>
            </property>
        </properties>
        <example>
 <![CDATA[
if (foo)    // not recommended
    x++;

if (foo) {  // preferred approach
    x++;
}

 ]]>
        </example>
    </rule>

    <rule name="LinguisticNaming"
          language="java"
          since="6.7.0"
          message="Linguistics Antipattern - Method name and return type is inconsistent linguistically"
          class="net.sourceforge.pmd.lang.java.rule.codestyle.LinguisticNamingRule"
          externalInfoUrl="${pmd.website.baseurl}/pmd_rules_java_codestyle.html#linguisticnaming"
          typeResolution="true">
        <description>
            This rule finds Linguistic Naming Antipatterns. It checks for fields, that are named, as if they should
            be boolean but have a different type. It also checks for methods, that according to their name, should
            return a boolean, but don't. Further, it checks, that getters return something and setters won't.
            Finally, it checks that methods, that start with "to" - so called transform methods - actually return
            something, since according to their name, they should convert or transform one object into another.
            There is additionally an option, to check for methods that contain "To" in their name - which are
            also transform methods. However, this is disabled by default, since this detection is prone to
            false positives.

            For more information, see [Linguistic Antipatterns - What They Are and How
Developers Perceive Them](https://doi.org/10.1007/s10664-014-9350-8).
        </description>
        <priority>3</priority>
        <example>
<![CDATA[
public class LinguisticNaming {
    int isValid;    // the field name indicates a boolean, but it is an int.
    boolean isTrue; // correct type of the field

    void myMethod() {
        int hasMoneyLocal;      // the local variable name indicates a boolean, but it is an int.
        boolean hasSalaryLocal; // correct naming and type
    }

    // the name of the method indicates, it is a boolean, but the method returns an int.
    int isValid() {
        return 1;
    }
    // correct naming and return type
    boolean isSmall() {
        return true;
    }

    // the name indicates, this is a setter, but it returns something
    int setName() {
        return 1;
    }

    // the name indicates, this is a getter, but it doesn't return anything
    void getName() {
        // nothing to return?
    }

    // the name indicates, it transforms an object and should return the result
    void toDataType() {
        // nothing to return?
    }
    // the name indicates, it transforms an object and should return the result
    void grapeToWine() {
        // nothing to return?
    }
}
]]>
        </example>
    </rule>

    <rule name="LocalHomeNamingConvention"
          language="java"
          since="4.0"
          class="net.sourceforge.pmd.lang.rule.XPathRule"
          message="The Local Home interface of a Session EJB should be suffixed by 'LocalHome'"
          externalInfoUrl="${pmd.website.baseurl}/pmd_rules_java_codestyle.html#localhomenamingconvention">
        <description>
The Local Home interface of a Session EJB should be suffixed by 'LocalHome'.
        </description>
        <priority>4</priority>
        <properties>
            <property name="version" value="2.0"/>
            <property name="xpath">
                <value>
<![CDATA[
//ClassOrInterfaceDeclaration
[
    (
        (./ExtendsList/ClassOrInterfaceType[ends-with(@Image,'EJBLocalHome')])
    )
    and
    not
    (
        ends-with(@SimpleName,'LocalHome')
    )
]
]]>
                </value>
            </property>
        </properties>
        <example>
<![CDATA[
public interface MyBeautifulLocalHome extends javax.ejb.EJBLocalHome {} // proper name

public interface MissingProperSuffix extends javax.ejb.EJBLocalHome {}  // non-standard name
]]>
        </example>
    </rule>

    <rule name="LocalInterfaceSessionNamingConvention"
          language="java"
          since="4.0"
          class="net.sourceforge.pmd.lang.rule.XPathRule"
          message="The Local Interface of a Session EJB should be suffixed by 'Local'"
          externalInfoUrl="${pmd.website.baseurl}/pmd_rules_java_codestyle.html#localinterfacesessionnamingconvention">
        <description>
The Local Interface of a Session EJB should be suffixed by 'Local'.
        </description>
        <priority>4</priority>
        <properties>
            <property name="version" value="2.0"/>
            <property name="xpath">
                <value>
<![CDATA[
//ClassOrInterfaceDeclaration
[
    (
        (./ExtendsList/ClassOrInterfaceType[ends-with(@Image,'EJBLocalObject')])
    )
    and
    not
    (
        ends-with(@SimpleName,'Local')
    )
]
]]>
                </value>
            </property>
        </properties>
        <example>
<![CDATA[
public interface MyLocal extends javax.ejb.EJBLocalObject {}                // proper name

public interface MissingProperSuffix extends javax.ejb.EJBLocalObject {}    // non-standard name
]]>
        </example>
    </rule>

    <rule name="LocalVariableCouldBeFinal"
          language="java"
          since="2.2"
          message="Local variable ''{0}'' could be declared final"
          class="net.sourceforge.pmd.lang.java.rule.codestyle.LocalVariableCouldBeFinalRule"
          externalInfoUrl="${pmd.website.baseurl}/pmd_rules_java_codestyle.html#localvariablecouldbefinal">
        <description>
A local variable assigned only once can be declared final.
        </description>
        <priority>3</priority>
        <example>
<![CDATA[
public class Bar {
    public void foo () {
    String txtA = "a";          // if txtA will not be assigned again it is better to do this:
    final String txtB = "b";
    }
}
]]>
        </example>
    </rule>

    <rule name="LocalVariableNamingConventions"
          language="java"
          since="6.6.0"
          message="The {0} name ''{1}'' doesn''t match ''{2}''"
          class="net.sourceforge.pmd.lang.java.rule.codestyle.LocalVariableNamingConventionsRule"
          externalInfoUrl="${pmd.website.baseurl}/pmd_rules_java_codestyle.html#localvariablenamingconventions">
        <description>
            Configurable naming conventions for local variable declarations and other locally-scoped
            variables. This rule reports variable declarations which do not match the regex that applies to their
            specific kind (e.g. final variable, or catch-clause parameter). Each regex can be configured through
            properties.

            By default this rule uses the standard Java naming convention (Camel case).
        </description>
        <priority>1</priority>
        <example>
            <![CDATA[
            class Foo {
                void bar() {
                    int localVariable = 1; // This is in camel case, so it's ok
                    int local_variable = 1; // This will be reported unless you change the regex

                    final int i_var = 1; // final local variables can be configured separately

                    try {
                        foo();
                    } catch (IllegalArgumentException e_illegal) {
                        // exception block parameters can be configured separately
                    }

                }
            }
            ]]>
        </example>
    </rule>

    <rule name="LongVariable"
          language="java"
          since="0.3"
          message="Avoid excessively long variable names like {0}"
          class="net.sourceforge.pmd.lang.rule.XPathRule"
          externalInfoUrl="${pmd.website.baseurl}/pmd_rules_java_codestyle.html#longvariable">
        <description>
Fields, formal arguments, or local variable names that are too long can make the code difficult to follow.
        </description>
        <priority>3</priority>
        <properties>
            <property name="minimum" type="Integer" description="The variable length reporting threshold" min="1" max="100" value="17"/>
            <property name="version" value="2.0"/>
            <property name="xpath">
                <value>
<![CDATA[
//VariableDeclaratorId[string-length(@Name) > $minimum]
]]>
                </value>
            </property>
        </properties>
        <example>
<![CDATA[
public class Something {
    int reallyLongIntName = -3;             // VIOLATION - Field
    public static void main( String argumentsList[] ) { // VIOLATION - Formal
        int otherReallyLongName = -5;       // VIOLATION - Local
        for (int interestingIntIndex = 0;   // VIOLATION - For
             interestingIntIndex < 10;
             interestingIntIndex ++ ) {
    }
}
]]>
        </example>
    </rule>

    <rule name="MDBAndSessionBeanNamingConvention"
          language="java"
          since="4.0"
          class="net.sourceforge.pmd.lang.rule.XPathRule"
          message="SessionBean or MessageBean should be suffixed by Bean"
          externalInfoUrl="${pmd.website.baseurl}/pmd_rules_java_codestyle.html#mdbandsessionbeannamingconvention">
        <description>
The EJB Specification states that any MessageDrivenBean or SessionBean should be suffixed by 'Bean'.
        </description>
        <priority>4</priority>
        <properties>
            <property name="version" value="2.0"/>
            <property name="xpath">
                <value>
<![CDATA[
//TypeDeclaration/ClassOrInterfaceDeclaration
[
    (
        (./ImplementsList/ClassOrInterfaceType[ends-with(@Image,'SessionBean')])
        or
        (./ImplementsList/ClassOrInterfaceType[ends-with(@Image,'MessageDrivenBean')])
    )
    and
    not
    (
        ends-with(@SimpleName,'Bean')
    )
]
]]>
                </value>
            </property>
        </properties>
        <example>
<![CDATA[
public class SomeBean implements SessionBean{}                  // proper name

public class MissingTheProperSuffix implements SessionBean {}   // non-standard name
]]>
        </example>
    </rule>

    <rule name="MethodArgumentCouldBeFinal"
          language="java"
          since="2.2"
          message="Parameter ''{0}'' is not assigned and could be declared final"
          class="net.sourceforge.pmd.lang.java.rule.codestyle.MethodArgumentCouldBeFinalRule"
          externalInfoUrl="${pmd.website.baseurl}/pmd_rules_java_codestyle.html#methodargumentcouldbefinal">
        <description>
A method argument that is never re-assigned within the method can be declared final.
        </description>
        <priority>3</priority>
        <example>
<![CDATA[
public void foo1 (String param) {       // do stuff with param never assigning it

}

public void foo2 (final String param) { // better, do stuff with param never assigning it

}
]]>
        </example>
    </rule>

    <rule name="MethodNamingConventions"
          language="java"
          since="1.2"
          message="The {0} name ''{1}'' doesn''t match ''{2}''"
          class="net.sourceforge.pmd.lang.java.rule.codestyle.MethodNamingConventionsRule"
          externalInfoUrl="${pmd.website.baseurl}/pmd_rules_java_codestyle.html#methodnamingconventions">
        <description>
            Configurable naming conventions for method declarations. This rule reports
            method declarations which do not match the regex that applies to their
            specific kind (e.g. JUnit test or native method). Each regex can be
            configured through properties.

            By default this rule uses the standard Java naming convention (Camel case).
        </description>
        <priority>1</priority>
        <example>
<![CDATA[
public class Foo {
    public void fooStuff() {
    }
}
]]>
        </example>
    </rule>

    <rule name="MIsLeadingVariableName"
          language="java"
          since="3.4"
          deprecated="true"
          message="Avoid naming non-fields with the prefix 'm_'"
          class="net.sourceforge.pmd.lang.rule.XPathRule"
          externalInfoUrl="${pmd.website.baseurl}/pmd_rules_java_codestyle.html#misleadingvariablename">
        <description>
Detects when a non-field has a name starting with 'm_'.  This usually denotes a field and could be confusing.

This rule is deprecated and will be removed with PMD 7.0.0. The rule is replaced
by the more general rule
{% rule java/codestyle/LocalVariableNamingConventions %}.
        </description>
        <priority>3</priority>
        <properties>
            <property name="version" value="2.0"/>
            <property name="xpath">
                <value>
<![CDATA[
//VariableDeclaratorId
[starts-with(@Name, 'm_')]
[not (../../../FieldDeclaration)]
]]>
                </value>
            </property>
        </properties>
        <example>
<![CDATA[
public class Foo {
    private int m_foo; // OK
    public void bar(String m_baz) { // Bad
      int m_boz = 42; // Bad
    }
}
]]>
        </example>
    </rule>

    <rule name="NoPackage"
          language="java"
          since="3.3"
          message="All classes, interfaces, enums and annotations must belong to a named package"
          class="net.sourceforge.pmd.lang.rule.XPathRule"
          externalInfoUrl="${pmd.website.baseurl}/pmd_rules_java_codestyle.html#nopackage">
        <description>
Detects when a class, interface, enum or annotation does not have a package definition.
        </description>
        <priority>3</priority>
        <properties>
            <property name="xpath">
                <value>/CompilationUnit[not(./PackageDeclaration)]/TypeDeclaration[1]</value>
            </property>
            <property name="version" value="2.0"/>
        </properties>
        <example>
<![CDATA[
// no package declaration
public class ClassInDefaultPackage {
}
]]>
        </example>
    </rule>

    <rule name="UseUnderscoresInNumericLiterals"
          language="java"
          since="6.10.0"
          minimumLanguageVersion="1.7"
          message="Number {0} should separate every third digit with an underscore"
          class="net.sourceforge.pmd.lang.rule.XPathRule"
          externalInfoUrl="${pmd.website.baseurl}/pmd_rules_java_codestyle.html#useunderscoresinnumericliterals">
        <description>
            Since Java 1.7, numeric literals can use underscores to separate digits. This rule enforces that
            numeric literals above a certain length use these underscores to increase readability.

            The rule only supports decimal (base 10) literals for now. The acceptable length under which literals
            are not required to have underscores is configurable via a property. Even under that length, underscores
            that are misplaced (not making groups of 3 digits) are reported.
        </description>
        <priority>3</priority>
        <properties>
            <property name="version" value="2.0"/>
            <property name="acceptableDecimalLength" type="Integer" value="4" min="3" max="1000"
                      description="Length under which literals in base 10 are not required to have underscores"/>
            <property name="xpath">
                <value>
                    <![CDATA[
//Literal[
     @IntLiteral = true()
  or @LongLiteral = true()
  or @DoubleLiteral = true()
  or @FloatLiteral = true()
]
 (: Filter out literals in base other than 10 :)
 [not(matches(@Image, "^0[^.]"))]
 (: Filter out ignored field name :)
 [not(ancestor::VariableDeclarator[1][@Name = 'serialVersionUID'])]
 [
   some $num in tokenize(@Image, "[dDfFlLeE+\-]")
   satisfies not(
                  ( contains($num, ".")
                    and string-length(substring-before($num, ".")) <= $acceptableDecimalLength
                    and string-length(substring-after($num, ".")) <= $acceptableDecimalLength
                    or string-length($num) <= $acceptableDecimalLength
                  )
                  and not(contains($num,"_"))
                  or matches($num, "^[0-9]{1,3}(_[0-9]{3})*(\.([0-9]{3}_)*[0-9]{1,3})?$")
                )
 ]
]]>
                </value>
            </property>
        </properties>
        <example>
            <![CDATA[
public class Foo {
    private int num = 1000000; // should be 1_000_000
}
]]>
        </example>
    </rule>

    <rule name="OnlyOneReturn"
          language="java"
          since="1.0"
          message="A method should have only one exit point, and that should be the last statement in the method"
          class="net.sourceforge.pmd.lang.java.rule.codestyle.OnlyOneReturnRule"
          externalInfoUrl="${pmd.website.baseurl}/pmd_rules_java_codestyle.html#onlyonereturn">
        <description>
A method should have only one exit point, and that should be the last statement in the method.
        </description>
        <priority>3</priority>
        <example>
<![CDATA[
public class OneReturnOnly1 {
  public String foo(int x) {
    if (x > 0) {
      return "hey";   // first exit
    }
    return "hi";    // second exit
  }
}
]]>
        </example>
    </rule>

    <rule name="PackageCase"
          language="java"
          since="3.3"
          message="Package name contains upper case characters"
          class="net.sourceforge.pmd.lang.rule.XPathRule"
          externalInfoUrl="${pmd.website.baseurl}/pmd_rules_java_codestyle.html#packagecase">
        <description>
Detects when a package definition contains uppercase characters.
        </description>
        <priority>3</priority>
        <properties>
            <property name="version" value="2.0"/>
            <property name="xpath">
                <value>//PackageDeclaration/Name[lower-case(@Image)!=@Image]</value>
            </property>
        </properties>
        <example>
<![CDATA[
package com.MyCompany;  // should be lowercase name

public class SomeClass {
}
]]>
        </example>
    </rule>

    <rule name="PrematureDeclaration"
          language="java"
          since="5.0"
          message="Avoid declaring a variable if it is unreferenced before a possible exit point."
          class="net.sourceforge.pmd.lang.java.rule.codestyle.PrematureDeclarationRule"
          externalInfoUrl="${pmd.website.baseurl}/pmd_rules_java_codestyle.html#prematuredeclaration">
        <description>
Checks for variables that are defined before they might be used. A reference is deemed to be premature if it is created right before a block of code that doesn't use it that also has the ability to return or throw an exception.
        </description>
        <priority>3</priority>
        <example>
<![CDATA[
public int getLength(String[] strings) {

    int length = 0; // declared prematurely

    if (strings == null || strings.length == 0) return 0;

    for (String str : strings) {
        length += str.length();
    }

    return length;
}
]]>
        </example>
    </rule>

    <rule name="RemoteInterfaceNamingConvention"
          language="java"
          since="4.0"
          class="net.sourceforge.pmd.lang.rule.XPathRule"
          message="Remote Interface of a Session EJB should NOT be suffixed"
          externalInfoUrl="${pmd.website.baseurl}/pmd_rules_java_codestyle.html#remoteinterfacenamingconvention">
        <description>
Remote Interface of a Session EJB should not have a suffix.
        </description>
        <priority>4</priority>
        <properties>
            <property name="version" value="2.0"/>
            <property name="xpath">
                <value>
<![CDATA[
//ClassOrInterfaceDeclaration
[
    (
        (./ExtendsList/ClassOrInterfaceType[ends-with(@Image,'EJBObject')])
    )
    and
    (
        ends-with(@SimpleName,'Session')
        or
        ends-with(@SimpleName,'EJB')
        or
        ends-with(@SimpleName,'Bean')
    )
]
]]>
                </value>
            </property>
        </properties>
        <example>
<![CDATA[
/* Poor Session suffix */
public interface BadSuffixSession extends javax.ejb.EJBObject {}

/* Poor EJB suffix */
public interface BadSuffixEJB extends javax.ejb.EJBObject {}

/* Poor Bean suffix */
public interface BadSuffixBean extends javax.ejb.EJBObject {}
]]>
        </example>
    </rule>

    <rule name="RemoteSessionInterfaceNamingConvention"
          language="java"
          since="4.0"
          class="net.sourceforge.pmd.lang.rule.XPathRule"
          message="Remote Home interface of a Session EJB should be suffixed by 'Home'"
          externalInfoUrl="${pmd.website.baseurl}/pmd_rules_java_codestyle.html#remotesessioninterfacenamingconvention">
        <description>
A Remote Home interface type of a Session EJB should be suffixed by 'Home'.
        </description>
        <priority>4</priority>
        <properties>
            <property name="version" value="2.0"/>
            <property name="xpath">
                <value>
<![CDATA[
//ClassOrInterfaceDeclaration
[
    (
        (./ExtendsList/ClassOrInterfaceType[ends-with(@Image,'EJBHome')])
    )
    and
    not
    (
        ends-with(@SimpleName,'Home')
    )
]
]]>
                </value>
            </property>
        </properties>
        <example>
<![CDATA[
public interface MyBeautifulHome extends javax.ejb.EJBHome {}       // proper name

public interface MissingProperSuffix extends javax.ejb.EJBHome {}   // non-standard name
]]>
        </example>
    </rule>

    <rule name="ShortClassName"
          language="java"
          since="5.0"
          message="Avoid short class names like {0}"
          class="net.sourceforge.pmd.lang.rule.XPathRule"
          externalInfoUrl="${pmd.website.baseurl}/pmd_rules_java_codestyle.html#shortclassname">
        <description>
Short Classnames with fewer than e.g. five characters are not recommended.
        </description>
        <priority>4</priority>
        <properties>
            <property name="minimum" type="Integer" value="5" min="1" max="100" description="Number of characters that are required as a minimum for a class name."/>
            <property name="version" value="2.0"/>
            <property name="xpath">
                <value>
<![CDATA[
//ClassOrInterfaceDeclaration[string-length(@SimpleName) < $minimum]
]]>
                </value>
            </property>
        </properties>
        <example>
<![CDATA[
public class Foo {
}
]]>
        </example>
    </rule>

    <rule name="ShortMethodName"
          language="java"
          since="0.3"
          message="Avoid using short method names"
          class="net.sourceforge.pmd.lang.rule.XPathRule"
          externalInfoUrl="${pmd.website.baseurl}/pmd_rules_java_codestyle.html#shortmethodname">
        <description>
Method names that are very short are not helpful to the reader.
        </description>
        <priority>3</priority>
        <properties>
            <property name="minimum" type="Integer" value="3" min="1" max="100" description="Number of characters that are required as a minimum for a method name."/>
            <property name="version" value="2.0"/>
            <property name="xpath">
                <value>
<![CDATA[
//MethodDeclaration[string-length(@Name) < $minimum]
]]>
                </value>
            </property>
        </properties>
        <example>
<![CDATA[
public class ShortMethod {
    public void a( int i ) { // Violation
    }
}
]]>
        </example>
    </rule>

    <rule name="ShortVariable"
          language="java"
          since="0.3"
          message="Avoid variables with short names like {0}"
          class="net.sourceforge.pmd.lang.rule.XPathRule"
          externalInfoUrl="${pmd.website.baseurl}/pmd_rules_java_codestyle.html#shortvariable">
        <description>
Fields, local variables, or parameter names that are very short are not helpful to the reader.
        </description>
        <priority>3</priority>
        <properties>
            <property name="minimum" type="Integer" value="3" min="1" max="100" description="Number of characters that are required as a minimum for a variable name."/>
            <property name="version" value="2.0"/>
            <property name="xpath">
                <value>
<![CDATA[
//VariableDeclaratorId[string-length(@Name) < $minimum]
 (: ForStatement :)
 [not(../../..[self::ForInit])]
 (: Foreach statement :)
 [not(../../..[self::ForStatement])]
 (: Catch statement parameter :)
 [not(../..[self::CatchStatement])]
 (: Lambda expression parameter :)
 [not(parent::LambdaExpression or ../../..[self::LambdaExpression])]
]]>
                </value>
            </property>
        </properties>
        <example>
<![CDATA[
public class Something {
    private int q = 15;                         // field - too short
    public static void main( String as[] ) {    // formal arg - too short
        int r = 20 + q;                         // local var - too short
        for (int i = 0; i < 10; i++) {          // not a violation (inside 'for' loop)
            r += q;
        }
        for (Integer i : numbers) {             // not a violation (inside 'for-each' loop)
            r += q;
        }
    }
}
]]>
        </example>
    </rule>

    <rule name="SuspiciousConstantFieldName"
          language="java"
          since="2.0"
          deprecated="true"
          message="The field name indicates a constant but its modifiers do not"
          class="net.sourceforge.pmd.lang.rule.XPathRule"
          externalInfoUrl="${pmd.website.baseurl}/pmd_rules_java_codestyle.html#suspiciousconstantfieldname">
        <description>
Field names using all uppercase characters - Sun's Java naming conventions indicating constants - should
be declared as final.

This rule is deprecated and will be removed with PMD 7.0.0. The rule is replaced
by the more general rule {% rule java/codestyle/FieldNamingConventions %}.
        </description>
        <priority>3</priority>
        <properties>
            <property name="version" value="2.0"/>
            <property name="xpath">
                <value>
<![CDATA[
//ClassOrInterfaceDeclaration[@Interface= false()]
 /ClassOrInterfaceBody/ClassOrInterfaceBodyDeclaration/FieldDeclaration
  [@Final= false()]
  [VariableDeclarator/VariableDeclaratorId[upper-case(@Name)=@Name]]
]]>
                </value>
            </property>
        </properties>
        <example>
<![CDATA[
public class Foo {
 // this is bad, since someone could accidentally
 // do PI = 2.71828; which is actually e
 // final double PI = 3.16; is ok
  double PI = 3.16;
}
]]>
        </example>
    </rule>

    <rule name="TooManyStaticImports"
          language="java"
          since="4.1"
          class="net.sourceforge.pmd.lang.rule.XPathRule"
          message="Too many static imports may lead to messy code"
          externalInfoUrl="${pmd.website.baseurl}/pmd_rules_java_codestyle.html#toomanystaticimports">
        <description>
If you overuse the static import feature, it can make your program unreadable and
unmaintainable, polluting its namespace with all the static members you import.
Readers of your code (including you, a few months after you wrote it) will not know
which class a static member comes from (Sun 1.5 Language Guide).
        </description>
        <priority>3</priority>
        <properties>
            <property name="maximumStaticImports" type="Integer"
                      description="All static imports can be disallowed by setting this to 0" min="0" max="100" value="4"/>
            <property name="version" value="2.0"/>
            <property name="xpath">
                <value>
<![CDATA[
.[count(ImportDeclaration[@Static = true()]) > $maximumStaticImports]
]]>
                </value>
            </property>
        </properties>
        <example>
<![CDATA[
import static Lennon;
import static Ringo;
import static George;
import static Paul;
import static Yoko; // Too much !
]]>
        </example>
    </rule>


    <rule name="UnnecessaryAnnotationValueElement"
          language="java"
          since="6.2.0"
          message="Avoid the use of value in annotations when it's the only element"
          class="net.sourceforge.pmd.lang.java.rule.codestyle.UnnecessaryAnnotationValueElementRule"
          externalInfoUrl="${pmd.website.baseurl}/pmd_rules_java_codestyle.html#unnecessaryannotationvalueelement">
        <description>
            Avoid the use of value in annotations when it's the only element.
        </description>
        <priority>3</priority>
        <example>
            <![CDATA[
@TestClassAnnotation(value = "TEST")
public class Foo {

    @TestMemberAnnotation(value = "TEST")
    private String y;

    @TestMethodAnnotation(value = "TEST")
    public void bar() {
        int x = 42;
        return;
    }
}

// should be

@TestClassAnnotation("TEST")
public class Foo {

    @TestMemberAnnotation("TEST")
    private String y;

    @TestMethodAnnotation("TEST")
    public void bar() {
        int x = 42;
        return;
    }
}

]]>
        </example>
    </rule>

    <rule name="UnnecessaryCast"
          language="java"
          minimumLanguageVersion="1.5"
          since="6.24.0"
          message="Avoid unnecessary casts"
          class="net.sourceforge.pmd.lang.java.rule.codestyle.UnnecessaryCastRule"
          externalInfoUrl="${pmd.website.baseurl}/pmd_rules_java_codestyle.html#unnecessarycast">
        <description>
This rule detects when a cast is unnecessary while accessing collection elements. This rule is mostly useful
for old java code before generics where introduced with java 1.5.
        </description>
        <priority>3</priority>
        <example>
<![CDATA[
public class UnnecessaryCastSample {
    public void method() {
        List<String> stringList = Arrays.asList("a", "b");
        String element = (String) stringList.get(0); // this cast is unnecessary
        String element2 = stringList.get(0);
    }
}
]]>
        </example>
    </rule>

    <rule name="UnnecessaryConstructor"
          language="java"
          since="1.0"
          message="Avoid unnecessary constructors - the compiler will generate these for you"
          class="net.sourceforge.pmd.lang.java.rule.codestyle.UnnecessaryConstructorRule"
          externalInfoUrl="${pmd.website.baseurl}/pmd_rules_java_codestyle.html#unnecessaryconstructor">
        <description>
This rule detects when a constructor is not necessary; i.e., when there is only one constructor and the
constructor is identical to the default constructor. The default constructor should has same access
modifier as the declaring class. In an enum type, the default constructor is implicitly private.
        </description>
        <priority>3</priority>
        <example>
<![CDATA[
public class Foo {
  public Foo() {}
}
]]>
        </example>
    </rule>

    <rule name="UnnecessaryFullyQualifiedName"
          language="java"
          since="5.0"
          class="net.sourceforge.pmd.lang.java.rule.codestyle.UnnecessaryFullyQualifiedNameRule"
          message="Unnecessary use of fully qualified name ''{0}'' due to existing {2}import ''{1}''"
          externalInfoUrl="${pmd.website.baseurl}/pmd_rules_java_codestyle.html#unnecessaryfullyqualifiedname">
        <description>
Import statements allow the use of non-fully qualified names.  The use of a fully qualified name
which is covered by an import statement is redundant.  Consider using the non-fully qualified name.
        </description>
        <priority>4</priority>
        <example>
<![CDATA[
import java.util.List;

public class Foo {
    private java.util.List list1;   // Unnecessary FQN
    private List list2;             // More appropriate given import of 'java.util.List'
}
]]>
        </example>
    </rule>

    <rule name="UnnecessaryImport"
          language="java"
          since="6.34.0"
          message="Unnecessary import ''{0}''"
          class="net.sourceforge.pmd.lang.java.rule.codestyle.UnnecessaryImportRule"
          typeResolution="true"
          externalInfoUrl="${pmd.website.baseurl}/pmd_rules_java_codestyle.html#unnecessaryimport">
        <description>
            Reports import statements that can be removed. They are either unused,
            duplicated, or the members they import are already implicitly in scope,
            because they're in java.lang, or the current package.
        </description>
        <priority>4</priority>
        <example>
<![CDATA[
            import java.io.File;            // not used, can be removed
            import java.util.Collections;   // used below
            import java.util.*;             // so this one is not used

            import java.lang.Object;        // imports from java.lang, unnecessary
            import java.lang.Object;        // duplicate, unnecessary

            public class Foo {
                static Object emptyList() {
                    return Collections.emptyList();
                }
            }
            ]]>
        </example>
    </rule>

    <rule name="UnnecessaryLocalBeforeReturn"
          language="java"
          since="3.3"
          message="Consider simply returning the value vs storing it in local variable ''{0}''"
          class="net.sourceforge.pmd.lang.java.rule.codestyle.UnnecessaryLocalBeforeReturnRule"
          externalInfoUrl="${pmd.website.baseurl}/pmd_rules_java_codestyle.html#unnecessarylocalbeforereturn">
        <description>
Avoid the creation of unnecessary local variables
        </description>
        <priority>3</priority>
        <example>
<![CDATA[
public class Foo {
   public int foo() {
     int x = doSomething();
     return x;  // instead, just 'return doSomething();'
   }
}
]]>
        </example>
    </rule>

    <rule name="UnnecessaryModifier"
          language="java"
          since="1.02"
          message="Unnecessary modifier{0} on {1} ''{2}''{3}"
          class="net.sourceforge.pmd.lang.java.rule.codestyle.UnnecessaryModifierRule"
          externalInfoUrl="${pmd.website.baseurl}/pmd_rules_java_codestyle.html#unnecessarymodifier">
        <description>
Fields in interfaces and annotations are automatically `public static final`, and methods are `public abstract`.
Classes, interfaces or annotations nested in an interface or annotation are automatically `public static`
(all nested interfaces and annotations are automatically static).
Nested enums are automatically `static`.
For historical reasons, modifiers which are implied by the context are accepted by the compiler, but are superfluous.
        </description>
        <priority>3</priority>
        <example>
<![CDATA[
public @interface Annotation {
    public abstract void bar();     // both abstract and public are ignored by the compiler
    public static final int X = 0;  // public, static, and final all ignored
    public static class Bar {}      // public, static ignored
    public static interface Baz {}  // ditto
}
public interface Foo {
    public abstract void bar();     // both abstract and public are ignored by the compiler
    public static final int X = 0;  // public, static, and final all ignored
    public static class Bar {}      // public, static ignored
    public static interface Baz {}  // ditto
}
public class Bar {
    public static interface Baz {}  // static ignored
    public static enum FoorBar {    // static ignored
        FOO;
    }
}
public class FooClass {
    static record BarRecord() {}     // static ignored
}
public interface FooInterface {
    static record BarRecord() {}     // static ignored
}
]]>
        </example>
    </rule>

    <rule name="UnnecessaryReturn"
          language="java"
          since="1.3"
          message="Avoid unnecessary return statements"
          class="net.sourceforge.pmd.lang.java.rule.codestyle.UnnecessaryReturnRule"
          externalInfoUrl="${pmd.website.baseurl}/pmd_rules_java_codestyle.html#unnecessaryreturn">
        <description>
Avoid the use of unnecessary return statements.
        </description>
        <priority>3</priority>
        <example>
<![CDATA[
public class Foo {
    public void bar() {
        int x = 42;
        return;
    }
}
]]>
        </example>
    </rule>

    <rule name="UnnecessarySemicolon"
          language="java"
          since="6.46.0"
          message="Unnecessary semicolon"
          class="net.sourceforge.pmd.lang.rule.XPathRule"
          externalInfoUrl="${pmd.website.baseurl}/pmd_rules_java_codestyle.html#unnecessarysemicolon">
        <description>
            Reports unnecessary semicolons (so called "empty statements" and "empty declarations").
            These can be removed without changing the program. The Java grammar
            allows them for historical reasons, but they should be avoided.
            
            This rule will not report empty statements that are syntactically 
            required, for instance, because they are the body of a control statement.

            This rule replaces EmptyStatementNotInLoop.
        </description>
        <priority>3</priority>
        <properties>
            <property name="version" value="2.0"/>
            <property name="xpath">
                <value><![CDATA[
      (: empty top-level declarations :)
      //EmptyStatement[parent::CompilationUnit]
      (: empty body declarations :)
    | //ClassOrInterfaceBodyDeclaration[count(*)=0]
      (: empty statements :)
    | //Block/BlockStatement/Statement/EmptyStatement
      (: grammar is irregular in pmd 6 :)
    | //ConstructorDeclaration/BlockStatement/Statement/EmptyStatement

]]>
                </value>
            </property>
        </properties>
        <example>
<![CDATA[
class Foo {
    {
        toString();; // one of these semicolons is unnecessary
        if (true); // this semicolon is not unnecessary, but it could be an empty block instead (not reported)
    }
}; // this semicolon is unnecessary

]]>
        </example>
    </rule>


    <rule name="UseDiamondOperator"
          language="java"
          since="6.11.0"
          message="Explicit type arguments can be replaced by Diamond Operator"
          class="net.sourceforge.pmd.lang.rule.XPathRule"
          externalInfoUrl="${pmd.website.baseurl}/pmd_rules_java_codestyle.html#usediamondoperator"
          minimumLanguageVersion="1.7">
        <description>
Use the diamond operator to let the type be inferred automatically. With the Diamond operator it is possible
to avoid duplication of the type parameters.
Instead, the compiler is now able to infer the parameter types for constructor calls,
which makes the code also more readable.

The diamond operator has been introduced with java 7. However, type inference has been improved further
with java8, rendering more type parameters unnecessary. This is only possible with java8 and the resulting
code won't compile with java7. If you use java7, make sure to enable `java7Compatibility` for this rule to avoid
false positives.
        </description>
        <priority>3</priority>
        <properties>
            <property name="version" value="2.0" />
            <property name="xpath">
                <value>
                    <![CDATA[
(
//VariableInitializer[preceding-sibling::VariableDeclaratorId[1]/@TypeInferred=false()]
|
//StatementExpression[AssignmentOperator and PrimaryExpression/PrimaryPrefix[not(Expression)]]
)
/(Expression | Expression[$java7Compatibility = false()]/ConditionalExpression | Expression[$java7Compatibility = false()]/ConditionalExpression/Expression)
/PrimaryExpression[not(PrimarySuffix) and not(ancestor::ArgumentList)]
/PrimaryPrefix
/AllocationExpression
    [@AnonymousClass=false()]
    [ClassOrInterfaceType/TypeArguments[@Diamond=false() and not($java7Compatibility = true() and .//TypeArgument[@Wildcard=true()])]]
    [not(ArrayDimsAndInits)]
]]>
                </value>
            </property>
            <property name="java7Compatibility" type="Boolean" description="If disabled, the rule shows also violations that are applicable for java8+" value="false" />
        </properties>
        <example>
            <![CDATA[
List<String> strings = new ArrayList<String>(); // unnecessary duplication of type parameters
List<String> stringsWithDiamond = new ArrayList<>(); // using the diamond operator is more concise
]]>
        </example>
    </rule>

    <rule name="UselessParentheses"
          language="java"
          since="5.0"
          message="Useless parentheses."
          class="net.sourceforge.pmd.lang.rule.XPathRule"
          externalInfoUrl="${pmd.website.baseurl}/pmd_rules_java_codestyle.html#uselessparentheses">
        <description>Useless parentheses should be removed.</description>
        <priority>4</priority>
        <properties>
            <property name="version" value="2.0"/>
            <property name="xpath">
                <value>
<![CDATA[
//Expression[not(parent::PrimaryPrefix)]/PrimaryExpression[count(*)>1]
  /PrimaryPrefix/Expression
    [not(./CastExpression)]
    [not(./ConditionalExpression)]
    [not(./AdditiveExpression)]
    [not(./AssignmentOperator)]
|
//Expression[not(parent::PrimaryPrefix)]/PrimaryExpression[count(*)=1]
  /PrimaryPrefix/Expression
|
//Expression/ConditionalAndExpression/PrimaryExpression/PrimaryPrefix/Expression[
    count(*)=1 and
    not(./CastExpression) and
    not(./EqualityExpression/MultiplicativeExpression) and
    not(./ConditionalExpression) and
    not(./ConditionalOrExpression)]
|
//Expression/ConditionalOrExpression/PrimaryExpression/PrimaryPrefix/Expression[
    count(*)=1 and
    not(./CastExpression) and
    not(./ConditionalExpression) and
    not(./EqualityExpression/MultiplicativeExpression)]
|
//Expression/ConditionalExpression/PrimaryExpression/PrimaryPrefix/Expression[
    count(*)=1 and
    not(./CastExpression) and
    not(./EqualityExpression)]
|
//Expression/AdditiveExpression[not(./PrimaryExpression/PrimaryPrefix/Literal[@StringLiteral= true()])]
  /PrimaryExpression[1]/PrimaryPrefix/Expression[
    count(*)=1 and
    not(./CastExpression) and
    not(./AdditiveExpression[@Operator = '-']) and
    not(./ShiftExpression) and
    not(./RelationalExpression) and
    not(./InstanceOfExpression) and
    not(./EqualityExpression) and
    not(./AndExpression) and
    not(./ExclusiveOrExpression) and
    not(./InclusiveOrExpression) and
    not(./ConditionalAndExpression) and
    not(./ConditionalOrExpression) and
    not(./ConditionalExpression)]
|
//Expression/EqualityExpression/PrimaryExpression/PrimaryPrefix/Expression[
    count(*)=1 and
    not(./CastExpression) and
    not(./AndExpression) and
    not(./InclusiveOrExpression) and
    not(./ExclusiveOrExpression) and
    not(./ConditionalExpression) and
    not(./ConditionalAndExpression) and
    not(./ConditionalOrExpression) and
    not(./EqualityExpression)]
]]>
                </value>
            </property>
        </properties>
        <example>
<![CDATA[
public class Foo {

    private int _bar1;
    private Integer _bar2;

    public void setBar(int n) {
        _bar1 = Integer.valueOf((n)); // here
        _bar2 = (n); // and here
    }
}
]]>
        </example>
    </rule>

    <rule name="UselessQualifiedThis"
          language="java"
          since="5.4.0"
          message="Useless qualified this usage in the same class."
          class="net.sourceforge.pmd.lang.rule.XPathRule"
          externalInfoUrl="${pmd.website.baseurl}/pmd_rules_java_codestyle.html#uselessqualifiedthis">
        <description>
            Reports qualified this usages in the same class.
        </description>
        <priority>3</priority>
        <properties>
            <property name="version" value="2.0"/>
            <property name="xpath">
                <value>
<![CDATA[
//PrimaryExpression
[PrimaryPrefix/Name[@Image]]
[PrimarySuffix[@Arguments= false() and @ArrayDereference = false()]]
[not(PrimarySuffix/MemberSelector)]
[ancestor::ClassOrInterfaceBodyDeclaration[1][@AnonymousInnerClass= false()]]
/PrimaryPrefix/Name[@Image = ancestor::ClassOrInterfaceDeclaration[1]/@SimpleName]
]]>
                </value>
            </property>
        </properties>
        <example>
<![CDATA[
public class Foo {
    final Foo otherFoo = Foo.this;  // use "this" directly

    public void doSomething() {
         final Foo anotherFoo = Foo.this;  // use "this" directly
    }

    private ActionListener returnListener() {
        return new ActionListener() {
            @Override
            public void actionPerformed(ActionEvent e) {
                doSomethingWithQualifiedThis(Foo.this);  // This is fine
            }
        };
    }

    private class Foo3 {
        final Foo myFoo = Foo.this;  // This is fine
    }

    private class Foo2 {
        final Foo2 myFoo2 = Foo2.this;  // Use "this" direclty
    }
}
]]>
        </example>
    </rule>

    <rule name="UseShortArrayInitializer"
        language="java"
        since="6.15.0"
        message="Array initialization can be written shorter"
        class="net.sourceforge.pmd.lang.rule.XPathRule"
        externalInfoUrl="${pmd.website.baseurl}/pmd_rules_java_codestyle.html#useshortarrayinitializer">
        <description>
<![CDATA[
When declaring and initializing array fields or variables, it is not necessary to explicitly create a new array
using `new`. Instead one can simply define the initial content of the array as a expression in curly braces.

E.g. `int[] x = new int[] { 1, 2, 3 };` can be written as `int[] x = { 1, 2, 3 };`.
]]>
        </description>
        <priority>3</priority>
        <properties>
            <property name="version" value="2.0"/>
            <property name="xpath">
                <value><![CDATA[
//VariableDeclarator
    [VariableDeclaratorId[@ArrayType = true() and @TypeInferred = false()]]
    [VariableInitializer/Expression/PrimaryExpression/PrimaryPrefix/AllocationExpression/ArrayDimsAndInits/ArrayInitializer]
                ]]></value>
            </property>
            <property name="version" value="2.0"/>
        </properties>
        <example>
<![CDATA[
Foo[] x = new Foo[] { ... }; // Overly verbose
Foo[] x = { ... }; //Equivalent to above line
]]>
        </example>
    </rule>

    <rule name="VariableNamingConventions"
          language="java"
          since="1.2"
          deprecated="true"
          message="{0} variable {1} should begin with {2}"
          class="net.sourceforge.pmd.lang.java.rule.codestyle.VariableNamingConventionsRule"
          externalInfoUrl="${pmd.website.baseurl}/pmd_rules_java_codestyle.html#variablenamingconventions">
        <description>
A variable naming conventions rule - customize this to your liking.  Currently, it
checks for final variables that should be fully capitalized and non-final variables
that should not include underscores.

This rule is deprecated and will be removed with PMD 7.0.0. The rule is replaced
by the more general rules {% rule java/codestyle/FieldNamingConventions %},
{% rule java/codestyle/FormalParameterNamingConventions %}, and
{% rule java/codestyle/LocalVariableNamingConventions %}.
        </description>
        <priority>1</priority>
        <example>
<![CDATA[
public class Foo {
    public static final int MY_NUM = 0;
    public String myTest = "";
    DataModule dmTest = new DataModule();
}
]]>
        </example>
    </rule>

    <rule name="WhileLoopsMustUseBraces"
          language="java"
          since="0.7"
          deprecated="true"
          message="Avoid using 'while' statements without curly braces"
          class="net.sourceforge.pmd.lang.rule.XPathRule"
          externalInfoUrl="${pmd.website.baseurl}/pmd_rules_java_codestyle.html#whileloopsmustusebraces">
        <description>
Avoid using 'while' statements without using braces to surround the code block. If the code
formatting or indentation is lost then it becomes difficult to separate the code being
controlled from the rest.

This rule is deprecated and will be removed with PMD 7.0.0. The rule is replaced
by the rule {% rule java/codestyle/ControlStatementBraces %}.
        </description>
        <priority>3</priority>
        <properties>
            <property name="version" value="2.0"/>
            <property name="xpath">
                <value>//WhileStatement[not(Statement/Block)]</value>
            </property>
        </properties>
        <example>
<![CDATA[
while (true)    // not recommended
      x++;

while (true) {  // preferred approach
      x++;
}
]]>
        </example>
    </rule>

</ruleset><|MERGE_RESOLUTION|>--- conflicted
+++ resolved
@@ -437,14 +437,9 @@
         <description>
 To avoid mistakes if we want that an Annotation, Class, Enum, Method, Constructor or Field have a default access modifier
 we must add a comment at the beginning of its declaration.
-<<<<<<< HEAD
-By default the comment must be `/* default */` or `/* package */`, if you want another, you have to provide a regular expression.
-This rule ignores by default all cases that have a @VisibleForTesting annotation. Use the
-=======
 By default, the comment must be `/* default */` or `/* package */`, if you want another, you have to provide a regular expression.
 
 This rule ignores by default all cases that have a `@VisibleForTesting` annotation or any JUnit5 annotation. Use the
->>>>>>> 38955b5c
 property "ignoredAnnotations" to customize the recognized annotations.
         </description>
         <priority>3</priority>
