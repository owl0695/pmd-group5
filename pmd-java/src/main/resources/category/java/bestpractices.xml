<?xml version="1.0"?>

<ruleset name="Best Practices"
    xmlns="http://pmd.sourceforge.net/ruleset/2.0.0"
    xmlns:xsi="http://www.w3.org/2001/XMLSchema-instance"
    xsi:schemaLocation="http://pmd.sourceforge.net/ruleset/2.0.0 https://pmd.sourceforge.io/ruleset_2_0_0.xsd">

    <description>
Rules which enforce generally accepted best practices.
    </description>

    <rule name="AbstractClassWithoutAbstractMethod"
          language="java"
          since="3.0"
          message="This abstract class does not have any abstract methods"
          class="net.sourceforge.pmd.lang.java.rule.bestpractices.AbstractClassWithoutAbstractMethodRule"
          externalInfoUrl="${pmd.website.baseurl}/pmd_rules_java_bestpractices.html#abstractclasswithoutabstractmethod">
        <description>
The abstract class does not contain any abstract methods. An abstract class suggests
an incomplete implementation, which is to be completed by subclasses implementing the
abstract methods. If the class is intended to be used as a base class only (not to be instantiated
directly) a protected constructor can be provided prevent direct instantiation.
        </description>
        <priority>3</priority>
        <example>
<![CDATA[
public abstract class Foo {
  void int method1() { ... }
  void int method2() { ... }
  // consider using abstract methods or removing
  // the abstract modifier and adding protected constructors
}
]]>
        </example>
    </rule>

    <rule name="AccessorClassGeneration"
          language="java"
          since="1.04"
          maximumLanguageVersion="10"
          message="Avoid instantiation through private constructors from outside of the constructor's class."
          class="net.sourceforge.pmd.lang.java.rule.bestpractices.AccessorClassGenerationRule"
          externalInfoUrl="${pmd.website.baseurl}/pmd_rules_java_bestpractices.html#accessorclassgeneration">
        <description>
Instantiation by way of private constructors from outside of the constructor's class often causes the
generation of an accessor. A factory method, or non-privatization of the constructor can eliminate this
situation. The generated class file is actually an interface.  It gives the accessing class the ability
to invoke a new hidden package scope constructor that takes the interface as a supplementary parameter.
This turns a private constructor effectively into one with package scope, and is challenging to discern.
        </description>
        <priority>3</priority>
        <example>
<![CDATA[
public class Outer {
 void method(){
  Inner ic = new Inner();//Causes generation of accessor class
 }
 public class Inner {
  private Inner(){}
 }
}
]]>
        </example>
    </rule>

    <rule name="AccessorMethodGeneration"
          language="java"
          since="5.5.4"
          maximumLanguageVersion="10"
          message="Consider giving this member package visibility to access it from {0} without a synthetic accessor method"
          class="net.sourceforge.pmd.lang.java.rule.bestpractices.AccessorMethodGenerationRule"
          externalInfoUrl="${pmd.website.baseurl}/pmd_rules_java_bestpractices.html#accessormethodgeneration">
        <description>
When accessing private fields / methods from another class, the Java compiler will generate accessor methods
with package-private visibility. This adds overhead, and to the dex method count on Android. This situation can
be avoided by changing the visibility of the field / method from private to package-private.
        </description>
        <priority>3</priority>
        <example>
<![CDATA[
public class OuterClass {
    private int counter;
    /* package */ int id;

    public class InnerClass {
        InnerClass() {
            OuterClass.this.counter++; // wrong accessor method will be generated
        }

        public int getOuterClassId() {
            return OuterClass.this.id; // id is package-private, no accessor method needed
        }
    }
}
]]>
        </example>
    </rule>

    <rule name="ArrayIsStoredDirectly"
          language="java"
          since="2.2"
          message="The user-supplied array ''{0}'' is stored directly."
          class="net.sourceforge.pmd.lang.java.rule.bestpractices.ArrayIsStoredDirectlyRule"
          externalInfoUrl="${pmd.website.baseurl}/pmd_rules_java_bestpractices.html#arrayisstoreddirectly">
        <description>
Constructors and methods receiving arrays should clone objects and store the copy.
This prevents future changes from the user from affecting the original array.
        </description>
        <priority>3</priority>
        <example>
<![CDATA[
public class Foo {
    private String [] x;
        public void foo (String [] param) {
        // Don't do this, make a copy of the array at least
        this.x=param;
    }
}
]]>
        </example>
    </rule>

    <rule name="AvoidMessageDigestField"
          language="java"
          since="6.18.0"
          message="You shouldn't declare field of MessageDigest type, because unsynchronized access could cause problems"
          class="net.sourceforge.pmd.lang.rule.XPathRule"
          externalInfoUrl="${pmd.website.baseurl}/pmd_rules_java_bestpractices.html#avoidmessagedigestfield">
        <description>
            Declaring a MessageDigest instance as a field make this instance directly available to multiple threads.
            Such sharing of MessageDigest instances should be avoided if possible since it leads to wrong results
            if the access is not synchronized correctly.
            Just create a new instance and use it locally, where you need it.
            Creating a new instance is easier than synchronizing access to a shared instance.
        </description>
        <priority>3</priority>
        <properties>
            <property name="xpath">
                <value>
                    <![CDATA[
//FieldDeclaration/ClassOrInterfaceType[pmd-java:typeIs('java.security.MessageDigest')]
]]>
                </value>
            </property>
        </properties>
        <example>
            <![CDATA[
import java.security.MessageDigest;
public class AvoidMessageDigestFieldExample {
    private final MessageDigest sharedMd;
    public AvoidMessageDigestFieldExample() throws Exception {
        sharedMd = MessageDigest.getInstance("SHA-256");
    }
    public byte[] calculateHashShared(byte[] data) {
        // sharing a MessageDigest like this without synchronizing access
        // might lead to wrong results
        sharedMd.reset();
        sharedMd.update(data);
        return sharedMd.digest();
    }

    // better
    public byte[] calculateHash(byte[] data) throws Exception {
        MessageDigest md = MessageDigest.getInstance("SHA-256");
        md.update(data);
        return md.digest();
    }
}
]]>
        </example>
    </rule>

    <rule name="AvoidPrintStackTrace"
          language="java"
          since="3.2"
          message="Avoid printStackTrace(); use a logger call instead."
          class="net.sourceforge.pmd.lang.rule.XPathRule"
          externalInfoUrl="${pmd.website.baseurl}/pmd_rules_java_bestpractices.html#avoidprintstacktrace">
        <description>
Avoid printStackTrace(); use a logger call instead.
        </description>
        <priority>3</priority>
        <properties>
            <property name="xpath">
                <value>
<![CDATA[
//MethodCall[ pmd-java:matchesSig("java.lang.Throwable#printStackTrace()") ]
]]>
                </value>
            </property>
        </properties>
        <example>
<![CDATA[
class Foo {
    void bar() {
        try {
            // do something
        } catch (Exception e) {
            e.printStackTrace();
        }
    }
}
]]>
        </example>
    </rule>

    <rule name="AvoidReassigningCatchVariables"
          language="java"
          since="6.27.0"
          message="Avoid reassigning caught exception ''{0}''"
          class="net.sourceforge.pmd.lang.java.rule.bestpractices.AvoidReassigningCatchVariablesRule"
          externalInfoUrl="${pmd.website.baseurl}/pmd_rules_java_bestpractices.html#avoidreassigningcatchvariables">
        <description>
Reassigning exception variables caught in a catch statement should be avoided because of:

1) If it is needed, multi catch can be easily added and code will still compile.

2) Following the principle of least surprise we want to make sure that a variable caught in a catch statement
is always the one thrown in a try block.
        </description>
        <priority>3</priority>
        <example><![CDATA[
public class Foo {
    public void foo() {
        try {
            // do something
        } catch (Exception e) {
            e = new NullPointerException(); // not recommended
        }

        try {
            // do something
        } catch (MyException | ServerException e) {
            e = new RuntimeException(); // won't compile
        }
    }
}
        ]]></example>
    </rule>

    <rule name="AvoidReassigningLoopVariables"
          language="java"
          since="6.11.0"
          message="Avoid reassigning the loop control variable ''{0}''"
          class="net.sourceforge.pmd.lang.java.rule.bestpractices.AvoidReassigningLoopVariablesRule"
          externalInfoUrl="${pmd.website.baseurl}/pmd_rules_java_bestpractices.html#avoidreassigningloopvariables">
        <description>
Reassigning loop variables can lead to hard-to-find bugs. Prevent or limit how these variables can be changed.

In foreach-loops, configured by the `foreachReassign` property:
- `deny`: Report any reassignment of the loop variable in the loop body. _This is the default._
- `allow`: Don't check the loop variable.
- `firstOnly`: Report any reassignments of the loop variable, except as the first statement in the loop body.
            _This is useful if some kind of normalization or clean-up of the value before using is permitted, but any other change of the variable is not._

In for-loops, configured by the `forReassign` property:
- `deny`: Report any reassignment of the control variable in the loop body. _This is the default._
- `allow`: Don't check the control variable.
- `skip`: Report any reassignments of the control variable, except conditional increments/decrements (`++`, `--`, `+=`, `-=`).
            _This prevents accidental reassignments or unconditional increments of the control variable._
        </description>
        <priority>3</priority>
        <example>
<![CDATA[
public class Foo {
  private void foo() {
    for (String s : listOfStrings()) {
      s = s.trim(); // OK, when foreachReassign is "firstOnly" or "allow"
      doSomethingWith(s);

      s = s.toUpper(); // OK, when foreachReassign is "allow"
      doSomethingElseWith(s);
    }

    for (int i=0; i < 10; i++) {
      if (check(i)) {
        i++; // OK, when forReassign is "skip" or "allow"
      }

      i = 5;  // OK, when forReassign is "allow"

      doSomethingWith(i);
    }
  }
}
]]>
        </example>
    </rule>

    <rule name="AvoidReassigningParameters"
          language="java"
          since="1.0"
          message="Avoid reassigning parameters such as ''{0}''"
          class="net.sourceforge.pmd.lang.java.rule.bestpractices.AvoidReassigningParametersRule"
          externalInfoUrl="${pmd.website.baseurl}/pmd_rules_java_bestpractices.html#avoidreassigningparameters">
        <description>
Reassigning values to incoming parameters of a method or constructor is not recommended, as this can
make the code more difficult to understand. The code is often read with the assumption that parameter values
don't change and an assignment violates therefore the principle of least astonishment. This is especially a
problem if the parameter is documented e.g. in the method's javadoc and the new content differs from the original
documented content.

Use temporary local variables instead. This allows you to assign a new name, which makes the code better
understandable.

Note that this rule considers both methods and constructors. If there are multiple assignments for a formal
parameter, then only the first assignment is reported.
        </description>
        <priority>2</priority>
        <example>
<![CDATA[
public class Hello {
  private void greet(String name) {
    name = name.trim();
    System.out.println("Hello " + name);

    // preferred
    String trimmedName = name.trim();
    System.out.println("Hello " + trimmedName);
  }
}
]]>
        </example>
    </rule>

    <rule name="AvoidStringBufferField"
          language="java"
          since="4.2"
          message="StringBuffers can grow quite a lot, and so may become a source of memory leak (if the owning class has a long life time)."
          class="net.sourceforge.pmd.lang.rule.XPathRule"
          externalInfoUrl="${pmd.website.baseurl}/pmd_rules_java_bestpractices.html#avoidstringbufferfield">
        <description>
StringBuffers/StringBuilders can grow considerably, and so may become a source of memory leaks
if held within objects with long lifetimes.
        </description>
        <priority>3</priority>
        <properties>
            <property name="xpath">
                <value>
<![CDATA[
//FieldDeclaration/ClassOrInterfaceType[pmd-java:typeIs('java.lang.StringBuffer') or pmd-java:typeIs('java.lang.StringBuilder')]
]]>
                </value>
            </property>
        </properties>
        <example>
<![CDATA[
public class Foo {
    private StringBuffer buffer;    // potential memory leak as an instance variable;
}
]]>
        </example>
    </rule>

    <rule name="AvoidUsingHardCodedIP"
          language="java"
          since="4.1"
          message="Do not hard code the IP address ${variableName}"
          class="net.sourceforge.pmd.lang.java.rule.bestpractices.AvoidUsingHardCodedIPRule"
          externalInfoUrl="${pmd.website.baseurl}/pmd_rules_java_bestpractices.html#avoidusinghardcodedip">
        <description>
Application with hard-coded IP addresses can become impossible to deploy in some cases.
Externalizing IP adresses is preferable.
        </description>
        <priority>3</priority>
        <example>
<![CDATA[
public class Foo {
    private String ip = "127.0.0.1";     // not recommended
}
]]>
        </example>
    </rule>

    <rule name="CheckResultSet"
          language="java"
          since="4.1"
          class="net.sourceforge.pmd.lang.java.rule.bestpractices.CheckResultSetRule"
          message="Always check the return of one of the navigation method (next,previous,first,last) of a ResultSet."
          externalInfoUrl="${pmd.website.baseurl}/pmd_rules_java_bestpractices.html#checkresultset">
        <description>
Always check the return values of navigation methods (next, previous, first, last) of a ResultSet.
If the value return is 'false', it should be handled properly.
        </description>
        <priority>3</priority>
        <example>
<![CDATA[
Statement stat = conn.createStatement();
ResultSet rst = stat.executeQuery("SELECT name FROM person");
rst.next();     // what if it returns false? bad form
String firstName = rst.getString(1);

Statement stat = conn.createStatement();
ResultSet rst = stat.executeQuery("SELECT name FROM person");
if (rst.next()) {    // result is properly examined and used
    String firstName = rst.getString(1);
    } else  {
        // handle missing data
}
]]>
        </example>
    </rule>

    <rule name="ConstantsInInterface"
          language="java"
          since="5.5"
          message="Avoid constants in interfaces. Interfaces define types, constants are implementation details better placed in classes or enums. See Effective Java, item 19."
          class="net.sourceforge.pmd.lang.rule.XPathRule"
          externalInfoUrl="${pmd.website.baseurl}/pmd_rules_java_bestpractices.html#constantsininterface">
        <description>
Avoid constants in interfaces. Interfaces should define types, constants are implementation details
better placed in classes or enums. See Effective Java, item 19.
        </description>
        <priority>3</priority>
        <properties>
        <property name="ignoreIfHasMethods" type="Boolean" description="Whether to ignore constants in interfaces if the interface defines any methods" value="true"/>
            <property name="xpath">
                <value>
<![CDATA[
//ClassOrInterfaceDeclaration[@Interface = true()][$ignoreIfHasMethods= false() or not(ClassOrInterfaceBody/MethodDeclaration)]/ClassOrInterfaceBody/FieldDeclaration
 ]]>
                </value>
            </property>
        </properties>
        <example>
<![CDATA[
public interface ConstantInterface {
    public static final int CONST1 = 1; // violation, no fields allowed in interface!
    static final int CONST2 = 1;        // violation, no fields allowed in interface!
    final int CONST3 = 1;               // violation, no fields allowed in interface!
    int CONST4 = 1;                     // violation, no fields allowed in interface!
}

// with ignoreIfHasMethods = false
public interface AnotherConstantInterface {
    public static final int CONST1 = 1; // violation, no fields allowed in interface!

    int anyMethod();
}

// with ignoreIfHasMethods = true
public interface YetAnotherConstantInterface {
    public static final int CONST1 = 1; // no violation

    int anyMethod();
}
 ]]>
        </example>
    </rule>

    <rule name="DefaultLabelNotLastInSwitchStmt"
          language="java"
          since="1.5"
          message="The default label should be the last label in a switch statement"
          class="net.sourceforge.pmd.lang.rule.XPathRule"
          externalInfoUrl="${pmd.website.baseurl}/pmd_rules_java_bestpractices.html#defaultlabelnotlastinswitchstmt">
        <description>
By convention, the default label should be the last label in a switch statement.
        </description>
        <priority>3</priority>
        <properties>
            <property name="xpath">
                <value>
<![CDATA[
//SwitchLabel[@Default = true() and not(.. is ../../*[last()])]
]]>
                </value>
            </property>
        </properties>
        <example>
<![CDATA[
public class Foo {
  void bar(int a) {
   switch (a) {
    case 1:  // do something
       break;
    default:  // the default case should be last, by convention
       break;
    case 2:
       break;
   }
  }
}
]]>
        </example>
    </rule>

    <rule name="DoubleBraceInitialization"
          language="java"
          since="6.16.0"
          message="Double-brace initialization should be avoided"
          class="net.sourceforge.pmd.lang.rule.XPathRule"
          externalInfoUrl="${pmd.website.baseurl}/pmd_rules_java_bestpractices.html#doublebraceinitialization">
        <description>
            Double brace initialisation is a pattern to initialise eg collections concisely. But it implicitly
            generates a new .class file, and the object holds a strong reference to the enclosing object. For those
            reasons, it is preferable to initialize the object normally, even though it's verbose.

            This rule counts any anonymous class which only has a single initializer as an instance of double-brace
            initialization. There is currently no way to find out whether a method called in the initializer is not
            accessible from outside the anonymous class, and those legit cases should be suppressed for the time being.
        </description>
        <priority>3</priority>
        <properties>
            <property name="xpath">
                <value>
                    <![CDATA[
//ConstructorCall/AnonymousClassDeclaration/ClassOrInterfaceBody[count(*)=1]/Initializer[@Static=false()]
]]>
                </value>
            </property>
        </properties>
        <example><![CDATA[
// this is double-brace initialization
return new ArrayList<String>(){{
    add("a");
    add("b");
    add("c");
}};

// the better way is to not create an anonymous class:
List<String> a = new ArrayList<>();
a.add("a");
a.add("b");
a.add("c");
return a;
]]>
        </example>
    </rule>

    <rule name="ForLoopCanBeForeach"
          language="java"
          since="6.0.0"
          message="This 'for' loop can be replaced by a 'foreach' loop"
          minimumLanguageVersion="1.5"
          class="net.sourceforge.pmd.lang.java.rule.bestpractices.ForLoopCanBeForeachRule"
          externalInfoUrl="${pmd.website.baseurl}/pmd_rules_java_bestpractices.html#forloopcanbeforeach">
        <description>
Reports loops that can be safely replaced with the foreach syntax. The rule considers loops over
lists, arrays and iterators. A loop is safe to replace if it only uses the index variable to
access an element of the list or array, only has one update statement, and loops through *every*
element of the list or array left to right.
        </description>
        <priority>3</priority>
        <example>
<![CDATA[
public class MyClass {
  void loop(List<String> l) {
    for (int i = 0; i < l.size(); i++) { // pre Java 1.5
      System.out.println(l.get(i));
    }

    for (String s : l) {        // post Java 1.5
      System.out.println(s);
    }
  }
}
]]>
        </example>
    </rule>

    <rule name="ForLoopVariableCount"
          language="java"
          since="6.11.0"
          message="Too many control variables in the 'for' statement"
          class="net.sourceforge.pmd.lang.rule.XPathRule"
          externalInfoUrl="${pmd.website.baseurl}/pmd_rules_java_bestpractices.html#forloopvariablecount">
        <description>
Having a lot of control variables in a 'for' loop makes it harder to see what range of values
the loop iterates over. By default this rule allows a regular 'for' loop with only one variable.
        </description>
        <priority>3</priority>
        <properties>
            <property name="maximumVariables" type="Integer"
                      description="A regular for statement will have 1 control variable" min="0" max="100" value="1"/>
            <property name="xpath">
                <value>//ForInit/LocalVariableDeclaration[count(VariableDeclarator) > $maximumVariables]</value>
            </property>
        </properties>
        <example>
<![CDATA[
// this will be reported with the default setting of at most one control variable in a for loop
for (int i = 0, j = 0; i < 10; i++, j += 2) {
   foo();
]]>
        </example>
    </rule>

    <rule name="GuardLogStatement"
          language="java"
          since="5.1.0"
          message="Logger calls should be surrounded by log level guards."
          class="net.sourceforge.pmd.lang.java.rule.bestpractices.GuardLogStatementRule"
          externalInfoUrl="${pmd.website.baseurl}/pmd_rules_java_bestpractices.html#guardlogstatement">
        <description>
Whenever using a log level, one should check if the loglevel is actually enabled, or
otherwise skip the associate String creation and manipulation.

An alternative to checking the log level are substituting parameters, formatters or lazy logging
with lambdas. The available alternatives depend on the actual logging framework.
        </description>
        <priority>2</priority>
        <example>
<![CDATA[
// Add this for performance
if (log.isDebugEnabled()) {
    log.debug("log something" + param1 + " and " + param2 + "concat strings");
}

// Avoid the guarding if statement with substituting parameters
log.debug("log something {} and {}", param1, param2);

// Avoid the guarding if statement with formatters
log.debug("log something %s and %s", param1, param2);

// Avoid the guarding if statement with lazy logging and lambdas
log.debug("log something expensive: {}", () -> calculateExpensiveLoggingText());
]]>
        </example>
    </rule>

    <rule name="JUnit4SuitesShouldUseSuiteAnnotation"
          language="java"
          since="4.0"
          message="JUnit 4 indicates test suites via annotations, not the suite method."
          class="net.sourceforge.pmd.lang.rule.XPathRule"
          externalInfoUrl="${pmd.website.baseurl}/pmd_rules_java_bestpractices.html#junit4suitesshouldusesuiteannotation">
        <description>
In JUnit 3, test suites are indicated by the suite() method. In JUnit 4, suites are indicated
through the @RunWith(Suite.class) annotation.
        </description>
        <priority>3</priority>
        <properties>
            <property name="xpath">
                <value>
<![CDATA[
//MethodDeclaration[@Name='suite' and ClassOrInterfaceType[pmd-java:typeIs('junit.framework.Test')]]
                   [not(.//ReturnStatement/*[pmd-java:typeIs('junit.framework.JUnit4TestAdapter')])]
]]>
                </value>
            </property>
        </properties>
        <example>
<![CDATA[
public class BadExample extends TestCase{

    public static Test suite(){
        return new Suite();
    }
}

@RunWith(Suite.class)
@SuiteClasses( { TestOne.class, TestTwo.class })
public class GoodTest {
}
]]>
        </example>
    </rule>

    <rule name="JUnit4TestShouldUseAfterAnnotation"
          language="java"
          since="4.0"
          message="JUnit 4 tests that clean up tests should use the @After annotation, JUnit5 tests should use @AfterEach or @AfterAll"
          class="net.sourceforge.pmd.lang.rule.XPathRule"
          externalInfoUrl="${pmd.website.baseurl}/pmd_rules_java_bestpractices.html#junit4testshoulduseafterannotation">
        <description>
In JUnit 3, the tearDown method was used to clean up all data entities required in running tests.
JUnit 4 skips the tearDown method and executes all methods annotated with @After after running each test.
JUnit 5 introduced @AfterEach and @AfterAll annotations to execute methods after each test or after all tests in the class, respectively.
        </description>
        <priority>3</priority>
        <properties>
            <property name="xpath">
                <value>
<![CDATA[
//MethodDeclaration[@Name='tearDown' and @Arity=0]
    [not(ModifierList/Annotation[
           pmd-java:typeIs('org.junit.After')
        or pmd-java:typeIs('org.junit.jupiter.api.AfterEach')
        or pmd-java:typeIs('org.junit.jupiter.api.AfterAll')
        or pmd-java:typeIs('org.testng.annotations.AfterMethod')])]
    (: Make sure this is a junit 4 class :)
    [../MethodDeclaration[pmd-java:hasAnnotation('org.junit.Test')]]
]]>
                </value>
            </property>
        </properties>
        <example>
<![CDATA[
public class MyTest {
    public void tearDown() {
        bad();
    }
}
public class MyTest2 {
    @After public void tearDown() {
        good();
    }
}
]]>
        </example>
    </rule>

    <rule name="JUnit4TestShouldUseBeforeAnnotation"
          language="java"
          since="4.0"
          message="JUnit 4 tests that set up tests should use the @Before annotation, JUnit5 tests should use @BeforeEach or @BeforeAll"
          class="net.sourceforge.pmd.lang.rule.XPathRule"
          externalInfoUrl="${pmd.website.baseurl}/pmd_rules_java_bestpractices.html#junit4testshouldusebeforeannotation">
        <description>
In JUnit 3, the setUp method was used to set up all data entities required in running tests.
JUnit 4 skips the setUp method and executes all methods annotated with @Before before all tests.
JUnit 5 introduced @BeforeEach and @BeforeAll annotations to execute methods before each test or before all tests in the class, respectively.
        </description>
        <priority>3</priority>
        <properties>
            <property name="xpath">
                <value>
<![CDATA[
//MethodDeclaration[@Name='setUp' and @Arity=0]
    [not(ModifierList/Annotation[
           pmd-java:typeIs('org.junit.Before')
        or pmd-java:typeIs('org.junit.jupiter.api.BeforeEach')
        or pmd-java:typeIs('org.junit.jupiter.api.BeforeAll')
        or pmd-java:typeIs('org.testng.annotations.BeforeMethod')])]
    (: Make sure this is a junit 4 class :)
    [../MethodDeclaration[pmd-java:hasAnnotation('org.junit.Test')]]

]]>
                </value>
            </property>
        </properties>
        <example>
<![CDATA[
public class MyTest {
    public void setUp() {
        bad();
    }
}
public class MyTest2 {
    @Before public void setUp() {
        good();
    }
}
]]>
        </example>
    </rule>

    <rule name="JUnit4TestShouldUseTestAnnotation"
          language="java"
          since="4.0"
          message="JUnit 4 tests that execute tests should use the @Test annotation, JUnit 5 tests should use @Test, @RepeatedTest, @TestFactory, @TestTemplate or @ParameterizedTest"
          class="net.sourceforge.pmd.lang.rule.XPathRule"
          externalInfoUrl="${pmd.website.baseurl}/pmd_rules_java_bestpractices.html#junit4testshouldusetestannotation">
        <description>
In JUnit 3, the framework executed all methods which started with the word test as a unit test.
In JUnit 4, only methods annotated with the @Test annotation are executed.
In JUnit 5, one of the following annotations should be used for tests: @Test, @RepeatedTest, @TestFactory, @TestTemplate or @ParameterizedTest.
        </description>
        <priority>3</priority>
        <properties>
            <property name="xpath">
                <value>
<![CDATA[
//ClassOrInterfaceDeclaration[matches(@SimpleName, $testClassPattern) or pmd-java:typeIs('junit.framework.TestCase')]
    (: a junit 3 method :)
    /ClassOrInterfaceBody/MethodDeclaration[
        @Visibility="public"
        and starts-with(@Name, 'test')
        and not(ModifierList/Annotation[
          pmd-java:typeIs('org.junit.Test')
          or pmd-java:typeIs('org.junit.jupiter.api.Test') or pmd-java:typeIs('org.junit.jupiter.api.RepeatedTest')
          or pmd-java:typeIs('org.junit.jupiter.api.TestFactory') or pmd-java:typeIs('org.junit.jupiter.api.TestTemplate')
          or pmd-java:typeIs('org.junit.jupiter.params.ParameterizedTest')
          ]
        )
    ]
]]>
                </value>
            </property>
            <property name="testClassPattern" type="Regex" description="The regex pattern used to identify test classes" value="Test" />
        </properties>
        <example>
<![CDATA[
public class MyTest {
    public void testBad() {
        doSomething();
    }

    @Test
    public void testGood() {
        doSomething();
    }
}
]]>
        </example>
    </rule>

    <rule name="JUnit5TestShouldBePackagePrivate"
          language="java"
          since="6.35.0"
          message="JUnit 5 tests should be package-private."
          class="net.sourceforge.pmd.lang.rule.XPathRule"
          externalInfoUrl="${pmd.website.baseurl}/pmd_rules_java_bestpractices.html#junit5testshouldbepackageprivate">
        <description><![CDATA[
Reports JUnit 5 test classes and methods that are not package-private.
Contrary to JUnit 4 tests, which required public visibility to be run by the engine,
JUnit 5 tests can also be run if they're package-private. Marking them as such
is a good practice to limit their visibility.

Test methods are identified as those which use `@Test`, `@RepeatedTest`,
`@TestFactory`, `@TestTemplate` or `@ParameterizedTest`.
            ]]></description>
        <priority>3</priority>
        <properties>
            <property name="version" value="2.0"/>
            <property name="xpath">
                <value>
<![CDATA[
//ClassOrInterfaceDeclaration[
    (: a Junit 5 test class, ie, it has methods with the annotation :)
    @Interface = false() and
    ClassOrInterfaceBody/MethodDeclaration
    [ModifierList/Annotation[
               pmd-java:typeIs('org.junit.jupiter.api.Test')
            or pmd-java:typeIs('org.junit.jupiter.api.RepeatedTest')
            or pmd-java:typeIs('org.junit.jupiter.api.TestFactory')
            or pmd-java:typeIs('org.junit.jupiter.api.TestTemplate')
            or pmd-java:typeIs('org.junit.jupiter.params.ParameterizedTest')
    ]]
]/(
       self::*[@Abstract = false() and @Visibility = ("public", "protected")]
|      ClassOrInterfaceBody/MethodDeclaration
       [@Visibility = ("public", "protected")]
       [ModifierList/Annotation[
               pmd-java:typeIs('org.junit.jupiter.api.Test')
            or pmd-java:typeIs('org.junit.jupiter.api.RepeatedTest')
            or pmd-java:typeIs('org.junit.jupiter.api.TestFactory')
            or pmd-java:typeIs('org.junit.jupiter.api.TestTemplate')
            or pmd-java:typeIs('org.junit.jupiter.params.ParameterizedTest')
       ]]
)
]]>
                </value>
            </property>
        </properties>
        <example>
            <![CDATA[
class MyTest { // not public, that's fine
    @Test
    public void testBad() { } // should not have a public modifier

    @Test
    protected void testAlsoBad() { } // should not have a protected modifier

    @Test
    private void testNoRun() { } // should not have a private modifier

    @Test
    void testGood() { } // package private as expected
}
]]>
        </example>
    </rule>

    <rule name="JUnitAssertionsShouldIncludeMessage"
          language="java"
          since="1.04"
          message="JUnit assertions should include a message"
          class="net.sourceforge.pmd.lang.java.rule.bestpractices.JUnitAssertionsShouldIncludeMessageRule"
          externalInfoUrl="${pmd.website.baseurl}/pmd_rules_java_bestpractices.html#junitassertionsshouldincludemessage">
        <description>
JUnit assertions should include an informative message - i.e., use the three-argument version of
assertEquals(), not the two-argument version.
        </description>
        <priority>3</priority>
        <example>
<![CDATA[
public class Foo extends TestCase {
    public void testSomething() {
        assertEquals("foo", "bar");
        // Use the form:
        // assertEquals("Foo does not equals bar", "foo", "bar");
        // instead
    }
}
]]>
        </example>
    </rule>

    <rule name="JUnitTestContainsTooManyAsserts"
          language="java"
          since="5.0"
          message="Unit tests should not contain more than ${maximumAsserts} assert(s)."
          class="net.sourceforge.pmd.lang.java.rule.bestpractices.JUnitTestContainsTooManyAssertsRule"
          externalInfoUrl="${pmd.website.baseurl}/pmd_rules_java_bestpractices.html#junittestcontainstoomanyasserts">
        <description>
Unit tests should not contain too many asserts. Many asserts are indicative of a complex test, for which
it is harder to verify correctness.  Consider breaking the test scenario into multiple, shorter test scenarios.
Customize the maximum number of assertions used by this Rule to suit your needs.

This rule checks for JUnit4, JUnit5 and TestNG Tests, as well as methods starting with "test".
        </description>
        <priority>3</priority>
        <example>
<![CDATA[
public class MyTestCase extends TestCase {
    // Ok
    public void testMyCaseWithOneAssert() {
        boolean myVar = false;
        assertFalse("should be false", myVar);
    }

    // Bad, too many asserts (assuming max=1)
    public void testMyCaseWithMoreAsserts() {
        boolean myVar = false;
        assertFalse("myVar should be false", myVar);
        assertEquals("should equals false", false, myVar);
    }
}
]]>
        </example>
    </rule>

    <rule name="JUnitTestsShouldIncludeAssert"
          language="java"
          since="2.0"
          message="JUnit tests should include assert() or fail()"
          class="net.sourceforge.pmd.lang.java.rule.bestpractices.JUnitTestsShouldIncludeAssertRule"
          externalInfoUrl="${pmd.website.baseurl}/pmd_rules_java_bestpractices.html#junittestsshouldincludeassert">
        <description>
JUnit tests should include at least one assertion.  This makes the tests more robust, and using assert
with messages provide the developer a clearer idea of what the test does.
        </description>
        <priority>3</priority>
        <example>
<![CDATA[
public class Foo extends TestCase {
   public void testSomething() {
      Bar b = findBar();
   // This is better than having a NullPointerException
   // assertNotNull("bar not found", b);
   b.work();
   }
}
]]>
        </example>
    </rule>

    <rule name="JUnitUseExpected"
          language="java"
          since="4.0"
          message="In JUnit4, use the @Test(expected) annotation to denote tests that should throw exceptions"
          class="net.sourceforge.pmd.lang.java.rule.bestpractices.JUnitUseExpectedRule"
          externalInfoUrl="${pmd.website.baseurl}/pmd_rules_java_bestpractices.html#junituseexpected">
        <description>
In JUnit4, use the @Test(expected) annotation to denote tests that should throw exceptions.
        </description>
        <priority>3</priority>
        <example>
<![CDATA[
public class MyTest {
    @Test
    public void testBad() {
        try {
            doSomething();
            fail("should have thrown an exception");
        } catch (Exception e) {
        }
    }

    @Test(expected=Exception.class)
    public void testGood() {
        doSomething();
    }
}
]]>
        </example>
    </rule>

    <rule name="LiteralsFirstInComparisons"
          language="java"
          since="6.24.0"
          message="Position literals first in String comparisons"
          class="net.sourceforge.pmd.lang.java.rule.bestpractices.LiteralsFirstInComparisonsRule"
          externalInfoUrl="${pmd.website.baseurl}/pmd_rules_java_bestpractices.html#literalsfirstincomparisons">
        <description>
            Position literals first in all String comparisons, if the second argument is null then NullPointerExceptions
            can be avoided, they will just return false. Note that switching literal positions for compareTo and
            compareToIgnoreCase may change the result, see examples.
        </description>
        <priority>3</priority>
        <example>
            <![CDATA[
class Foo {
    boolean bar(String x) {
        return x.equals("2"); // should be "2".equals(x)
    }
    boolean bar(String x) {
        return x.equalsIgnoreCase("2"); // should be "2".equalsIgnoreCase(x)
    }
    boolean bar(String x) {
        return (x.compareTo("bar") > 0); // should be: "bar".compareTo(x) < 0
    }
    boolean bar(String x) {
        return (x.compareToIgnoreCase("bar") > 0); // should be: "bar".compareToIgnoreCase(x) < 0
    }
    boolean bar(String x) {
        return x.contentEquals("bar"); // should be "bar".contentEquals(x)
    }
}
]]>
        </example>
    </rule>

    <rule name="LooseCoupling"
          language="java"
          since="0.7"
          message="Avoid using implementation types like ''{0}''; use the interface instead"
          class="net.sourceforge.pmd.lang.java.rule.bestpractices.LooseCouplingRule"
          externalInfoUrl="${pmd.website.baseurl}/pmd_rules_java_bestpractices.html#loosecoupling">
        <description>
Excessive coupling to implementation types (e.g., `HashSet`) limits your ability to use alternate
implementations in the future as requirements change. Whenever available, declare variables
and parameters using a more general type (e.g, `Set`).

This rule reports uses of concrete collection types. User-defined types that should be treated
the same as interfaces can be configured with the property `allowedTypes`.
        </description>
        <priority>3</priority>
        <example>
<![CDATA[
import java.util.ArrayList;
import java.util.HashSet;

public class Bar {
    // sub-optimal approach
    private ArrayList<SomeType> list = new ArrayList<>();

    public HashSet<SomeType> getFoo() {
        return new HashSet<SomeType>();
    }

    // preferred approach
    private List<SomeType> list = new ArrayList<>();

    public Set<SomeType> getFoo() {
        return new HashSet<SomeType>();
    }
}
]]>
        </example>
    </rule>

    <rule name="MethodReturnsInternalArray"
          language="java"
          since="2.2"
          message="Returning ''{0}'' may expose an internal array."
          class="net.sourceforge.pmd.lang.java.rule.bestpractices.MethodReturnsInternalArrayRule"
          externalInfoUrl="${pmd.website.baseurl}/pmd_rules_java_bestpractices.html#methodreturnsinternalarray">
        <description>
Exposing internal arrays to the caller violates object encapsulation since elements can be
removed or replaced outside of the object that owns it. It is safer to return a copy of the array.
        </description>
        <priority>3</priority>
        <example>
<![CDATA[
public class SecureSystem {
    UserData [] ud;
    public UserData [] getUserData() {
        // Don't return directly the internal array, return a copy
        return ud;
    }
}
]]>
        </example>
    </rule>


    <rule name="MissingOverride"
          language="java"
          since="6.2.0"
          minimumLanguageVersion="1.5"
          message="The method ''{0}'' is missing an @Override annotation."
          class="net.sourceforge.pmd.lang.java.rule.bestpractices.MissingOverrideRule"
          externalInfoUrl="${pmd.website.baseurl}/pmd_rules_java_bestpractices.html#missingoverride">
        <description>
            Annotating overridden methods with @Override ensures at compile time that
            the method really overrides one, which helps refactoring and clarifies intent.
        </description>
        <priority>3</priority>
        <example>
            <![CDATA[
            public class Foo implements Runnable {
                // This method is overridden, and should have an @Override annotation
                public void run() {

                }
            }
            ]]>
        </example>
    </rule>

    <rule name="OneDeclarationPerLine"
          language="java"
          since="5.0"
          class="net.sourceforge.pmd.lang.rule.XPathRule"
          message="Use one line for each declaration, it enhances code readability."
          externalInfoUrl="${pmd.website.baseurl}/pmd_rules_java_bestpractices.html#onedeclarationperline">
        <description>
Java allows the use of several variables declaration of the same type on one line.
However, it can lead to quite messy code. This rule looks for several declarations on the same line.
        </description>
        <priority>4</priority>
        <properties>
            <property name="xpath">
                <value>
<![CDATA[
//LocalVariableDeclaration
   [not(parent::ForInit)]
   [count(VariableDeclarator) > 1]
   [$strictMode or count(distinct-values(VariableDeclarator/@BeginLine)) != count(VariableDeclarator)]
|
//FieldDeclaration
   [count(VariableDeclarator) > 1]
   [$strictMode or count(distinct-values(VariableDeclarator/@BeginLine)) != count(VariableDeclarator)]
]]>
                </value>
            </property>
            <property name="strictMode" type="Boolean" value="false"
                      description="If true, mark combined declaration even if the declarations are on separate lines."/>
        </properties>
        <example>
<![CDATA[
String name;            // separate declarations
String lastname;

String name, lastname;  // combined declaration, a violation

String name,
       lastname;        // combined declaration on multiple lines, no violation by default.
                        // Set property strictMode to true to mark this as violation.
]]>
        </example>
    </rule>

    <rule name="PreserveStackTrace"
          language="java"
          since="3.7"
          message="Thrown exception does not preserve the stack trace of exception ''{0}'' on all code paths"
          class="net.sourceforge.pmd.lang.java.rule.bestpractices.PreserveStackTraceRule"
          externalInfoUrl="${pmd.website.baseurl}/pmd_rules_java_bestpractices.html#preservestacktrace">
        <description>
Reports exceptions that are thrown from within a catch block, yet don't refer to the
exception parameter declared by that catch block. The stack trace of the original
exception could be lost, which makes the thrown exception less informative.

To preserve the stack trace, the original exception may be used as the cause of
the new exception, using `Throwable#initCause`, or passed as a constructor argument
to the new exception. It may also be preserved using `Throwable#addSuppressed`.
The rule actually assumes that any method or constructor that takes the original
exception as argument preserves the original stack trace.

The rule allows `InvocationTargetException` and `PrivilegedActionException` to be
replaced by their cause exception. The discarded part of the stack trace is in those
cases only JDK-internal code, which is not very useful. The rule also ignores exceptions
whose name starts with `ignored`.
        </description>
        <priority>3</priority>
        <example>
<![CDATA[
public class Foo {
    void good() {
        try{
            Integer.parseInt("a");
        } catch (Exception e) {
            throw new Exception(e); // Ok, this initializes the cause of the new exception
        }
        try {
            Integer.parseInt("a");
        } catch (Exception e) {
            throw (IllegalStateException)new IllegalStateException().initCause(e); // second possibility to create exception chain.
        }
    }
    void wrong() {
        try{
            Integer.parseInt("a");
        } catch (Exception e) {
            // Violation: this only preserves the message and not the stack trace
            throw new Exception(e.getMessage());
        }
    }
}
]]>
        </example>
    </rule>

    <rule name="PrimitiveWrapperInstantiation"
          language="java"
          since="6.37.0"
          message="Do not use `new {0}(...)`, prefer `{0}.valueOf(...)`"
          class="net.sourceforge.pmd.lang.java.rule.bestpractices.PrimitiveWrapperInstantiationRule"
          externalInfoUrl="${pmd.website.baseurl}/pmd_rules_java_bestpractices.html#primitivewrapperinstantiation">
        <description>
            Reports usages of primitive wrapper constructors. They are deprecated
            since Java 9 and should not be used. Even before Java 9, they can
            be replaced with usage of the corresponding static `valueOf` factory method
            (which may be automatically inserted by the compiler since Java 1.5).
            This has the advantage that it may reuse common instances instead of creating
            a new instance each time.

            Note that for `Boolean`, the named constants `Boolean.TRUE` and `Boolean.FALSE`
            are preferred instead of `Boolean.valueOf`.
        </description>
        <priority>3</priority>
        <example>
<![CDATA[
            public class Foo {
                private Integer ZERO = new Integer(0);      // violation
                private Integer ZERO1 = Integer.valueOf(0); // better
                private Integer ZERO1 = 0;                  // even better
            }
            ]]>
        </example>
    </rule>


    <rule name="ReplaceEnumerationWithIterator"
          language="java"
          since="3.4"
          message="Consider replacing this Enumeration with the newer java.util.Iterator"
          class="net.sourceforge.pmd.lang.rule.XPathRule"
          externalInfoUrl="${pmd.website.baseurl}/pmd_rules_java_bestpractices.html#replaceenumerationwithiterator">
        <description>
Consider replacing Enumeration usages with the newer java.util.Iterator
        </description>
        <priority>3</priority>
        <properties>
            <property name="xpath">
                <value>
<![CDATA[
//ImplementsList/ClassOrInterfaceType[pmd-java:typeIsExactly('java.util.Enumeration')]
]]>
                </value>
            </property>
        </properties>
        <example>
<![CDATA[
public class Foo implements Enumeration {
    private int x = 42;
    public boolean hasMoreElements() {
        return true;
    }
    public Object nextElement() {
        return String.valueOf(i++);
    }
}
]]>
        </example>
    </rule>

    <rule name="ReplaceHashtableWithMap"
          language="java"
          since="3.4"
          message="Consider replacing this Hashtable with the newer java.util.Map"
          class="net.sourceforge.pmd.lang.rule.XPathRule"
          externalInfoUrl="${pmd.website.baseurl}/pmd_rules_java_bestpractices.html#replacehashtablewithmap">
        <description>
Consider replacing Hashtable usage with the newer java.util.Map if thread safety is not required.
        </description>
        <priority>3</priority>
        <properties>
            <property name="xpath">
                <value><![CDATA[
                //ClassOrInterfaceType[pmd-java:typeIs('java.util.Hashtable')]
                ]]></value>
            </property>
        </properties>
        <example>
<![CDATA[
public class Foo {
    void bar() {
        Hashtable h = new Hashtable();
    }
}
]]>
        </example>
    </rule>

    <rule name="ReplaceVectorWithList"
          language="java"
          since="3.4"
          message="Consider replacing this Vector with the newer java.util.List"
          class="net.sourceforge.pmd.lang.rule.XPathRule"
          externalInfoUrl="${pmd.website.baseurl}/pmd_rules_java_bestpractices.html#replacevectorwithlist">
        <description>
Consider replacing Vector usages with the newer java.util.ArrayList if expensive thread-safe operations are not required.
        </description>
        <priority>3</priority>
        <properties>
            <property name="xpath">
                <value><![CDATA[
                //ClassOrInterfaceType[pmd-java:typeIs('java.util.Vector')]
                ]]></value>
            </property>
        </properties>
        <example>
<![CDATA[
public class Foo {
    void bar() {
        Vector v = new Vector();
    }
}
]]>
        </example>
    </rule>

    <rule name="SimplifiableTestAssertion"
          language="java"
          since="6.37.0"
          message="Assertion may be simplified using {0}"
          class="net.sourceforge.pmd.lang.java.rule.bestpractices.SimplifiableTestAssertionRule"
          externalInfoUrl="${pmd.website.baseurl}/pmd_rules_java_bestpractices.html#simplifiabletestassertion">
        <description>
            Reports test assertions that may be simplified using a more specific
            assertion method. This enables better error messages, and makes the
            assertions more readable.
        </description>
        <priority>3</priority>
        <example>
<![CDATA[
import org.junit.Test;
import static org.junit.Assert.*;

class SomeTestClass {
    Object a,b;
    @Test
    void testMethod() {
        assertTrue(a.equals(b)); // could be assertEquals(a, b);
        assertTrue(!a.equals(b)); // could be assertNotEquals(a, b);

        assertTrue(!something); // could be assertFalse(something);
        assertFalse(!something); // could be assertTrue(something);

        assertTrue(a == b); // could be assertSame(a, b);
        assertTrue(a != b); // could be assertNotSame(a, b);

        assertTrue(a == null); // could be assertNull(a);
        assertTrue(a != null); // could be assertNotNull(a);
    }
}
            ]]>
        </example>
    </rule>

    <rule name="SwitchStmtsShouldHaveDefault"
          language="java"
          since="1.0"
          message="Switch statements should be exhaustive, add a default case (or missing enum branches)"
          class="net.sourceforge.pmd.lang.rule.XPathRule"
          externalInfoUrl="${pmd.website.baseurl}/pmd_rules_java_bestpractices.html#switchstmtsshouldhavedefault">
        <description>
            Switch statements should be exhaustive, to make their control flow
            easier to follow. This can be achieved by adding a `default` case, or,
            if the switch is on an enum type, by ensuring there is one switch branch
            for each enum constant.
        </description>
        <priority>3</priority>
        <properties>
            <property name="xpath">
                <value><![CDATA[
                //SwitchStatement[@DefaultCase = false() and @ExhaustiveEnumSwitch = false()]
            ]]></value>
            </property>
        </properties>
        <example>
<![CDATA[
class Foo {{
    int x = 2;
    switch (x) {
      case 1: int j = 6;
      case 2: int j = 8;
      // missing default: here
    }
}}
]]>
        </example>
    </rule>

    <rule name="SystemPrintln"
          language="java"
          since="2.1"
          message="Usage of System.out/err"
          class="net.sourceforge.pmd.lang.rule.XPathRule"
          externalInfoUrl="${pmd.website.baseurl}/pmd_rules_java_bestpractices.html#systemprintln">
        <description>
References to System.(out|err).print are usually intended for debugging purposes and can remain in
the codebase even in production code. By using a logger one can enable/disable this behaviour at
will (and by priority) and avoid clogging the Standard out log.
        </description>
        <priority>2</priority>
        <properties>
            <property name="xpath">
                <value>
<![CDATA[
//MethodCall[ starts-with(@MethodName, 'print') ]
  /FieldAccess[ @Name = ('err', 'out') ]
  /TypeExpression[ pmd-java:typeIsExactly('java.lang.System') ]
]]>
                </value>
            </property>
        </properties>
        <example>
 <![CDATA[
class Foo{
    Logger log = Logger.getLogger(Foo.class.getName());
    public void testA () {
        System.out.println("Entering test");
        // Better use this
        log.fine("Entering test");
    }
}
]]>
        </example>
    </rule>

    <rule name="UnusedAssignment"
          language="java"
          since="6.26.0"
          message="The value assigned to this variable is never used or always overwritten"
          class="net.sourceforge.pmd.lang.java.rule.bestpractices.UnusedAssignmentRule"
          externalInfoUrl="${pmd.website.baseurl}/pmd_rules_java_bestpractices.html#unusedassignment">
        <description>
            Reports assignments to variables that are never used before the variable is overwritten,
            or goes out of scope. Unused assignments are those for which
            1. The variable is never read after the assignment, or
            2. The assigned value is always overwritten by other assignments before the next read of
            the variable.

            The rule doesn't consider assignments to fields except for those of `this` in a constructor,
            or static fields of the current class in static initializers.

            The rule may be suppressed with the standard `@SuppressWarnings("unused")` tag.

            The rule subsumes {% rule "UnusedLocalVariable" %}, and {% rule "UnusedFormalParameter" %}.
            Those violations are filtered
            out by default, in case you already have enabled those rules, but may be enabled with the property
            `reportUnusedVariables`. Variables whose name starts with `ignored` or `unused` are filtered out, as
            is standard practice for exceptions.

            Limitations:
            * The rule currently cannot know which method calls throw exceptions, or which exceptions they throw.
            In the body of a try block, every method or constructor call is assumed to throw.  This may cause false-negatives.
            The only other language construct that is assumed to throw is the `throw` statement, in particular,
            things like `assert` statements, or NullPointerExceptions on dereference are ignored.
            * The rule cannot resolve assignments across constructors, when they're called with the special
            `this(...)` syntax. This may cause false-negatives.

            Both of those limitations may be partly relaxed in PMD 7.
        </description>
        <priority>3</priority>
        <example>
            <![CDATA[
            class A {
                // this field initializer is redundant,
                // it is always overwritten in the constructor
                int f = 1;

                A(int f) {
                    this.f = f;
                }
            }
        ]]>
        </example>
        <example><![CDATA[
class B {

    int method(int i, int j) {
        // this initializer is redundant,
        // it is overwritten in all branches of the `if`
        int k = 0;

        // Both the assignments to k are unused, because k is
        // not read after the if/else
        // This may hide a bug: the programmer probably wanted to return k
        if (i < j)
            k = i;
        else
            k = j;

        return j;
    }

}
        ]]>

        </example>
        <example><![CDATA[
class C {

    int method() {
        int i = 0;

        checkSomething(++i);
        checkSomething(++i);
        checkSomething(++i);
        checkSomething(++i);

        // That last increment is not reported unless
        // the property `checkUnusedPrefixIncrement` is
        // set to `true`
        // Technically it could be written (i+1), but it
        // is not very important
    }

}
        ]]>

        </example>
        <example><![CDATA[
class C {

    // variables that are truly unused (at most assigned to, but never accessed)
    // are only reported if property `reportUnusedVariables` is true

    void method(int param) { } // for example this method parameter

    // even then, you can suppress the violation with an annotation:

    void method(@SuppressWarning("unused") int param) { } // no violation, even if `reportUnusedVariables` is true

    // For catch parameters, or for resources which don't need to be used explicitly,
    // you can give a name that starts with "ignored" to ignore such warnings

    {
        try (Something ignored = Something.create()) {
            // even if ignored is unused, it won't be flagged
            // its purpose might be to side-effect in the create/close routines

        } catch (Exception e) { // this is unused and will cause a warning if `reportUnusedVariables` is true
            // you should choose a name that starts with "ignored"
            return;
        }
    }

}
        ]]>

        </example>
    </rule>

    <rule name="UnusedFormalParameter"
          language="java"
          since="0.8"
          message="Avoid unused {0} parameters such as ''{1}''."
          class="net.sourceforge.pmd.lang.java.rule.bestpractices.UnusedFormalParameterRule"
          externalInfoUrl="${pmd.website.baseurl}/pmd_rules_java_bestpractices.html#unusedformalparameter">
        <description>
Reports parameters of methods and constructors that are not referenced them in the method body.
Parameters whose name starts with `ignored` or `unused` are filtered out.

Removing unused formal parameters from public methods could cause a ripple effect through the code base.
Hence, by default, this rule only considers private methods. To include non-private methods, set the
`checkAll` property to `true`.

        </description>
        <priority>3</priority>
        <example>
<![CDATA[
public class Foo {
    private void bar(String howdy) {
        // howdy is not used
    }
}
]]>
        </example>
    </rule>

    <rule name="UnusedLocalVariable"
          language="java"
          since="0.1"
          message="Avoid unused local variables such as ''{0}''."
          class="net.sourceforge.pmd.lang.java.rule.bestpractices.UnusedLocalVariableRule"
          externalInfoUrl="${pmd.website.baseurl}/pmd_rules_java_bestpractices.html#unusedlocalvariable">
        <description>
Detects when a local variable is declared and/or assigned, but not used.
Variables whose name starts with `ignored` or `unused` are filtered out.
        </description>
        <priority>3</priority>
        <example>
<![CDATA[
public class Foo {
    public void doSomething() {
        int i = 5; // Unused
    }
}
]]>
        </example>
    </rule>

    <rule name="UnusedPrivateField"
          since="0.1"
          language="java"
          message="Avoid unused private fields such as ''{0}''."
          class="net.sourceforge.pmd.lang.java.rule.bestpractices.UnusedPrivateFieldRule"
          externalInfoUrl="${pmd.website.baseurl}/pmd_rules_java_bestpractices.html#unusedprivatefield">
        <description>
Detects when a private field is declared and/or assigned a value, but not used.
        </description>
        <priority>3</priority>
        <example>
<![CDATA[
public class Something {
    private static int FOO = 2; // Unused
    private int i = 5; // Unused
    private int j = 6;
    public int addOne() {
        return j++;
    }
}
]]>
        </example>
    </rule>

    <rule name="UnusedPrivateMethod"
          language="java"
          since="0.7"
          message="Avoid unused private methods such as ''{0}''."
          class="net.sourceforge.pmd.lang.java.rule.bestpractices.UnusedPrivateMethodRule"
          externalInfoUrl="${pmd.website.baseurl}/pmd_rules_java_bestpractices.html#unusedprivatemethod">
        <description>
Unused Private Method detects when a private method is declared but is unused.
        </description>
        <priority>3</priority>
        <example>
<![CDATA[
public class Something {
    private void foo() {} // unused
}
]]>
        </example>
    </rule>

    <rule name="UseCollectionIsEmpty"
          language="java"
          since="3.9"
          message="Substitute calls to size() == 0 (or size() != 0, size() &gt; 0, size() &lt; 1) with calls to isEmpty()"
          class="net.sourceforge.pmd.lang.java.rule.bestpractices.UseCollectionIsEmptyRule"
          externalInfoUrl="${pmd.website.baseurl}/pmd_rules_java_bestpractices.html#usecollectionisempty">
        <description>
The isEmpty() method on java.util.Collection is provided to determine if a collection has any elements.
Comparing the value of size() to 0 does not convey intent as well as the isEmpty() method.
        </description>
        <priority>3</priority>
        <example>
<![CDATA[
public class Foo {
    void good() {
        List foo = getList();
        if (foo.isEmpty()) {
            // blah
        }
    }

    void bad() {
        List foo = getList();
        if (foo.size() == 0) {
            // blah
        }
    }
}
]]>
        </example>
    </rule>

    <rule name="UseStandardCharsets"
          language="java"
          since="6.34.0"
          minimumLanguageVersion="1.7"
          message="Please use StandardCharsets constants"
          class="net.sourceforge.pmd.lang.rule.XPathRule"
          externalInfoUrl="${pmd.website.baseurl}/pmd_rules_java_bestpractices.html#usestandardcharsets">
        <description>
Starting with Java 7, StandardCharsets provides constants for common Charset objects, such as UTF-8.
Using the constants is less error prone, and can provide a small performance advantage compared to `Charset.forName(...)`
since no scan across the internal `Charset` caches is needed.
        </description>
        <priority>3</priority>
        <properties>
            <property name="xpath">
                <value>
<![CDATA[
//MethodCall[@MethodName = 'forName'][pmd-java:typeIs('java.nio.charset.Charset')]
    [
        ArgumentList/StringLiteral
            [@Image = ('"US-ASCII"', '"ISO-8859-1"', '"UTF-8"', '"UTF-16BE"', '"UTF-16LE"', '"UTF-16"')]
    ]
]]>
                </value>
            </property>
        </properties>
        <example>
<![CDATA[
public class UseStandardCharsets {
    public void run() {

        // looking up the charset dynamically
        try (OutputStreamWriter osw = new OutputStreamWriter(out, Charset.forName("UTF-8"))) {
            osw.write("test");
        }

        // best to use StandardCharsets
        try (OutputStreamWriter osw = new OutputStreamWriter(out, StandardCharsets.UTF_8)) {
            osw.write("test");
        }
    }
}
]]>
        </example>
    </rule>

    <rule name="UseTryWithResources"
          language="java"
          minimumLanguageVersion="1.7"
          since="6.12.0"
          message="Consider using a try-with-resources statement instead of explicitly closing the resource"
          class="net.sourceforge.pmd.lang.java.rule.bestpractices.UseTryWithResourcesRule"
          externalInfoUrl="${pmd.website.baseurl}/pmd_rules_java_bestpractices.html#usetrywithresources">
        <description>
Java 7 introduced the try-with-resources statement. This statement ensures that each resource is closed at the end
of the statement. It avoids the need of explicitly closing the resources in a finally block. Additionally exceptions
are better handled: If an exception occurred both in the `try` block and `finally` block, then the exception from
the try block was suppressed. With the `try`-with-resources statement, the exception thrown from the try-block is
preserved.
        </description>
        <priority>3</priority>
        <example>
<![CDATA[
public class TryWithResources {
    public void run() {
        InputStream in = null;
        try {
            in = openInputStream();
            int i = in.read();
        } catch (IOException e) {
            e.printStackTrace();
        } finally {
            try {
                if (in != null) in.close();
            } catch (IOException ignored) {
                // ignored
            }
        }

        // better use try-with-resources
        try (InputStream in2 = openInputStream()) {
            int i = in2.read();
        }
    }
}
]]>
        </example>
    </rule>

    <rule name="UseVarargs"
          language="java"
          minimumLanguageVersion="1.5"
          since="5.0"
          message="Consider using varargs for methods or constructors which take an array the last parameter."
          class="net.sourceforge.pmd.lang.rule.XPathRule"
          externalInfoUrl="${pmd.website.baseurl}/pmd_rules_java_bestpractices.html#usevarargs">
        <description>
Java 5 introduced the varargs parameter declaration for methods and constructors. This syntactic
sugar provides flexibility for users of these methods and constructors, allowing them to avoid
having to deal with the creation of an array.

Byte arrays in any method and String arrays in `public static void main(String[])` methods are ignored.
        </description>
        <priority>4</priority>
        <properties>
            <property name="xpath">
                <value>
<![CDATA[
//FormalParameters[not(parent::MethodDeclaration[@Overridden=true() or @MainMethod=true()])]
  /FormalParameter[position()=last()]
   [@Varargs=false()]
   [ArrayType[not(PrimitiveType[@Kind = "byte"] or ClassOrInterfaceType[pmd-java:typeIs('java.lang.Byte')])]
    or VariableDeclaratorId[ArrayDimensions] and (PrimitiveType[not(@Kind="byte")] or ClassOrInterfaceType[not(pmd-java:typeIs('java.lang.Byte'))])]
]]>
                </value>
            </property>
        </properties>
        <example>
<![CDATA[
public class Foo {
    public void foo(String s, Object[] args) {
        // Do something here...
    }

    public void bar(String s, Object... args) {
        // Ahh, varargs tastes much better...
    }
}
]]>
        </example>
    </rule>

    <rule name="WhileLoopWithLiteralBoolean"
          class="net.sourceforge.pmd.lang.rule.XPathRule"
          language="java"
          since="6.13.0"
          message="The loop can be simplified."
          externalInfoUrl="${pmd.website.baseurl}/pmd_rules_java_bestpractices.html#whileloopwithliteralboolean">
        <description>
`do {} while (true);` requires reading the end of the statement before it is
apparent that it loops forever, whereas `while (true) {}` is easier to understand.

`do {} while (false);` is redundant, and if an inner variable scope is required,
a block `{}` is sufficient.

`while (false) {}` will never execute the block and can be removed in its entirety.
        </description>
        <priority>3</priority>
        <properties>
            <property name="xpath">
<<<<<<< HEAD
                <value><![CDATA[
  //DoStatement/BooleanLiteral
| //WhileStatement/BooleanLiteral[@True = false()]
                ]]></value>
=======
                <value>
<![CDATA[
(: while loops with single boolean literal, maybe parenthesized :)
//WhileStatement[Expression/(.|(PrimaryExpression/PrimaryPrefix/Expression))/PrimaryExpression/PrimaryPrefix/Literal/BooleanLiteral[@True = false()]]
|
(: do-while loops with single boolean literal, maybe parenthesized :)
//DoStatement[Expression/(.|(PrimaryExpression/PrimaryPrefix/Expression))/PrimaryExpression/PrimaryPrefix/Literal/BooleanLiteral]
|
(: while loops with conditional or'ed boolean literals, maybe parenthesized :)
//WhileStatement[Expression/(InclusiveOrExpression|ConditionalOrExpression|(PrimaryExpression/PrimaryPrefix/Expression/(InclusiveOrExpression|ConditionalOrExpression)))
    [count(PrimaryExpression/PrimaryPrefix/Literal/BooleanLiteral) = 2]
    (: at least one false literal :)
    [count(PrimaryExpression/PrimaryPrefix/Literal/BooleanLiteral[@True = false()]) >= 1]]
|
(: while loops with conditional and'ed boolean literals, maybe parenthesized :)
//WhileStatement[Expression/(AndExpression|ConditionalAndExpression|(PrimaryExpression/PrimaryPrefix/Expression/(AndExpression|ConditionalAndExpression)))
    (: at least one false literal :)
    [count(PrimaryExpression/PrimaryPrefix/Literal/BooleanLiteral[@True = false()]) >= 1]]
|
(: do-while loops with conditional or'ed boolean literals, maybe parenthesized :)
//DoStatement[Expression/(InclusiveOrExpression|ConditionalOrExpression|(PrimaryExpression/PrimaryPrefix/Expression/(InclusiveOrExpression|ConditionalOrExpression)))
    [count(PrimaryExpression/PrimaryPrefix/Literal/BooleanLiteral) = 2]]
|
(: do-while loops with conditional and'ed boolean literals, maybe parenthesized :)
//DoStatement[Expression/(AndExpression|ConditionalAndExpression|(PrimaryExpression/PrimaryPrefix/Expression/(AndExpression|ConditionalAndExpression)))
    (: at least one false literal :)
    [count(PrimaryExpression/PrimaryPrefix/Literal/BooleanLiteral[@True = false()]) >= 1
      (: or two true literals (e.g. true & true) :)
      or count(PrimaryExpression/PrimaryPrefix/Literal/BooleanLiteral[@True = true()]) = 2]]
]]>
                </value>
>>>>>>> 19a6b38b
            </property>
            <property name="version" value="2.0" />
        </properties>
        <example>
<![CDATA[
public class Example {
  {
    while (true) { } // allowed
    while (false) { } // disallowed
    do { } while (true); // disallowed
    do { } while (false); // disallowed
    do { } while (false | false); // disallowed
    do { } while (false || false); // disallowed
  }
}
]]>
        </example>
    </rule>

</ruleset><|MERGE_RESOLUTION|>--- conflicted
+++ resolved
@@ -1823,44 +1823,33 @@
         <priority>3</priority>
         <properties>
             <property name="xpath">
-<<<<<<< HEAD
                 <value><![CDATA[
-  //DoStatement/BooleanLiteral
-| //WhileStatement/BooleanLiteral[@True = false()]
-                ]]></value>
-=======
-                <value>
-<![CDATA[
 (: while loops with single boolean literal, maybe parenthesized :)
-//WhileStatement[Expression/(.|(PrimaryExpression/PrimaryPrefix/Expression))/PrimaryExpression/PrimaryPrefix/Literal/BooleanLiteral[@True = false()]]
+//WhileStatement/BooleanLiteral[@True = false()]
 |
 (: do-while loops with single boolean literal, maybe parenthesized :)
-//DoStatement[Expression/(.|(PrimaryExpression/PrimaryPrefix/Expression))/PrimaryExpression/PrimaryPrefix/Literal/BooleanLiteral]
+//DoStatement/BooleanLiteral
 |
-(: while loops with conditional or'ed boolean literals, maybe parenthesized :)
-//WhileStatement[Expression/(InclusiveOrExpression|ConditionalOrExpression|(PrimaryExpression/PrimaryPrefix/Expression/(InclusiveOrExpression|ConditionalOrExpression)))
-    [count(PrimaryExpression/PrimaryPrefix/Literal/BooleanLiteral) = 2]
+(: while loops with conditional or'ed or and'ed boolean literals, maybe parenthesized :)
+//WhileStatement[(.|InfixExpression)
+    [count(BooleanLiteral) = 2]
     (: at least one false literal :)
-    [count(PrimaryExpression/PrimaryPrefix/Literal/BooleanLiteral[@True = false()]) >= 1]]
+    [count(BooleanLiteral[@True = false()]) >= 1]]
 |
 (: while loops with conditional and'ed boolean literals, maybe parenthesized :)
-//WhileStatement[Expression/(AndExpression|ConditionalAndExpression|(PrimaryExpression/PrimaryPrefix/Expression/(AndExpression|ConditionalAndExpression)))
+//WhileStatement[(.|InfixExpression[@Operator=('&', '&&')])
     (: at least one false literal :)
-    [count(PrimaryExpression/PrimaryPrefix/Literal/BooleanLiteral[@True = false()]) >= 1]]
+    [count(BooleanLiteral[@True = false()]) >= 1]]
 |
-(: do-while loops with conditional or'ed boolean literals, maybe parenthesized :)
-//DoStatement[Expression/(InclusiveOrExpression|ConditionalOrExpression|(PrimaryExpression/PrimaryPrefix/Expression/(InclusiveOrExpression|ConditionalOrExpression)))
-    [count(PrimaryExpression/PrimaryPrefix/Literal/BooleanLiteral) = 2]]
+(: do-while loops with conditional or'ed or and'ed boolean literals, maybe parenthesized :)
+//DoStatement[(.|InfixExpression)
+    [count(BooleanLiteral) = 2]]
 |
 (: do-while loops with conditional and'ed boolean literals, maybe parenthesized :)
-//DoStatement[Expression/(AndExpression|ConditionalAndExpression|(PrimaryExpression/PrimaryPrefix/Expression/(AndExpression|ConditionalAndExpression)))
+//DoStatement[(.|InfixExpression[@Operator=('&', '&&')])
     (: at least one false literal :)
-    [count(PrimaryExpression/PrimaryPrefix/Literal/BooleanLiteral[@True = false()]) >= 1
-      (: or two true literals (e.g. true & true) :)
-      or count(PrimaryExpression/PrimaryPrefix/Literal/BooleanLiteral[@True = true()]) = 2]]
-]]>
-                </value>
->>>>>>> 19a6b38b
+    [count(BooleanLiteral[@True = false()]) >= 1]]
+                ]]></value>
             </property>
             <property name="version" value="2.0" />
         </properties>
