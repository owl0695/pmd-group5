--- conflicted
+++ resolved
@@ -905,103 +905,6 @@
         </example>
     </rule>
 
-<<<<<<< HEAD
-=======
-    <rule name="ModifiedCyclomaticComplexity"
-          language="java"
-          since="5.1.2"
-          message = "The {0} ''{1}'' has a Modified Cyclomatic Complexity of {2}."
-          class="net.sourceforge.pmd.lang.java.rule.design.ModifiedCyclomaticComplexityRule"
-          externalInfoUrl="${pmd.website.baseurl}/pmd_rules_java_design.html#modifiedcyclomaticcomplexity"
-          deprecated="true">
-        <description>
-Complexity directly affects maintenance costs is determined by the number of decision points in a method
-plus one for the method entry.  The decision points include 'if', 'while', 'for', and 'case labels' calls.
-Generally, numbers ranging from 1-4 denote low complexity, 5-7 denote moderate complexity, 8-10 denote
-high complexity, and 11+ is very high complexity. Modified complexity treats switch statements as a single
-decision point.
-
-This rule is deprecated and will be removed with PMD 7.0.0. The rule is replaced
-by the rule {% rule java/design/CyclomaticComplexity %}.
-        </description>
-        <priority>3</priority>
-        <example>
-<![CDATA[
-public class Foo {    // This has a Cyclomatic Complexity = 9
-1   public void example()  {
-2       if (a == b)  {
-3           if (a1 == b1) {
-                fiddle();
-4           } else if a2 == b2) {
-                fiddle();
-            }  else {
-                fiddle();
-            }
-5       } else if (c == d) {
-6           while (c == d) {
-                fiddle();
-            }
-7        } else if (e == f) {
-8           for (int n = 0; n < h; n++) {
-                fiddle();
-            }
-        } else{
-9           switch (z) {
-                case 1:
-                    fiddle();
-                    break;
-                case 2:
-                    fiddle();
-                    break;
-                case 3:
-                    fiddle();
-                    break;
-                default:
-                    fiddle();
-                    break;
-            }
-        }
-    }
-}
-]]>
-        </example>
-    </rule>
-
-    <rule name="NcssConstructorCount"
-          language="java"
-          message="The constructor with {0} parameters has an NCSS line count of {1}"
-          since="3.9"
-          deprecated="true"
-          class="net.sourceforge.pmd.lang.java.rule.design.NcssConstructorCountRule"
-          externalInfoUrl="${pmd.website.baseurl}/pmd_rules_java_design.html#ncssconstructorcount">
-        <description>
-This rule uses the NCSS (Non-Commenting Source Statements) algorithm to determine the number of lines
-of code for a given constructor. NCSS ignores comments, and counts actual statements. Using this algorithm,
-lines of code that are split are counted as one.
-
-This rule is deprecated and will be removed with PMD 7.0.0. The rule is replaced
-by the rule {% rule java/design/NcssCount %}.
-        </description>
-        <priority>3</priority>
-        <example>
-<![CDATA[
-public class Foo extends Bar {
-    public Foo() {
-        super();
-
-
-
-
-
-        //this constructor only has 1 NCSS lines
-        super.foo();
-    }
-}
-]]>
-        </example>
-    </rule>
-
->>>>>>> a5eb6024
     <rule name="NcssCount"
           language="java"
           message="The {0} ''{1}'' has a NCSS line count of {2}."
@@ -1046,78 +949,6 @@
         </example>
     </rule>
 
-<<<<<<< HEAD
-=======
-    <rule name="NcssMethodCount"
-          language="java"
-          message="The method {0}() has an NCSS line count of {1}"
-          deprecated="true"
-          since="3.9"
-          class="net.sourceforge.pmd.lang.java.rule.design.NcssMethodCountRule"
-          externalInfoUrl="${pmd.website.baseurl}/pmd_rules_java_design.html#ncssmethodcount">
-        <description>
-This rule uses the NCSS (Non-Commenting Source Statements) algorithm to determine the number of lines
-of code for a given method. NCSS ignores comments, and counts actual statements. Using this algorithm,
-lines of code that are split are counted as one.
-
-This rule is deprecated and will be removed with PMD 7.0.0. The rule is replaced
-by the rule {% rule java/design/NcssCount %}.
-        </description>
-        <priority>3</priority>
-        <example>
-<![CDATA[
-public class Foo extends Bar {
-    public int methd() {
-        super.methd();
-
-
-
-
-
-
-        //this method only has 1 NCSS lines
-        return 1;
-    }
-}
-]]>
-        </example>
-    </rule>
-
-    <rule name="NcssTypeCount"
-          language="java"
-          message="The type has an NCSS line count of {0}"
-          since="3.9"
-          deprecated="true"
-          class="net.sourceforge.pmd.lang.java.rule.design.NcssTypeCountRule"
-          externalInfoUrl="${pmd.website.baseurl}/pmd_rules_java_design.html#ncsstypecount">
-        <description>
-This rule uses the NCSS (Non-Commenting Source Statements) algorithm to determine the number of lines
-of code for a given type. NCSS ignores comments, and counts actual statements. Using this algorithm,
-lines of code that are split are counted as one.
-
-This rule is deprecated and will be removed with PMD 7.0.0. The rule is replaced
-by the rule {% rule java/design/NcssCount %}.
-        </description>
-        <priority>3</priority>
-        <example>
-<![CDATA[
-public class Foo extends Bar {
-    public Foo() {
-        //this class only has 6 NCSS lines
-        super();
-
-
-
-
-
-        super.foo();
-    }
-}
-]]>
-        </example>
-    </rule>
-
->>>>>>> a5eb6024
     <rule name="NPathComplexity"
           language="java"
           since="3.9"
@@ -1452,68 +1283,6 @@
         </example>
     </rule>
 
-<<<<<<< HEAD
-=======
-    <rule name="StdCyclomaticComplexity"
-          language="java"
-          since="5.1.2"
-          message = "The {0} ''{1}'' has a Standard Cyclomatic Complexity of {2}."
-          class="net.sourceforge.pmd.lang.java.rule.design.StdCyclomaticComplexityRule"
-          externalInfoUrl="${pmd.website.baseurl}/pmd_rules_java_design.html#stdcyclomaticcomplexity"
-          deprecated="true">
-        <description>
-Complexity directly affects maintenance costs is determined by the number of decision points in a method
-plus one for the method entry.  The decision points include 'if', 'while', 'for', and 'case labels' calls.
-Generally, numbers ranging from 1-4 denote low complexity, 5-7 denote moderate complexity, 8-10 denote
-high complexity, and 11+ is very high complexity.
-
-This rule is deprecated and will be removed with PMD 7.0.0. The rule is replaced
-by the rule {% rule java/design/CyclomaticComplexity %}.
-        </description>
-        <priority>3</priority>
-        <example>
-<![CDATA[
-public class Foo {    // This has a Cyclomatic Complexity = 12
-1   public void example()  {
-2       if (a == b || (c == d && e == f))  { // Only one
-3           if (a1 == b1) {
-                fiddle();
-4           } else if a2 == b2) {
-                fiddle();
-            }  else {
-                fiddle();
-            }
-5       } else if (c == d) {
-6           while (c == d) {
-                fiddle();
-            }
-7        } else if (e == f) {
-8           for (int n = 0; n < h; n++) {
-                fiddle();
-            }
-        } else{
-            switch (z) {
-9               case 1:
-                    fiddle();
-                    break;
-10              case 2:
-                    fiddle();
-                    break;
-11              case 3:
-                    fiddle();
-                    break;
-12              default:
-                    fiddle();
-                    break;
-            }
-        }
-    }
-}
-]]>
-        </example>
-    </rule>
-
->>>>>>> a5eb6024
     <rule name="SwitchDensity"
           language="java"
           since="1.02"
