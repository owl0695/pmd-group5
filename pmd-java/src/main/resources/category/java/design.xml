<?xml version="1.0"?>

<ruleset name="Design"
    xmlns="http://pmd.sourceforge.net/ruleset/2.0.0"
    xmlns:xsi="http://www.w3.org/2001/XMLSchema-instance"
    xsi:schemaLocation="http://pmd.sourceforge.net/ruleset/2.0.0 https://pmd.sourceforge.io/ruleset_2_0_0.xsd">

    <description>
Rules that help you discover design issues.
    </description>

    <rule name="AbstractClassWithoutAnyMethod"
          language="java"
          since="4.2"
          class="net.sourceforge.pmd.lang.rule.XPathRule"
          message="No abstract method which means that the keyword is most likely used to prevent instantiation. Use a private or protected constructor instead."
          externalInfoUrl="${pmd.website.baseurl}/pmd_rules_java_design.html#abstractclasswithoutanymethod">
        <description>
If an abstract class does not provides any methods, it may be acting as a simple data container
that is not meant to be instantiated. In this case, it is probably better to use a private or
protected constructor in order to prevent instantiation than make the class misleadingly abstract.
        </description>
        <priority>1</priority>
        <properties>
            <property name="xpath">
                <value>
<![CDATA[
//ClassOrInterfaceDeclaration
    [@Abstract = true() and @Interface = false()]
    [ClassOrInterfaceBody[not(ConstructorDeclaration | MethodDeclaration)]]
    [not(pmd-java:hasAnnotation('com.google.auto.value.AutoValue'))]
]]>
                </value>
            </property>
        </properties>
        <example>
<![CDATA[
public abstract class Example {
    String field;
    int otherField;
}
]]>
        </example>
    </rule>

    <rule name="AvoidCatchingGenericException"
          since="4.2.6"
          language="java"
          message="Avoid catching generic exceptions such as NullPointerException, RuntimeException, Exception in try-catch block"
          class="net.sourceforge.pmd.lang.rule.XPathRule"
          externalInfoUrl="${pmd.website.baseurl}/pmd_rules_java_design.html#avoidcatchinggenericexception">
        <description>
Avoid catching generic exceptions such as NullPointerException, RuntimeException, Exception in try-catch block
        </description>
        <priority>3</priority>
        <properties>
            <property name="xpath">
                <value>
<![CDATA[
//CatchParameter//ClassOrInterfaceType[
    pmd-java:typeIsExactly('java.lang.NullPointerException') or
    pmd-java:typeIsExactly('java.lang.Exception') or
    pmd-java:typeIsExactly('java.lang.RuntimeException')]
]]>
                </value>
            </property>
        </properties>
        <example>
<![CDATA[
package com.igate.primitive;

public class PrimitiveType {

    public void downCastPrimitiveType() {
        try {
            System.out.println(" i [" + i + "]");
        } catch(Exception e) {
            e.printStackTrace();
        } catch(RuntimeException e) {
            e.printStackTrace();
        } catch(NullPointerException e) {
            e.printStackTrace();
        }
    }
}
]]>
        </example>
    </rule>

    <rule name="AvoidDeeplyNestedIfStmts"
          language="java"
          since="1.0"
          message="Deeply nested if..then statements are hard to read"
          class="net.sourceforge.pmd.lang.java.rule.design.AvoidDeeplyNestedIfStmtsRule"
          externalInfoUrl="${pmd.website.baseurl}/pmd_rules_java_design.html#avoiddeeplynestedifstmts">
        <description>
Avoid creating deeply nested if-then statements since they are harder to read and error-prone to maintain.
        </description>
        <priority>3</priority>
        <example>
<![CDATA[
public class Foo {
  public void bar(int x, int y, int z) {
    if (x>y) {
      if (y>z) {
        if (z==x) {
         // !! too deep
        }
      }
    }
  }
}
]]>
        </example>
    </rule>

    <rule name="AvoidRethrowingException"
          language="java"
          since="3.8"
          message="A catch statement that catches an exception only to rethrow it should be avoided."
          class="net.sourceforge.pmd.lang.rule.XPathRule"
          externalInfoUrl="${pmd.website.baseurl}/pmd_rules_java_design.html#avoidrethrowingexception">
        <description>
Catch blocks that merely rethrow a caught exception only add to code size and runtime complexity.
        </description>
        <priority>3</priority>
        <properties>
            <property name="xpath">
                <value>
<![CDATA[
//CatchClause[
  CatchParameter/VariableDeclaratorId/@Name
= Block[@Size = 1]/ThrowStatement/VariableAccess/@Name]
]]>
                </value>
            </property>
        </properties>
        <example>
<![CDATA[
public void bar() {
    try {
        // do something
    }  catch (SomeException se) {
       throw se;
    }
}
]]>
        </example>
    </rule>

    <rule name="AvoidThrowingNewInstanceOfSameException"
          since="4.2.5"
          language="java"
          message="A catch statement that catches an exception only to wrap it in a new instance of the same type of exception and throw it should be avoided"
          class="net.sourceforge.pmd.lang.rule.XPathRule"
          externalInfoUrl="${pmd.website.baseurl}/pmd_rules_java_design.html#avoidthrowingnewinstanceofsameexception">
        <description>
Catch blocks that merely rethrow a caught exception wrapped inside a new instance of the same type only add to
code size and runtime complexity.
        </description>
        <priority>3</priority>
        <properties>
            <property name="xpath">
                <value>
<![CDATA[
//CatchClause
    [count(Block/*) = 1]
    [CatchParameter/ClassOrInterfaceType/@SimpleName = Block/ThrowStatement/ConstructorCall/ClassOrInterfaceType/@SimpleName]
    [Block/ThrowStatement/ConstructorCall/ArgumentList/@Size = 1]
    /Block/ThrowStatement/ConstructorCall
]]>
                </value>
            </property>
        </properties>
        <example>
<![CDATA[
public void bar() {
    try {
        // do something
    } catch (SomeException se) {
        // harmless comment
        throw new SomeException(se);
    }
}
]]>
        </example>
    </rule>

    <rule name="AvoidThrowingNullPointerException"
          language="java"
          since="1.8"
          message="Avoid throwing null pointer exceptions."
          class="net.sourceforge.pmd.lang.java.rule.design.AvoidThrowingNullPointerExceptionRule"
          externalInfoUrl="${pmd.website.baseurl}/pmd_rules_java_design.html#avoidthrowingnullpointerexception">
        <description>
<![CDATA[
Avoid throwing NullPointerExceptions manually. These are confusing because most people will assume that the
virtual machine threw it.  To avoid a method being called with a null parameter, you may consider
using an IllegalArgumentException instead, making it clearly seen as a programmer-initiated exception.
However, there are better ways to handle this:

>*Effective Java, 3rd Edition, Item 72: Favor the use of standard exceptions*
>
>Arguably, every erroneous method invocation boils down to an illegal argument or state,
but other exceptions are standardly used for certain kinds of illegal arguments and states.
If a caller passes null in some parameter for which null values are prohibited, convention dictates that
NullPointerException be thrown rather than IllegalArgumentException.

To implement that, you are encouraged to use `java.util.Objects.requireNonNull()`
(introduced in Java 1.7). This method is designed primarily for doing parameter
validation in methods and constructors with multiple parameters.

Your parameter validation could thus look like the following:
```
public class Foo {
    private String exampleValue;

    void setExampleValue(String exampleValue) {
      // check, throw and assignment in a single standard call
      this.exampleValue = Objects.requireNonNull(exampleValue, "exampleValue must not be null!");
    }
  }
```
]]>
        </description>
        <priority>1</priority>
        <example>
<![CDATA[
public class Foo {
    void bar() {
        throw new NullPointerException();
    }
}
]]>
        </example>
    </rule>

    <rule name="AvoidThrowingRawExceptionTypes"
          language="java"
          since="1.8"
          message="Avoid throwing raw exception types."
          class="net.sourceforge.pmd.lang.rule.XPathRule"
          externalInfoUrl="${pmd.website.baseurl}/pmd_rules_java_design.html#avoidthrowingrawexceptiontypes">
        <description>
Avoid throwing certain exception types. Rather than throw a raw RuntimeException, Throwable,
Exception, or Error, use a subclassed exception or error instead.
        </description>
        <priority>1</priority>
        <properties>
            <property name="xpath">
                <value>
<![CDATA[
//ThrowStatement//ConstructorCall
 /ClassOrInterfaceType[
 pmd-java:typeIsExactly('java.lang.Throwable')
or
 pmd-java:typeIsExactly('java.lang.Exception')
or
 pmd-java:typeIsExactly('java.lang.Error')
or
 pmd-java:typeIsExactly('java.lang.RuntimeException')
]
]]>
                </value>
            </property>
        </properties>
        <example>
<![CDATA[
public class Foo {
    public void bar() throws Exception {
        throw new Exception();
    }
}
]]>
        </example>
    </rule>

    <rule name="AvoidUncheckedExceptionsInSignatures"
          since="6.13.0"
          language="java"
          message="A method or constructor should not explicitly declare unchecked exceptions in its ''throws'' clause"
          class="net.sourceforge.pmd.lang.rule.XPathRule"
          externalInfoUrl="${pmd.website.baseurl}/pmd_rules_java_design.html#avoiduncheckedexceptionsinsignatures">
        <description>
Reports unchecked exceptions in the `throws` clause of a method or constructor.
Java doesn't force the caller to handle an unchecked exception,
so it's unnecessary except for documentation. A better practice is to document the
exceptional cases with a `@throws` Javadoc tag, which allows being more descriptive.
        </description>
        <priority>3</priority>
        <properties>
            <property name="xpath">
                <value>
<![CDATA[
//ThrowsList/ClassOrInterfaceType[pmd-java:typeIs('java.lang.RuntimeException')]
]]>
                </value>
            </property>
        </properties>
        <example>
<![CDATA[
public void foo() throws RuntimeException {
}
]]>
        </example>
    </rule>

    <rule name="ClassWithOnlyPrivateConstructorsShouldBeFinal"
          language="java"
          since="4.1"
          class="net.sourceforge.pmd.lang.java.rule.design.ClassWithOnlyPrivateConstructorsShouldBeFinalRule"
          message="This class has only private constructors and may be final"
          externalInfoUrl="${pmd.website.baseurl}/pmd_rules_java_design.html#classwithonlyprivateconstructorsshouldbefinal">
        <description>
Reports classes that may be made final because they cannot be extended from outside
their compilation unit anyway. This is because all their constructors are private,
so a subclass could not call the super constructor.
        </description>
        <priority>1</priority>
        <example>
<![CDATA[
public class Foo {  //Should be final
    private Foo() { }
}
]]>
        </example>
    </rule>

    <rule name="CollapsibleIfStatements"
          language="java"
          since="3.1"
          message="This if statement could be combined with its parent"
          class="net.sourceforge.pmd.lang.rule.XPathRule"
          externalInfoUrl="${pmd.website.baseurl}/pmd_rules_java_design.html#collapsibleifstatements">
        <description><![CDATA[
Reports nested 'if' statements that can be merged together by joining their
conditions with a boolean `&&` operator in between.
        ]]></description>
        <priority>3</priority>
        <properties>
            <property name="xpath">
                <value>
<![CDATA[
//IfStatement[@Else = false()]/IfStatement[@Else = false()]
|
//IfStatement[@Else = false()]/Block[count(*) = 1]/IfStatement[@Else = false()]
]]>
                </value>
            </property>
        </properties>
        <example>
<![CDATA[
class Foo {

    void bar() {
        if (x) {            // original implementation
            if (y) {
                // do stuff
            }
        }
    }

    void bar() {
        if (x && y) {        // clearer implementation
            // do stuff
        }
    }
}
]]>
        </example>
    </rule>

    <rule name="CouplingBetweenObjects"
          language="java"
          since="1.04"
          message="High amount of different objects as members denotes a high coupling"
          class="net.sourceforge.pmd.lang.java.rule.design.CouplingBetweenObjectsRule"
          externalInfoUrl="${pmd.website.baseurl}/pmd_rules_java_design.html#couplingbetweenobjects">
        <description>
This rule counts the number of unique attributes, local variables, and return types within an object.
A number higher than the specified threshold can indicate a high degree of coupling.
        </description>
        <priority>3</priority>
        <example>
<![CDATA[
import com.Blah;
import org.Bar;
import org.Bardo;

public class Foo {
    private Blah var1;
    private Bar var2;

    //followed by many imports of unique objects
    ObjectC doWork() {
        Bardo var55;
        ObjectA var44;
        ObjectZ var93;
        return something();
    }
}
]]>
        </example>
    </rule>

    <rule name="CognitiveComplexity"
        language="java"
        message="The {0} ''{1}'' has a cognitive complexity of {2}, current threshold is {3}"
        since="6.35.0"
        class="net.sourceforge.pmd.lang.java.rule.design.CognitiveComplexityRule"
        externalInfoUrl="${pmd.website.baseurl}/pmd_rules_java_design.html#cognitivecomplexity">
        <description><![CDATA[
            Methods that are highly complex are difficult to read and more costly to maintain. If you include too much decisional
            logic within a single method, you make its behavior hard to understand and more difficult to modify.

            Cognitive complexity is a measure of how difficult it is for humans to read and understand a method. Code that contains
            a break in the control flow is more complex, whereas the use of language shorthands doesn't increase the level of
            complexity. Nested control flows can make a method more difficult to understand, with each additional nesting of the
            control flow leading to an increase in cognitive complexity.

            Information about Cognitive complexity can be found in the original paper here:
            <https://www.sonarsource.com/docs/CognitiveComplexity.pdf>

            By default, this rule reports methods with a complexity of 15 or more. Reported methods should be broken down into less
            complex components.
        ]]></description>
        <priority>3</priority>
        <example>
            <![CDATA[
public class Foo {
  // Has a cognitive complexity of 0
  public void createAccount() {
    Account account = new Account("PMD");
    // save account
  }

  // Has a cognitive complexity of 1
  public Boolean setPhoneNumberIfNotExisting(Account a, String phone) {
    if (a.phone == null) {                          // +1
      a.phone = phone;
      return true;
    }

    return false;
  }

  // Has a cognitive complexity of 4
  public void updateContacts(List<Contact> contacts) {
    List<Contact> contactsToUpdate = new ArrayList<Contact>();

    for (Contact contact : contacts) {                           // +1
      if (contact.department.equals("Finance")) {                // +2 (nesting = 1)
        contact.title = "Finance Specialist";
        contactsToUpdate.add(contact);
      } else if (contact.department.equals("Sales")) {           // +1
        contact.title = "Sales Specialist";
        contactsToUpdate.add(contact);
      }
    }
    // save contacts
  }
}
]]>
        </example>
    </rule>

    <rule name="CyclomaticComplexity"
          language="java"
          message="The {0} ''{1}'' has a{2} cyclomatic complexity of {3}."
          since="1.03"
          class="net.sourceforge.pmd.lang.java.rule.design.CyclomaticComplexityRule"
          externalInfoUrl="${pmd.website.baseurl}/pmd_rules_java_design.html#cyclomaticcomplexity">
        <description><![CDATA[
The complexity of methods directly affects maintenance costs and readability. Concentrating too much decisional logic
in a single method makes its behaviour hard to read and change.

Cyclomatic complexity assesses the complexity of a method by counting the number of decision points in a method,
plus one for the method entry. Decision points are places where the control flow jumps to another place in the
program. As such, they include all control flow statements, such as `if`, `while`, `for`, and `case`. For more
details on the calculation, see the documentation {% jdoc java::lang.java.metrics.JavaMetrics#CYCLO %}.

Generally, numbers ranging from 1-4 denote low complexity, 5-7 denote moderate complexity, 8-10 denote
high complexity, and 11+ is very high complexity. By default, this rule reports methods with a complexity >= 10.
Additionally, classes with many methods of moderate complexity get reported as well once the total of their
methods' complexities reaches 80, even if none of the methods was directly reported.

Reported methods should be broken down into several smaller methods. Reported classes should probably be broken down
into subcomponents.]]>
        </description>
        <priority>3</priority>
        <example>
            <![CDATA[
class Foo {
  void baseCyclo() {                // Cyclo = 1
    highCyclo();
  }

  void highCyclo() {                // Cyclo = 10: reported!
    int x = 0, y = 2;
    boolean a = false, b = true;

    if (a && (y == 1 ? b : true)) { // +3
      if (y == x) {                 // +1
        while (true) {              // +1
          if (x++ < 20) {           // +1
            break;                  // +1
          }
        }
      } else if (y == t && !d) {    // +2
        x = a ? y : x;              // +1
      } else {
        x = 2;
      }
    }
  }
}
]]>
        </example>
    </rule>

    <rule name="DataClass"
          language="java"
          since="6.0.0"
          message="The class ''{0}'' is suspected to be a Data Class (WOC={1}, NOPA={2}, NOAM={3}, WMC={4})"
          class="net.sourceforge.pmd.lang.java.rule.design.DataClassRule"
          externalInfoUrl="${pmd.website.baseurl}/pmd_rules_java_design.html#dataclass">
        <description>
Data Classes are simple data holders, which reveal most of their state, and
without complex functionality. The lack of functionality may indicate that
their behaviour is defined elsewhere, which is a sign of poor data-behaviour
proximity. By directly exposing their internals, Data Classes break encapsulation,
and therefore reduce the system's maintainability and understandability. Moreover,
classes tend to strongly rely on their data representation, which makes for a brittle
design.

Refactoring a Data Class should focus on restoring a good data-behaviour proximity. In
most cases, that means moving the operations defined on the data back into the class.
In some other cases it may make sense to remove entirely the class and move the data
into the former client classes.

The rule uses metrics to implement its detection strategy. The violation message
gives information about the values of these metrics:
* WMC: a class complexity measure for a class, see {% jdoc java::lang.java.metrics.JavaMetrics#WEIGHED_METHOD_COUNT %}
* WOC: a 'non-triviality' measure for a class, see {% jdoc java::lang.java.metrics.JavaMetrics#WEIGHT_OF_CLASS %}
* NOPA: number of public attributes, see {% jdoc java::lang.java.metrics.JavaMetrics#NUMBER_OF_PUBLIC_FIELDS %}
* NOAM: number of public accessor methods, see {% jdoc java::lang.java.metrics.JavaMetrics#NUMBER_OF_ACCESSORS %}

The rule identifies a god class by looking for classes which have all of the following properties:
* High NOPA + NOAM
* Low WOC
* Low WMC
        </description>
        <priority>3</priority>
        <example>
<![CDATA[
public class DataClass {

  // class exposes public attributes
  public String name = "";
  public int bar = 0;
  public int na = 0;

  private int bee = 0;

  // and private ones through getters
  public void setBee(int n) {
    bee = n;
  }
}
]]>
        </example>
    </rule>

    <rule name="DoNotExtendJavaLangError"
          language="java"
          since="4.0"
          message="Exceptions should not extend java.lang.Error"
          class="net.sourceforge.pmd.lang.rule.XPathRule"
          externalInfoUrl="${pmd.website.baseurl}/pmd_rules_java_design.html#donotextendjavalangerror">
        <description>
Errors are system exceptions. Do not extend them.
        </description>
        <priority>3</priority>
        <properties>
            <property name="xpath">
                <value>
<![CDATA[
//ClassOrInterfaceDeclaration/ExtendsList/ClassOrInterfaceType[pmd-java:typeIs('java.lang.Error')]
]]>
                </value>
            </property>
        </properties>
        <example>
<![CDATA[
public class Foo extends Error { }
]]>
        </example>
    </rule>

    <rule name="ExceptionAsFlowControl"
          language="java"
          since="1.8"
          message="Avoid using exceptions as flow control."
          class="net.sourceforge.pmd.lang.java.rule.design.ExceptionAsFlowControlRule"
          externalInfoUrl="${pmd.website.baseurl}/pmd_rules_java_design.html#exceptionasflowcontrol">
        <description>
Using Exceptions as form of flow control is not recommended as they obscure true exceptions when debugging.
Either add the necessary validation or use an alternate control structure.
        </description>
        <priority>3</priority>
        <example>
<![CDATA[
public void bar() {
    try {
        try {
        } catch (Exception e) {
            throw new WrapperException(e);
            // this is essentially a GOTO to the WrapperException catch block
        }
    } catch (WrapperException e) {
        // do some more stuff
    }
}
]]>
        </example>
    </rule>

    <rule name="ExcessiveClassLength"
          language="java"
          since="0.6"
          message="Avoid really long classes."
          class="net.sourceforge.pmd.lang.java.rule.design.ExcessiveClassLengthRule"
          externalInfoUrl="${pmd.website.baseurl}/pmd_rules_java_design.html#excessiveclasslength">
        <description>
Excessive class file lengths are usually indications that the class may be burdened with excessive
responsibilities that could be provided by external classes or functions. In breaking these methods
apart the code becomes more manageable and ripe for reuse.
        </description>
        <priority>3</priority>
        <example>
<![CDATA[
public class Foo {
    public void bar1() {
        // 1000 lines of code
    }
    public void bar2() {
        // 1000 lines of code
    }
    public void bar3() {
        // 1000 lines of code
    }

    public void barN() {
        // 1000 lines of code
    }
}
]]>
        </example>
    </rule>

    <rule name="ExcessiveImports"
          language="java"
          since="1.04"
          message="A high number of imports can indicate a high degree of coupling within an object."
          class="net.sourceforge.pmd.lang.java.rule.design.ExcessiveImportsRule"
          externalInfoUrl="${pmd.website.baseurl}/pmd_rules_java_design.html#excessiveimports">
        <description>
A high number of imports can indicate a high degree of coupling within an object. This rule
counts the number of unique imports and reports a violation if the count is above the
user-specified threshold.
        </description>
        <priority>3</priority>
        <example>
<![CDATA[
import blah.blah.Baz;
import blah.blah.Bif;
// 28 others from the same package elided
public class Foo {
    public void doWork() {}
}
]]>
        </example>
    </rule>

    <rule name="ExcessiveMethodLength"
          language="java"
          since="0.6"
          message="Avoid really long methods."
          class="net.sourceforge.pmd.lang.java.rule.design.ExcessiveMethodLengthRule"
          externalInfoUrl="${pmd.website.baseurl}/pmd_rules_java_design.html#excessivemethodlength">
        <description>
When methods are excessively long this usually indicates that the method is doing more than its
name/signature might suggest. They also become challenging for others to digest since excessive
scrolling causes readers to lose focus.
Try to reduce the method length by creating helper methods and removing any copy/pasted code.
        </description>
        <priority>3</priority>
        <example>
<![CDATA[
public void doSomething() {
    System.out.println("Hello world!");
    System.out.println("Hello world!");
    // 98 copies omitted for brevity.
}
]]>
        </example>
    </rule>

    <rule name="ExcessiveParameterList"
          language="java"
          since="0.9"
          message="Avoid long parameter lists."
          class="net.sourceforge.pmd.lang.java.rule.design.ExcessiveParameterListRule"
          externalInfoUrl="${pmd.website.baseurl}/pmd_rules_java_design.html#excessiveparameterlist">
        <description>
Methods with numerous parameters are a challenge to maintain, especially if most of them share the
same datatype. These situations usually denote the need for new objects to wrap the numerous parameters.
        </description>
        <priority>3</priority>
        <example>
<![CDATA[
public void addPerson(      // too many arguments liable to be mixed up
    int birthYear, int birthMonth, int birthDate, int height, int weight, int ssn) {

    . . . .
}

public void addPerson(      // preferred approach
    Date birthdate, BodyMeasurements measurements, int ssn) {

    . . . .
}
]]>
        </example>
    </rule>

    <rule name="ExcessivePublicCount"
          language="java"
          since="1.04"
          message="This class has a bunch of public methods and attributes"
          class="net.sourceforge.pmd.lang.java.rule.design.ExcessivePublicCountRule"
          externalInfoUrl="${pmd.website.baseurl}/pmd_rules_java_design.html#excessivepubliccount">
        <description>
Classes with large numbers of public methods and attributes require disproportionate testing efforts
since combinational side effects grow rapidly and increase risk. Refactoring these classes into
smaller ones not only increases testability and reliability but also allows new variations to be
developed easily.
        </description>
        <priority>3</priority>
        <example>
<![CDATA[
public class Foo {
    public String value;
    public Bar something;
    public Variable var;
    // [... more more public attributes ...]

    public void doWork() {}
    public void doMoreWork() {}
    public void doWorkAgain() {}
    // [... more more public methods ...]
}
]]>
        </example>
    </rule>

    <rule name="FinalFieldCouldBeStatic"
          language="java"
          since="1.1"
          message="This final field could be made static"
          class="net.sourceforge.pmd.lang.rule.XPathRule"
          externalInfoUrl="${pmd.website.baseurl}/pmd_rules_java_design.html#finalfieldcouldbestatic">
        <description>
If a final field is assigned to a compile-time constant, it could be made static, thus saving overhead
in each object at runtime.
        </description>
        <priority>3</priority>
        <properties>
            <property name="xpath">
                <value>
<![CDATA[
//FieldDeclaration
    [pmd-java:modifiers() = 'final']
    [not(pmd-java:modifiers() = 'static')]
    [not(.//Annotation[pmd-java:typeIs('lombok.Builder.Default')])]
    /VariableDeclarator[*[pmd-java:nodeIs('Literal')]
         or VariableAccess[@Name = //FieldDeclaration[pmd-java:modifiers() = 'static']/VariableDeclarator/VariableDeclaratorId/@Name]
         or FieldAccess]
    /VariableDeclaratorId
]]>
                </value>
            </property>
        </properties>
        <example>
<![CDATA[
public class Foo {
  public final int BAR = 42; // this could be static and save some space
}
]]>
        </example>
    </rule>

    <rule name="GodClass"
          language="java"
          since="5.0"
          message="Possible God Class (WMC={0}, ATFD={2}, TCC={1})"
          class="net.sourceforge.pmd.lang.java.rule.design.GodClassRule"
          externalInfoUrl="${pmd.website.baseurl}/pmd_rules_java_design.html#godclass">
        <description>
The God Class rule detects the God Class design flaw using metrics. God classes do too many things,
are very big and overly complex. They should be split apart to be more object-oriented.
The rule uses the detection strategy described in "Object-Oriented Metrics in Practice".
The violations are reported against the entire class.

The rule uses metrics to implement its detection strategy. The violation message
gives information about the values of these metrics:
* WMC: a class complexity measure, see {% jdoc java::lang.java.metrics.JavaMetrics#WEIGHED_METHOD_COUNT %}
* ATFD: a measure of how much data external data the class uses, see {% jdoc java::lang.java.metrics.JavaMetrics#ACCESS_TO_FOREIGN_DATA %}
* TCC: a measure of how tightly related the methods are, see {% jdoc java::lang.java.metrics.JavaMetrics#TIGHT_CLASS_COHESION %}

The rule identifies a god class by looking for classes which have all of the following properties:
* High WMC
* High ATFD
* Low TCC

See also the reference:

Michele Lanza and Radu Marinescu. *Object-Oriented Metrics in Practice:
Using Software Metrics to Characterize, Evaluate, and Improve the Design
of Object-Oriented Systems.* Springer, Berlin, 1 edition, October 2006. Page 80.
        </description>
        <priority>3</priority>
    </rule>

    <rule name="ImmutableField"
          language="java"
          since="2.0"
          message="Field ''{0}'' may be declared final"
          class="net.sourceforge.pmd.lang.java.rule.design.ImmutableFieldRule"
          externalInfoUrl="${pmd.website.baseurl}/pmd_rules_java_design.html#immutablefield">
        <description>
Reports non-final fields whose value never changes once object initialization ends,
and hence may be marked final.

Note that this rule does not enforce that the field value be deeply immutable itself.
An object can still have mutable state, even if all its member fields are declared final.
This is referred to as shallow immutability. For more information on mutability,
see *Effective Java, 3rd Edition, Item 17: Minimize mutability*.

Limitations: We can only check private fields for now.
        </description>
        <priority>3</priority>
        <example>
<![CDATA[
public class Foo {
  private int x; // could be final
  public Foo() {
      x = 7;
  }
  public void foo() {
     int a = x + 2;
  }
}
]]>
        </example>
    </rule>

    <rule name="LawOfDemeter"
          language="java"
          since="5.0"
          message="Potential violation of the law of Demeter ({0})"
          class="net.sourceforge.pmd.lang.java.rule.design.LawOfDemeterRule"
          externalInfoUrl="${pmd.website.baseurl}/pmd_rules_java_design.html#lawofdemeter">
        <description>
The law of Demeter is a simple rule that says "only talk to friends". It forbids
fetching data from "too far away", for some definition of distance, in order to
reduce coupling between classes or objects of different levels of abstraction.

The rule uses a notion of "degree", that quantifies how "far" an object is.
Expressions with too high degree can only be used in certain ways. The degree of
an expression is defined inductively:
- The degree of `this` is 0
- The degree of a method parameter is 1
- The degree of a new object created in a method is 1
- The degree of a static variable is 1
- The degree of a field access expression like `expr.field` is the degree of `expr` plus 1
- The degree of a "getter expression" like `expr.getFoo()` is the degree of `expr` plus 1
- The degree of a "transformation expression" like `expr.withFoo("")` is the degree of `expr`
- The degree of a variable is the maximum degree of all the assignments that reach it

Intuitively, the more you call getters, the more the degree increases. Eventually
the degree reaches the report threshold (property `trustRadius`) and the expression
is reported. The details of the calculation are more involved and make room for common
patterns, like usage of collections (objects that are in a list or array have the
same degree as their container), the builder pattern, and getters that do not appear
to break a boundary of abstraction.

Be aware that this rule is prone to many false-positives and low-priority warnings.
You can increase the `trustRadius` property to reduce them drastically. The default
`trustRadius` of 1 corresponds to the original law of Demeter (you're only allowed
one getter call on untrusted values). Given some `trustRadius` value:
- expressions of degree lower or equal to `trustRadius` are not reported
- expressions of degree exactly `trustRadius + 1` are reported, unless they are only returned
from the current method, or passed as argument to another method. Without this exception it
would not be possible to extract any information from e.g. method parameters.
- values of degree strictly greater than `trustRadius + 1` are not reported. The
intuition is that to obtain a value of degree `n > 1` then you must use an expression
of degree `n - 1`, so if you have `n > trustRadius + 1`, there you're using some value
of degree `trustRadius + 1` that will be reported.

See also the references:

*   Andrew Hunt, David Thomas, and Ward Cunningham. The Pragmatic Programmer. From Journeyman to Master. Addison-Wesley Longman, Amsterdam, October 1999.;
*   K.J. Lieberherr and I.M. Holland. Assuring good style for object-oriented programs. Software, IEEE, 6(5):38–48, 1989.;
*   &lt;http://www.ccs.neu.edu/home/lieber/LoD.html>
*   &lt;http://en.wikipedia.org/wiki/Law_of_Demeter>
        </description>
        <priority>3</priority>
        <example>
<![CDATA[
public class Foo {
    /**
     * This example will result in one violation.
     */
    public void example(Bar b) { // b has degree 1
        // `b.getC()` has degree 2, it's breaking a boundary of abstraction and so is reported.
        b.getC().doIt();
        // To respect the law of Demeter, Bar should encapsulate its
        // C member more properly, eg by exposing a method like this:
        b.callDoItOnC();

        // a constructor call, not a method call.
        D d = new D();
        // this method call is ok, because we have create the new
        // instance of D locally.
        d.doSomethingElse();
    }
}
            ]]>
        </example>
    </rule>

    <rule name="LogicInversion"
          language="java"
          since="5.0"
          class="net.sourceforge.pmd.lang.rule.XPathRule"
          message="Use opposite operator instead of the logic complement operator."
          externalInfoUrl="${pmd.website.baseurl}/pmd_rules_java_design.html#logicinversion">
        <description>
Use opposite operator instead of negating the whole expression with a logic complement operator.
        </description>
        <priority>3</priority>
        <properties>
            <property name="xpath">
                <value>
<![CDATA[
//UnaryExpression[@Operator='!']/InfixExpression[@Operator = ('==', '!=', '<', '>', '<=', '>=')]
]]>
                </value>
            </property>
        </properties>
        <example>
<![CDATA[
public boolean bar(int a, int b) {

    if (!(a == b)) { // use !=
         return false;
     }

    if (!(a < b)) { // use >=
         return false;
    }

    return true;
}
]]>
        </example>
    </rule>

    <rule name="LoosePackageCoupling"
          language="java"
          since="5.0"
          message="Use of ''{0}'' outside of package hierarchy ''{1}'' is not recommended; use recommended classes instead"
          class="net.sourceforge.pmd.lang.java.rule.design.LoosePackageCouplingRule"
          externalInfoUrl="${pmd.website.baseurl}/pmd_rules_java_design.html#loosepackagecoupling">
        <description>
Avoid using classes from the configured package hierarchy outside of the package hierarchy,
except when using one of the configured allowed classes.
        </description>
        <priority>3</priority>
        <example>
<![CDATA[
package some.package;

import some.other.package.subpackage.subsubpackage.DontUseThisClass;

public class Bar {
    DontUseThisClass boo = new DontUseThisClass();
}
]]>
        </example>
    </rule>

    <rule name="NcssCount"
          language="java"
          message="The {0} ''{1}'' has a NCSS line count of {2}."
          since="6.0.0"
          class="net.sourceforge.pmd.lang.java.rule.design.NcssCountRule"
          externalInfoUrl="${pmd.website.baseurl}/pmd_rules_java_design.html#ncsscount">
        <description>
This rule uses the NCSS (Non-Commenting Source Statements) metric to determine the number of lines
of code in a class, method or constructor. NCSS ignores comments, blank lines, and only counts actual
statements. For more details on the calculation, see the documentation
{% jdoc java::lang.java.metrics.JavaMetrics#NCSS %}.
        </description>
        <priority>3</priority>
        <example>
<![CDATA[
import java.util.Collections;       // +0
import java.io.IOException;         // +0

class Foo {                         // +1, total Ncss = 12

  public void bigMethod()           // +1
      throws IOException {
    int x = 0, y = 2;               // +1
    boolean a = false, b = true;    // +1

    if (a || b) {                   // +1
      try {                         // +1
        do {                        // +1
          x += 2;                   // +1
        } while (x < 12);

        System.exit(0);             // +1
      } catch (IOException ioe) {   // +1
        throw new PatheticFailException(ioe); // +1
      }
    } else {
      assert false;                 // +1
    }
  }
}
]]>
        </example>
    </rule>

    <rule name="NPathComplexity"
          language="java"
          since="3.9"
          message="The {0} ''{1}'' has an NPath complexity of {2}, current threshold is {3}"
          class="net.sourceforge.pmd.lang.java.rule.design.NPathComplexityRule"
          externalInfoUrl="${pmd.website.baseurl}/pmd_rules_java_design.html#npathcomplexity">
        <description>
The NPath complexity of a method is the number of acyclic execution paths through that method.
While cyclomatic complexity counts the number of decision points in a method, NPath counts the number of
full paths from the beginning to the end of the block of the method. That metric grows exponentially, as
it multiplies the complexity of statements in the same block. For more details on the calculation, see the
documentation {% jdoc java::lang.java.metrics.JavaMetrics#NPATH %}.

A threshold of 200 is generally considered the point where measures should be taken to reduce
complexity and increase readability.
        </description>
        <priority>3</priority>
        <example>
            <![CDATA[
public class Foo {
  public static void bar() { // Ncss = 252: reported!
    boolean a, b = true;
    try { // 2 * 2 + 2 = 6
      if (true) { // 2
        List buz = new ArrayList();
      }

      for(int i = 0; i < 19; i++) { // * 2
        List buz = new ArrayList();
      }
    } catch(Exception e) {
      if (true) { // 2
        e.printStackTrace();
      }
    }

    while (j++ < 20) { //  * 2
      List buz = new ArrayList();
    }

    switch(j) { // * 7
      case 1:
      case 2: break;
      case 3: j = 5; break;
      case 4: if (b && a) { bar(); } break;
      default: break;
    }

    do { // * 3
        List buz = new ArrayList();
    } while (a && j++ < 30);
  }
}
 ]]>
        </example>
    </rule>

    <rule name="SignatureDeclareThrowsException"
          language="java"
          since="1.2"
          message="A method/constructor should not explicitly throw java.lang.Exception"
          class="net.sourceforge.pmd.lang.java.rule.design.SignatureDeclareThrowsExceptionRule"
          externalInfoUrl="${pmd.website.baseurl}/pmd_rules_java_design.html#signaturedeclarethrowsexception">
        <description>
A method/constructor shouldn't explicitly throw the generic java.lang.Exception, since it
is unclear which exceptions that can be thrown from the methods. It might be
difficult to document and understand such vague interfaces. Use either a class
derived from RuntimeException or a checked exception.
        </description>
        <priority>3</priority>
        <example>
<![CDATA[
public void foo() throws Exception {
}
]]>
        </example>
    </rule>

    <rule name="SimplifiedTernary"
          language="java"
          since="5.4.0"
          message="This conditional expression can be simplified with || or &amp;&amp;"
          class="net.sourceforge.pmd.lang.rule.XPathRule"
          externalInfoUrl="${pmd.website.baseurl}/pmd_rules_java_design.html#simplifiedternary">
        <description>
<![CDATA[
Reports ternary expression with the form `condition ? literalBoolean : foo`
or `condition ? foo : literalBoolean`.

These expressions can be simplified as follows:
* `condition ? true : expr` simplifies to `condition || expr`
* `condition ? false : expr` simplifies to `!condition && expr`
* `condition ? expr : true` simplifies to `!condition || expr`
* `condition ? expr : false` simplifies to `condition && expr`
]]>
        </description>
        <priority>3</priority>
        <properties>
            <property name="xpath">
                <value>
<![CDATA[
<<<<<<< HEAD
//ConditionalExpression[BooleanLiteral and not(NullLiteral)]
=======
//ConditionalExpression
  [(Expression|.)/PrimaryExpression/*/Literal/BooleanLiteral]
  [not((Expression|.)/PrimaryExpression/*/Literal/NullLiteral)]
>>>>>>> d407a92d
]]>
                </value>
            </property>
        </properties>
        <example>
<![CDATA[
public class Foo {
    public boolean test() {
        return condition ? true : something(); // can be as simple as return condition || something();
    }

    public void test2() {
        final boolean value = condition ? false : something(); // can be as simple as value = !condition && something();
    }

    public boolean test3() {
        return condition ? something() : true; // can be as simple as return !condition || something();
    }

    public void test4() {
        final boolean otherValue = condition ? something() : false; // can be as simple as condition && something();
    }

    public boolean test5() {
        return condition ? true : false; // can be as simple as return condition;
    }
}
]]>
        </example>
    </rule>


    <rule name="SimplifyBooleanExpressions"
          language="java"
          since="1.05"
          message="Avoid unnecessary comparisons in boolean expressions"
          class="net.sourceforge.pmd.lang.rule.XPathRule"
          externalInfoUrl="${pmd.website.baseurl}/pmd_rules_java_design.html#simplifybooleanexpressions">
        <description>
Avoid unnecessary comparisons in boolean expressions, they serve no purpose and impacts readability.
        </description>
        <priority>3</priority>
        <properties>
            <property name="xpath">
                <value>
<![CDATA[
//InfixExpression[@Operator = ("==", "!=")]/BooleanLiteral
]]>
                </value>
            </property>
        </properties>
        <example>
<![CDATA[
public class Bar {
  // can be simplified to
  // bar = isFoo();
  private boolean bar = (isFoo() == true);

  public isFoo() { return false;}
}
]]>
        </example>
    </rule>

    <rule name="SimplifyBooleanReturns"
          language="java"
          since="0.9"
          message="This if statement can be replaced by `{0}`"
          class="net.sourceforge.pmd.lang.java.rule.design.SimplifyBooleanReturnsRule"
          externalInfoUrl="${pmd.website.baseurl}/pmd_rules_java_design.html#simplifybooleanreturns">
        <description>
Avoid unnecessary if-then-else statements when returning a boolean. The result of
the conditional test can be returned instead.
        </description>
        <priority>3</priority>
        <example>
<![CDATA[
public boolean isBarEqualTo(int x) {
    if (bar == x) {      // this bit of code...
        return true;
    } else {
        return false;
    }
}

public boolean isBarEqualTo(int x) {
    return bar == x;    // can be replaced with this
}
]]>
        </example>
    </rule>

    <rule name="SimplifyConditional"
          language="java"
          since="3.1"
          message="No need to check for null before an instanceof"
          class="net.sourceforge.pmd.lang.java.rule.design.SimplifyConditionalRule"
          externalInfoUrl="${pmd.website.baseurl}/pmd_rules_java_design.html#simplifyconditional">
        <description>
No need to check for null before an instanceof; the instanceof keyword returns false when given a null argument.
        </description>
        <priority>3</priority>
        <example>
<![CDATA[
class Foo {
  void bar(Object x) {
    if (x != null && x instanceof Bar) {
      // just drop the "x != null" check
    }
  }
}
]]>
        </example>
    </rule>

    <rule name="SingularField"
          language="java"
          since="3.1"
          message="Perhaps ''{0}'' could be replaced by a local variable."
          class="net.sourceforge.pmd.lang.java.rule.design.SingularFieldRule"
          externalInfoUrl="${pmd.website.baseurl}/pmd_rules_java_design.html#singularfield">
        <description>
Reports fields which may be converted to a local variable. This is so because
in every method where the field is used, it is assigned before it is first read.
Hence, the value that the field had before the method call may not be observed,
so it might as well not be stored in the enclosing object.

Limitations: We can only check private fields for now.
        </description>
        <priority>3</priority>
        <example>
<![CDATA[
public class Foo {
    private int x; // this will be reported

    public void foo(int y) {
       x = y + 5; // assigned before any read
       return x;
    }

    public void fooOk(int y) {
       int z = y + 5; // might as well be a local like here
       return z;
    }
}
]]>
        </example>
    </rule>

    <rule name="SwitchDensity"
          language="java"
          since="1.02"
          message="A high ratio of statements to labels in a switch statement.  Consider refactoring."
          class="net.sourceforge.pmd.lang.java.rule.design.SwitchDensityRule"
          externalInfoUrl="${pmd.website.baseurl}/pmd_rules_java_design.html#switchdensity">
        <description>
A high ratio of statements to labels in a switch statement implies that the switch statement
is overloaded.  Consider moving the statements into new methods or creating subclasses based
on the switch variable.
        </description>
        <priority>3</priority>
        <example>
<![CDATA[
public class Foo {
  public void bar(int x) {
    switch (x) {
      case 1: {
        // lots of statements
        break;
      } case 2: {
        // lots of statements
        break;
      }
    }
  }
}
]]>
        </example>
    </rule>

    <rule name="TooManyFields"
          language="java"
          since="3.0"
          message="Too many fields"
          class="net.sourceforge.pmd.lang.rule.XPathRule"
          externalInfoUrl="${pmd.website.baseurl}/pmd_rules_java_design.html#toomanyfields">
        <description>
Classes that have too many fields can become unwieldy and could be redesigned to have fewer fields,
possibly through grouping related fields in new objects.  For example, a class with individual
city/state/zip fields could park them within a single Address field.
        </description>
        <priority>3</priority>
        <properties>
            <property name="maxfields" type="Integer" description="Max allowable fields" min="1" max="1000" value="15"/>
            <property name="xpath">
                <value>
<![CDATA[
//ClassOrInterfaceDeclaration/ClassOrInterfaceBody
  [count(FieldDeclaration
            [not(pmd-java:modifiers() = 'final')]
            [not(pmd-java:modifiers() = 'static')]
        ) > $maxfields]
]]>
                </value>
            </property>
        </properties>
        <example>
<![CDATA[
public class Person {   // too many separate fields
   int birthYear;
   int birthMonth;
   int birthDate;
   float height;
   float weight;
}

public class Person {   // this is more manageable
   Date birthDate;
   BodyMeasurements measurements;
}
]]>
        </example>
    </rule>

    <rule name="TooManyMethods"
          language="java"
          since="4.2"
          class="net.sourceforge.pmd.lang.rule.XPathRule"
          message="This class has too many methods, consider refactoring it."
          externalInfoUrl="${pmd.website.baseurl}/pmd_rules_java_design.html#toomanymethods">
        <description>
A class with too many methods is probably a good suspect for refactoring, in order to reduce its
complexity and find a way to have more fine grained objects.
        </description>
        <priority>3</priority>
        <properties>
            <property name="maxmethods" type="Integer" description="The method count reporting threshold" min="1" max="1000" value="10"/>
            <property name="xpath">
                <value>
<![CDATA[
 //ClassOrInterfaceDeclaration/ClassOrInterfaceBody
     [
      count(MethodDeclaration[
         not (
                starts-with(@Name,'get')
                or
                starts-with(@Name,'set')
                or
                starts-with(@Name,'is')
            )
      ]) > $maxmethods
   ]
]]>
                </value>
            </property>
        </properties>
    </rule>

    <rule name="UselessOverridingMethod"
          language="java"
          since="3.3"
          message="Overriding method merely calls super"
          class="net.sourceforge.pmd.lang.java.rule.design.UselessOverridingMethodRule"
          externalInfoUrl="${pmd.website.baseurl}/pmd_rules_java_design.html#uselessoverridingmethod">
        <description>
The overriding method merely calls the same method defined in a superclass.
        </description>
        <priority>3</priority>
        <example>
<![CDATA[
public void foo(String bar) {
    super.foo(bar);      // why bother overriding?
}

public String foo() {
    return super.foo();  // why bother overriding?
}

@Id
public Long getId() {
    return super.getId();  // OK if 'ignoreAnnotations' is false, which is the default behavior
}
]]>
        </example>
    </rule>

    <rule name="UseObjectForClearerAPI"
          language="java"
          since="4.2.6"
          message="Rather than using a lot of String arguments, consider using a container object for those values."
          class="net.sourceforge.pmd.lang.rule.XPathRule"
          externalInfoUrl="${pmd.website.baseurl}/pmd_rules_java_design.html#useobjectforclearerapi">
        <description>
When you write a public method, you should be thinking in terms of an API. If your method is public, it means other class
will use it, therefore, you want (or need) to offer a comprehensive and evolutive API. If you pass a lot of information
as a simple series of Strings, you may think of using an Object to represent all those information. You'll get a simpler
API (such as doWork(Workload workload), rather than a tedious series of Strings) and more importantly, if you need at some
point to pass extra data, you'll be able to do so by simply modifying or extending Workload without any modification to
your API.
        </description>
        <priority>3</priority>
        <properties>
            <property name="xpath">
                <value>
<![CDATA[
//MethodDeclaration[pmd-java:modifiers() = 'public']
    [count(FormalParameters/FormalParameter[pmd-java:typeIs('java.lang.String')]) > 3]
]]>
                </value>
            </property>
        </properties>
        <example>
<![CDATA[
public class MyClass {
    public void connect(String username,
        String pssd,
        String databaseName,
        String databaseAdress)
        // Instead of those parameters object
        // would ensure a cleaner API and permit
        // to add extra data transparently (no code change):
        // void connect(UserData data);
    {

    }
}
]]>
        </example>
    </rule>

    <rule name="UseUtilityClass"
          language="java"
          since="0.3"
          message="All methods are static.  Consider using a utility class instead. Alternatively, you could add a private constructor or make the class abstract to silence this warning."
          class="net.sourceforge.pmd.lang.java.rule.design.UseUtilityClassRule"
          externalInfoUrl="${pmd.website.baseurl}/pmd_rules_java_design.html#useutilityclass">
        <description>
For classes that only have static methods, consider making them utility classes.
Note that this doesn't apply to abstract classes, since their subclasses may
well include non-static methods.  Also, if you want this class to be a utility class,
remember to add a private constructor to prevent instantiation.
(Note, that this use was known before PMD 5.1.0 as UseSingleton).
        </description>
        <priority>3</priority>
        <example>
<![CDATA[
public class MaybeAUtility {
  public static void foo() {}
  public static void bar() {}
}
]]>
        </example>
    </rule>

    <rule name="MutableStaticState"
          language="java"
          since="6.35.0"
          message="Do not use non-final non-private static fields"
          class="net.sourceforge.pmd.lang.rule.XPathRule"
          externalInfoUrl="${pmd.website.baseurl}/pmd_rules_java_design.html#mutablestaticstate">
        <description>
Non-private static fields should be made constants (or immutable references) by
declaring them final.

Non-private non-final static fields break encapsulation and can lead to hard to find
bugs, since these fields can be modified from anywhere within the program.
Callers can trivially access and modify non-private non-final static fields. Neither
accesses nor modifications can be guarded against, and newly set values cannot
be validated.

If you are using this rule, then you don't need this
rule {% rule java/errorprone/AssignmentToNonFinalStatic %}.
        </description>
        <priority>3</priority>
        <properties>
            <property name="version" value="2.0"/>
            <property name="xpath">
                <value>
                    <![CDATA[
//FieldDeclaration[pmd-java:modifiers() = "static"][not(pmd-java:modifiers() = ("private", "final"))]
]]>
                </value>
            </property>
        </properties>
        <example>
            <![CDATA[
public class Greeter { public static Foo foo = new Foo(); ... }       // avoid this
public class Greeter { public static final Foo FOO = new Foo(); ... } // use this instead
]]>
        </example>
    </rule>

</ruleset><|MERGE_RESOLUTION|>--- conflicted
+++ resolved
@@ -1146,13 +1146,7 @@
             <property name="xpath">
                 <value>
 <![CDATA[
-<<<<<<< HEAD
 //ConditionalExpression[BooleanLiteral and not(NullLiteral)]
-=======
-//ConditionalExpression
-  [(Expression|.)/PrimaryExpression/*/Literal/BooleanLiteral]
-  [not((Expression|.)/PrimaryExpression/*/Literal/NullLiteral)]
->>>>>>> d407a92d
 ]]>
                 </value>
             </property>
