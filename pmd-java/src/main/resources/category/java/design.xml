<?xml version="1.0"?>

<ruleset name="Design"
    xmlns="http://pmd.sourceforge.net/ruleset/2.0.0"
    xmlns:xsi="http://www.w3.org/2001/XMLSchema-instance"
    xsi:schemaLocation="http://pmd.sourceforge.net/ruleset/2.0.0 https://pmd.sourceforge.io/ruleset_2_0_0.xsd">

    <description>
Rules that help you discover design issues.
    </description>

    <rule name="AbstractClassWithoutAnyMethod"
          language="java"
          since="4.2"
          class="net.sourceforge.pmd.lang.rule.XPathRule"
          message="No abstract method which means that the keyword is most likely used to prevent instantiation. Use a private or protected constructor instead."
          externalInfoUrl="${pmd.website.baseurl}/pmd_rules_java_design.html#abstractclasswithoutanymethod">
        <description>
If an abstract class does not provides any methods, it may be acting as a simple data container
that is not meant to be instantiated. In this case, it is probably better to use a private or
protected constructor in order to prevent instantiation than make the class misleadingly abstract.
        </description>
        <priority>1</priority>
        <properties>
            <property name="xpath">
                <value>
<![CDATA[
//ClassOrInterfaceDeclaration
    [@Abstract = 'true']
    [count(//MethodDeclaration) + count(//ConstructorDeclaration) = 0]
    [not(../Annotation/MarkerAnnotation/Name[pmd-java:typeIs('com.google.auto.value.AutoValue')])]
]]>
                </value>
            </property>
        </properties>
        <example>
<![CDATA[
public abstract class Example {
    String field;
    int otherField;
}
]]>
        </example>
    </rule>

    <rule name="AvoidCatchingGenericException"
          since="4.2.6"
          language="java"
          message="Avoid catching generic exceptions such as NullPointerException, RuntimeException, Exception in try-catch block"
          class="net.sourceforge.pmd.lang.rule.XPathRule"
          externalInfoUrl="${pmd.website.baseurl}/pmd_rules_java_design.html#avoidcatchinggenericexception">
        <description>
Avoid catching generic exceptions such as NullPointerException, RuntimeException, Exception in try-catch block
        </description>
        <priority>3</priority>
        <properties>
            <property name="xpath">
                <value>
<![CDATA[
//CatchStatement/FormalParameter/Type/ReferenceType/ClassOrInterfaceType[
    @Image='NullPointerException' or
    @Image='Exception' or
    @Image='RuntimeException']
]]>
                </value>
            </property>
        </properties>
        <example>
<![CDATA[
package com.igate.primitive;

public class PrimitiveType {

    public void downCastPrimitiveType() {
        try {
            System.out.println(" i [" + i + "]");
        } catch(Exception e) {
            e.printStackTrace();
        } catch(RuntimeException e) {
            e.printStackTrace();
        } catch(NullPointerException e) {
            e.printStackTrace();
        }
    }
}
]]>
        </example>
    </rule>

    <rule name="AvoidDeeplyNestedIfStmts"
          since="1.0"
          message="Deeply nested if..then statements are hard to read"
          class="net.sourceforge.pmd.lang.java.rule.design.AvoidDeeplyNestedIfStmtsRule"
          externalInfoUrl="${pmd.website.baseurl}/pmd_rules_java_design.html#avoiddeeplynestedifstmts">
        <description>
Avoid creating deeply nested if-then statements since they are harder to read and error-prone to maintain.
        </description>
        <priority>3</priority>
        <example>
<![CDATA[
public class Foo {
  public void bar(int x, int y, int z) {
    if (x>y) {
      if (y>z) {
        if (z==x) {
         // !! too deep
        }
      }
    }
  }
}
]]>
        </example>
    </rule>

    <rule name="AvoidRethrowingException"
          language="java"
          since="3.8"
          message="A catch statement that catches an exception only to rethrow it should be avoided."
          class="net.sourceforge.pmd.lang.rule.XPathRule"
          externalInfoUrl="${pmd.website.baseurl}/pmd_rules_java_design.html#avoidrethrowingexception">
        <description>
Catch blocks that merely rethrow a caught exception only add to code size and runtime complexity.
        </description>
        <priority>3</priority>
        <properties>
            <property name="xpath">
                <value>
<![CDATA[
//CatchStatement[FormalParameter
 /VariableDeclaratorId/@Image = Block/BlockStatement/Statement
 /ThrowStatement/Expression/PrimaryExpression[count(PrimarySuffix)=0]/PrimaryPrefix/Name/@Image
 and count(Block/BlockStatement/Statement) =1]
]]>
                </value>
            </property>
        </properties>
        <example>
<![CDATA[
public void bar() {
    try {
        // do something
    }  catch (SomeException se) {
       throw se;
    }
}
]]>
        </example>
    </rule>

    <rule name="AvoidThrowingNewInstanceOfSameException"
          since="4.2.5"
          language="java"
          message="A catch statement that catches an exception only to wrap it in a new instance of the same type of exception and throw it should be avoided"
          class="net.sourceforge.pmd.lang.rule.XPathRule"
          externalInfoUrl="${pmd.website.baseurl}/pmd_rules_java_design.html#avoidthrowingnewinstanceofsameexception">
        <description>
Catch blocks that merely rethrow a caught exception wrapped inside a new instance of the same type only add to
code size and runtime complexity.
        </description>
        <priority>3</priority>
        <properties>
            <property name="xpath">
                <value>
<![CDATA[
//CatchStatement[
  count(Block/BlockStatement/Statement) = 1
  and
  FormalParameter/Type/ReferenceType/ClassOrInterfaceType/@Image = Block/BlockStatement/Statement/ThrowStatement/Expression/PrimaryExpression/PrimaryPrefix/AllocationExpression/ClassOrInterfaceType/@Image
  and
  count(Block/BlockStatement/Statement/ThrowStatement/Expression/PrimaryExpression/PrimaryPrefix/AllocationExpression/Arguments/ArgumentList/Expression) = 1
  and
  FormalParameter/VariableDeclaratorId = Block/BlockStatement/Statement/ThrowStatement/Expression/PrimaryExpression/PrimaryPrefix/AllocationExpression/Arguments/ArgumentList/Expression/PrimaryExpression/PrimaryPrefix/Name
  ]
]]>
                </value>
            </property>
        </properties>
        <example>
<![CDATA[
public void bar() {
    try {
        // do something
    } catch (SomeException se) {
        // harmless comment
        throw new SomeException(se);
    }
}
]]>
        </example>
    </rule>

    <rule name="AvoidThrowingNullPointerException"
          language="java"
          since="1.8"
          message="Avoid throwing null pointer exceptions."
          class="net.sourceforge.pmd.lang.rule.XPathRule"
          externalInfoUrl="${pmd.website.baseurl}/pmd_rules_java_design.html#avoidthrowingnullpointerexception">
        <description>
<![CDATA[
Avoid throwing NullPointerExceptions manually. These are confusing because most people will assume that the
virtual machine threw it.  To avoid a method being called with a null parameter, you may consider
using an IllegalArgumentException instead, making it clearly seen as a programmer-initiated exception.
However, there are better ways to handle this:

>*Effective Java, 3rd Edition, Item 72: Favor the use of standard exceptions*
>
>Arguably, every erroneous method invocation boils down to an illegal argument or state,
but other exceptions are standardly used for certain kinds of illegal arguments and states.
If a caller passes null in some parameter for which null values are prohibited, convention dictates that
NullPointerException be thrown rather than IllegalArgumentException.

To implement that, you are encouraged to use `java.util.Objects.requireNonNull()`
(introduced in Java 1.7). This method is designed primarily for doing parameter
validation in methods and constructors with multiple parameters.

Your parameter validation could thus look like the following:
```
public class Foo {
    private String exampleValue;

    void setExampleValue(String exampleValue) {
      // check, throw and assignment in a single standard call
      this.exampleValue = Objects.requireNonNull(exampleValue, "exampleValue must not be null!");
    }
  }
```
]]>
        </description>
        <priority>1</priority>
        <properties>
            <property name="xpath">
                <value>
<![CDATA[
//AllocationExpression/ClassOrInterfaceType[@Image='NullPointerException']
]]>
                </value>
            </property>
        </properties>
        <example>
<![CDATA[
public class Foo {
    void bar() {
        throw new NullPointerException();
    }
}
]]>
        </example>
    </rule>

    <rule name="AvoidThrowingRawExceptionTypes"
          language="java"
          since="1.8"
          message="Avoid throwing raw exception types."
          class="net.sourceforge.pmd.lang.rule.XPathRule"
          externalInfoUrl="${pmd.website.baseurl}/pmd_rules_java_design.html#avoidthrowingrawexceptiontypes">
        <description>
Avoid throwing certain exception types. Rather than throw a raw RuntimeException, Throwable,
Exception, or Error, use a subclassed exception or error instead.
        </description>
        <priority>1</priority>
        <properties>
            <property name="xpath">
                <value>
<![CDATA[
//ThrowStatement//AllocationExpression
 /ClassOrInterfaceType[
 pmd-java:typeIsExactly('java.lang.Throwable')
or
 pmd-java:typeIsExactly('java.lang.Exception')
or
 pmd-java:typeIsExactly('java.lang.Error')
or
 pmd-java:typeIsExactly('java.lang.RuntimeException')
]
]]>
                </value>
            </property>
        </properties>
        <example>
<![CDATA[
public class Foo {
    public void bar() throws Exception {
        throw new Exception();
    }
}
]]>
        </example>
    </rule>

    <rule name="AvoidUncheckedExceptionsInSignatures"
          since="6.13.0"
          language="java"
          message="A method or constructor should not explicitly declare unchecked exceptions in its ''throws'' clause"
          class="net.sourceforge.pmd.lang.rule.XPathRule"
          externalInfoUrl="${pmd.website.baseurl}/pmd_rules_java_design.html#avoiduncheckedexceptionsinsignatures">
        <description>
A method or constructor should not explicitly declare unchecked exceptions in its
`throws` clause. Java doesn't force the caller to handle an unchecked exception,
so it's unnecessary except for documentation. A better practice is to document the
exceptional cases with a `@throws` Javadoc tag, which allows being more descriptive.
        </description>
        <priority>3</priority>
        <properties>
            <property name="xpath">
                <value>
<![CDATA[
//MethodDeclaration/NameList/Name[pmd-java:typeIs("java.lang.RuntimeException")]
|
//ConstructorDeclaration/NameList/Name[pmd-java:typeIs("java.lang.RuntimeException")]
]]>
                </value>
            </property>
        </properties>
        <example>
<![CDATA[
public void foo() throws RuntimeException {
}
]]>
        </example>
    </rule>

    <rule name="ClassWithOnlyPrivateConstructorsShouldBeFinal"
          language="java"
          since="4.1"
          class="net.sourceforge.pmd.lang.rule.XPathRule"
          message="A class which only has private constructors should be final"
          externalInfoUrl="${pmd.website.baseurl}/pmd_rules_java_design.html#classwithonlyprivateconstructorsshouldbefinal">
        <description>
A class with only private constructors should be final, unless the private constructor
is invoked by a inner class.
        </description>
        <priority>1</priority>
        <properties>
            <property name="xpath">
                <value>
<![CDATA[
TypeDeclaration[count(../TypeDeclaration) = 1]/ClassOrInterfaceDeclaration
[@Final = 'false']
[count(./ClassOrInterfaceBody/ClassOrInterfaceBodyDeclaration/ConstructorDeclaration[@Private = 'true']) >= 1 ]
[count(./ClassOrInterfaceBody/ClassOrInterfaceBodyDeclaration/ConstructorDeclaration[(@Public = 'true') or (@Protected = 'true') or (@PackagePrivate = 'true')]) = 0 ]
[not(.//ClassOrInterfaceDeclaration)]
]]>
                </value>
            </property>
        </properties>
        <example>
<![CDATA[
public class Foo {  //Should be final
    private Foo() { }
}
]]>
        </example>
    </rule>

    <rule name="CollapsibleIfStatements"
          language="java"
          since="3.1"
          message="These nested if statements could be combined"
          class="net.sourceforge.pmd.lang.rule.XPathRule"
          externalInfoUrl="${pmd.website.baseurl}/pmd_rules_java_design.html#collapsibleifstatements">
        <description>
Sometimes two consecutive 'if' statements can be consolidated by separating their conditions with a boolean short-circuit operator.
        </description>
        <priority>3</priority>
        <properties>
            <property name="xpath">
                <value>
<![CDATA[
//IfStatement[@Else='false']/Statement
 /IfStatement[@Else='false']
 |
//IfStatement[@Else='false']/Statement
 /Block[count(BlockStatement)=1]/BlockStatement
  /Statement/IfStatement[@Else='false']
]]>
                </value>
            </property>
        </properties>
        <example>
<![CDATA[
void bar() {
    if (x) {            // original implementation
        if (y) {
            // do stuff
        }
    }
}

void bar() {
    if (x && y) {        // optimized implementation
        // do stuff
    }
}
]]>
        </example>
    </rule>

    <rule name="CouplingBetweenObjects"
          since="1.04"
          message="High amount of different objects as members denotes a high coupling"
          class="net.sourceforge.pmd.lang.java.rule.design.CouplingBetweenObjectsRule"
          externalInfoUrl="${pmd.website.baseurl}/pmd_rules_java_design.html#couplingbetweenobjects">
        <description>
This rule counts the number of unique attributes, local variables, and return types within an object.
A number higher than the specified threshold can indicate a high degree of coupling.
        </description>
        <priority>3</priority>
        <example>
<![CDATA[
import com.Blah;
import org.Bar;
import org.Bardo;

public class Foo {
    private Blah var1;
    private Bar var2;

    //followed by many imports of unique objects
    void ObjectC doWork() {
        Bardo var55;
        ObjectA var44;
        ObjectZ var93;
        return something;
    }
}
]]>
        </example>
    </rule>

    <rule name="CyclomaticComplexity"
          message="The {0} ''{1}'' has a{2} cyclomatic complexity of {3}."
          since="1.03"
          class="net.sourceforge.pmd.lang.java.rule.design.CyclomaticComplexityRule"
          externalInfoUrl="${pmd.website.baseurl}/pmd_rules_java_design.html#cyclomaticcomplexity">
        <description><![CDATA[
The complexity of methods directly affects maintenance costs and readability. Concentrating too much decisional logic
in a single method makes its behaviour hard to read and change.

Cyclomatic complexity assesses the complexity of a method by counting the number of decision points in a method,
plus one for the method entry. Decision points are places where the control flow jumps to another place in the
program. As such, they include all control flow statements, such as `if`, `while`, `for`, and `case`. For more
details on the calculation, see the documentation of the [Cyclo metric](pmd_java_metrics_index.html#cyclomatic-complexity-cyclo).

Generally, numbers ranging from 1-4 denote low complexity, 5-7 denote moderate complexity, 8-10 denote
high complexity, and 11+ is very high complexity. By default, this rule reports methods with a complexity >= 10.
Additionally, classes with many methods of moderate complexity get reported as well once the total of their
methods' complexities reaches 80, even if none of the methods was directly reported.

Reported methods should be broken down into several smaller methods. Reported classes should probably be broken down
into subcomponents.]]>
        </description>
        <priority>3</priority>
        <example>
            <![CDATA[
class Foo {
  void baseCyclo() {                // Cyclo = 1
    highCyclo();
  }

  void highCyclo() {                // Cyclo = 10: reported!
    int x = 0, y = 2;
    boolean a = false, b = true;

    if (a && (y == 1 ? b : true)) { // +3
      if (y == x) {                 // +1
        while (true) {              // +1
          if (x++ < 20) {           // +1
            break;                  // +1
          }
        }
      } else if (y == t && !d) {    // +2
        x = a ? y : x;              // +1
      } else {
        x = 2;
      }
    }
  }
}
]]>
        </example>
    </rule>

    <rule name="DataClass"
          since="6.0.0"
          message="The class ''{0}'' is suspected to be a Data Class (WOC={1}, NOPA={2}, NOAM={3}, WMC={4})"
          class="net.sourceforge.pmd.lang.java.rule.design.DataClassRule"
          externalInfoUrl="${pmd.website.baseurl}/pmd_rules_java_design.html#dataclass">
        <description>
Data Classes are simple data holders, which reveal most of their state, and
without complex functionality. The lack of functionality may indicate that
their behaviour is defined elsewhere, which is a sign of poor data-behaviour
proximity. By directly exposing their internals, Data Classes break encapsulation,
and therefore reduce the system's maintainability and understandability. Moreover,
classes tend to strongly rely on their data representation, which makes for a brittle
design.

Refactoring a Data Class should focus on restoring a good data-behaviour proximity. In
most cases, that means moving the operations defined on the data back into the class.
In some other cases it may make sense to remove entirely the class and move the data
into the former client classes.
        </description>
        <priority>3</priority>
        <example>
<![CDATA[
public class DataClass {

  public int bar = 0;
  public int na = 0;
  private int bee = 0;

  public void setBee(int n) {
    bee = n;
  }
}
]]>
        </example>
    </rule>

    <rule name="DoNotExtendJavaLangError"
          language="java"
          since="4.0"
          message="Exceptions should not extend java.lang.Error"
          class="net.sourceforge.pmd.lang.rule.XPathRule"
          externalInfoUrl="${pmd.website.baseurl}/pmd_rules_java_design.html#donotextendjavalangerror">
        <description>
Errors are system exceptions. Do not extend them.
        </description>
        <priority>3</priority>
        <properties>
            <property name="xpath">
                <value>
<![CDATA[
//ClassOrInterfaceDeclaration/ExtendsList/ClassOrInterfaceType
  [pmd-java:typeIs('java.lang.Error')]


]]>
                </value>
            </property>
        </properties>
        <example>
<![CDATA[
public class Foo extends Error { }
]]>
        </example>
    </rule>

    <rule name="ExceptionAsFlowControl"
          since="1.8"
          message="Avoid using exceptions as flow control."
          class="net.sourceforge.pmd.lang.java.rule.design.ExceptionAsFlowControlRule"
          externalInfoUrl="${pmd.website.baseurl}/pmd_rules_java_design.html#exceptionasflowcontrol">
        <description>
Using Exceptions as form of flow control is not recommended as they obscure true exceptions when debugging.
Either add the necessary validation or use an alternate control structure.
        </description>
        <priority>3</priority>
        <example>
<![CDATA[
public void bar() {
    try {
        try {
        } catch (Exception e) {
            throw new WrapperException(e);
            // this is essentially a GOTO to the WrapperException catch block
        }
    } catch (WrapperException e) {
        // do some more stuff
    }
}
]]>
        </example>
    </rule>

    <rule name="ExcessiveClassLength"
          since="0.6"
          message="Avoid really long classes."
          class="net.sourceforge.pmd.lang.java.rule.design.ExcessiveClassLengthRule"
          externalInfoUrl="${pmd.website.baseurl}/pmd_rules_java_design.html#excessiveclasslength">
        <description>
Excessive class file lengths are usually indications that the class may be burdened with excessive
responsibilities that could be provided by external classes or functions. In breaking these methods
apart the code becomes more manageable and ripe for reuse.
        </description>
        <priority>3</priority>
        <example>
<![CDATA[
public class Foo {
    public void bar1() {
        // 1000 lines of code
    }
    public void bar2() {
        // 1000 lines of code
    }
    public void bar3() {
        // 1000 lines of code
    }

    public void barN() {
        // 1000 lines of code
    }
}
]]>
        </example>
    </rule>

    <rule name="ExcessiveImports"
          since="1.04"
          message="A high number of imports can indicate a high degree of coupling within an object."
          class="net.sourceforge.pmd.lang.java.rule.design.ExcessiveImportsRule"
          externalInfoUrl="${pmd.website.baseurl}/pmd_rules_java_design.html#excessiveimports">
        <description>
A high number of imports can indicate a high degree of coupling within an object. This rule
counts the number of unique imports and reports a violation if the count is above the
user-specified threshold.
        </description>
        <priority>3</priority>
        <example>
<![CDATA[
import blah.blah.Baz;
import blah.blah.Bif;
// 18 others from the same package elided
public class Foo {
    public void doWork() {}
}
]]>
        </example>
    </rule>

    <rule name="ExcessiveMethodLength"
          since="0.6"
          message="Avoid really long methods."
          class="net.sourceforge.pmd.lang.java.rule.design.ExcessiveMethodLengthRule"
          externalInfoUrl="${pmd.website.baseurl}/pmd_rules_java_design.html#excessivemethodlength">
        <description>
When methods are excessively long this usually indicates that the method is doing more than its
name/signature might suggest. They also become challenging for others to digest since excessive
scrolling causes readers to lose focus.
Try to reduce the method length by creating helper methods and removing any copy/pasted code.
        </description>
        <priority>3</priority>
        <example>
<![CDATA[
public void doSomething() {
    System.out.println("Hello world!");
    System.out.println("Hello world!");
    // 98 copies omitted for brevity.
}
]]>
        </example>
    </rule>

    <rule name="ExcessiveParameterList"
          since="0.9"
          message="Avoid long parameter lists."
          class="net.sourceforge.pmd.lang.java.rule.design.ExcessiveParameterListRule"
          externalInfoUrl="${pmd.website.baseurl}/pmd_rules_java_design.html#excessiveparameterlist">
        <description>
Methods with numerous parameters are a challenge to maintain, especially if most of them share the
same datatype. These situations usually denote the need for new objects to wrap the numerous parameters.
        </description>
        <priority>3</priority>
        <example>
<![CDATA[
public void addPerson(      // too many arguments liable to be mixed up
    int birthYear, int birthMonth, int birthDate, int height, int weight, int ssn) {

    . . . .
}

public void addPerson(      // preferred approach
    Date birthdate, BodyMeasurements measurements, int ssn) {

    . . . .
}
]]>
        </example>
    </rule>

    <rule name="ExcessivePublicCount"
          since="1.04"
          message="This class has a bunch of public methods and attributes"
          class="net.sourceforge.pmd.lang.java.rule.design.ExcessivePublicCountRule"
          externalInfoUrl="${pmd.website.baseurl}/pmd_rules_java_design.html#excessivepubliccount">
        <description>
Classes with large numbers of public methods and attributes require disproportionate testing efforts
since combinational side effects grow rapidly and increase risk. Refactoring these classes into
smaller ones not only increases testability and reliability but also allows new variations to be
developed easily.
        </description>
        <priority>3</priority>
        <example>
<![CDATA[
public class Foo {
    public String value;
    public Bar something;
    public Variable var;
    // [... more more public attributes ...]

    public void doWork() {}
    public void doMoreWork() {}
    public void doWorkAgain() {}
    // [... more more public methods ...]
}
]]>
        </example>
    </rule>

    <rule name="FinalFieldCouldBeStatic"
          language="java"
          since="1.1"
          message="This final field could be made static"
          class="net.sourceforge.pmd.lang.rule.XPathRule"
          externalInfoUrl="${pmd.website.baseurl}/pmd_rules_java_design.html#finalfieldcouldbestatic">
        <description>
If a final field is assigned to a compile-time constant, it could be made static, thus saving overhead
in each object at runtime.
        </description>
        <priority>3</priority>
        <properties>
            <property name="xpath">
                <value>
<![CDATA[
//FieldDeclaration
 [@Final='true' and @Static='false']
   /VariableDeclarator/VariableInitializer/Expression
    /PrimaryExpression[not(PrimarySuffix)]/PrimaryPrefix/Literal
]]>
                </value>
            </property>
        </properties>
        <example>
<![CDATA[
public class Foo {
  public final int BAR = 42; // this could be static and save some space
}
]]>
        </example>
    </rule>

    <rule name="GodClass"
          language="java"
          since="5.0"
          message="Possible God Class (WMC={0}, ATFD={2}, TCC={1})"
          class="net.sourceforge.pmd.lang.java.rule.design.GodClassRule"
          externalInfoUrl="${pmd.website.baseurl}/pmd_rules_java_design.html#godclass">
        <description>
The God Class rule detects the God Class design flaw using metrics. God classes do too many things,
are very big and overly complex. They should be split apart to be more object-oriented.
The rule uses the detection strategy described in "Object-Oriented Metrics in Practice".
The violations are reported against the entire class.

See also the references:

Michele Lanza and Radu Marinescu. Object-Oriented Metrics in Practice:
Using Software Metrics to Characterize, Evaluate, and Improve the Design
of Object-Oriented Systems. Springer, Berlin, 1 edition, October 2006. Page 80.
        </description>
        <priority>3</priority>
    </rule>

    <rule name="ImmutableField"
          since="2.0"
          message="Private field ''{0}'' could be made final; it is only initialized in the declaration or constructor."
          class="net.sourceforge.pmd.lang.java.rule.design.ImmutableFieldRule"
          externalInfoUrl="${pmd.website.baseurl}/pmd_rules_java_design.html#immutablefield">
        <description>
Identifies private fields whose values never change once object initialization ends either in the declaration
of the field or by a constructor.  This helps in converting existing classes to becoming immutable ones.
        </description>
        <priority>3</priority>
        <example>
<![CDATA[
public class Foo {
  private int x; // could be final
  public Foo() {
      x = 7;
  }
  public void foo() {
     int a = x + 2;
  }
}
]]>
        </example>
    </rule>

    <rule name="LawOfDemeter"
          language="java"
          since="5.0"
          message="Potential violation of Law of Demeter"
          class="net.sourceforge.pmd.lang.java.rule.design.LawOfDemeterRule"
          externalInfoUrl="${pmd.website.baseurl}/pmd_rules_java_design.html#lawofdemeter">
        <description>
The Law of Demeter is a simple rule, that says "only talk to friends". It helps to reduce coupling between classes
or objects.

See also the references:

*   Andrew Hunt, David Thomas, and Ward Cunningham. The Pragmatic Programmer. From Journeyman to Master. Addison-Wesley Longman, Amsterdam, October 1999.;
*   K.J. Lieberherr and I.M. Holland. Assuring good style for object-oriented programs. Software, IEEE, 6(5):38–48, 1989.;
*   &lt;http://www.ccs.neu.edu/home/lieber/LoD.html>
*   &lt;http://en.wikipedia.org/wiki/Law_of_Demeter>
        </description>
        <priority>3</priority>
        <example>
<![CDATA[
public class Foo {
    /**
     * This example will result in two violations.
     */
    public void example(Bar b) {
        // this method call is ok, as b is a parameter of "example"
        C c = b.getC();

        // this method call is a violation, as we are using c, which we got from B.
        // We should ask b directly instead, e.g. "b.doItOnC();"
        c.doIt();

        // this is also a violation, just expressed differently as a method chain without temporary variables.
        b.getC().doIt();

        // a constructor call, not a method call.
        D d = new D();
        // this method call is ok, because we have create the new instance of D locally.
        d.doSomethingElse();
    }
}
]]>
        </example>
    </rule>

    <rule name="LogicInversion"
          language="java"
          since="5.0"
          class="net.sourceforge.pmd.lang.rule.XPathRule"
          message="Use opposite operator instead of the logic complement operator."
          externalInfoUrl="${pmd.website.baseurl}/pmd_rules_java_design.html#logicinversion">
        <description>
Use opposite operator instead of negating the whole expression with a logic complement operator.
        </description>
        <priority>3</priority>
        <properties>
            <property name="xpath">
                <value>
<![CDATA[
//UnaryExpressionNotPlusMinus[@Image='!']/PrimaryExpression/PrimaryPrefix/Expression[EqualityExpression or RelationalExpression]
]]>
                </value>
            </property>
        </properties>
        <example>
<![CDATA[
public boolean bar(int a, int b) {

    if (!(a == b)) { // use !=
         return false;
     }

    if (!(a < b)) { // use >=
         return false;
    }

    return true;
}
]]>
        </example>
    </rule>

    <rule name="LoosePackageCoupling"
          since="5.0"
          message="Use of ''{0}'' outside of package hierarchy ''{1}'' is not recommended; use recommended classes instead"
          class="net.sourceforge.pmd.lang.java.rule.design.LoosePackageCouplingRule"
          externalInfoUrl="${pmd.website.baseurl}/pmd_rules_java_design.html#loosepackagecoupling">
        <description>
Avoid using classes from the configured package hierarchy outside of the package hierarchy,
except when using one of the configured allowed classes.
        </description>
        <priority>3</priority>
        <example>
<![CDATA[
package some.package;

import some.other.package.subpackage.subsubpackage.DontUseThisClass;

public class Bar {
    DontUseThisClass boo = new DontUseThisClass();
}
]]>
        </example>
    </rule>

<<<<<<< HEAD
=======
    <rule name="ModifiedCyclomaticComplexity"
          since="5.1.2"
          message = "The {0} ''{1}'' has a Modified Cyclomatic Complexity of {2}."
          class="net.sourceforge.pmd.lang.java.rule.design.ModifiedCyclomaticComplexityRule"
          externalInfoUrl="${pmd.website.baseurl}/pmd_rules_java_design.html#modifiedcyclomaticcomplexity"
          deprecated="true">
        <description>
Complexity directly affects maintenance costs is determined by the number of decision points in a method
plus one for the method entry.  The decision points include 'if', 'while', 'for', and 'case labels' calls.
Generally, numbers ranging from 1-4 denote low complexity, 5-7 denote moderate complexity, 8-10 denote
high complexity, and 11+ is very high complexity. Modified complexity treats switch statements as a single
decision point.

This rule is deprecated and will be removed with PMD 7.0.0. The rule is replaced
by the rule {% rule java/design/CyclomaticComplexity %}.
        </description>
        <priority>3</priority>
        <example>
<![CDATA[
public class Foo {    // This has a Cyclomatic Complexity = 9
1   public void example()  {
2       if (a == b)  {
3           if (a1 == b1) {
                fiddle();
4           } else if a2 == b2) {
                fiddle();
            }  else {
                fiddle();
            }
5       } else if (c == d) {
6           while (c == d) {
                fiddle();
            }
7        } else if (e == f) {
8           for (int n = 0; n < h; n++) {
                fiddle();
            }
        } else{
9           switch (z) {
                case 1:
                    fiddle();
                    break;
                case 2:
                    fiddle();
                    break;
                case 3:
                    fiddle();
                    break;
                default:
                    fiddle();
                    break;
            }
        }
    }
}
]]>
        </example>
    </rule>

>>>>>>> 8ab362c0
    <rule name="NcssCount"
          message="The {0} ''{1}'' has a NCSS line count of {2}."
          since="6.0.0"
          class="net.sourceforge.pmd.lang.java.rule.design.NcssCountRule"
          externalInfoUrl="${pmd.website.baseurl}/pmd_rules_java_design.html#ncsscount">
        <description>
This rule uses the NCSS (Non-Commenting Source Statements) metric to determine the number of lines
of code in a class, method or constructor. NCSS ignores comments, blank lines, and only counts actual
statements. For more details on the calculation, see the documentation of
the [NCSS metric](pmd_java_metrics_index.html#non-commenting-source-statements-ncss).
        </description>
        <priority>3</priority>
        <example>
<![CDATA[
import java.util.Collections;       // +0
import java.io.IOException;         // +0

class Foo {                         // +1, total Ncss = 12

  public void bigMethod()           // +1
      throws IOException {
    int x = 0, y = 2;               // +1
    boolean a = false, b = true;    // +1

    if (a || b) {                   // +1
      try {                         // +1
        do {                        // +1
          x += 2;                   // +1
        } while (x < 12);

        System.exit(0);             // +1
      } catch (IOException ioe) {   // +1
        throw new PatheticFailException(ioe); // +1
      }
    } else {
      assert false;                 // +1
    }
  }
}
]]>
        </example>
    </rule>

    <rule name="NPathComplexity"
          since="3.9"
          message="The {0} ''{1}'' has an NPath complexity of {2}"
          class="net.sourceforge.pmd.lang.java.rule.design.NPathComplexityRule"
          externalInfoUrl="${pmd.website.baseurl}/pmd_rules_java_design.html#npathcomplexity">
        <description>
The NPath complexity of a method is the number of acyclic execution paths through that method.
While cyclomatic complexity counts the number of decision points in a method, NPath counts the number of
full paths from the beginning to the end of the block of the method. That metric grows exponentially, as
it multiplies the complexity of statements in the same block. For more details on the calculation, see the
documentation of the [NPath metric](pmd_java_metrics_index.html#npath-complexity-npath).

A threshold of 200 is generally considered the point where measures should be taken to reduce
complexity and increase readability.
        </description>
        <priority>3</priority>
        <example>
            <![CDATA[
public class Foo {
  public static void bar() { // Ncss = 252: reported!
    boolean a, b = true;
    try { // 2 * 2 + 2 = 6
      if (true) { // 2
        List buz = new ArrayList();
      }

      for(int i = 0; i < 19; i++) { // * 2
        List buz = new ArrayList();
      }
    } catch(Exception e) {
      if (true) { // 2
        e.printStackTrace();
      }
    }

    while (j++ < 20) { //  * 2
      List buz = new ArrayList();
    }

    switch(j) { // * 7
      case 1:
      case 2: break;
      case 3: j = 5; break;
      case 4: if (b && a) { bar(); } break;
      default: break;
    }

    do { // * 3
        List buz = new ArrayList();
    } while (a && j++ < 30);
  }
}
 ]]>
        </example>
    </rule>

    <rule name="SignatureDeclareThrowsException"
          since="1.2"
          message="A method/constructor should not explicitly throw java.lang.Exception"
          class="net.sourceforge.pmd.lang.java.rule.design.SignatureDeclareThrowsExceptionRule"
          externalInfoUrl="${pmd.website.baseurl}/pmd_rules_java_design.html#signaturedeclarethrowsexception">
        <description>
A method/constructor shouldn't explicitly throw the generic java.lang.Exception, since it
is unclear which exceptions that can be thrown from the methods. It might be
difficult to document and understand such vague interfaces. Use either a class
derived from RuntimeException or a checked exception.
        </description>
        <priority>3</priority>
        <example>
<![CDATA[
public void foo() throws Exception {
}
]]>
        </example>
    </rule>

    <rule name="SimplifiedTernary"
          language="java"
          since="5.4.0"
          message="Ternary operators that can be simplified with || or &amp;&amp;"
          class="net.sourceforge.pmd.lang.rule.XPathRule"
          externalInfoUrl="${pmd.website.baseurl}/pmd_rules_java_design.html#simplifiedternary">
        <description>
<![CDATA[
Look for ternary operators with the form `condition ? literalBoolean : foo`
or `condition ? foo : literalBoolean`.

These expressions can be simplified respectively to
`condition || foo`  when the literalBoolean is true
`!condition && foo` when the literalBoolean is false
or
`!condition || foo` when the literalBoolean is true
`condition && foo`  when the literalBoolean is false
]]>
        </description>
        <priority>3</priority>
        <properties>
            <property name="xpath">
                <value>
<![CDATA[
//ConditionalExpression[not(PrimaryExpression/*/Literal) and (Expression/PrimaryExpression/*/Literal/BooleanLiteral)]
|
//ConditionalExpression[not(Expression/PrimaryExpression/*/Literal) and (PrimaryExpression/*/Literal/BooleanLiteral)]
]]>
                </value>
            </property>
        </properties>
        <example>
<![CDATA[
public class Foo {
    public boolean test() {
        return condition ? true : something(); // can be as simple as return condition || something();
    }

    public void test2() {
        final boolean value = condition ? false : something(); // can be as simple as value = !condition && something();
    }

    public boolean test3() {
        return condition ? something() : true; // can be as simple as return !condition || something();
    }

    public void test4() {
        final boolean otherValue = condition ? something() : false; // can be as simple as condition && something();
    }
}
]]>
        </example>
    </rule>

    <rule name="SimplifyBooleanAssertion"
          language="java"
          since="3.6"
          message="assertTrue(!expr) can be replaced by assertFalse(expr)"
          class="net.sourceforge.pmd.lang.rule.XPathRule"
          externalInfoUrl="${pmd.website.baseurl}/pmd_rules_java_design.html#simplifybooleanassertion">
        <description>
Avoid negation in an assertTrue or assertFalse test.

For example, rephrase:

    assertTrue(!expr);

as:

    assertFalse(expr);

        </description>
        <priority>3</priority>
        <properties>
            <property name="xpath">
                <value>
<![CDATA[
//StatementExpression
[
.//Name[@Image='assertTrue' or  @Image='assertFalse']
and
PrimaryExpression/PrimarySuffix/Arguments/ArgumentList
 /Expression/UnaryExpressionNotPlusMinus[@Image='!']
/PrimaryExpression/PrimaryPrefix
]
[ancestor::ClassOrInterfaceDeclaration[//ClassOrInterfaceType[pmd-java:typeIs('junit.framework.TestCase')]
    or //MarkerAnnotation/Name[
        pmd-java:typeIs('org.junit.Test')
        or pmd-java:typeIs('org.junit.jupiter.api.Test') or pmd-java:typeIs('org.junit.jupiter.api.RepeatedTest')
        or pmd-java:typeIs('org.junit.jupiter.api.TestFactory') or pmd-java:typeIs('org.junit.jupiter.api.TestTemplate')
        or pmd-java:typeIs('org.junit.jupiter.params.ParameterizedTest')
    ]
]]]]>
                </value>
            </property>
        </properties>
        <example>
<![CDATA[
public class SimpleTest extends TestCase {
    public void testX() {
        assertTrue("not empty", !r.isEmpty());  // replace with assertFalse("not empty", r.isEmpty())
        assertFalse(!r.isEmpty());              // replace with assertTrue(r.isEmpty())
    }
}
]]>
        </example>
    </rule>

    <rule name="SimplifyBooleanExpressions"
          language="java"
          since="1.05"
          message="Avoid unnecessary comparisons in boolean expressions"
          class="net.sourceforge.pmd.lang.rule.XPathRule"
          externalInfoUrl="${pmd.website.baseurl}/pmd_rules_java_design.html#simplifybooleanexpressions">
        <description>
Avoid unnecessary comparisons in boolean expressions, they serve no purpose and impacts readability.
        </description>
        <priority>3</priority>
        <properties>
            <property name="xpath">
                <value>
<![CDATA[
//EqualityExpression/PrimaryExpression
 /PrimaryPrefix/Literal/BooleanLiteral
]]>
                </value>
            </property>
        </properties>
        <example>
<![CDATA[
public class Bar {
  // can be simplified to
  // bar = isFoo();
  private boolean bar = (isFoo() == true);

  public isFoo() { return false;}
}
]]>
        </example>
    </rule>

    <rule name="SimplifyBooleanReturns"
          since="0.9"
          message="Avoid unnecessary if..then..else statements when returning booleans"
          class="net.sourceforge.pmd.lang.java.rule.design.SimplifyBooleanReturnsRule"
          externalInfoUrl="${pmd.website.baseurl}/pmd_rules_java_design.html#simplifybooleanreturns">
        <description>
Avoid unnecessary if-then-else statements when returning a boolean. The result of
the conditional test can be returned instead.
        </description>
        <priority>3</priority>
        <example>
<![CDATA[
public boolean isBarEqualTo(int x) {
    if (bar == x) {      // this bit of code...
        return true;
    } else {
        return false;
    }
}

public boolean isBarEqualTo(int x) {
    return bar == x;    // can be replaced with this
}
]]>
        </example>
    </rule>

    <rule name="SimplifyConditional"
          language="java"
          since="3.1"
          message="No need to check for null before an instanceof"
          class="net.sourceforge.pmd.lang.rule.XPathRule"
          externalInfoUrl="${pmd.website.baseurl}/pmd_rules_java_design.html#simplifyconditional">
        <description>
No need to check for null before an instanceof; the instanceof keyword returns false when given a null argument.
        </description>
        <priority>3</priority>
        <properties>
            <property name="xpath">
                <value>
<![CDATA[
//Expression
 [ConditionalOrExpression
 [EqualityExpression[@Image='==']
  //NullLiteral
  and
  UnaryExpressionNotPlusMinus
   [@Image='!']//InstanceOfExpression[PrimaryExpression
     //Name/@Image = ancestor::ConditionalOrExpression/EqualityExpression
      /PrimaryExpression/PrimaryPrefix/Name/@Image]
  and
  (count(UnaryExpressionNotPlusMinus) + 1 = count(*))
 ]
or
ConditionalAndExpression
 [EqualityExpression[@Image='!=']//NullLiteral
 and
InstanceOfExpression
 [PrimaryExpression[count(PrimarySuffix[@ArrayDereference='true'])=0]
  //Name[not(contains(@Image,'.'))]/@Image = ancestor::ConditionalAndExpression
   /EqualityExpression/PrimaryExpression/PrimaryPrefix/Name/@Image]
 and
(count(InstanceOfExpression) + 1 = count(*))
 ]
]
]]>
                </value>
            </property>
        </properties>
        <example>
<![CDATA[
class Foo {
  void bar(Object x) {
    if (x != null && x instanceof Bar) {
      // just drop the "x != null" check
    }
  }
}
]]>
        </example>
    </rule>

    <rule name="SingularField"
          since="3.1"
          message="Perhaps ''{0}'' could be replaced by a local variable."
          class="net.sourceforge.pmd.lang.java.rule.design.SingularFieldRule"
          externalInfoUrl="${pmd.website.baseurl}/pmd_rules_java_design.html#singularfield">
        <description>
Fields whose scopes are limited to just single methods do not rely on the containing
object to provide them to other methods. They may be better implemented as local variables
within those methods.
        </description>
        <priority>3</priority>
        <example>
<![CDATA[
public class Foo {
    private int x;  // no reason to exist at the Foo instance level
    public void foo(int y) {
     x = y + 5;
     return x;
    }
}
]]>
        </example>
    </rule>

<<<<<<< HEAD
=======
    <rule name="StdCyclomaticComplexity"
          since="5.1.2"
          message = "The {0} ''{1}'' has a Standard Cyclomatic Complexity of {2}."
          class="net.sourceforge.pmd.lang.java.rule.design.StdCyclomaticComplexityRule"
          externalInfoUrl="${pmd.website.baseurl}/pmd_rules_java_design.html#stdcyclomaticcomplexity"
          deprecated="true">
        <description>
Complexity directly affects maintenance costs is determined by the number of decision points in a method
plus one for the method entry.  The decision points include 'if', 'while', 'for', and 'case labels' calls.
Generally, numbers ranging from 1-4 denote low complexity, 5-7 denote moderate complexity, 8-10 denote
high complexity, and 11+ is very high complexity.

This rule is deprecated and will be removed with PMD 7.0.0. The rule is replaced
by the rule {% rule java/design/CyclomaticComplexity %}.
        </description>
        <priority>3</priority>
        <example>
<![CDATA[
public class Foo {    // This has a Cyclomatic Complexity = 12
1   public void example()  {
2       if (a == b || (c == d && e == f))  { // Only one
3           if (a1 == b1) {
                fiddle();
4           } else if a2 == b2) {
                fiddle();
            }  else {
                fiddle();
            }
5       } else if (c == d) {
6           while (c == d) {
                fiddle();
            }
7        } else if (e == f) {
8           for (int n = 0; n < h; n++) {
                fiddle();
            }
        } else{
            switch (z) {
9               case 1:
                    fiddle();
                    break;
10              case 2:
                    fiddle();
                    break;
11              case 3:
                    fiddle();
                    break;
12              default:
                    fiddle();
                    break;
            }
        }
    }
}
]]>
        </example>
    </rule>

>>>>>>> 8ab362c0
    <rule name="SwitchDensity"
          since="1.02"
          message="A high ratio of statements to labels in a switch statement.  Consider refactoring."
          class="net.sourceforge.pmd.lang.java.rule.design.SwitchDensityRule"
          externalInfoUrl="${pmd.website.baseurl}/pmd_rules_java_design.html#switchdensity">
        <description>
A high ratio of statements to labels in a switch statement implies that the switch statement
is overloaded.  Consider moving the statements into new methods or creating subclasses based
on the switch variable.
        </description>
        <priority>3</priority>
        <example>
<![CDATA[
public class Foo {
  public void bar(int x) {
    switch (x) {
      case 1: {
        // lots of statements
        break;
      } case 2: {
        // lots of statements
        break;
      }
    }
  }
}
]]>
        </example>
    </rule>

    <rule name="TooManyFields"
          since="3.0"
          message="Too many fields"
          class="net.sourceforge.pmd.lang.java.rule.design.TooManyFieldsRule"
          externalInfoUrl="${pmd.website.baseurl}/pmd_rules_java_design.html#toomanyfields">
        <description>
Classes that have too many fields can become unwieldy and could be redesigned to have fewer fields,
possibly through grouping related fields in new objects.  For example, a class with individual
city/state/zip fields could park them within a single Address field.
        </description>
        <priority>3</priority>
        <example>
<![CDATA[
public class Person {   // too many separate fields
   int birthYear;
   int birthMonth;
   int birthDate;
   float height;
   float weight;
}

public class Person {   // this is more manageable
   Date birthDate;
   BodyMeasurements measurements;
}
]]>
        </example>
    </rule>

    <rule name="TooManyMethods"
          language="java"
          since="4.2"
          class="net.sourceforge.pmd.lang.rule.XPathRule"
          message="This class has too many methods, consider refactoring it."
          externalInfoUrl="${pmd.website.baseurl}/pmd_rules_java_design.html#toomanymethods">
        <description>
A class with too many methods is probably a good suspect for refactoring, in order to reduce its
complexity and find a way to have more fine grained objects.
        </description>
        <priority>3</priority>
        <properties>
            <property name="maxmethods" type="Integer" description="The method count reporting threshold" min="1" max="1000" value="10"/>
            <property name="xpath">
                <value>
                    <!--  FIXME: Refine XPath to discard 'get' and 'set' methods with Block no more than 3 lines,
                                something like this:
                                    not (
                                            (
                                                starts-with(@Name,'get')
                                                or
                                                starts-with(@Name,'set')
                                                or
                                                starts-with(@Name,'is')
                                            )
                                            and (
                                                    (
                                                        (../Block/attribute::endLine)
                                                         -
                                                        (../Block/attribute::beginLine)
                                                    ) <= 3
                                            )
                                        )
                                This will avoid discarding 'real' methods...
                     -->
<![CDATA[
 //ClassOrInterfaceDeclaration/ClassOrInterfaceBody
     [
      count(./ClassOrInterfaceBodyDeclaration/MethodDeclaration[
         not (
                starts-with(@Name,'get')
                or
                starts-with(@Name,'set')
                or
                starts-with(@Name,'is')
            )
      ]) > $maxmethods
   ]
]]>
                </value>
            </property>
        </properties>
    </rule>

    <rule name="UselessOverridingMethod"
          since="3.3"
          message="Overriding method merely calls super"
          class="net.sourceforge.pmd.lang.java.rule.design.UselessOverridingMethodRule"
          externalInfoUrl="${pmd.website.baseurl}/pmd_rules_java_design.html#uselessoverridingmethod">
        <description>
The overriding method merely calls the same method defined in a superclass.
        </description>
        <priority>3</priority>
        <example>
<![CDATA[
public void foo(String bar) {
    super.foo(bar);      // why bother overriding?
}

public String foo() {
    return super.foo();  // why bother overriding?
}

@Id
public Long getId() {
    return super.getId();  // OK if 'ignoreAnnotations' is false, which is the default behavior
}
]]>
        </example>
    </rule>

    <rule name="UseObjectForClearerAPI"
          language="java"
          since="4.2.6"
          message="Rather than using a lot of String arguments, consider using a container object for those values."
          class="net.sourceforge.pmd.lang.rule.XPathRule"
          externalInfoUrl="${pmd.website.baseurl}/pmd_rules_java_design.html#useobjectforclearerapi">
        <description>
When you write a public method, you should be thinking in terms of an API. If your method is public, it means other class
will use it, therefore, you want (or need) to offer a comprehensive and evolutive API. If you pass a lot of information
as a simple series of Strings, you may think of using an Object to represent all those information. You'll get a simpler
API (such as doWork(Workload workload), rather than a tedious series of Strings) and more importantly, if you need at some
point to pass extra data, you'll be able to do so by simply modifying or extending Workload without any modification to
your API.
        </description>
        <priority>3</priority>
        <properties>
            <property name="xpath">
                <value>
<![CDATA[
//MethodDeclaration[@Public = 'true']/MethodDeclarator/FormalParameters[
     count(FormalParameter/Type/ReferenceType/ClassOrInterfaceType[@Image = 'String' and @Array = 'false']) > 3
]
]]>
                </value>
            </property>
        </properties>
        <example>
<![CDATA[
public class MyClass {
    public void connect(String username,
        String pssd,
        String databaseName,
        String databaseAdress)
        // Instead of those parameters object
        // would ensure a cleaner API and permit
        // to add extra data transparently (no code change):
        // void connect(UserData data);
    {

    }
}
]]>
        </example>
    </rule>

    <rule name="UseUtilityClass"
          since="0.3"
          message="All methods are static.  Consider using a utility class instead. Alternatively, you could add a private constructor or make the class abstract to silence this warning."
          class="net.sourceforge.pmd.lang.java.rule.design.UseUtilityClassRule"
          externalInfoUrl="${pmd.website.baseurl}/pmd_rules_java_design.html#useutilityclass">
        <description>
For classes that only have static methods, consider making them utility classes.
Note that this doesn't apply to abstract classes, since their subclasses may
well include non-static methods.  Also, if you want this class to be a utility class,
remember to add a private constructor to prevent instantiation.
(Note, that this use was known before PMD 5.1.0 as UseSingleton).
        </description>
        <priority>3</priority>
        <example>
<![CDATA[
public class MaybeAUtility {
  public static void foo() {}
  public static void bar() {}
}
]]>
        </example>
    </rule>

</ruleset><|MERGE_RESOLUTION|>--- conflicted
+++ resolved
@@ -890,68 +890,6 @@
         </example>
     </rule>
 
-<<<<<<< HEAD
-=======
-    <rule name="ModifiedCyclomaticComplexity"
-          since="5.1.2"
-          message = "The {0} ''{1}'' has a Modified Cyclomatic Complexity of {2}."
-          class="net.sourceforge.pmd.lang.java.rule.design.ModifiedCyclomaticComplexityRule"
-          externalInfoUrl="${pmd.website.baseurl}/pmd_rules_java_design.html#modifiedcyclomaticcomplexity"
-          deprecated="true">
-        <description>
-Complexity directly affects maintenance costs is determined by the number of decision points in a method
-plus one for the method entry.  The decision points include 'if', 'while', 'for', and 'case labels' calls.
-Generally, numbers ranging from 1-4 denote low complexity, 5-7 denote moderate complexity, 8-10 denote
-high complexity, and 11+ is very high complexity. Modified complexity treats switch statements as a single
-decision point.
-
-This rule is deprecated and will be removed with PMD 7.0.0. The rule is replaced
-by the rule {% rule java/design/CyclomaticComplexity %}.
-        </description>
-        <priority>3</priority>
-        <example>
-<![CDATA[
-public class Foo {    // This has a Cyclomatic Complexity = 9
-1   public void example()  {
-2       if (a == b)  {
-3           if (a1 == b1) {
-                fiddle();
-4           } else if a2 == b2) {
-                fiddle();
-            }  else {
-                fiddle();
-            }
-5       } else if (c == d) {
-6           while (c == d) {
-                fiddle();
-            }
-7        } else if (e == f) {
-8           for (int n = 0; n < h; n++) {
-                fiddle();
-            }
-        } else{
-9           switch (z) {
-                case 1:
-                    fiddle();
-                    break;
-                case 2:
-                    fiddle();
-                    break;
-                case 3:
-                    fiddle();
-                    break;
-                default:
-                    fiddle();
-                    break;
-            }
-        }
-    }
-}
-]]>
-        </example>
-    </rule>
-
->>>>>>> 8ab362c0
     <rule name="NcssCount"
           message="The {0} ''{1}'' has a NCSS line count of {2}."
           since="6.0.0"
@@ -1318,67 +1256,6 @@
         </example>
     </rule>
 
-<<<<<<< HEAD
-=======
-    <rule name="StdCyclomaticComplexity"
-          since="5.1.2"
-          message = "The {0} ''{1}'' has a Standard Cyclomatic Complexity of {2}."
-          class="net.sourceforge.pmd.lang.java.rule.design.StdCyclomaticComplexityRule"
-          externalInfoUrl="${pmd.website.baseurl}/pmd_rules_java_design.html#stdcyclomaticcomplexity"
-          deprecated="true">
-        <description>
-Complexity directly affects maintenance costs is determined by the number of decision points in a method
-plus one for the method entry.  The decision points include 'if', 'while', 'for', and 'case labels' calls.
-Generally, numbers ranging from 1-4 denote low complexity, 5-7 denote moderate complexity, 8-10 denote
-high complexity, and 11+ is very high complexity.
-
-This rule is deprecated and will be removed with PMD 7.0.0. The rule is replaced
-by the rule {% rule java/design/CyclomaticComplexity %}.
-        </description>
-        <priority>3</priority>
-        <example>
-<![CDATA[
-public class Foo {    // This has a Cyclomatic Complexity = 12
-1   public void example()  {
-2       if (a == b || (c == d && e == f))  { // Only one
-3           if (a1 == b1) {
-                fiddle();
-4           } else if a2 == b2) {
-                fiddle();
-            }  else {
-                fiddle();
-            }
-5       } else if (c == d) {
-6           while (c == d) {
-                fiddle();
-            }
-7        } else if (e == f) {
-8           for (int n = 0; n < h; n++) {
-                fiddle();
-            }
-        } else{
-            switch (z) {
-9               case 1:
-                    fiddle();
-                    break;
-10              case 2:
-                    fiddle();
-                    break;
-11              case 3:
-                    fiddle();
-                    break;
-12              default:
-                    fiddle();
-                    break;
-            }
-        }
-    }
-}
-]]>
-        </example>
-    </rule>
-
->>>>>>> 8ab362c0
     <rule name="SwitchDensity"
           since="1.02"
           message="A high ratio of statements to labels in a switch statement.  Consider refactoring."
