--- conflicted
+++ resolved
@@ -150,7 +150,6 @@
             <property name="xpath">
                 <value>
 <![CDATA[
-<<<<<<< HEAD
 //ClassOrInterfaceType
 [pmd-java:typeIs('java.lang.Thread') or ../../self::ClassOrInterfaceDeclaration and pmd-java:typeIs('java.util.concurrent.ExecutorService')]
 
@@ -159,17 +158,6 @@
                                               ]
                            ]
 )]
-=======
-//ClassOrInterfaceType[pmd-java:typeIs('java.lang.Thread') or pmd-java:typeIs('java.util.concurrent.ExecutorService')]
-    (: exclude duplicated types on the same line :)
-    [not((../../../../FieldDeclaration|../../../../LocalVariableDeclaration)/VariableDeclarator/VariableInitializer//AllocationExpression/ClassOrInterfaceType[pmd-java:typeIs('java.lang.Thread')])
-     or
-      @BeginLine != (../../../../FieldDeclaration|../../../../LocalVariableDeclaration)/VariableDeclarator/VariableInitializer//AllocationExpression/ClassOrInterfaceType[pmd-java:typeIs('java.lang.Thread')]/@BeginLine]
-    (: exclude constructor call chains :)
-    [not(parent::AllocationExpression/ClassOrInterfaceType[pmd-java:typeIs('java.lang.Thread')])]
-|
-//AllocationExpression/ClassOrInterfaceType[pmd-java:typeIs('java.lang.Thread')]
->>>>>>> f0e113c3
 |
 //MethodCall[*[1][pmd-java:nodeIs('Expression') and (pmd-java:typeIs('java.util.concurrent.Executors') or pmd-java:typeIs('java.util.concurrent.ExecutorService'))]]
 ]]>
@@ -311,42 +299,6 @@
         </example>
     </rule>
 
-<<<<<<< HEAD
-=======
-    <rule name="UnsynchronizedStaticDateFormatter"
-          language="java"
-          since="3.6"
-          deprecated="true"
-          message="Static DateFormatter objects should be accessed in a synchronized manner"
-          class="net.sourceforge.pmd.lang.java.rule.multithreading.UnsynchronizedStaticDateFormatterRule"
-          externalInfoUrl="${pmd.website.baseurl}/pmd_rules_java_multithreading.html#unsynchronizedstaticdateformatter">
-        <description>
-SimpleDateFormat instances are not synchronized. Sun recommends using separate format instances
-for each thread. If multiple threads must access a static formatter, the formatter must be
-synchronized on block level.
-
-_Note:_ This rule has been deprecated since PMD 6.11.0 and will be removed with PMD 7.0.0. The rule is replaced
-by the more general rule {% rule UnsynchronizedStaticFormatter %}.
-        </description>
-        <priority>3</priority>
-        <example>
-<![CDATA[
-public class Foo {
-    private static final SimpleDateFormat sdf = new SimpleDateFormat();
-    void bar() {
-        sdf.format(); // poor, no thread-safety
-    }
-    void foo() {
-        synchronized (sdf) { // preferred
-            sdf.format();
-        }
-    }
-}
-]]>
-        </example>
-    </rule>
-
->>>>>>> f0e113c3
     <rule name="UnsynchronizedStaticFormatter"
           language="java"
           since="6.11.0"
