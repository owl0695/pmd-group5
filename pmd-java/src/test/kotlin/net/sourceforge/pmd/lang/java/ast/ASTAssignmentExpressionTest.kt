--- conflicted
+++ resolved
@@ -14,55 +14,27 @@
 
     parserTest("Simple assignment expressions") {
 
-<<<<<<< HEAD
-        "a = b -> { foo(b); }" should matchExpr<ASTAssignmentExpression> {
-            it::getOperator shouldBe AssignmentOp.EQ
-            it::isCompound shouldBe false
-
-            it::getLeftOperand shouldBe variableAccess("a", WRITE)
-
-            it::getRightOperand shouldBe child<ASTLambdaExpression> {
-                unspecifiedChildren(2)
-=======
         inContext(ExpressionParsingCtx) {
 
             "a = b -> { foo(b); }" should parseAs {
                 assignmentExpr(ASSIGN) {
                     it::isCompound shouldBe false
 
-                    it::getLeftHandSide shouldBe variableAccess("a", WRITE)
+                    it::getLeftOperand shouldBe variableAccess("a", WRITE)
 
-                    it::getRightHandSide shouldBe child<ASTLambdaExpression> {
+                    it::getRightOperand shouldBe child<ASTLambdaExpression> {
                         unspecifiedChildren(2)
                     }
                 }
->>>>>>> 1258db21
             }
 
-<<<<<<< HEAD
-        "a = 2" should matchExpr<ASTAssignmentExpression> {
-            it::getOperator shouldBe AssignmentOp.EQ
-            it::isCompound shouldBe false
-
-            it::getLeftOperand shouldBe variableAccess("a", WRITE)
-
-            it::getRightOperand shouldBe int(2)
-        }
-
-        "a.b().f *= 2" should matchExpr<ASTAssignmentExpression> {
-            it::getOperator shouldBe AssignmentOp.MUL_EQ
-            it::isCompound shouldBe true
-
-            it::getLeftOperand shouldBe fieldAccess("f", WRITE)
-            it::getRightOperand shouldBe int(2)
-=======
             "a = 2" should parseAs {
                 assignmentExpr(ASSIGN) {
                     it::isCompound shouldBe false
 
-                    it::getLeftHandSide shouldBe variableAccess("a", WRITE)
+                    it::getLeftOperand shouldBe variableAccess("a", WRITE)
 
-                    it::getRightHandSide shouldBe int(2)
+                    it::getRightOperand shouldBe int(2)
                 }
             }
 
@@ -70,35 +42,22 @@
                 assignmentExpr(MUL_ASSIGN) {
                     it::isCompound shouldBe true
 
-                    it::getLeftHandSide shouldBe fieldAccess("f", WRITE)
-                    it::getRightHandSide shouldBe int(2)
->>>>>>> 1258db21
+                    it::getLeftOperand shouldBe fieldAccess("f", WRITE)
+                    it::getRightOperand shouldBe int(2)
 
                 }
             }
 
-<<<<<<< HEAD
-        "a >>>= 2" should matchExpr<ASTAssignmentExpression> {
-            it::getOperator shouldBe AssignmentOp.UNSIGNED_RIGHT_SHIFT_EQ
-            it::isCompound shouldBe true
-
-
-            it::getLeftOperand shouldBe variableAccess("a", WRITE)
-
-            it::getRightOperand shouldBe int(2)
-        }
-=======
             "a >>>= 2" should parseAs {
                 assignmentExpr(UNSIGNED_RIGHT_SHIFT_ASSIGN) {
                     it::isCompound shouldBe true
 
 
-                    it::getLeftHandSide shouldBe variableAccess("a", WRITE)
+                    it::getLeftOperand shouldBe variableAccess("a", WRITE)
 
-                    it::getRightHandSide shouldBe int(2)
+                    it::getRightOperand shouldBe int(2)
                 }
             }
->>>>>>> 1258db21
 
             "a %= b" should parseAs {
                 assignmentExpr(MOD_ASSIGN)
@@ -128,19 +87,6 @@
                 assignmentExpr(SUB_ASSIGN)
             }
 
-<<<<<<< HEAD
-        "a = b = c" should matchExpr<ASTAssignmentExpression> {
-            it::getOperator shouldBe AssignmentOp.EQ
-            it::isCompound shouldBe false
-
-            it::getLeftOperand shouldBe variableAccess("a", WRITE)
-
-            it::getRightOperand shouldBe assignmentExpr(AssignmentOp.EQ) {
-                it::isCompound shouldBe false
-
-                it::getLeftOperand shouldBe variableAccess("b", WRITE)
-                it::getRightOperand shouldBe variableAccess("c", READ)
-=======
             "a <<= b" should parseAs {
                 assignmentExpr(LEFT_SHIFT_ASSIGN)
             }
@@ -160,14 +106,13 @@
         inContext(ExpressionParsingCtx) {
             "a = b = c" should parseAs {
                 assignmentExpr(ASSIGN) {
-                    it::getLeftHandSide shouldBe variableAccess("a", WRITE)
+                    it::getLeftOperand shouldBe variableAccess("a", WRITE)
 
-                    it::getRightHandSide shouldBe assignmentExpr(ASSIGN) {
-                        it::getLeftHandSide shouldBe variableAccess("b", WRITE)
-                        it::getRightHandSide shouldBe variableAccess("c", READ)
+                    it::getRightOperand shouldBe assignmentExpr(ASSIGN) {
+                        it::getLeftOperand shouldBe variableAccess("b", WRITE)
+                        it::getRightOperand shouldBe variableAccess("c", READ)
                     }
                 }
->>>>>>> 1258db21
             }
         }
     }
