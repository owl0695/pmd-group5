/*
 * BSD-style license; for more info see http://pmd.sourceforge.net/license.html
 */

package net.sourceforge.pmd.lang.java.ast

import com.github.oowekyala.treeutils.matchers.baseShouldMatchSubtree
import com.github.oowekyala.treeutils.printers.KotlintestBeanTreePrinter
import io.kotest.assertions.throwables.shouldThrow
<<<<<<< HEAD
import io.kotest.matchers.Matcher
import io.kotest.matchers.MatcherResult
import io.kotest.matchers.collections.shouldContainAll
import net.sourceforge.pmd.lang.LanguageRegistry
import net.sourceforge.pmd.lang.ast.*
import net.sourceforge.pmd.lang.ast.test.*
import net.sourceforge.pmd.lang.java.JavaLanguageModule
=======
import io.kotest.core.spec.style.scopes.AbstractContainerScope
import io.kotest.core.test.TestScope
import io.kotest.matchers.string.shouldContain
import net.sourceforge.pmd.lang.ast.Node
import net.sourceforge.pmd.lang.ast.test.Assertions
import net.sourceforge.pmd.lang.ast.test.NodeSpec
import net.sourceforge.pmd.lang.ast.test.matchNode
import net.sourceforge.pmd.lang.ast.test.shouldMatchNode
>>>>>>> 39c62fca
import net.sourceforge.pmd.lang.java.JavaParsingHelper
import net.sourceforge.pmd.lang.java.JavaParsingHelper.*
import java.beans.PropertyDescriptor
import java.io.PrintStream

/**
 * Represents the different Java language versions.
 */
enum class JavaVersion : Comparable<JavaVersion> {
    J1_3, J1_4, J1_5, J1_6, J1_7, J1_8, J9, J10, J11,
    J12,
    J13,
    J14,
    J15,
    J16,
    J17,
    J18, J18__PREVIEW,
    J19, J19__PREVIEW;

    /** Name suitable for use with e.g. [JavaParsingHelper.parse] */
    val pmdName: String = name.removePrefix("J").replaceFirst("__", "-").replace('_', '.').lowercase()

    val pmdVersion get() = JavaLanguageModule.getInstance().getVersion(pmdName)

    val parser: JavaParsingHelper = DEFAULT.withDefaultVersion(pmdName)

    operator fun not(): List<JavaVersion> = values().toList() - this

    /**
     * Overloads the range operator, e.g. (`J9..J11`).
     * If both operands are the same, a singleton list is returned.
     */
    operator fun rangeTo(last: JavaVersion): List<JavaVersion> =
            when {
                last == this -> listOf(this)
                last.ordinal > this.ordinal -> values().filter { ver -> ver >= this && ver <= last }
                else -> values().filter { ver -> ver <= this && ver >= last }
            }

    companion object {
        val Latest = values().last()
        val Earliest = values().first()

        fun since(v: JavaVersion) = v.rangeTo(Latest)

        fun except(v1: JavaVersion, vararg versions: JavaVersion) =
                values().toList() - v1 - versions

        fun except(versions: List<JavaVersion>) = values().toList() - versions
    }
}


object CustomTreePrinter : KotlintestBeanTreePrinter<Node>(NodeTreeLikeAdapter) {

    private val ignoredProps = setOf("scope")

    override fun takePropertyDescriptorIf(node: Node, prop: PropertyDescriptor): Boolean =
            when {
                prop.name in ignoredProps                          -> false
                prop.readMethod?.declaringClass !== node.javaClass -> false
                // avoid outputting too much, it's bad for readability
                node is ASTNumericLiteral                          -> when {
                    node.isIntegral -> prop.name == "valueAsInt"
                    else            -> prop.name == "valueAsDouble"
                }

                else                                               -> true
            }

    // dump the 'it::getName' instead of 'it.name' syntax

    override fun formatPropertyAssertion(expected: Any?, actualPropertyAccess: String): String? {
        val javaGetterName = convertKtPropAccessToGetterAccess(actualPropertyAccess)
        return super.formatPropertyAssertion(expected, "it::$javaGetterName")
    }

    override fun getContextAroundChildAssertion(node: Node, childIndex: Int, actualPropertyAccess: String): Pair<String, String> {
        val javaGetterName = convertKtPropAccessToGetterAccess(actualPropertyAccess)
        return super.getContextAroundChildAssertion(node, childIndex, "it::$javaGetterName")
    }

    private fun convertKtPropAccessToGetterAccess(ktPropAccess: String): String {
        val ktPropName = ktPropAccess.split('.')[1]

        return when {
            // boolean getter
            ktPropName matches Regex("is[A-Z].*") -> ktPropName
            else -> "get" + ktPropName.capitalize()
        }
    }

}

// invariants that should be preserved always
private val javaImplicitAssertions: Assertions<Node> = {
    DefaultMatchingConfig.implicitAssertions(it)

    if (it is ASTLiteral) {
        it::isNumericLiteral shouldBe (it is ASTNumericLiteral)
        it::isCharLiteral shouldBe (it is ASTCharLiteral)
        it::isStringLiteral shouldBe (it is ASTStringLiteral)
        it::isBooleanLiteral shouldBe (it is ASTBooleanLiteral)
        it::isNullLiteral shouldBe (it is ASTNullLiteral)
    }

    if (it is ASTExpression) run {
        it::isParenthesized shouldBe (it.parenthesisDepth > 0)
    }

    if (it is InternalInterfaces.AtLeastOneChild) {
        assert(it.numChildren > 0) {
            "Expected at least one child for $it"
        }
    }

    if (it is AccessNode) run {
        it.modifiers.effectiveModifiers.shouldContainAll(it.modifiers.explicitModifiers)
        it.modifiers.effectiveModifiers.shouldContainAtMostOneOf(JModifier.PUBLIC, JModifier.PRIVATE, JModifier.PROTECTED)
        it.modifiers.effectiveModifiers.shouldContainAtMostOneOf(JModifier.FINAL, JModifier.ABSTRACT)
        it.modifiers.effectiveModifiers.shouldContainAtMostOneOf(JModifier.DEFAULT, JModifier.ABSTRACT)
    }

}


val JavaMatchingConfig = DefaultMatchingConfig.copy(
        errorPrinter = CustomTreePrinter,
        implicitAssertions = javaImplicitAssertions
)

/** Java-specific matching method. */
inline fun <reified N : Node> JavaNode?.shouldMatchNode(ignoreChildren: Boolean = false, noinline nodeSpec: NodeSpec<N>) {
    this.baseShouldMatchSubtree(JavaMatchingConfig, ignoreChildren, nodeSpec)
}

/**
 * Extensible environment to describe parse/match testing workflows in a concise way.
 * Can be used inside of a [ParserTestSpec] with [ParserTestSpec.parserTest].
 *
 * Parsing contexts allow to parse a string containing only the node you're interested
 * in instead of writing up a full class that the parser can handle. See [parseExpression],
 * [parseStatement].
 *
 * These are implicitly used by [matchExpr] and [matchStmt], which specify a matcher directly
 * on the strings, using their type parameter and the info in this test context to parse, find
 * the node, and execute the matcher in a single call. These may be used by [io.kotest.matchers.should],
 * e.g.
 *
 *      parserTest("Test ShiftExpression operator") {
 *          "1 >> 2" should matchExpr<ASTShiftExpression>(ignoreChildren = true) {
 *              it.operator shouldBe ">>"
 *          }
 *      }
 *
 *
 * Import statements in the parsing contexts can be configured by adding types to [importedTypes],
 * or strings to [otherImports].
 *
 * Technically the utilities provided by this class may be used outside of [io.kotest.specs.FunSpec]s,
 * e.g. in regular JUnit tests, but I think we should strive to uniformize our testing style,
 * especially since KotlinTest defines so many.
 *
 * TODO allow to reference an existing type as the parsing context, for full type resolution
 *
 * @property javaVersion The java version that will be used for parsing.
 * @property importedTypes Types to import at the beginning of parsing contexts
 * @property otherImports Other imports, without the `import` and semicolon
 * @property genClassHeader Header of the enclosing class used in parsing contexts like parseExpression, etc. E.g. "class Foo"
 */
<<<<<<< HEAD
open class ParserTestCtx(val javaVersion: JavaVersion = JavaVersion.Latest,
                         val importedTypes: MutableList<Class<*>> = mutableListOf(),
                         val otherImports: MutableList<String> = mutableListOf(),
                         var packageName: String = "",
                         var genClassHeader: String = "class Foo") {
=======
open class ParserTestCtx(
    testScope : TestScope,
    val javaVersion: JavaVersion = JavaVersion.Latest,
    val importedTypes: MutableList<Class<*>> = mutableListOf(),
    val otherImports: MutableList<String> = mutableListOf(),
    var genClassHeader: String = "class Foo") : AbstractContainerScope(testScope) {
>>>>>>> 39c62fca

    var parser: JavaParsingHelper = javaVersion.parser.withProcessing(false)
        private set

    fun enableProcessing(logToConsole: Boolean = false): TestCheckLogger {
        val logger = TestCheckLogger(logToConsole)
        parser = parser.withProcessing(true).withLogger(logger)
        return logger
    }

    /**
     * Will throw on the first semantic error or warning.
     * Useful because it produces a stack trace for that warning/error.
     */
    fun assertNoSemanticErrorsOrWarnings() {
        parser = parser.withProcessing(true).withLogger(UnforgivingSemanticLogger.INSTANCE)
    }

    /** Returns a function that can retrieve the log*/
    fun logTypeInference(verbose: Boolean = false, to: PrintStream = System.err) {
        parser = parser.withProcessing(true).logTypeInference(verbose, to)
    }

    /** Populated after an [asIfIn] call, used by [TypeBodyParsingCtx]. */
    internal var fullSource: String? = null

    /** Imports to add to the top of the parsing contexts. */
    internal val imports: List<String>
        get() {
            val types = importedTypes.mapNotNull { it.canonicalName }.map { "import $it;" }
            return types + otherImports.map { "import $it;" }
        }

    internal val packageDecl: String get() = if (packageName.isEmpty()) "" else "package $packageName;"

    /**
     * Places all node parsing contexts inside the declaration of the given class
     * of the given class.
     * It's like you were writing eg expressions inside the class, with the method
     * declarations around it and all.
     *
     * LIMITATIONS:
     * - does not work for [TopLevelTypeDeclarationParsingCtx]
     * - [klass] must be a toplevel class (not an enum, not an interface, not nested/local/anonymous)
     */
    fun asIfIn(klass: Class<*>) {
        assert(!klass.isArray && !klass.isPrimitive) {
            "$klass has no class name"
        }

        assert(!klass.isLocalClass
                && !klass.isAnonymousClass
                && klass.enclosingClass == null
                && !klass.isEnum
                && !klass.isInterface) {
            "Unsupported class $klass"
        }

        fullSource = javaVersion.parser.withResourceContext(javaClass).readClassSource(klass)
    }


    fun notParseIn(nodeParsingCtx: NodeParsingCtx<*>, expected: (ParseException) -> Unit = {}): Assertions<String> = {
        val e = shouldThrow<ParseException> {
            nodeParsingCtx.parseNode(it, this)
        }
        expected(e)
    }

    fun parseIn(nodeParsingCtx: NodeParsingCtx<*>) = object : Matcher<String> {

        override fun test(value: String): MatcherResult {
            val (pass, e) = try {
                nodeParsingCtx.parseNode(value, this@ParserTestCtx)
                Pair(true, null)
            } catch (e: ParseException) {
                Pair(false, e)
            } catch (e: TokenMgrError) {
                Pair(false, e)
            }

            return MatcherResult(pass,
                    "Expected '$value' to parse in $nodeParsingCtx, got $e",
                    "Expected '$value' not to parse in ${nodeParsingCtx.toString().addArticle()}"
            )

        }
    }

}<|MERGE_RESOLUTION|>--- conflicted
+++ resolved
@@ -7,24 +7,14 @@
 import com.github.oowekyala.treeutils.matchers.baseShouldMatchSubtree
 import com.github.oowekyala.treeutils.printers.KotlintestBeanTreePrinter
 import io.kotest.assertions.throwables.shouldThrow
-<<<<<<< HEAD
+import io.kotest.core.spec.style.scopes.AbstractContainerScope
+import io.kotest.core.test.TestScope
 import io.kotest.matchers.Matcher
 import io.kotest.matchers.MatcherResult
 import io.kotest.matchers.collections.shouldContainAll
-import net.sourceforge.pmd.lang.LanguageRegistry
 import net.sourceforge.pmd.lang.ast.*
 import net.sourceforge.pmd.lang.ast.test.*
 import net.sourceforge.pmd.lang.java.JavaLanguageModule
-=======
-import io.kotest.core.spec.style.scopes.AbstractContainerScope
-import io.kotest.core.test.TestScope
-import io.kotest.matchers.string.shouldContain
-import net.sourceforge.pmd.lang.ast.Node
-import net.sourceforge.pmd.lang.ast.test.Assertions
-import net.sourceforge.pmd.lang.ast.test.NodeSpec
-import net.sourceforge.pmd.lang.ast.test.matchNode
-import net.sourceforge.pmd.lang.ast.test.shouldMatchNode
->>>>>>> 39c62fca
 import net.sourceforge.pmd.lang.java.JavaParsingHelper
 import net.sourceforge.pmd.lang.java.JavaParsingHelper.*
 import java.beans.PropertyDescriptor
@@ -195,20 +185,12 @@
  * @property otherImports Other imports, without the `import` and semicolon
  * @property genClassHeader Header of the enclosing class used in parsing contexts like parseExpression, etc. E.g. "class Foo"
  */
-<<<<<<< HEAD
-open class ParserTestCtx(val javaVersion: JavaVersion = JavaVersion.Latest,
+open class ParserTestCtx(testScope: TestScope,
+                         val javaVersion: JavaVersion = JavaVersion.Latest,
                          val importedTypes: MutableList<Class<*>> = mutableListOf(),
                          val otherImports: MutableList<String> = mutableListOf(),
                          var packageName: String = "",
-                         var genClassHeader: String = "class Foo") {
-=======
-open class ParserTestCtx(
-    testScope : TestScope,
-    val javaVersion: JavaVersion = JavaVersion.Latest,
-    val importedTypes: MutableList<Class<*>> = mutableListOf(),
-    val otherImports: MutableList<String> = mutableListOf(),
-    var genClassHeader: String = "class Foo") : AbstractContainerScope(testScope) {
->>>>>>> 39c62fca
+                         var genClassHeader: String = "class Foo"): AbstractContainerScope(testScope) {
 
     var parser: JavaParsingHelper = javaVersion.parser.withProcessing(false)
         private set
