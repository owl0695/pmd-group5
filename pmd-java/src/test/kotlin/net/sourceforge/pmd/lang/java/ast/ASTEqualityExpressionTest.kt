--- conflicted
+++ resolved
@@ -1,11 +1,4 @@
 /*
-<<<<<<< HEAD
- * BSD-style license; for more info see http://pmd.sourceforge.net/license.html
- */
-
-/**
-=======
->>>>>>> 6d21057c
  * BSD-style license; for more info see http://pmd.sourceforge.net/license.html
  */
 
