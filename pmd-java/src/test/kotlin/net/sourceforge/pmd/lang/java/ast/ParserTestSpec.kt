/*
 * BSD-style license; for more info see http://pmd.sourceforge.net/license.html
 */

package net.sourceforge.pmd.lang.java.ast

import io.kotest.core.config.configuration
import io.kotest.core.spec.DslDrivenSpec
import io.kotest.core.spec.style.scopes.Lifecycle
import io.kotest.core.spec.style.scopes.RootScope
import io.kotest.core.spec.style.scopes.RootTestRegistration
import io.kotest.core.test.TestCaseConfig
import io.kotest.core.test.TestContext
import io.kotest.core.test.TestType
<<<<<<< HEAD
import io.kotest.matchers.Matcher
import io.kotest.runner.junit.platform.IntelliMarker
import net.sourceforge.pmd.lang.ast.Node
import net.sourceforge.pmd.lang.ast.ParseException
import net.sourceforge.pmd.lang.ast.test.Assertions
import net.sourceforge.pmd.lang.ast.test.ValuedNodeSpec
import net.sourceforge.pmd.lang.ast.test.shouldBe
import net.sourceforge.pmd.lang.ast.test.shouldMatchN
import net.sourceforge.pmd.lang.java.types.JTypeMirror
import net.sourceforge.pmd.lang.java.types.TypeDslMixin
import net.sourceforge.pmd.lang.java.types.TypeDslOf
=======
import io.kotest.core.test.createTestName
import net.sourceforge.pmd.lang.ast.test.Assertions
import net.sourceforge.pmd.lang.ast.test.IntelliMarker
>>>>>>> 9bda5b36
import io.kotest.matchers.should as kotlintestShould

/**
 * Base class for grammar tests that use the DSL. Tests are layered into
 * containers that make it easier to browse in the IDE. Layout is group name,
 * then java version, then test case. Test cases are "should" assertions matching
 * a string against a matcher defined in [ParserTestCtx].
 *
 * @author Clément Fournier
 */
abstract class ParserTestSpec(body: ParserTestSpec.() -> Unit) : DslDrivenSpec(), RootScope, IntelliMarker {

    init {
        body()
    }

    override fun lifecycle(): Lifecycle = Lifecycle.from(this)
    override fun defaultConfig(): TestCaseConfig = actualDefaultConfig()
    override fun defaultTestCaseConfig(): TestCaseConfig? = defaultTestConfig
    override fun registration(): RootTestRegistration = RootTestRegistration.from(this)

    private fun actualDefaultConfig() =
            defaultTestConfig ?: defaultTestCaseConfig() ?: configuration.defaultTestConfig

    fun test(name: String, disabled: Boolean = false, test: suspend TestContext.() -> Unit) =
            registration().addTest(
                    name = createTestName(name),
                    xdisabled = disabled,
                    test = test,
                    config = actualDefaultConfig()
            )

    /**
     * Defines a group of tests that should be named similarly,
     * with separate tests for separate versions.
     *
     * Calls to "should" in the block are intercepted to create
     * a new test, with the given [name] as a common prefix.
     *
     * This is useful to make a batch of grammar specs for grammar
     * regression tests without bothering to find a name.
     *
     * @param name Name of the container test
     * @param spec Assertions. Each call to [io.kotest.matchers.should] on a string
     *             receiver is replaced by a [GroupTestCtx.should], which creates a
     *             new parser test.
     *
     */
    fun parserTestGroup(name: String,
                        disabled: Boolean = false,
                        spec: suspend GroupTestCtx.() -> Unit) =
            registration().addContainerTest(
                    name = createTestName(name),
                    test = { GroupTestCtx(this).spec() },
                    xdisabled = disabled
            )

    /**
     * Defines a group of tests that should be named similarly.
     * Calls to "should" in the block are intercepted to create
     * a new test, with the given [name] as a common prefix.
     *
     * This is useful to make a batch of grammar specs for grammar
     * regression tests without bothering to find a name.
     *
     * @param name Name of the container test
     * @param javaVersion Language versions to use when parsing
     * @param spec Assertions. Each call to [io.kotest.matchers.should] on a string
     *             receiver is replaced by a [GroupTestCtx.should], which creates a
     *             new parser test.
     *
     */
    fun parserTest(name: String,
                   javaVersion: JavaVersion = JavaVersion.Latest,
                   spec: suspend GroupTestCtx.VersionedTestCtx.() -> Unit) =
            parserTest(name, listOf(javaVersion), spec)

    /**
     * Defines a group of tests that should be named similarly,
     * executed on several java versions. Calls to "should" in
     * the block are intercepted to create a new test, with the
     * given [name] as a common prefix.
     *
     * This is useful to make a batch of grammar specs for grammar
     * regression tests without bothering to find a name.
     *
     * @param name Name of the container test
     * @param javaVersions Language versions for which to generate tests
     * @param spec Assertions. Each call to [io.kotest.matchers.should] on a string
     *             receiver is replaced by a [GroupTestCtx.should], which creates a
     *             new parser test.
     */
    fun parserTest(name: String,
                   javaVersions: List<JavaVersion>,
                   spec: suspend GroupTestCtx.VersionedTestCtx.() -> Unit) =
            parserTestGroup(name) {
                onVersions(javaVersions) {
                    spec()
                }
            }

    private suspend fun containedParserTestImpl(
            context: TestContext,
            name: String,
            javaVersion: JavaVersion,
            assertions: suspend ParserTestCtx.() -> Unit) {

        context.registerTestCase(
<<<<<<< HEAD
                name = TestName(name),
                test = { ParserTestCtx(javaVersion).apply { setup() }.assertions() },
=======
                name = createTestName(name),
                test = { ParserTestCtx(javaVersion).assertions() },
>>>>>>> 9bda5b36
                config = actualDefaultConfig(),
                type = TestType.Test
        )
    }

<<<<<<< HEAD
    /**
     * Setup to apply to spawned [ParserTestCtx]. By default, AST
     * processing is disabled beyond the parser.
     */
    protected open fun ParserTestCtx.setup() {

    }

    private fun actualDefaultConfig() =
            defaultTestConfig ?: defaultTestCaseConfig()
            ?: Project.testCaseConfig()

=======
>>>>>>> 9bda5b36
    inner class GroupTestCtx(private val context: TestContext) {

        suspend fun onVersions(javaVersions: List<JavaVersion>, spec: suspend VersionedTestCtx.() -> Unit) {
            javaVersions.forEach { javaVersion ->

                context.registerTestCase(
<<<<<<< HEAD
                        name = TestName("Java ${javaVersion.pmdName}"),
                        test = { VersionedTestCtx(this, javaVersion).apply { setup() }.spec() },
=======
                        name = createTestName("Java ${javaVersion.pmdName}"),
                        test = { VersionedTestCtx(this, javaVersion).spec() },
>>>>>>> 9bda5b36
                        config = actualDefaultConfig(),
                        type = TestType.Container
                )
            }
        }

        inner class VersionedTestCtx(private val context: TestContext, javaVersion: JavaVersion) : ParserTestCtx(javaVersion) {

            suspend fun doTest(name: String, assertions: suspend VersionedTestCtx.() -> Unit) {
                containedParserTestImpl(context, name, javaVersion = javaVersion) {
                    assertions()
                }
            }

            suspend infix fun String.should(matcher: Assertions<String>) {
                containedParserTestImpl(context, "'$this'", javaVersion = javaVersion) {
                    this@should kotlintestShould matcher
                }
            }

            suspend infix fun String.should(matcher: Matcher<String>) {
                containedParserTestImpl(context, "'$this'", javaVersion = javaVersion) {
                    this@should kotlintestShould matcher
                }
            }

            suspend infix fun String.shouldNot(matcher: Matcher<String>) =
                    should(matcher.invert())

            suspend fun <T : Node> inContext(nodeParsingCtx: NodeParsingCtx<T>, assertions: suspend ImplicitNodeParsingCtx<T>.() -> Unit) {
                ImplicitNodeParsingCtx(nodeParsingCtx).assertions()
            }

            inner class ImplicitNodeParsingCtx<T : Node>(private val nodeParsingCtx: NodeParsingCtx<T>) {

                fun haveType(type: TypeDslMixin.() -> JTypeMirror): Assertions<String> = {

                    val node = doParse(it)
                    if (node is TypeNode) node::getTypeMirror shouldBe TypeDslOf(node.typeSystem).type()
                    else throw AssertionError("Not a TypeNode: $node")

                }


                fun doParse(s: String): T =
                        nodeParsingCtx.parseNode(s, this@VersionedTestCtx)

                /**
                 * A matcher that succeeds if the string parses correctly.
                 */
                fun parse(): Matcher<String> = this@VersionedTestCtx.parseIn(nodeParsingCtx)

                /**
                 * A matcher that succeeds if parsing throws a ParseException.
                 */
                fun throwParseException(expected: (ParseException) -> Unit = {}): Assertions<String> =
                        this@VersionedTestCtx.notParseIn(nodeParsingCtx, expected)


                fun parseAs(matcher: ValuedNodeSpec<Node, out Any>): Assertions<String> = { str ->
                    nodeParsingCtx.parseNode(str, this@VersionedTestCtx)
                            .shouldMatchN(matcher)
                }
            }
        }
    }
}

/**
 * A spec for which AST processing beyond the parser is enabled.
 */
abstract class ProcessorTestSpec(body: ParserTestSpec.() -> Unit) : ParserTestSpec(body) {
    override fun ParserTestCtx.setup() {
        enableProcessing(true)
    }
}<|MERGE_RESOLUTION|>--- conflicted
+++ resolved
@@ -9,11 +9,12 @@
 import io.kotest.core.spec.style.scopes.Lifecycle
 import io.kotest.core.spec.style.scopes.RootScope
 import io.kotest.core.spec.style.scopes.RootTestRegistration
+import io.kotest.core.test.createTestName
 import io.kotest.core.test.TestCaseConfig
 import io.kotest.core.test.TestContext
 import io.kotest.core.test.TestType
-<<<<<<< HEAD
 import io.kotest.matchers.Matcher
+import io.kotest.matchers.should as kotlintestShould
 import io.kotest.runner.junit.platform.IntelliMarker
 import net.sourceforge.pmd.lang.ast.Node
 import net.sourceforge.pmd.lang.ast.ParseException
@@ -24,12 +25,8 @@
 import net.sourceforge.pmd.lang.java.types.JTypeMirror
 import net.sourceforge.pmd.lang.java.types.TypeDslMixin
 import net.sourceforge.pmd.lang.java.types.TypeDslOf
-=======
-import io.kotest.core.test.createTestName
 import net.sourceforge.pmd.lang.ast.test.Assertions
 import net.sourceforge.pmd.lang.ast.test.IntelliMarker
->>>>>>> 9bda5b36
-import io.kotest.matchers.should as kotlintestShould
 
 /**
  * Base class for grammar tests that use the DSL. Tests are layered into
@@ -137,19 +134,13 @@
             assertions: suspend ParserTestCtx.() -> Unit) {
 
         context.registerTestCase(
-<<<<<<< HEAD
-                name = TestName(name),
+                name = createTestName(name),
                 test = { ParserTestCtx(javaVersion).apply { setup() }.assertions() },
-=======
-                name = createTestName(name),
-                test = { ParserTestCtx(javaVersion).assertions() },
->>>>>>> 9bda5b36
                 config = actualDefaultConfig(),
                 type = TestType.Test
         )
     }
 
-<<<<<<< HEAD
     /**
      * Setup to apply to spawned [ParserTestCtx]. By default, AST
      * processing is disabled beyond the parser.
@@ -162,21 +153,14 @@
             defaultTestConfig ?: defaultTestCaseConfig()
             ?: Project.testCaseConfig()
 
-=======
->>>>>>> 9bda5b36
     inner class GroupTestCtx(private val context: TestContext) {
 
         suspend fun onVersions(javaVersions: List<JavaVersion>, spec: suspend VersionedTestCtx.() -> Unit) {
             javaVersions.forEach { javaVersion ->
 
                 context.registerTestCase(
-<<<<<<< HEAD
-                        name = TestName("Java ${javaVersion.pmdName}"),
+                        name = createTestName("Java ${javaVersion.pmdName}"),
                         test = { VersionedTestCtx(this, javaVersion).apply { setup() }.spec() },
-=======
-                        name = createTestName("Java ${javaVersion.pmdName}"),
-                        test = { VersionedTestCtx(this, javaVersion).spec() },
->>>>>>> 9bda5b36
                         config = actualDefaultConfig(),
                         type = TestType.Container
                 )
