--- conflicted
+++ resolved
@@ -132,15 +132,9 @@
             it::getTypeNode shouldBe child {
                 it::getTypeImage shouldBe "Foo"
 
-<<<<<<< HEAD
-                it::getTypeArguments shouldBe typeArgList()
-=======
                 annotation("Lol")
 
-                it::getTypeArguments shouldBe child {
-                    unspecifiedChild()
-                }
->>>>>>> d5fad8f4
+                it::getTypeArguments shouldBe typeArgList()
             }
 
             it::getArguments shouldBe child {}
