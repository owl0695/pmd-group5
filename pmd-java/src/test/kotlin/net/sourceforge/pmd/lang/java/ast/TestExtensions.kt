--- conflicted
+++ resolved
@@ -1,17 +1,9 @@
 package net.sourceforge.pmd.lang.java.ast
 
 import com.github.oowekyala.treeutils.matchers.TreeNodeWrapper
-<<<<<<< HEAD
-import net.sourceforge.pmd.lang.ast.Node
-import net.sourceforge.pmd.lang.ast.test.NodeSpec
-import net.sourceforge.pmd.lang.ast.test.ValuedNodeSpec
-import net.sourceforge.pmd.lang.ast.test.shouldBe
-import net.sourceforge.pmd.lang.ast.test.shouldMatch
-=======
 import net.sourceforge.pmd.lang.ast.GenericToken
 import net.sourceforge.pmd.lang.ast.Node
 import net.sourceforge.pmd.lang.ast.test.*
->>>>>>> f69e7bf0
 import net.sourceforge.pmd.lang.java.ast.ASTPrimitiveType.PrimitiveType.*
 import java.util.*
 import kotlin.reflect.KCallable
@@ -34,8 +26,6 @@
     ::get shouldBe any
 }
 
-<<<<<<< HEAD
-=======
 fun JavaNode.tokenList(): List<GenericToken> {
     val lst = mutableListOf<GenericToken>()
     var t = firstToken
@@ -47,7 +37,6 @@
     return lst
 }
 
->>>>>>> f69e7bf0
 fun String.addArticle() = when (this[0].toLowerCase()) {
     'a', 'e', 'i', 'o', 'u' -> "an $this"
     else -> "a $this"
@@ -71,8 +60,6 @@
             spec()
         }
 
-<<<<<<< HEAD
-=======
 fun TreeNodeWrapper<Node, *>.thisExpr(qualifier: (ASTThisExpression) -> ASTClassOrInterfaceType? = { null }) =
         child<ASTThisExpression> {
             qualifier(it).let { qual ->
@@ -80,7 +67,6 @@
             }
         }
 
->>>>>>> f69e7bf0
 fun TreeNodeWrapper<Node, *>.variableId(name: String, otherAssertions: (ASTVariableDeclaratorId) -> Unit = {}) =
         child<ASTVariableDeclaratorId>(ignoreChildren = true) {
             it::getVariableName shouldBe name
@@ -94,16 +80,6 @@
         }
 
 
-<<<<<<< HEAD
-fun TreeNodeWrapper<Node, *>.variableRef(name: String, otherAssertions: (ASTVariableReference) -> Unit = {}) =
-        child<ASTVariableReference> {
-            it::getVariableName shouldBe name
-            otherAssertions(it)
-        }
-fun TreeNodeWrapper<Node, *>.fieldAccess(name: String, otherAssertions: NodeSpec<ASTFieldAccess> = EmptyAssertions) =
-        child<ASTFieldAccess>(ignoreChildren = otherAssertions == EmptyAssertions) {
-            it::getFieldName shouldBe name
-=======
 fun TreeNodeWrapper<Node, *>.variableAccess(name: String, accessType: ASTAssignableExpr.AccessType? = null, otherAssertions: (ASTVariableAccess) -> Unit = {}) =
         child<ASTVariableAccess> {
             it::getVariableName shouldBe name
@@ -120,7 +96,6 @@
                 it::getAccessType shouldBe accessType
             }
 
->>>>>>> f69e7bf0
             otherAssertions()
         }
 
@@ -133,26 +108,6 @@
 
 
 fun TreeNodeWrapper<Node, *>.unaryExpr(op: UnaryOp, baseExpr: TreeNodeWrapper<Node, out ASTExpression>.() -> ASTExpression): ASTExpression =
-<<<<<<< HEAD
-        when (op) {
-            UnaryOp.INCREMENT -> child<ASTPreIncrementExpression> {
-                baseExpr()
-            }
-            UnaryOp.DECREMENT -> child<ASTPreDecrementExpression> {
-                baseExpr()
-            }
-            else -> child<ASTUnaryExpression> {
-                it::getOp shouldBe op
-                it::getBaseExpression shouldBe baseExpr()
-            }
-        }
-
-
-fun TreeNodeWrapper<Node, *>.postfixExpr(op: UnaryOp, baseExpr: ValuedNodeSpec<ASTPostfixExpression, ASTPrimaryExpression>) =
-        child<ASTPostfixExpression> {
-            it::getOp shouldBe op
-            it::getBaseExpression shouldBe baseExpr()
-=======
         child<ASTUnaryExpression> {
             it::getOperator shouldBe op
             it::getOperand shouldBe baseExpr()
@@ -173,7 +128,6 @@
             it::isDecrement shouldBe (op == IncrementOp.DECREMENT)
             it::isIncrement shouldBe (op == IncrementOp.INCREMENT)
             it::getOperand shouldBe baseExpr()
->>>>>>> f69e7bf0
         }
 
 fun TreeNodeWrapper<Node, *>.typeParamList(contents: NodeSpec<ASTTypeParameters>) =
@@ -232,8 +186,6 @@
 fun TreeNodeWrapper<Node, *>.stringLit(image: String, contents: NodeSpec<ASTStringLiteral> = EmptyAssertions) =
         child<ASTStringLiteral> {
             it::getImage shouldBe image
-<<<<<<< HEAD
-=======
             it::isTextBlock shouldBe false
             contents()
         }
@@ -241,7 +193,6 @@
 fun TreeNodeWrapper<Node, *>.textBlock(contents: NodeSpec<ASTStringLiteral> = EmptyAssertions) =
         child<ASTStringLiteral> {
             it::isTextBlock shouldBe true
->>>>>>> f69e7bf0
             contents()
         }
 
@@ -268,24 +219,18 @@
 
 fun TreeNodeWrapper<Node, *>.additiveExpr(op: BinaryOp, assertions: NodeSpec<ASTAdditiveExpression>) =
         child<ASTAdditiveExpression> {
-<<<<<<< HEAD
-=======
             it::getOperator shouldBe op
             assertions()
         }
 
 fun TreeNodeWrapper<Node, *>.assignmentExpr(op: AssignmentOp, assertions: NodeSpec<ASTAssignmentExpression> = EmptyAssertions) =
         child<ASTAssignmentExpression>(ignoreChildren = assertions == EmptyAssertions) {
->>>>>>> f69e7bf0
             it::getOp shouldBe op
             assertions()
         }
 
 fun TreeNodeWrapper<Node, *>.equalityExpr(op: BinaryOp, assertions: NodeSpec<ASTEqualityExpression>) =
         child<ASTEqualityExpression> {
-<<<<<<< HEAD
-            it::getOp shouldBe op
-=======
             it::getOperator shouldBe op
             assertions()
         }
@@ -304,7 +249,6 @@
 
 fun TreeNodeWrapper<Node, *>.instanceOfExpr(assertions: NodeSpec<ASTInstanceOfExpression>) =
         child<ASTInstanceOfExpression> {
->>>>>>> f69e7bf0
             assertions()
         }
 
@@ -316,11 +260,7 @@
 
 fun TreeNodeWrapper<Node, *>.multiplicativeExpr(op: BinaryOp, assertions: NodeSpec<ASTMultiplicativeExpression>) =
         child<ASTMultiplicativeExpression> {
-<<<<<<< HEAD
-            it::getOp shouldBe op
-=======
-            it::getOperator shouldBe op
->>>>>>> f69e7bf0
+            it::getOperator shouldBe op
             assertions()
         }
 
@@ -341,11 +281,7 @@
             it::getLhsType shouldBe assertions()
         }
 
-<<<<<<< HEAD
-private val EmptyAssertions: NodeSpec<out Node> = {}
-=======
 val EmptyAssertions: NodeSpec<out Node> = {}
->>>>>>> f69e7bf0
 
 fun TreeNodeWrapper<Node, *>.switchExpr(assertions: NodeSpec<ASTSwitchExpression> = EmptyAssertions): ASTSwitchExpression =
         child(ignoreChildren = assertions == EmptyAssertions) {
