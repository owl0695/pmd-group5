/*
 * BSD-style license; for more info see http://pmd.sourceforge.net/license.html
 */

package net.sourceforge.pmd.lang.java.ast

<<<<<<< HEAD
import io.kotest.matchers.string.shouldContain
import io.kotest.matchers.shouldBe
import net.sourceforge.pmd.lang.ast.test.shouldBe
=======
import io.kotest.matchers.shouldBe
import net.sourceforge.pmd.lang.ast.test.shouldBe as typeShouldBe
>>>>>>> 403c5956
import net.sourceforge.pmd.lang.java.ast.JavaVersion
import net.sourceforge.pmd.lang.java.ast.JavaVersion.J14__PREVIEW
import net.sourceforge.pmd.lang.java.ast.JavaVersion.J15__PREVIEW
import java.io.IOException

class ASTPatternTest : ParserTestSpec({

<<<<<<< HEAD
    parserTest("Test patterns only available on JDK 14+15 (preview)", javaVersions = JavaVersion.except(J14__PREVIEW, J15__PREVIEW)) {

=======
    parserTest("Test patterns only available on JDK 15 (preview) and JDK16 and JDK16 (preview)",
        javaVersions = JavaVersion.values().asList().minus(J15__PREVIEW).minus(J16).minus(J16__PREVIEW)) {

        expectParseException("Pattern Matching for instanceof is only supported with Java 15 Preview and Java >= 16") {
            parseAstExpression("obj instanceof Class c")
        }
>>>>>>> 403c5956

        inContext(ExpressionParsingCtx) {
            "obj instanceof Class c" should throwParseException {
                it.message.shouldContain("Type test patterns in instanceof is a preview feature of JDK")
            }
        }
    }

    parserTest("Test simple patterns", javaVersions = listOf(J15__PREVIEW, J16)) {

        importedTypes += IOException::class.java
<<<<<<< HEAD
        inContext(ExpressionParsingCtx) {

            "obj instanceof Class c" should parseAs {
                infixExpr(BinaryOp.INSTANCEOF) {
                    variableAccess("obj")
                    child<ASTPatternExpression> {
                        it::getPattern shouldBe child<ASTTypeTestPattern> {
                            it::getTypeNode shouldBe classType("Class")
                            it::getVarId shouldBe variableId("c") {
                                it::getModifiers shouldBe modifiers {  } // dummy modifier list
                                it.hasExplicitModifiers(JModifier.FINAL) shouldBe false
                                it.hasModifiers(JModifier.FINAL) shouldBe true
                            }
                        }
                    }
=======

        "obj instanceof Class c" should matchExpr<ASTInstanceOfExpression> {
            unspecifiedChild()
            child<ASTTypePattern> {
                it.isAnnotationPresent("java.lang.Deprecated") shouldBe false
                it::getTypeNode typeShouldBe child(ignoreChildren = true) {}

                it::getVarId typeShouldBe child {
                    it.name shouldBe "c"
                    it.isFinal shouldBe false
                }
            }
        }

        "obj instanceof final Class c" should matchExpr<ASTInstanceOfExpression> {
            unspecifiedChild()
            child<ASTTypePattern> {
                it.isAnnotationPresent("java.lang.Deprecated") shouldBe false
                it::getTypeNode typeShouldBe child(ignoreChildren = true) {}

                it::getVarId typeShouldBe child {
                    it.name shouldBe "c"
                    it.isFinal shouldBe true
                }
            }
        }

        "obj instanceof @Deprecated Class c" should matchExpr<ASTInstanceOfExpression> {
            unspecifiedChild()
            child<ASTTypePattern> {
                child<ASTAnnotation>(ignoreChildren = true) {
                    it.annotationName shouldBe "Deprecated"
                }

                it.isAnnotationPresent("java.lang.Deprecated") shouldBe true

                it::getTypeNode typeShouldBe child(ignoreChildren = true) {}

                it::getVarId typeShouldBe child {
                    it.name shouldBe "c"
                    it.isFinal shouldBe false
>>>>>>> 403c5956
                }
            }
        }
    }


})<|MERGE_RESOLUTION|>--- conflicted
+++ resolved
@@ -4,106 +4,84 @@
 
 package net.sourceforge.pmd.lang.java.ast
 
-<<<<<<< HEAD
 import io.kotest.matchers.string.shouldContain
 import io.kotest.matchers.shouldBe
-import net.sourceforge.pmd.lang.ast.test.shouldBe
-=======
-import io.kotest.matchers.shouldBe
 import net.sourceforge.pmd.lang.ast.test.shouldBe as typeShouldBe
->>>>>>> 403c5956
-import net.sourceforge.pmd.lang.java.ast.JavaVersion
-import net.sourceforge.pmd.lang.java.ast.JavaVersion.J14__PREVIEW
-import net.sourceforge.pmd.lang.java.ast.JavaVersion.J15__PREVIEW
+import net.sourceforge.pmd.lang.java.ast.JavaVersion.*
 import java.io.IOException
 
 class ASTPatternTest : ParserTestSpec({
 
-<<<<<<< HEAD
-    parserTest("Test patterns only available on JDK 14+15 (preview)", javaVersions = JavaVersion.except(J14__PREVIEW, J15__PREVIEW)) {
+    val typePatternsVersions = JavaVersion.since(J16).plus(J15__PREVIEW)
 
-=======
-    parserTest("Test patterns only available on JDK 15 (preview) and JDK16 and JDK16 (preview)",
-        javaVersions = JavaVersion.values().asList().minus(J15__PREVIEW).minus(J16).minus(J16__PREVIEW)) {
-
-        expectParseException("Pattern Matching for instanceof is only supported with Java 15 Preview and Java >= 16") {
-            parseAstExpression("obj instanceof Class c")
-        }
->>>>>>> 403c5956
+    parserTest("Test patterns only available on JDK 15 (preview) and JDK16 and JDK16 (preview)", javaVersions = typePatternsVersions) {
 
         inContext(ExpressionParsingCtx) {
             "obj instanceof Class c" should throwParseException {
-                it.message.shouldContain("Type test patterns in instanceof is a preview feature of JDK")
+                it.message.shouldContain("Type patterns in instanceof was only standardized in Java 16")
             }
         }
     }
 
-    parserTest("Test simple patterns", javaVersions = listOf(J15__PREVIEW, J16)) {
+    parserTest("Test simple patterns", javaVersions = typePatternsVersions) {
 
         importedTypes += IOException::class.java
-<<<<<<< HEAD
         inContext(ExpressionParsingCtx) {
 
             "obj instanceof Class c" should parseAs {
                 infixExpr(BinaryOp.INSTANCEOF) {
                     variableAccess("obj")
                     child<ASTPatternExpression> {
-                        it::getPattern shouldBe child<ASTTypeTestPattern> {
+                        //it.isAnnotationPresent("java.lang.Deprecated") shouldBe false
+                        it::getPattern shouldBe child<ASTTypePattern> {
                             it::getTypeNode shouldBe classType("Class")
                             it::getVarId shouldBe variableId("c") {
                                 it::getModifiers shouldBe modifiers {  } // dummy modifier list
                                 it.hasExplicitModifiers(JModifier.FINAL) shouldBe false
+                                it.hasModifiers(JModifier.FINAL) shouldBe false
+                            }
+                        }
+                    }
+                }
+            }
+
+            "obj instanceof final Class c" should parseAs {
+                infixExpr(BinaryOp.INSTANCEOF) {
+                    variableAccess("obj")
+                    child<ASTPatternExpression> {
+                        //it.isAnnotationPresent("java.lang.Deprecated") shouldBe false
+                        it::getPattern shouldBe child<ASTTypePattern> {
+                            it::getTypeNode shouldBe classType("Class")
+                            it::getVarId shouldBe variableId("c") {
+                                it::getModifiers shouldBe modifiers {  } // dummy modifier list
+                                it.hasExplicitModifiers(JModifier.FINAL) shouldBe true
                                 it.hasModifiers(JModifier.FINAL) shouldBe true
                             }
                         }
                     }
-=======
-
-        "obj instanceof Class c" should matchExpr<ASTInstanceOfExpression> {
-            unspecifiedChild()
-            child<ASTTypePattern> {
-                it.isAnnotationPresent("java.lang.Deprecated") shouldBe false
-                it::getTypeNode typeShouldBe child(ignoreChildren = true) {}
-
-                it::getVarId typeShouldBe child {
-                    it.name shouldBe "c"
-                    it.isFinal shouldBe false
                 }
             }
-        }
 
-        "obj instanceof final Class c" should matchExpr<ASTInstanceOfExpression> {
-            unspecifiedChild()
-            child<ASTTypePattern> {
-                it.isAnnotationPresent("java.lang.Deprecated") shouldBe false
-                it::getTypeNode typeShouldBe child(ignoreChildren = true) {}
+            "obj instanceof @Deprecated Class c" should parseAs {
+                infixExpr(BinaryOp.INSTANCEOF) {
+                    variableAccess("obj")
+                    child<ASTPatternExpression> {
+                        child<ASTAnnotation>(ignoreChildren = true) {
+                            it.annotationName shouldBe "Deprecated"
+                        }
 
-                it::getVarId typeShouldBe child {
-                    it.name shouldBe "c"
-                    it.isFinal shouldBe true
-                }
-            }
-        }
-
-        "obj instanceof @Deprecated Class c" should matchExpr<ASTInstanceOfExpression> {
-            unspecifiedChild()
-            child<ASTTypePattern> {
-                child<ASTAnnotation>(ignoreChildren = true) {
-                    it.annotationName shouldBe "Deprecated"
-                }
-
-                it.isAnnotationPresent("java.lang.Deprecated") shouldBe true
-
-                it::getTypeNode typeShouldBe child(ignoreChildren = true) {}
-
-                it::getVarId typeShouldBe child {
-                    it.name shouldBe "c"
-                    it.isFinal shouldBe false
->>>>>>> 403c5956
+                        //it.isAnnotationPresent("java.lang.Deprecated") shouldBe true
+                        it::getPattern shouldBe child<ASTTypePattern> {
+                            it::getTypeNode shouldBe classType("Class")
+                            it::getVarId shouldBe variableId("c") {
+                                it::getModifiers shouldBe modifiers {  } // dummy modifier list
+                                it.hasExplicitModifiers(JModifier.FINAL) shouldBe true
+                                it.hasModifiers(JModifier.FINAL) shouldBe true
+                            }
+                        }
+                    }
                 }
             }
         }
     }
-
-
 })