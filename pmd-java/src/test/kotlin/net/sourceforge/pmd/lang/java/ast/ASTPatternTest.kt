/*
 * BSD-style license; for more info see http://pmd.sourceforge.net/license.html
 */

package net.sourceforge.pmd.lang.java.ast

import io.kotest.matchers.string.shouldContain
import io.kotest.matchers.shouldBe
import net.sourceforge.pmd.lang.ast.test.shouldBe as typeShouldBe
import net.sourceforge.pmd.lang.java.ast.JavaVersion.*
import java.io.IOException

class ASTPatternTest : ProcessorTestSpec({

    val typePatternsVersions = JavaVersion.since(J16).plus(J15__PREVIEW)

<<<<<<< HEAD
    parserTest("Test patterns only available on JDK 15 (preview) and JDK16 and JDK16 (preview)",
        javaVersions = JavaVersion.except(typePatternsVersions)) {

        inContext(ExpressionParsingCtx) {
            "obj instanceof Class c" shouldNot parse()
=======
    parserTest("Test patterns only available on JDK16 and JDK16 (preview) and JDK17 and JDK 17 (preview)",
        javaVersions = JavaVersion.values().asList().minus(J16).minus(J16__PREVIEW).minus(J17).minus(J17__PREVIEW)) {

        expectParseException("Pattern Matching for instanceof is only supported with JDK >= 16") {
            parseAstExpression("obj instanceof Class c")
>>>>>>> 4a81ec43
        }
    }

<<<<<<< HEAD
    parserTest("Test simple patterns", javaVersions = typePatternsVersions) {
=======
    parserTest("Test simple patterns", javaVersions = listOf(J16, J17)) {
>>>>>>> 4a81ec43

        importedTypes += IOException::class.java
        inContext(ExpressionParsingCtx) {

            "obj instanceof Class c" should parseAs {
                infixExpr(BinaryOp.INSTANCEOF) {
                    variableAccess("obj")
                    child<ASTPatternExpression> {
                        it.pattern shouldBe child<ASTTypePattern> {
                            it.isAnnotationPresent("java.lang.Deprecated") shouldBe false
                            it.modifiers shouldBe modifiers { } // dummy/empty modifier list
                            it.typeNode shouldBe classType("Class")
                            it.varId shouldBe variableId("c") {
                                it.hasExplicitModifiers(JModifier.FINAL) shouldBe false
                                it.hasModifiers(JModifier.FINAL) shouldBe false
                                it.isPatternBinding shouldBe true
                            }
                        }
                    }
                }
            }

            "obj instanceof final Class c" should parseAs {
                infixExpr(BinaryOp.INSTANCEOF) {
                    variableAccess("obj")
                    child<ASTPatternExpression> {
                        it.pattern shouldBe child<ASTTypePattern> {
                            it.isAnnotationPresent("java.lang.Deprecated") shouldBe false
                            it.modifiers shouldBe modifiers { } // explicit modifier list
                            it.typeNode shouldBe classType("Class")
                            it.varId shouldBe variableId("c") {
                                it.hasExplicitModifiers(JModifier.FINAL) shouldBe true
                                it.hasModifiers(JModifier.FINAL) shouldBe true
                                it.isPatternBinding shouldBe true
                            }
                        }
                    }
                }
            }

            "obj instanceof @Deprecated Class c" should parseAs {
                infixExpr(BinaryOp.INSTANCEOF) {
                    variableAccess("obj")
                    child<ASTPatternExpression> {
                        it.pattern shouldBe child<ASTTypePattern> {
                            it.isAnnotationPresent("java.lang.Deprecated") shouldBe true
                            it.modifiers shouldBe modifiers {
                                annotation("Deprecated")
                            }
                            it.typeNode shouldBe classType("Class")
                            it.varId shouldBe variableId("c") {
                                it.hasExplicitModifiers(JModifier.FINAL) shouldBe false
                                it.hasModifiers(JModifier.FINAL) shouldBe false
                                it.isPatternBinding shouldBe true
                            }
                        }
                    }
                }
            }
        }
    }
})<|MERGE_RESOLUTION|>--- conflicted
+++ resolved
@@ -12,29 +12,17 @@
 
 class ASTPatternTest : ProcessorTestSpec({
 
-    val typePatternsVersions = JavaVersion.since(J16).plus(J15__PREVIEW)
+    val typePatternsVersions = JavaVersion.since(J16)
 
-<<<<<<< HEAD
-    parserTest("Test patterns only available on JDK 15 (preview) and JDK16 and JDK16 (preview)",
+    parserTest("Test patterns only available on JDK16 and JDK16 (preview) and JDK17 and JDK 17 (preview)",
         javaVersions = JavaVersion.except(typePatternsVersions)) {
 
         inContext(ExpressionParsingCtx) {
             "obj instanceof Class c" shouldNot parse()
-=======
-    parserTest("Test patterns only available on JDK16 and JDK16 (preview) and JDK17 and JDK 17 (preview)",
-        javaVersions = JavaVersion.values().asList().minus(J16).minus(J16__PREVIEW).minus(J17).minus(J17__PREVIEW)) {
-
-        expectParseException("Pattern Matching for instanceof is only supported with JDK >= 16") {
-            parseAstExpression("obj instanceof Class c")
->>>>>>> 4a81ec43
         }
     }
 
-<<<<<<< HEAD
     parserTest("Test simple patterns", javaVersions = typePatternsVersions) {
-=======
-    parserTest("Test simple patterns", javaVersions = listOf(J16, J17)) {
->>>>>>> 4a81ec43
 
         importedTypes += IOException::class.java
         inContext(ExpressionParsingCtx) {
