<?xml version="1.0" encoding="UTF-8"?>
<test-data>
    <test-code>
        <description><![CDATA[
failure case, return statement
     ]]></description>
        <expected-problems>1</expected-problems>
        <code><![CDATA[
public class Foo {
   public int bar() {
      return (0);
   }
}
     ]]></code>
    </test-code>
    <test-code>
        <description><![CDATA[
failure case, assignment
     ]]></description>
        <expected-problems>1</expected-problems>
        <code><![CDATA[
public class Foo {
   public int bar(int x) {
      int y = (x + 5);
      return y;
   }
}
     ]]></code>
    </test-code>
    <test-code>
        <description><![CDATA[
failure case, condition 1
     ]]></description>
        <expected-problems>1</expected-problems>
        <code><![CDATA[
public class Foo {
   public int bar(int x) {
      if ((x % 2 == 0)) {
         return x;
      }
      return 0;
   }
}
     ]]></code>
    </test-code>
    <test-code>
        <description><![CDATA[
failure case, condition 2
     ]]></description>
        <expected-problems>1</expected-problems>
        <code><![CDATA[
public class Foo {
   public int bar(int x) {
      if ((x % 2) == 0) {
         return x;
      }
      return 0;
   }
}
     ]]></code>
    </test-code>
    <test-code>
        <description><![CDATA[
useful parentheses, arithmetic
     ]]></description>
        <expected-problems>0</expected-problems>
        <code><![CDATA[
public class Foo {
   public int bar(int x) {
      return (x + 2) * 5;
   }
}
     ]]></code>
    </test-code>
    <test-code>
        <description><![CDATA[
useful parentheses, logic
     ]]></description>
        <expected-problems>0</expected-problems>
        <code><![CDATA[
public class Foo {
   public int bar(int x) {
   // actually, the inner parentheses wouldn't be necessary,
   // as the "||" operator has the lowest priority, followed by "=="
   // and by "%" with the highest priority here...
   // But for readability, it is better to have the parentheses as in
   // this example.
      if ((x % 2 == 0) || (x % 2 == 1)) {
         return x;
      } else {
         // it's the same with this extra parentheses
         return (x %2 == 0) ? x : -x;
      }
      return -x;
   }
}
     ]]></code>
    </test-code>
    <test-code>
        <description><![CDATA[
typecast, ok
     ]]></description>
        <expected-problems>0</expected-problems>
        <code><![CDATA[
public class Foo {
   public String bar(Object o) {
	    return ((Exception) o).getMessage();
   }
}
     ]]></code>
    </test-code>
    <test-code>
        <description><![CDATA[
typecast with extra, bad
     ]]></description>
        <expected-problems>1</expected-problems>
        <code><![CDATA[
public class Foo {
   public String bar(Object o) {
	    return (((Exception) o)).getMessage();
   }
}
     ]]></code>
    </test-code>
    <test-code>
        <description><![CDATA[
false negatives
     ]]></description>
        <expected-problems>4</expected-problems>
        <code><![CDATA[
public class Foo {
   private boolean isSimpleReturn(Node node) {
      return 
         ( node instanceof ASTReturnStatement ) // rule triggeres here
         &&
         ( node.jjtGetNumChildren() == 0 );     // and here
    }
    public String getLocalName() {
        int colonIndex = name.indexOf(':');
        return (colonIndex >= 0)                // and here
                ? name.substring(colonIndex + 1)
                : name;
    }
    public void viewerModelChanged(ViewerModelEvent e) {
        int startOffset =
          // and here for the following parentheses once
          (sourceCodeArea.getLineStartOffset(node.getBeginLine() - 1) +
          node.getBeginColumn()) - 1;
        }

}
     ]]></code>
    </test-code>
    <test-code>
        <description><![CDATA[
Parentheses around binary expressions are really necessary
     ]]></description>
        <expected-problems>0</expected-problems>
        <code><![CDATA[
public class Foo {
    private final boolean isModifier(int mask) {
        return (modifiers & mask) == mask;
    }
}
     ]]></code>
    </test-code>
    <test-code>
        <description><![CDATA[
3526992, false +. In this case the parentheses must stay.
        ]]></description>
        <expected-problems>0</expected-problems>
        <code><![CDATA[
public class Test {
    public void testMethod() {
        String oneDay = "day";
        String moreDays = "days";
        int dayCount = 4;
        String description = dayCount + " " + (dayCount == 1 ? oneDay : moreDays);
    }
}
        ]]></code>
    </test-code>
    <test-code>
        <description>#1012 False positive: Useless parentheses.</description>
        <expected-problems>0</expected-problems>
        <code><![CDATA[
public class Test {
    public void testMethod() {
        if((lookahead.type == Keyword.STRING || lookahead.type == Keyword.NUMBER) && lookahead.type != baseType)
            throw new IncompatibleAttributeTypeException(attribute);
        System.out.println( "number " + ( 1 + 2 ) );

        if(lookahead.type != baseType && (lookahead.type == Keyword.STRING || lookahead.type == Keyword.NUMBER))
            throw new IncompatibleAttributeTypeException(attribute);
    }
}
        ]]></code>
    </test-code>
    <test-code>
        <description>#1111 False positive: Useless parentheses</description>
        <expected-problems>0</expected-problems>
        <code><![CDATA[
public class Test { public String check() {
return (absolute ? amount.abs() : amount).toString();
} }
        ]]></code>
    </test-code>
    <test-code>
        <description>#1102 False positive: shift operator parenthesis</description>
        <expected-problems>0</expected-problems>
        <code><![CDATA[
public class Test {
    public void foo() {
        xCoord = e.getX() - (MainFrame.TILESIZE >> 1);
    }
}
        ]]></code>
    </test-code>
    <test-code>
        <description>#1243 Useless Parentheses False Positive</description>
        <expected-problems>0</expected-problems>
        <code><![CDATA[
public class Test {
    public static int thisShouldBreak(final int x, final int y, final int z) {
        return x - (y + z);
    }
}
        ]]></code>
    </test-code>
    <test-code>
        <description>#1282 False Positive with implicit String.valuesOf() (Java)</description>
        <expected-problems>0</expected-problems>
        <code><![CDATA[
package com.mycompany.mavenproject1;

import java.io.IOException;

public class NewClass {

    public void falsePositive(Boolean b) throws IOException {
        System.out.write(( "" + b ).getBytes());
    }
}
        ]]></code>
    </test-code>
    <test-code>
        <description>#1366 UselessParentheses false positive on multiple equality operators</description>
        <expected-problems>0</expected-problems>
        <code><![CDATA[
public class Useless {
    public boolean test(Object a, Object b) {
        return (a == null) == (b == null);
    }
}
        ]]></code>
    </test-code>

    <test-code>
        <description>#1407 UselessParentheses "&amp;" and "+" operator precedence</description>
        <expected-problems>12</expected-problems>
        <expected-linenumbers>3,4,5,6,7,8,9,10,11,12,13,14</expected-linenumbers>
        <code><![CDATA[
class ExampleClass {
  void exampleExpressions() {
    eUseless = (a++) + b;
    eUseless = (a--) + b;
    eUseless = (++a) + b;
    eUseless = (--a) + b;
    eUseless = (+a) + b;
    eUseless = (-a) + b;
    eUseless = (~a) + b;
    eUseless = (!a) + b;
    eUseless = (a * b) + c;
    eUseless = (a / b) + c;
    eUseless = (a % b) + c;
    eUseless = (a + b) + c;
    eGood = (a - b) + c;
    eGood = (a << b) + c;
    eGood = (a >> b) + c;
    eGood = (a >>> b) + c;
    eGood = (a < b) + c;
    eGood = (a > b) + c;
    eGood = (a <= b) + c;
    eGood = (a >= b) + c;
    eGood = (a instanceof b) + c;
    eGood = (a == b) + c;
    eGood = (a != b) + c;
    eGood = (a & b) + c;
    eGood = (a ^ b) + c;
    eGood = (a | b) + c;
    eGood = (a && b) + c;
    eGood = (a || b) + c;
    eGood = (a ? b : c) + d;
  }
}
        ]]></code>
    </test-code>
<<<<<<< HEAD

    <test-code>
        <description>http://stackoverflow.com/questions/34911230/pmd-uselessparentheses-violation: false + with &amp; and &lt;&lt;</description>
        <expected-problems>0</expected-problems>
        <code><![CDATA[
public class Example {
    private int calculate() {
        return (bytes[0] & 0xff) + ((bytes[1] & 0xff) << 8);
=======
    <test-code>
        <description>#199 UselessParentheses false positive on multiple logical and operators</description>
        <expected-problems>0</expected-problems>
        <code><![CDATA[
public class Useless {
    public boolean test(Useless team) {
        return (mNumber != null ? mNumber.equals(team.mNumber) : team.mNumber == null)
	        && (mKey != null ? mKey.equals(team.mKey) : team.mKey == null)
	        && (mTemplateKey != null ? mTemplateKey.equals(team.mTemplateKey) : team.mTemplateKey == null)
	        && (mName != null ? mName.equals(team.mName) : team.mName == null);
    }
}
        ]]></code>
    </test-code>
    <test-code>
        <description>#199 UselessParentheses false positive on multiple logical or operators</description>
        <expected-problems>0</expected-problems>
        <code><![CDATA[
public class Useless {
    public boolean test(Useless team) {
        return (mNumber != null ? mNumber.equals(team.mNumber) : team.mNumber == null)
	        || (mKey != null ? mKey.equals(team.mKey) : team.mKey == null)
	        || (mTemplateKey != null ? mTemplateKey.equals(team.mTemplateKey) : team.mTemplateKey == null)
	        || (mName != null ? mName.equals(team.mName) : team.mName == null);
>>>>>>> 6b1d0063
    }
}
        ]]></code>
    </test-code>
<<<<<<< HEAD

    <test-code>
        <description>Verify #1519 [java] UselessParenthesis: False Positive: "Prohibits the use of useless parentheses" when more than one line</description>
        <expected-problems>2</expected-problems>
        <expected-linenumbers>3,7</expected-linenumbers>
        <code><![CDATA[
public class Useless {
    public void method() {
        boolean isSkipped = (pokeNick.equals(pokemon.getNickname())
            && renameResult.getNumber() == NicknamePokemonResponse.Result.UNSET_VALUE);

        // now the same in one line
        boolean isSkipped2 = (pokeNick.equals(pokemon.getNickname()) && renameResult.getNumber() == NicknamePokemonResponse.Result.UNSET_VALUE);

        // now without the outer parenthesis - no additional violation.
        boolean isSkipped3 = pokeNick.equals(pokemon.getNickname()) && renameResult.getNumber() == NicknamePokemonResponse.Result.UNSET_VALUE;
=======
    <test-code>
        <description>#199 UselessParentheses false positive on equals operator</description>
        <expected-problems>0</expected-problems>
        <code><![CDATA[
public class Useless {
    public boolean test(Useless team) {
        return (mNumber != null ? mNumber : team.mNumber)
	        == (mKey != null ? mKey : team.mKey);
>>>>>>> 6b1d0063
    }
}
        ]]></code>
    </test-code>
</test-data><|MERGE_RESOLUTION|>--- conflicted
+++ resolved
@@ -295,7 +295,6 @@
 }
         ]]></code>
     </test-code>
-<<<<<<< HEAD
 
     <test-code>
         <description>http://stackoverflow.com/questions/34911230/pmd-uselessparentheses-violation: false + with &amp; and &lt;&lt;</description>
@@ -304,37 +303,10 @@
 public class Example {
     private int calculate() {
         return (bytes[0] & 0xff) + ((bytes[1] & 0xff) << 8);
-=======
-    <test-code>
-        <description>#199 UselessParentheses false positive on multiple logical and operators</description>
-        <expected-problems>0</expected-problems>
-        <code><![CDATA[
-public class Useless {
-    public boolean test(Useless team) {
-        return (mNumber != null ? mNumber.equals(team.mNumber) : team.mNumber == null)
-	        && (mKey != null ? mKey.equals(team.mKey) : team.mKey == null)
-	        && (mTemplateKey != null ? mTemplateKey.equals(team.mTemplateKey) : team.mTemplateKey == null)
-	        && (mName != null ? mName.equals(team.mName) : team.mName == null);
-    }
-}
-        ]]></code>
-    </test-code>
-    <test-code>
-        <description>#199 UselessParentheses false positive on multiple logical or operators</description>
-        <expected-problems>0</expected-problems>
-        <code><![CDATA[
-public class Useless {
-    public boolean test(Useless team) {
-        return (mNumber != null ? mNumber.equals(team.mNumber) : team.mNumber == null)
-	        || (mKey != null ? mKey.equals(team.mKey) : team.mKey == null)
-	        || (mTemplateKey != null ? mTemplateKey.equals(team.mTemplateKey) : team.mTemplateKey == null)
-	        || (mName != null ? mName.equals(team.mName) : team.mName == null);
->>>>>>> 6b1d0063
-    }
-}
-        ]]></code>
-    </test-code>
-<<<<<<< HEAD
+    }
+}
+        ]]></code>
+    </test-code>
 
     <test-code>
         <description>Verify #1519 [java] UselessParenthesis: False Positive: "Prohibits the use of useless parentheses" when more than one line</description>
@@ -351,7 +323,41 @@
 
         // now without the outer parenthesis - no additional violation.
         boolean isSkipped3 = pokeNick.equals(pokemon.getNickname()) && renameResult.getNumber() == NicknamePokemonResponse.Result.UNSET_VALUE;
-=======
+    }
+}
+        ]]></code>
+    </test-code>
+
+    <test-code>
+        <description>#199 UselessParentheses false positive on multiple logical and operators</description>
+        <expected-problems>0</expected-problems>
+        <code><![CDATA[
+public class Useless {
+    public boolean test(Useless team) {
+        return (mNumber != null ? mNumber.equals(team.mNumber) : team.mNumber == null)
+            && (mKey != null ? mKey.equals(team.mKey) : team.mKey == null)
+            && (mTemplateKey != null ? mTemplateKey.equals(team.mTemplateKey) : team.mTemplateKey == null)
+            && (mName != null ? mName.equals(team.mName) : team.mName == null);
+    }
+}
+        ]]></code>
+    </test-code>
+
+    <test-code>
+        <description>#199 UselessParentheses false positive on multiple logical or operators</description>
+        <expected-problems>0</expected-problems>
+        <code><![CDATA[
+public class Useless {
+    public boolean test(Useless team) {
+        return (mNumber != null ? mNumber.equals(team.mNumber) : team.mNumber == null)
+            || (mKey != null ? mKey.equals(team.mKey) : team.mKey == null)
+            || (mTemplateKey != null ? mTemplateKey.equals(team.mTemplateKey) : team.mTemplateKey == null)
+            || (mName != null ? mName.equals(team.mName) : team.mName == null);
+    }
+}
+        ]]></code>
+    </test-code>
+
     <test-code>
         <description>#199 UselessParentheses false positive on equals operator</description>
         <expected-problems>0</expected-problems>
@@ -359,8 +365,7 @@
 public class Useless {
     public boolean test(Useless team) {
         return (mNumber != null ? mNumber : team.mNumber)
-	        == (mKey != null ? mKey : team.mKey);
->>>>>>> 6b1d0063
+            == (mKey != null ? mKey : team.mKey);
     }
 }
         ]]></code>
