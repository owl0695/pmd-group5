<?xml version="1.0" encoding="UTF-8"?>
<test-data
    xmlns="http://pmd.sourceforge.net/rule-tests"
    xmlns:xsi="http://www.w3.org/2001/XMLSchema-instance"
    xsi:schemaLocation="http://pmd.sourceforge.net/rule-tests http://pmd.sourceforge.net/rule-tests_1_0_0.xsd">

    <test-code>
        <description>ok</description>
        <expected-problems>0</expected-problems>
        <code><![CDATA[
public class Foo {
}
        ]]></code>
    </test-code>

    <test-code>
        <description>ok, default constructor</description>
        <expected-problems>0</expected-problems>
        <code><![CDATA[
public class Foo {
    public void bar() {}
}
        ]]></code>
    </test-code>

    <test-code>
        <description>simple failure</description>
        <expected-problems>1</expected-problems>
        <code><![CDATA[
public class Foo {
    private Foo() {}
    public void bar() {}
}
        ]]></code>
    </test-code>

    <test-code>
        <description>failure with multiple constructors</description>
        <expected-problems>1</expected-problems>
        <code><![CDATA[
public class Foo {
    private Foo(){}
    private Foo(Object o){}
    public void bar() {}
}
        ]]></code>
    </test-code>

    <test-code>
        <description>protected constructor is ok</description>
        <expected-problems>0</expected-problems>
        <code><![CDATA[
public class Foo {
    private Foo(){}
    protected Foo(Object o){}
    public void bar() {}
}
        ]]></code>
    </test-code>

    <test-code>
        <description>ok, one static method</description>
        <expected-problems>0</expected-problems>
        <code><![CDATA[
public class Foo {
    private Foo(){}
    private Foo(Object o){}
    public static void bar() {}
}
        ]]></code>
    </test-code>

    <test-code>
        <description>nested class</description>
        <expected-problems>0</expected-problems>
        <code><![CDATA[
public class Foo {
    private static class Bar {
        private Bar() {}
    }
}
        ]]></code>
    </test-code>

    <test-code>
        <description>ok, public static field</description>
        <expected-problems>0</expected-problems>
        <code><![CDATA[
public class Foo {
    public static int BUZ = 2;
    private Foo() {}
}
        ]]></code>
    </test-code>

    <test-code>
        <description>not ok, non-public static field</description>
        <expected-problems>1</expected-problems>
        <code><![CDATA[
public class Foo {
    private static int BUZ = 2;
    private Foo() {}
}
        ]]></code>
    </test-code>

    <test-code>
        <description>ok, protected static field</description>
        <expected-problems>0</expected-problems>
        <code><![CDATA[
public class Foo {
    protected static Foo INSTANCE = new Foo();
    private Foo() {}
}
        ]]></code>
    </test-code>

    <test-code>
        <description>ok, package private static field</description>
        <expected-problems>0</expected-problems>
        <code><![CDATA[
public class Foo {
    static Foo INSTANCE = new Foo();
    private Foo() {}
}
        ]]></code>
    </test-code>

    <test-code>
        <description>ok, checking for bug 1432595</description>
        <expected-problems>0</expected-problems>
        <code><![CDATA[
public class Suit {
    private final String name;
        private Suit(String name) {
        this.name = name;
    }
    public String toString() {
        return name;
    }
    public static final Suit CLUBS = new Suit("Clubs");
    public static final Suit DIAMONDS = new Suit("Diamonds");
    public static final Suit HEARTS = new Suit("Hearts");
    public static final Suit SPADES = new Suit("Spades");
}
        ]]></code>
    </test-code>

    <test-code>
        <description>#1125 Missing Static Method In Non Instantiatable Class / Factory</description>
        <expected-problems>0</expected-problems>
        <code><![CDATA[
public class AccountSelectionSubForm extends Form implements WidgetEventListener
{
    public static class Factory
    {
        public Factory()
        {
            // do
        }
        // factory method which creates the outer class
        public AccountSelectionSubForm create( Form parent, boolean supportAllAccountsSelection )
        {
            return new AccountSelectionSubForm();
        }
    }

    private AccountSelectionSubForm()
    {
        super( parent, null );
    }
}
        ]]></code>
    </test-code>

    <test-code>
        <description>Check Builder pattern</description>
        <expected-problems>0</expected-problems>
        <code><![CDATA[
public final class BacklogElementParameters {
    private final Long backlogId;
    private final String name;

    private BacklogElementParameters(final BacklogElementParameters.Builder builder) {
        this.backlogId = builder.backlogId;
        this.name = builder.name;
    }

    public static class Builder {
        public Builder backlogId(final Long backlogId) {
            this.backlogId = backlogId;
            return this;
        }

        public Builder name(final String name) {
            this.name = name;
            return this;
        }

        public BacklogElementParameters build() {
            return new BacklogElementParameters(this);
        }
    }
}
        ]]></code>
    </test-code>

    <test-code>
        <description>#590 Check Builder pattern alternative</description>
        <expected-problems>0</expected-problems>
        <code><![CDATA[
public final class BacklogElementParameters {
    private final Long backlogId;
    private final String name;

    private BacklogElementParameters(Long backlogId, String name) {
        this.backlogId = backlogId;
        this.name = name;
    }

    public static class Builder {
        public Builder backlogId(final Long backlogId) {
            this.backlogId = backlogId;
            return this;
        }

        public Builder name(final String name) {
            this.name = name;
            return this;
        }

        public BacklogElementParameters build() {
            return new BacklogElementParameters(backlogId, name);
        }
    }
}
        ]]></code>
    </test-code>

    <test-code>
        <description>#1832 Check constructor injection with @Autowired or @Inject</description>
        <expected-problems>0</expected-problems>
        <code><![CDATA[
import javax.inject.Inject;
import org.springframework.beans.factory.annotation.Autowired;

public class Foo {

    private String arg;

    @Autowired
    private Foo() {}

    @Inject
    private Foo(String arg) {
        this.arg = arg;
    }

    public void bar() {}
}
        ]]></code>
    </test-code>

    <test-code>
        <description>#1832 fine with a least one constructor annotated with "Autowired</description>
        <expected-problems>0</expected-problems>
        <code><![CDATA[
import org.springframework.beans.factory.annotation.Autowired;
import org.springframework.data.annotation.PersistenceConstructor;

public class Foo {

    private String arg;

    @PersistenceConstructor
    private Foo() {}

    @Autowired
    private Foo(String arg) {
        this.arg = arg;
    }

    public void bar() {}
}
        ]]></code>
    </test-code>

    <test-code>
        <description>#1832 but fail with both private constructors annotated with @PersistenceConstructor</description>
        <expected-problems>1</expected-problems>
        <code><![CDATA[
import org.springframework.data.annotation.PersistenceConstructor;

public class Foo {

    private String arg;

    @PersistenceConstructor
    private Foo() {}

    @PersistenceConstructor
    private Foo(String arg) {
        this.arg = arg;
    }

    public void bar() {}
}
        ]]></code>
    </test-code>

    <test-code>
        <description>#2102 [java] False positive MissingStaticMethodInNonInstantiatableClass when inheritors are instantiable</description>
        <expected-problems>0</expected-problems>
        <code><![CDATA[
public abstract class MyADT {
    private MyADT() {
    }

    public abstract <R> R map(
            Function<String, ? extends R> onString,
            Function<Integer, ? extends R> onInt
    );

    public static final class StringHolder extends MyADT {
        private final String string;

        public StringHolder(String string) {
            this.string = string;
        }

        @Override
        public <R> R map(Function<String, ? extends R> onString, Function<Integer, ? extends R> onInt) {
            return onString.apply(string);
        }
    }

    public static final class IntHolder extends MyADT {
        private final Integer integer;

        public IntHolder(Integer integer) {
            this.integer = integer;
        }

        @Override
        public <R> R map(Function<String, ? extends R> onString, Function<Integer, ? extends R> onInt) {
            return onInt.apply(integer);
        }
    }
}
        ]]></code>
    </test-code>

    <test-code>
        <description>#3701 - false positive with method inner class</description>
        <expected-problems>0</expected-problems>
        <code><![CDATA[
public class Scratch {

    public static void main(String[] args) {
        Scratch scratch = new Scratch();

        scratch.callMethod();
    }

    void callMethod() {

        class InnerClass {
            private InnerClass() {
            }

            void display() {
                System.out.println("Works OK!");
            }
        }

        InnerClass innerClass = new InnerClass();
        innerClass.display();
    }
}
        ]]></code>
    </test-code>

    <test-code>
<<<<<<< HEAD
        <description>#4224 [java] MissingStaticMethodInNonInstantiatableClass should considers lombok's UtilityClass</description>
        <expected-problems>1</expected-problems>
        <code><![CDATA[
import lombok.experimental.UtilityClass;

@UtilityClass
public final class Test {
   private int x;
}

        ]]></code>
    </test-code>

    <test-code>
        <description>#4224 [java] MissingStaticMethodInNonInstantiatableClass should considers lombok's UtilityClass</description>
        <expected-problems>0</expected-problems>
        <code><![CDATA[
import lombok.experimental.UtilityClass;

@UtilityClass
public final class Test {
    public int test(){
        return 0;
    }
   private int x;
}
        ]]></code>
    </test-code>
    <test-code>
        <description>#4224 [java] MissingStaticMethodInNonInstantiatableClass should considers lombok's UtilityClass</description>
        <expected-problems>1</expected-problems>
        <code><![CDATA[
import lombok.experimental.UtilityClass;

@UtilityClass
public final class Test {
    private int test(){
        return 0;
    }
   private int x;
}
        ]]></code>
    </test-code>
    <test-code>
        <description>#4224 [java] MissingStaticMethodInNonInstantiatableClass should considers lombok's UtilityClass</description>
        <expected-problems>0</expected-problems>
        <code><![CDATA[
import lombok.experimental.UtilityClass;

@UtilityClass
public final class Test {
    private int test(){
        return 0;
    }
    public int test0(){
        return 0;
    }
   private int x;
}
        ]]></code>
    </test-code>

=======
        <description>[java] MissingStaticMethodInNonInstantiatableClass does not consider nested builder class #4174</description>
        <expected-problems>0</expected-problems>
        <code><![CDATA[
public final class TestPrivateClassWithFactory implements GenericTest {
  private final boolean shouldFail;

  private TestPrivateClassWithFactory(TestStep step) {
    this.shouldFail = step.shouldFail;
  }

  public void run() {
    if (shouldFail) {
      throw new AssertionError("fail");
    }
  }

  public static final class TestStep {
    private boolean shouldFail = false;

    public TestStep shouldFail() {
      this.shouldFail = true;
      return this;
    }

    public GenericTest newTest() {
      return new TestPrivateClassWithFactory(this);
    }
  }
}
]]></code>
    </test-code>
>>>>>>> 7f7498df
</test-data><|MERGE_RESOLUTION|>--- conflicted
+++ resolved
@@ -381,7 +381,7 @@
     </test-code>
 
     <test-code>
-<<<<<<< HEAD
+
         <description>#4224 [java] MissingStaticMethodInNonInstantiatableClass should considers lombok's UtilityClass</description>
         <expected-problems>1</expected-problems>
         <code><![CDATA[
@@ -444,7 +444,8 @@
         ]]></code>
     </test-code>
 
-=======
+
+    <test-code>
         <description>[java] MissingStaticMethodInNonInstantiatableClass does not consider nested builder class #4174</description>
         <expected-problems>0</expected-problems>
         <code><![CDATA[
@@ -476,5 +477,5 @@
 }
 ]]></code>
     </test-code>
->>>>>>> 7f7498df
+
 </test-data>