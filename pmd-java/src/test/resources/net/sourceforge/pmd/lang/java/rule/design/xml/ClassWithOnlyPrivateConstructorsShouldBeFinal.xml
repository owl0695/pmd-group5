<?xml version="1.0" encoding="UTF-8"?>
<test-data
    xmlns="http://pmd.sourceforge.net/rule-tests"
    xmlns:xsi="http://www.w3.org/2001/XMLSchema-instance"
    xsi:schemaLocation="http://pmd.sourceforge.net/rule-tests http://pmd.sourceforge.net/rule-tests_1_0_0.xsd">

    <test-code>
        <description>Simple violation</description>
        <expected-problems>1</expected-problems>
        <code><![CDATA[
public class Foo {
    private Foo() { }
}
        ]]></code>
    </test-code>

    <test-code>
        <description>ok, class is final</description>
        <expected-problems>0</expected-problems>
        <code><![CDATA[
public final class Foo {
    private Foo() { }
}
        ]]></code>
    </test-code>

    <test-code>
        <description>One public constructor, not required to be final</description>
        <expected-problems>0</expected-problems>
        <code><![CDATA[
public class Foo {
    private Foo() { }
    public Foo(String param) { }
}
        ]]></code>
    </test-code>

    <test-code>
        <description>Ok, subclass using the private constructor</description>
        <expected-problems>0</expected-problems>
        <code><![CDATA[
public class Foo {
    private Foo() { }

    public static class Bar extends Foo {
        public Bar() { }
    }
}
        ]]></code>
    </test-code>

    <test-code>
        <description>Ok, subclass using the private constructor of another subclass</description>
        <expected-problems>0</expected-problems>
        <code><![CDATA[
public class Foo {
    public Foo() { }

    public static class Bar {
        private Bar() { }
    }

    public static class Barbie extends Bar {
        public Barbie() { }
    }
}
        ]]></code>
    </test-code>

    <test-code>
        <description>Ok, two classes</description>
        <expected-problems>0</expected-problems>
        <code><![CDATA[
public class Foo {
    private Foo() { }
}
public class Bar extends Foo {
    public Bar() { }
}
        ]]></code>
    </test-code>

    <test-code>
        <description>One protected constructor, not required to be final</description>
        <expected-problems>0</expected-problems>
        <code><![CDATA[
class ClassWithOnlyPrivateConstructorsShouldBeFinal {
    private String string;

    protected ClassWithOnlyPrivateConstructorsShouldBeFinal(final Object object) {
        this(object.toString());
    }

    private ClassWithOnlyPrivateConstructorsShouldBeFinal(final String string) {
        super();

        setString(string);
    }

    public final void setString(final String string) {
        this.string = string;
    }

    public String getString() {
        return string;
    }
}
        ]]></code>
    </test-code>

    <test-code>
        <description>One package private constructor, not required to be final</description>
        <expected-problems>0</expected-problems>
        <code><![CDATA[
class ClassWithOnlyPrivateConstructorsShouldBeFinal {
    private String string;

    ClassWithOnlyPrivateConstructorsShouldBeFinal(final Object object) {
        this(object.toString());
    }

    private ClassWithOnlyPrivateConstructorsShouldBeFinal(final String string) {
        super();

        setString(string);
    }

    public final void setString(final String string) {
        this.string = string;
    }

    public String getString() {
        return string;
    }
}
        ]]></code>
    </test-code>

    <test-code>
        <description>Private abstract classes with abstract methods should be ignored #3668</description>
        <expected-problems>0</expected-problems>
        <code><![CDATA[
public class Outer {
    private abstract class Base {
        abstract void run();
    }
}
        ]]></code>
    </test-code>

    <test-code>
        <description>Private abstract classes without abstract methods but with subclasses should be ignored #3668</description>
        <expected-problems>0</expected-problems>
        <code><![CDATA[
public class Outer {
    private abstract class Base {
        private void run() {}
    }
    private final class Sub extends Base {}
}
        ]]></code>
    </test-code>

    <test-code disabled="true">
        <description>Private abstract classes without abstract methods and subclasses #3668</description>
        <expected-problems>1</expected-problems>
        <expected-linenumbers>2</expected-linenumbers>
        <code><![CDATA[
public class Outer {
    private abstract class Base {
        private void run() {}
    }
}
        ]]></code>
    </test-code>

    <test-code>
        <description>[java] ClassWithOnlyPrivateConstructorsShouldBeFinal - false negative when a compilation unit contains two class declarations #3851</description>
        <expected-problems>1</expected-problems>
        <expected-linenumbers>1</expected-linenumbers>
        <code><![CDATA[
public class Example { // false-negative here
    private Example() {
    }
}

class Another {
}
        ]]></code>
    </test-code>
<<<<<<< HEAD
    <test-code>
        <description>[java] ClassWithOnlyPrivateConstructorsShouldBeFinal should consider lombok's @Value #4200</description>
        <expected-problems>0</expected-problems>
        <code><![CDATA[
import lombok.Value;

@Value
public class Test {
    private Test(int a, int b) {}
}
        ]]></code>
=======

    <test-code>
        <description>[java] ClassWithOnlyPrivateConstructorsShouldBeFinal false positive with Lombok's @NoArgsConstructor #4188</description>
        <expected-problems>7</expected-problems>
        <expected-linenumbers>10,19,29,38,47,56,61</expected-linenumbers>
        <code><![CDATA[
import lombok.AccessLevel;
import lombok.AllArgsConstructor;
import lombok.NoArgsConstructor;
import lombok.RequiredArgsConstructor;

@NoArgsConstructor
class NoArgs1 { private NoArgs1(String a) {} } // no violation

@NoArgsConstructor(access = AccessLevel.PRIVATE)
class NoArgs2 { private NoArgs2(String a) {} } // violation: only private ctors

@NoArgsConstructor(access = AccessLevel.PUBLIC)
class NoArgs3 { private NoArgs3(String a) {} } // no violation

@lombok.NoArgsConstructor
class NoArgs4 { private NoArgs4(String a) {} } // no violation

@lombok.NoArgsConstructor(access = lombok.AccessLevel.PRIVATE)
class NoArgs5 { private NoArgs5(String a) {} } // violation: only private ctors

@lombok.NoArgsConstructor(access = lombok.AccessLevel.PUBLIC)
class NoArgs6 { private NoArgs6(String a) {} } // no violation


@RequiredArgsConstructor
class RequiredArgs1 { private RequiredArgs1(String a) {} } // no violation

@RequiredArgsConstructor(access = AccessLevel.PRIVATE)
class RequiredArgs2 { private RequiredArgs2(String a) {} } // violation: only private ctors

@RequiredArgsConstructor(access = AccessLevel.PUBLIC)
class RequiredArgs3 { private RequiredArgs3(String a) {} } // no violation

@lombok.RequiredArgsConstructor
class RequiredArgs4 { private RequiredArgs4(String a) {} } // no violation

@lombok.RequiredArgsConstructor(access = lombok.AccessLevel.PRIVATE)
class RequiredArgs5 { private RequiredArgs5(String a) {} } // violation: only private ctors

@lombok.RequiredArgsConstructor(access = lombok.AccessLevel.PUBLIC)
class RequiredArgs6 { private RequiredArgs6(String a) {} } // no violation

@AllArgsConstructor
class AllArgs1 { private AllArgs1(String a) {} } // no violation

@AllArgsConstructor(access = AccessLevel.PRIVATE)
class AllArgs2 { private AllArgs2(String a) {} } // violation: only private ctors

@AllArgsConstructor(access = AccessLevel.PUBLIC)
class AllArgs3 { private AllArgs3(String a) {} } // no violation

@lombok.AllArgsConstructor
class AllArgs4 { private AllArgs4(String a) {} } // no violation

@lombok.AllArgsConstructor(access = lombok.AccessLevel.PRIVATE)
class AllArgs5 { private AllArgs5(String a) {} } // violation: only private ctors

@lombok.AllArgsConstructor(access = lombok.AccessLevel.PUBLIC)
class AllArgs6 { private AllArgs6(String a) {} } // no violation

class OtherClass { private OtherClass(String a) {} } // violation: only private ctors
]]></code>
>>>>>>> 66b68937
    </test-code>
</test-data><|MERGE_RESOLUTION|>--- conflicted
+++ resolved
@@ -188,7 +188,6 @@
 }
         ]]></code>
     </test-code>
-<<<<<<< HEAD
     <test-code>
         <description>[java] ClassWithOnlyPrivateConstructorsShouldBeFinal should consider lombok's @Value #4200</description>
         <expected-problems>0</expected-problems>
@@ -200,7 +199,7 @@
     private Test(int a, int b) {}
 }
         ]]></code>
-=======
+    </test-code>
 
     <test-code>
         <description>[java] ClassWithOnlyPrivateConstructorsShouldBeFinal false positive with Lombok's @NoArgsConstructor #4188</description>
@@ -269,6 +268,5 @@
 
 class OtherClass { private OtherClass(String a) {} } // violation: only private ctors
 ]]></code>
->>>>>>> 66b68937
     </test-code>
 </test-data>