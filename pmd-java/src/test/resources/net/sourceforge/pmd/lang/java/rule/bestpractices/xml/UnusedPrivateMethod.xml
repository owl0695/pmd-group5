--- conflicted
+++ resolved
@@ -1665,7 +1665,6 @@
 }
         ]]></code>
     </test-code>
-<<<<<<< HEAD
     <test-code>
         <description>UnusedPrivateMethod false positive #2890</description>
         <expected-problems>0</expected-problems>
@@ -1761,7 +1760,8 @@
                     }
                 }
             }
-=======
+        ]]></code>
+    </test-code>
 
     <test-code>
         <description>[java] UnusedPrivateMethod false positive when passing in lombok.val as argument #3118</description>
@@ -1802,7 +1802,6 @@
         inner.innerUsedByOuterMethod();
     }
 }
->>>>>>> ff0e3cce
         ]]></code>
     </test-code>
 </test-data>