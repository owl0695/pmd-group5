<?xml version="1.0" encoding="UTF-8"?>
<test-data>
    <test-code>
        <description><![CDATA[
simple unused private field
     ]]></description>
        <expected-problems>1</expected-problems>
        <code><![CDATA[
public class Foo {
private String foo;
}
     ]]></code>
    </test-code>
    <test-code>
        <description><![CDATA[
private field referenced in another field's initializer
     ]]></description>
        <expected-problems>0</expected-problems>
        <code><![CDATA[
public class Foo {
 private String foo;
 private String bar = foo;
 void buz() {
  bar = bar + 1;
 }
}
     ]]></code>
    </test-code>
    <test-code>
        <description><![CDATA[
private field with field of same name in anonymous inner class
     ]]></description>
        <expected-problems>1</expected-problems>
        <code><![CDATA[
public class Foo {
 private String foo;
 void baz() {
  Runnable r = new Runnable() {
   public void run() {
    String foo = "buz";
   }
  };   
 }
}
     ]]></code>
    </test-code>
    <test-code>
        <description><![CDATA[
field is used semantically before it's declared syntactically
     ]]></description>
        <expected-problems>0</expected-problems>
        <code><![CDATA[
public class Foo {
 void bar() {
  foo[0] = foo[0] + 1;
 }
 private int[] foo;
}
     ]]></code>
    </test-code>
    <test-code>
        <description><![CDATA[
private field referenced via 'this' modifier
     ]]></description>
        <expected-problems>0</expected-problems>
        <code><![CDATA[
public class Foo {
 private String foo;
 void bar() {   
  bar = this.foo;
 }
}
     ]]></code>
    </test-code>
    <test-code>
        <description><![CDATA[
private referenced by anonymous inner class
     ]]></description>
        <expected-problems>0</expected-problems>
        <code><![CDATA[
public class Foo {
 private static final String FOO = "foo";
  public Runnable bar() {      
   return new Runnable() {
    public void run() {
     FOO.toString();
    }
   };
  }
}
     ]]></code>
    </test-code>
    <test-code>
        <description><![CDATA[
interface sanity test
     ]]></description>
        <expected-problems>0</expected-problems>
        <code><![CDATA[
public interface Foo {
 public static final String FOO = "FOO"; 
 public boolean equals(Object another);
 public int hashCode();
 public String toString();
}
     ]]></code>
    </test-code>
    <test-code>
        <description><![CDATA[
unused private field in static inner class
     ]]></description>
        <expected-problems>1</expected-problems>
        <code><![CDATA[
public class Foo {
 public static class Services {
  private String x;    
 }
}

     ]]></code>
    </test-code>
    <test-code>
        <description><![CDATA[
private field referenced in nonstatic inner class
     ]]></description>
        <expected-problems>0</expected-problems>
        <code><![CDATA[
public class Foo {
 private int x;
 private class Bar {
  void baz() {
   x = x + 2;
  }
 }
}
     ]]></code>
    </test-code>
    <test-code>
        <description><![CDATA[
unused private static field
     ]]></description>
        <expected-problems>1</expected-problems>
        <code><![CDATA[
public class Foo {
 private static String foo;
}
     ]]></code>
    </test-code>
    <test-code>
        <description><![CDATA[
private static final referenced with qualifier
     ]]></description>
        <expected-problems>0</expected-problems>
        <code><![CDATA[
public class Foo {
 private static final int BAR = 2;
 int x = Foo.BAR;
}
     ]]></code>
    </test-code>
    <test-code>
        <description><![CDATA[
unused private field after class decl
     ]]></description>
        <expected-problems>1</expected-problems>
        <code><![CDATA[
public class Foo {
 public class Foo {}
 private int x;
}
     ]]></code>
    </test-code>
    <test-code>
        <description><![CDATA[
two unused private fields in separate inner classes
     ]]></description>
        <expected-problems>2</expected-problems>
        <code><![CDATA[
public class Foo {
 public class Foo {private int x;}
 public class Bar {private int x;}
}
     ]]></code>
    </test-code>
    <test-code>
        <description><![CDATA[
method param shadows unused private field
     ]]></description>
        <expected-problems>1</expected-problems>
        <code><![CDATA[
public class Foo {
 private int value;
 int doSomething(int value) { 
  return value + 1; 
 }
}
     ]]></code>
    </test-code>
    <test-code>
        <description><![CDATA[
private field referenced via 'this' not shadowed by param of same name
     ]]></description>
        <expected-problems>0</expected-problems>
        <code><![CDATA[
public class Foo {
 private int x; 
 public Foo(int x) {
  this.x= this.x + 1;
 }
}
     ]]></code>
    </test-code>
    <test-code>
        <description><![CDATA[
don't catch public fields
     ]]></description>
        <expected-problems>0</expected-problems>
        <code><![CDATA[
public class Foo {
 public static final int FOO = 1;
}
     ]]></code>
    </test-code>
    <test-code>
        <description><![CDATA[
instantiate self and reference private field on other object
     ]]></description>
        <expected-problems>0</expected-problems>
        <code><![CDATA[
public class Foo {
 private int x;
 void foo() {
  Foo foo = new Foo();  
  foo.x = foo.x + 2;
 }
}
     ]]></code>
    </test-code>
    <test-code>
        <description><![CDATA[
don't count Serialization fields as being unused
     ]]></description>
        <expected-problems>0</expected-problems>
        <code><![CDATA[
public class Foo {
 private static final ObjectStreamField[] serialPersistentFields = {new ObjectStreamField("foo", String.class)};
}
     ]]></code>
    </test-code>
    <test-code>
        <description><![CDATA[
an assignment does not a usage make
     ]]></description>
        <expected-problems>1</expected-problems>
        <code><![CDATA[
public class Foo {
 private int x;
 void bar() {
  x = 4;
 }
}
     ]]></code>
    </test-code>
    <test-code>
        <description><![CDATA[
assignment to field member is a usage
     ]]></description>
        <expected-problems>0</expected-problems>
        <code><![CDATA[
public class Foo {
 private Foo x = new Foo();
 void bar() {
  x.y = 42;
 }
}
     ]]></code>
    </test-code>
    <test-code>
        <description><![CDATA[
assignment to field member using this modifier is a usage
     ]]></description>
        <expected-problems>0</expected-problems>
        <code><![CDATA[
public class Foo {
 private Foo x = new Foo();
 void bar() {
  this.x.y = 42;
 }
}
     ]]></code>
    </test-code>
    <test-code>
        <description><![CDATA[
this.foo++ shouldn't throw an NPE, but isn't a usage
     ]]></description>
        <expected-problems>1</expected-problems>
        <code><![CDATA[
public class Foo {
 private int x;
 void bar() {
  this.x++;
 }
}
     ]]></code>
    </test-code>
    <test-code>
        <description><![CDATA[
super.foo++ shouldn't throw an NPE
     ]]></description>
        <expected-problems>0</expected-problems>
        <code><![CDATA[
public class Foo {
 void bar() {
  super.x++;
 }
}
     ]]></code>
    </test-code>
    <test-code>
        <description><![CDATA[
SuppressWarnings("unused") unused private field
     ]]></description>
        <expected-problems>0</expected-problems>
        <code><![CDATA[
public class Foo {
@SuppressWarnings("unused")
private String foo;
}
     ]]></code>
    </test-code>
    <test-code>
        <description><![CDATA[
631681, private field is accessed by outer class
     ]]></description>
        <expected-problems>0</expected-problems>
        <code><![CDATA[
public class XPathFunctionContext {

    private class Singleton {
        private String foo = "";
    }

    public String getFoo() {
        return (new Singleton()).foo;
    }
}
     ]]></code>
    </test-code>
    <test-code>
        <description><![CDATA[
631681, private field in singleton is accessed by outer class
     ]]></description>
        <expected-problems>0</expected-problems>
        <code><![CDATA[
public class XPathFunctionContext {

    private static class Singleton {
        private static XPathFunctionContext instance = new XPathFunctionContext();
    }

    public static XPathFunctionContext getInstance() {
        return Singleton.instance;
    }
}
     ]]></code>
    </test-code>
    <test-code>
        <description>#1188 False positive in UnusedPrivateField</description>
        <expected-problems>0</expected-problems>
        <code><![CDATA[
public enum Operation
{
    LEFT( Action.PRIVATE_MOVE ), RIGHT( Action.PRIVATE_MOVE ), STOP( Action.PRIVATE_STAY );

    private final int action;

    private Operation(final int action)
    {
        this.action = action;
    }

    public int getAction()
    {
        return action;
    }

    private static final class Action
    {
        private static final int PRIVATE_STAY = 0;
        private static final int PRIVATE_MOVE = 1;
    }
}
        ]]></code>
    </test-code>
    <test-code>
        <description><![CDATA[
private field in inner class accessed as method call
     ]]></description>
        <expected-problems>0</expected-problems>
        <code><![CDATA[
public class InnerPrivateFieldCall {
    int method() {
        return Inner.FIELD.length();
    }
    static class Inner {
        private static final String FIELD = "";
    }
}
     ]]></code>
    </test-code>
    <test-code>
        <description><![CDATA[
private field in inner class accessed by another inner class
     ]]></description>
        <expected-problems>0</expected-problems>
        <code><![CDATA[
public class InnerPrivateFieldInAnotherInner {
    static class InnerUsing {
        int method() {
            return InnerDeclaring.INNER_FIELD;
        }
    }
    static class InnerDeclaring {
        private static int INNER_FIELD;
    }
}
     ]]></code>
     </test-code>
     <test-code>
        <description>#1302 False Positive: UnusedPrivateField when accessed by inner class</description>
        <expected-problems>0</expected-problems>
        <code><![CDATA[
public class UnusedPrivateFieldClass
{
    private int m_number; // UnusedPrivateField incorrectly errors

    public void increment()
    {
        m_number++; // Write
    }

    public User getUser()
    {
        return new User(this);
    }

    public static class User
    {
        private UnusedPrivateFieldClass m_bugTest;
        private int m_number;

        private User(UnusedPrivateFieldClass bugTest)
        {
            m_bugTest = bugTest;
            m_number = bugTest.m_number; // Read
        }

        public boolean isValid()
        {
            return m_bugTest.m_number == m_number;
        }
    }
}
        ]]></code>
    </test-code>

    <test-code>
<<<<<<< HEAD
        <description>#1420 UnusedPrivateField: Ignore fields if using lombok - 1</description>
        <expected-problems>0</expected-problems>
        <code><![CDATA[
@lombok.Data
public class Foo {
    private String bar;
}
        ]]></code>
    </test-code>
    <test-code>
        <description>#1420 UnusedPrivateField: Ignore fields if using lombok - 2</description>
        <expected-problems>0</expected-problems>
        <code><![CDATA[
import lombok.Data;
@Data
public class Foo {
    private String bar;
}
        ]]></code>
    </test-code>
    <test-code>
        <description>#1420 UnusedPrivateField: Ignore fields if using lombok - 3</description>
        <expected-problems>0</expected-problems>
        <code><![CDATA[
import lombok.*;
@Data
public class Foo {
    private String bar;
}
        ]]></code>
    </test-code>
    <test-code>
        <description>#1420 UnusedPrivateField: Ignore fields if using lombok - 4</description>
        <expected-problems>0</expected-problems>
        <code><![CDATA[
import lombok.Getter;
@Getter
public class Foo {
    private String bar;
}
        ]]></code>
    </test-code>
    <test-code>
        <description>#1420 UnusedPrivateField: Ignore fields if using lombok - 5</description>
        <expected-problems>0</expected-problems>
        <code><![CDATA[
import lombok.Getter;
public class Foo {
    @Getter private String bar;
}
        ]]></code>
    </test-code>
    <test-code>
        <description>#1420 UnusedPrivateField: Ignore fields if using lombok - 6</description>
        <expected-problems>0</expected-problems>
        <code><![CDATA[
import lombok.Getter;
public class Foo {
    @Getter(lazy=true) private String bar;
}
        ]]></code>
    </test-code>
    <test-code>
        <description>#1420 UnusedPrivateField: Ignore fields if using lombok - 7</description>
        <expected-problems>1</expected-problems>
        <code><![CDATA[
@Data
public class Foo {
    private String bar;
=======
        <description>#1428 False positive in UnusedPrivateField when local variable hides member variable</description>
        <expected-problems>0</expected-problems>
        <code><![CDATA[
public class IssueUnusedPrivateField {

    private static Object helper;   // PMD warns unused

    @BeforeClass
    public static void setUpClass() {
        helper = new Object();
    }

    @Test
    public void testSomething() {
        String str = helper.toString();     // used here
        System.out.println("str = " + str);

        String helper = "some new string";  // hidden here
        System.out.println("helper = " + helper);
    }
>>>>>>> 808943e3
}
        ]]></code>
    </test-code>
</test-data><|MERGE_RESOLUTION|>--- conflicted
+++ resolved
@@ -464,7 +464,6 @@
     </test-code>
 
     <test-code>
-<<<<<<< HEAD
         <description>#1420 UnusedPrivateField: Ignore fields if using lombok - 1</description>
         <expected-problems>0</expected-problems>
         <code><![CDATA[
@@ -534,7 +533,11 @@
 @Data
 public class Foo {
     private String bar;
-=======
+}
+        ]]></code>
+    </test-code>
+
+    <test-code>
         <description>#1428 False positive in UnusedPrivateField when local variable hides member variable</description>
         <expected-problems>0</expected-problems>
         <code><![CDATA[
@@ -555,7 +558,6 @@
         String helper = "some new string";  // hidden here
         System.out.println("helper = " + helper);
     }
->>>>>>> 808943e3
 }
         ]]></code>
     </test-code>
