<?xml version="1.0" encoding="UTF-8"?>
<test-data
    xmlns="http://pmd.sourceforge.net/rule-tests"
    xmlns:xsi="http://www.w3.org/2001/XMLSchema-instance"
    xsi:schemaLocation="http://pmd.sourceforge.net/rule-tests http://pmd.sourceforge.net/rule-tests_1_0_0.xsd">

    <test-code>
        <description>1, Single append, should be ok</description>
        <expected-problems>0</expected-problems>
        <code><![CDATA[
public class Foo {
    private static org.apache.log4j.Logger logger = org.apache.log4j.Logger.getLogger(Foo.class);
    public void bar() {
        StringBuffer sb = new StringBuffer(15);
        sb.append("foo");
    }

    public void bar2() {
        StringBuilder sb = new StringBuilder(15);
        sb.append("foo");
    }
}
        ]]></code>
    </test-code>

    <code-fragment id="back-to-back-append"><![CDATA[
public class Foo {
    public void bar() {
        StringBuffer sb = new StringBuffer();
        sb.append("Hello");
        sb.append("World");
    }

    public void bar2() {
        StringBuilder sb = new StringBuilder();
        sb.append("Hello");
        sb.append("World");
    }
}
    ]]></code-fragment>

    <test-code>
        <description>2, Back to back append, not ok</description>
        <expected-problems>2</expected-problems>
        <code-ref id="back-to-back-append"/>
    </test-code>

    <test-code>
        <description>2, re-running with threshold</description>
        <rule-property name="threshold">2</rule-property>
        <expected-problems>0</expected-problems>
        <code-ref id="back-to-back-append"/>
    </test-code>

    <test-code>
        <description>3, Appends broken up by variable</description>
        <expected-problems>0</expected-problems>
        <code><![CDATA[
public class Foo {
    public void bar() {
        StringBuffer sb = new StringBuffer();
        String foo = "Hello";
        sb.append("Hello");
        sb.append(foo);
        sb.append("World");
    }

    public void bar2() {
        StringBuilder sb = new StringBuilder();
        String foo = "Hello";
        sb.append("Hello");
        sb.append(foo);
        sb.append("World");
    }
}
        ]]></code>
    </test-code>

    <test-code>
        <description>4, Appends with literal appends</description>
        <expected-problems>2</expected-problems>
        <code><![CDATA[
public class Foo {
    public void bar() {
        StringBuffer sb = new StringBuffer();
        sb.append("Hello").append("World");
    }

    public void bar2() {
        StringBuilder sb = new StringBuilder();
        sb.append("Hello").append("World");
    }
}
        ]]></code>
    </test-code>

    <test-code>
        <description>5, Appends broken up by while loop</description>
        <expected-problems>2</expected-problems>
        <code><![CDATA[
public class Foo {
    public void bar() {
        StringBuffer sb = new StringBuffer();
        sb.append("Hello");
        while(true){
        }
        sb.append("World");
    }

    public void bar2() {
        StringBuilder sb = new StringBuilder();
        sb.append("Hello");
        while(true){
        }
        sb.append("World");
    }
}
        ]]></code>
    </test-code>

    <test-code>
        <description>6, Appends, then a variable</description>
        <expected-problems>2</expected-problems>
        <code><![CDATA[
public class Foo {
    public void bar() {
        StringBuffer sb = new StringBuffer();
        String foo = "Hello";
        sb.append("Hello");
        sb.append("World");
        sb.append(foo);
        sb.append("World");
    }

    public void bar2() {
        StringBuilder sb = new StringBuilder();
        String foo = "Hello";
        sb.append("Hello");
        sb.append("World");
        sb.append(foo);
        sb.append("World");
    }
}
        ]]></code>
    </test-code>

    <test-code>
        <description>7, Appends, then a variable</description>
        <expected-problems>0</expected-problems>
        <code><![CDATA[
public class Foo {
    public void bar() {
        StringBuffer sb = new StringBuffer();
        sb.append("Hello");
        while (true) {
            sb.append(foo);
        }
        sb.append("World");
    }

    public void bar2() {
        StringBuilder sb = new StringBuilder();
        sb.append("Hello");
        while (true) {
            sb.append(foo);
        }
        sb.append("World");
    }
}
        ]]></code>
    </test-code>

    <test-code>
        <description>8, Appends, then a while</description>
        <expected-problems>0</expected-problems>
        <code><![CDATA[
public class Foo {
    public void bar() {
        StringBuffer sb = new StringBuffer();
        sb.append("Hello");
        while (true) {
            sb.append("World");
        }
        sb.append("World");
    }

    public void bar2() {
        StringBuilder sb = new StringBuilder();
        sb.append("Hello");
        while (true) {
            sb.append("World");
        }
        sb.append("World");
    }
}
        ]]></code>
    </test-code>

    <test-code>
        <description>9, Multiple appends in same while</description>
        <expected-problems>2</expected-problems>
        <code><![CDATA[
public class Foo {
    public void bar() {
        StringBuffer sb = new StringBuffer();
        sb.append("Hello");
        while (true) {
            sb.append("World");
            sb.append("World");
        }
        sb.append("World");
    }

    public void bar() {
        StringBuilder sb = new StringBuilder();
        sb.append("Hello");
        while (true) {
            sb.append("World");
            sb.append("World");
        }
        sb.append("World");
    }
}
        ]]></code>
    </test-code>

    <test-code>
        <description>10, Multiple appends in same while, with multiple outside that while</description>
        <expected-problems>4</expected-problems>
        <code><![CDATA[
public class Foo {
    public void bar() {
        StringBuffer sb = new StringBuffer();
        sb.append("Hello");
        sb.append("Hello");
        while (true) {
            sb.append("World");
            sb.append("World");
        }
        sb.append("World");
    }

    public void bar2() {
        StringBuilder sb = new StringBuilder();
        sb.append("Hello");
        sb.append("Hello");
        while (true) {
            sb.append("World");
            sb.append("World");
        }
        sb.append("World");
    }
}
        ]]></code>
    </test-code>

    <test-code>
        <description>11, Multiple appends in same while, none outside the loop</description>
        <expected-problems>2</expected-problems>
        <code><![CDATA[
public class Foo {
    public void bar() {
        while (true) {
            StringBuffer sb = new StringBuffer();
            sb.append("World");
            sb.append("World");
        }
    }

    public void bar2() {
        while (true) {
            StringBuilder sb = new StringBuilder();
            sb.append("World");
            sb.append("World");
        }
    }
}
        ]]></code>
    </test-code>

    <test-code>
        <description>12, Two loops, not concurrent appends though</description>
        <expected-problems>0</expected-problems>
        <code><![CDATA[
public class Foo {
    public void bar() {
        StringBuffer sb = new StringBuffer();
        while (true) {
            sb.append("World");
        }
        sb.append("World");
        for (int ix = 0; ix < 2; ix++) {
            sb.append("World");
        }
        sb.append("World");
    }

    public void bar2() {
        StringBuilder sb = new StringBuilder();
        while (true) {
            sb.append("World");
        }
        sb.append("World");
        for (int ix = 0; ix < 2; ix++) {
            sb.append("World");
        }
        sb.append("World");
    }
}
        ]]></code>
    </test-code>

    <test-code>
        <description>13, A bunch of loops, but nothing concurrent</description>
        <expected-problems>0</expected-problems>
        <code><![CDATA[
public class Foo {
    public void bar(List l) {
        StringBuffer sb = new StringBuffer();
        sb.append("Hello cruel world");
        Iterator iter = l.iterator();
        while (iter.hasNext()) {
            List innerList = (List) iter.next();
            sb.append(",");
            for (Iterator ixtor = innerList.iterator(); ixtor.hasNext();) {
                Integer integer = (Integer) ixtor.next();
                sb.append("");
                if (ixtor.hasNext()) {
                    sb.append(",");
                }
            }
            sb.append("foo");
        }
    }

    public void bar2(List l) {
        StringBuilder sb = new StringBuilder();
        sb.append("Hello cruel world");
        Iterator iter = l.iterator();
        while (iter.hasNext()) {
            List innerList = (List) iter.next();
            sb.append(",");
            for (Iterator ixtor = innerList.iterator(); ixtor.hasNext();) {
                Integer integer = (Integer) ixtor.next();
                sb.append("");
                if (ixtor.hasNext()) {
                    sb.append(",");
                }
            }
            sb.append("foo");
        }
    }
}
        ]]></code>
    </test-code>

    <test-code>
        <description>14, A bunch of loops, one concurrent</description>
        <expected-problems>2</expected-problems>
        <code><![CDATA[
public class Foo {
    public void bar(List l) {
        StringBuffer sb = new StringBuffer();
        sb.append("Hello cruel world");
        Iterator iter = l.iterator();
        while (iter.hasNext()) {
            List innerList = (List) iter.next();
            sb.append(",");
            for (Iterator ixtor = innerList.iterator(); ixtor.hasNext();) {
                Integer integer = (Integer) ixtor.next();
                sb.append("");
                if (ixtor.hasNext()) {
                    sb.append(",");
                    sb.append(",");
                }
            }
            sb.append("foo");
        }
    }

    public void bar2(List l) {
        StringBuilder sb = new StringBuilder();
        sb.append("Hello cruel world");
        Iterator iter = l.iterator();
        while (iter.hasNext()) {
            List innerList = (List) iter.next();
            sb.append(",");
            for (Iterator ixtor = innerList.iterator(); ixtor.hasNext();) {
                Integer integer = (Integer) ixtor.next();
                sb.append("");
                if (ixtor.hasNext()) {
                    sb.append(",");
                    sb.append(",");
                }
            }
            sb.append("foo");
        }
    }
}
        ]]></code>
    </test-code>

    <test-code>
        <description>15, A bunch of loops, none concurrent, separated by else</description>
        <expected-problems>0</expected-problems>
        <code><![CDATA[
public class Foo {
    public void bar(List l) {
        StringBuffer sb = new StringBuffer();
        sb.append("Hello cruel world");
        Iterator iter = l.iterator();
        while (iter.hasNext()) {
            List innerList = (List) iter.next();
            sb.append(",");
            for (Iterator ixtor = innerList.iterator(); ixtor.hasNext();) {
                Integer integer = (Integer) ixtor.next();
                sb.append("");
                if (ixtor.hasNext()) {
                    sb.append(",");
                }
            }
            sb.append("foo");
        }
    }

    public void bar2(List l) {
        StringBuilder sb = new StringBuilder();
        sb.append("Hello cruel world");
        Iterator iter = l.iterator();
        while (iter.hasNext()) {
            List innerList = (List) iter.next();
            sb.append(",");
            for (Iterator ixtor = innerList.iterator(); ixtor.hasNext();) {
                Integer integer = (Integer) ixtor.next();
                sb.append("");
                if (ixtor.hasNext()) {
                    sb.append(",");
                }
            }
            sb.append("foo");
        }
    }
}
        ]]></code>
    </test-code>

    <test-code>
        <description>16, Additive Expression 1</description>
        <expected-problems>0</expected-problems>
        <code><![CDATA[
public class Foo {
    public void bar() {
        StringBuffer sb = new StringBuffer();
        String foo = "World";
        sb.append("Hello" + foo);
    }

    public void bar2() {
        StringBuilder sb = new StringBuilder();
        String foo = "World";
        sb.append("Hello" + foo);
    }
}
        ]]></code>
    </test-code>

    <test-code>
        <description>17, Additive Expression 2</description>
        <expected-problems>0</expected-problems>
        <code><![CDATA[
public class Foo {
    public void bar() {
        StringBuffer sb = new StringBuffer();
        String foo = "World";
        sb.append("Hello" + foo);
        sb.append("World");
    }

    public void bar2() {
        StringBuilder sb = new StringBuilder();
        String foo = "World";
        sb.append("Hello" + foo);
        sb.append("World");
    }
}
        ]]></code>
    </test-code>

    <test-code>
        <description>18, End with literal append</description>
        <expected-problems>0</expected-problems>
        <code><![CDATA[
public class Foo {
    public void bar() {
        StringBuffer sb = new StringBuffer();
        String foo = "Hello";
        sb.append("Hello");
        sb.append(foo);
    }

    public void bar2() {
        StringBuilder sb = new StringBuilder();
        String foo = "Hello";
        sb.append("Hello");
        sb.append(foo);
    }
}
        ]]></code>
    </test-code>

    <test-code>
        <description>19, A bunch of appends</description>
        <expected-problems>0</expected-problems>
        <code><![CDATA[
public class Foo {
    public void bar() {
        StringBuffer sb = new StringBuffer();
        String foo = "World";
        sb.append(foo).append("World");
        sb.append(foo).append("World");
    }

    public void bar2() {
        StringBuilder sb = new StringBuilder();
        String foo = "World";
        sb.append(foo).append("World");
        sb.append(foo).append("World");
    }
}
        ]]></code>
    </test-code>

    <test-code>
        <description>20, Suffix append follwed by real append</description>
        <expected-problems>2</expected-problems>
        <code><![CDATA[
public class Foo {
    public void bar() {
        StringBuffer sb = new StringBuffer();
        String foo = "AAA";
        sb.append(foo).append("BBB");
        sb.append("CCC");
    }

    public void bar2() {
        StringBuilder sb = new StringBuilder();
        String foo = "AAA";
        sb.append(foo).append("BBB");
        sb.append("CCC");
    }
}
        ]]></code>
    </test-code>

    <test-code>
        <description>21, Appends separated by an if</description>
        <expected-problems>0</expected-problems>
        <code><![CDATA[
public class Foo {
    public void bar() {
        StringBuffer sb = new StringBuffer();
        sb.append("BBB");
        if (true) {
            sb.append("CCC");
        }
        sb.append("DDD");
    }

    public void bar2() {
        StringBuilder sb = new StringBuilder();
        sb.append("BBB");
        if (true) {
            sb.append("CCC");
        }
        sb.append("DDD");
    }
}
        ]]></code>
    </test-code>

    <test-code>
        <description>22, calls to methods in append</description>
        <expected-problems>0</expected-problems>
        <code><![CDATA[
public class Foo {
    public void bar() {
        StringBuffer sb = new StringBuffer();
        sb.append(String.valueOf("2"));
        sb.append(String.valueOf("3"));
    }

    public void bar2() {
        StringBuilder sb = new StringBuilder();
        sb.append(String.valueOf("2"));
        sb.append(String.valueOf("3"));
    }
}
        ]]></code>
    </test-code>

    <code-fragment id="three-appends-on-one-line"><![CDATA[
public class Foo {
    public void bar() {
        String somevar = "";
        StringBuffer sb = new StringBuffer();
        sb.append("<bignode>");
        sb.append("<somenode>").append(somevar).append("</somenode>");
        sb.append("</bignode>");
        sb.append("</bignode>");
    }

    public void bar2() {
        String somevar = "";
        StringBuilder sb = new StringBuilder();
        sb.append("<bignode>");
        sb.append("<somenode>").append(somevar).append("</somenode>");
        sb.append("</bignode>");
        sb.append("</bignode>");
    }
}
    ]]></code-fragment>

    <test-code>
        <description>23, force 2 failures on 3 lines</description>
        <expected-problems>4</expected-problems>
        <code-ref id="three-appends-on-one-line"/>
    </test-code>

    <test-code>
        <description>23, re-running with threshold</description>
        <rule-property name="threshold">2</rule-property>
        <expected-problems>2</expected-problems>
        <code-ref id="three-appends-on-one-line"/>
    </test-code>

    <test-code>
        <description>24, Appends from within switch statement</description>
        <expected-problems>0</expected-problems>
        <code><![CDATA[
public class Foo {
    public String foo(int in) {
        StringBuffer retval = new StringBuffer();
        for (int i = 0; i < in; i++) {
          switch (in){
             case 0 :
                continue;
             case 1:
                retval.append("0");
                continue;
             case 2:
                retval.append("1");
                continue;
             case 3:
                retval.append("2");
                continue;
             default:
                retval.append("3");
                continue;
          }
        }
        return retval.toString();
    }

    public String foo2(int in) {
        StringBuilder retval = new StringBuilder();
        for (int i = 0; i < in; i++) {
          switch (in){
             case 0 :
                continue;
             case 1:
                retval.append("0");
                continue;
             case 2:
                retval.append("1");
                continue;
             case 3:
                retval.append("2");
                continue;
             default:
                retval.append("3");
                continue;
          }
        }
        return retval.toString();
    }
}
        ]]></code>
    </test-code>

    <test-code>
        <description>25, Appends from within several different ifs</description>
        <expected-problems>0</expected-problems>
        <code><![CDATA[
public class Foo {
    public void bar() {
        StringBuffer sb = new StringBuffer();
        if (true) {
            sb.append("CCC");
        }
        if (true) {
            sb.append("CCC");
        }
        if (true) {
            sb.append("CCC");
        }
    }

    public void bar2() {
        StringBuilder sb = new StringBuilder();
        if (true) {
            sb.append("CCC");
        }
        if (true) {
            sb.append("CCC");
        }
        if (true) {
            sb.append("CCC");
        }
    }
}
        ]]></code>
    </test-code>

    <test-code>
        <description>26, One append in if, one in else</description>
        <expected-problems>0</expected-problems>
        <code><![CDATA[
public class Foo {
    public void bar() {
        StringBuffer sb = new StringBuffer();
        sb.append("CCC");
        if (true) {
            sb.append("CCC");
        } else if (sb.length() == 2) {
            sb.append("CCC");
        } else {
            sb.append("CCC");
        }
    }

    public void bar2() {
        StringBuilder sb = new StringBuilder();
        sb.append("CCC");
        if (true) {
            sb.append("CCC");
        } else if (sb.length() == 2) {
            sb.append("CCC");
        } else {
            sb.append("CCC");
        }
    }
}
        ]]></code>
    </test-code>

    <test-code>
        <description>27, Concurrent Appends from within switch statement</description>
        <expected-problems>4</expected-problems>
        <code><![CDATA[
public class Foo {
    public String foo(int in) {
        StringBuffer retval = new StringBuffer();
        for (int i = 0; i < in; i++) {
            switch (in) {
                case 0 :
                    continue;
                case 1:
                    retval.append("0");
                    continue;
                case 2:
                    retval.append("1");
                    retval.append("1");
                    continue;
                case 3:
                    retval.append("2");
                    continue;
                default:
                    retval.append("3");
                    retval.append("3");
                    continue;
            }
        }
        return retval.toString();
    }

    public String foo2(int in) {
        StringBuilder retval = new StringBuilder();
        for (int i = 0; i < in; i++) {
            switch (in){
                case 0 :
                    continue;
                case 1:
                    retval.append("0");
                    continue;
                case 2:
                    retval.append("1");
                    retval.append("1");
                    continue;
                case 3:
                    retval.append("2");
                    continue;
                default:
                    retval.append("3");
                    retval.append("3");
                    continue;
            }
        }
        return retval.toString();
    }
}
        ]]></code>
    </test-code>

    <test-code>
        <description>28, Additive inside an if statement</description>
        <expected-problems>0</expected-problems>
        <code><![CDATA[
public class Foo {
    public void bar() {
        StringBuffer sb = new StringBuffer();
        String foo = "blah";
        int count = 0;
        if (true) {
            sb.append("CCC" + (++count) + "Ffalsd");
        } else if (foo.length() == 2) {
            sb.append("CCC" + (++count) + "Ffalsd");
        }
    }

    public void bar2() {
        StringBuilder sb = new StringBuilder();
        String foo = "blah";
        int count = 0;
        if (true) {
            sb.append("CCC" + (++count) + "Ffalsd");
        } else if(foo.length() == 2) {
            sb.append("CCC" + (++count) + "Ffalsd");
        }
    }
}
        ]]></code>
    </test-code>

    <test-code>
        <description>29, Adding two strings only</description>
        <expected-problems>0</expected-problems>
        <code><![CDATA[
public class Foo {
    public void bar() {
        StringBuffer sb = new StringBuffer();
        sb.append("CCC" + "Ffalsd");
    }

    public void bar2() {
        StringBuilder sb = new StringBuilder();
        sb.append("CCC" + "Ffalsd");
    }
}
        ]]></code>
    </test-code>

    <test-code>
        <description>30, Method call in append</description>
        <expected-problems>0</expected-problems>
        <code><![CDATA[
public class Foo {
    public void bar() {
        StringBuffer sb = new StringBuffer();
        int count = 0;
        sb.append("CCC" + String.valueOf(count++));
    }

    public void bar2() {
        StringBuilder sb = new StringBuilder();
        int count = 0;
        sb.append("CCC" + String.valueOf(count++));
    }
}
        ]]></code>
    </test-code>

    <test-code>
        <description>31, Adding two strings together then another append</description>
        <expected-problems>2</expected-problems>
        <code><![CDATA[
public class Foo {
    public void bar() {
        StringBuffer sb = new StringBuffer();
        sb.append("CCC" + "Ffalsd");
        sb.append("CCC");
    }

    public void bar2() {
        StringBuilder sb = new StringBuilder();
        sb.append("CCC" + "Ffalsd");
        sb.append("CCC");
    }
}
        ]]></code>
    </test-code>

    <test-code>
        <description>32, Including the constructor's string</description>
        <expected-problems>2</expected-problems>
        <code><![CDATA[
public class Foo {
    public void bar() {
        StringBuffer sb = new StringBuffer("CCC");
        sb.append("CCC");
    }

    public void bar2() {
        StringBuilder sb = new StringBuilder("CCC");
        sb.append("CCC");
    }
}
        ]]></code>
    </test-code>

    <test-code>
        <description>33, Additive in the constructor</description>
        <expected-problems>2</expected-problems>
        <code><![CDATA[
public class Foo {
    public void bar() {
        StringBuffer sb = new StringBuffer(foo + "CCC");
        sb.append("CCC");
    }

    public void bar2() {
        StringBuilder sb = new StringBuilder(foo + "CCC");
        sb.append("CCC");
    }
}
        ]]></code>
    </test-code>

    <test-code>
        <description>34, Additive in the constructor</description>
        <expected-problems>0</expected-problems>
        <code><![CDATA[
public class Foo {
    public void bar() {
        StringBuffer sb = new StringBuffer("CCC" + foo);
        sb.append("CCC");
    }
    public void bar2() {
        StringBuilder sb = new StringBuilder("CCC" + foo);
        sb.append("CCC");
    }
}
        ]]></code>
    </test-code>

    <test-code>
        <description>35, For block without braces</description>
        <expected-problems>0</expected-problems>
        <code><![CDATA[
public class Foo {
    public void bar() {
        StringBuffer sb = new StringBuffer();
        sb.append("World");
        for (int ix = 0; ix < 2; ix++)
            sb.append("World");

        sb.append("World");
    }

    public void bar2() {
        StringBuilder sb = new StringBuilder();
        sb.append("World");
        for (int ix = 0; ix < 2; ix++)
            sb.append("World");

        sb.append("World");
    }
}
        ]]></code>
    </test-code>

    <test-code>
        <description>36, Appends broken up by method call</description>
        <expected-problems>0</expected-problems>
        <code><![CDATA[
public class Foo {
    public void bar() {
        StringBuffer sb = new StringBuffer();
        sb.append("World");
        foo(sb);
        sb.append("World");
    }

    public void bar2() {
        StringBuilder sb = new StringBuilder();
        sb.append("World");
        foo(sb);
        sb.append("World");
    }
}
        ]]></code>
    </test-code>

    <test-code>
        <description>37, Intervening method call not related to append</description>
        <expected-problems>2</expected-problems>
        <code><![CDATA[
public class Foo {
    public void bar() {
        StringBuffer sb = new StringBuffer();
        sb.append("World");
        sb.toString();
        sb.append("World");
    }

    public void bar2() {
        StringBuilder sb = new StringBuilder();
        sb.append("World");
        sb.toString();
        sb.append("World");
    }
}
        ]]></code>
    </test-code>

    <test-code>
        <description>38, Intervening method call not related to append</description>
        <expected-problems>2</expected-problems>
        <code><![CDATA[
public class Foo {
    public void bar() {
        StringBuffer sb = new StringBuffer();
        sb.append("World");
        foo(sb.toString());
        sb.append("World");
    }

    public void bar2() {
        StringBuilder sb = new StringBuilder();
        sb.append("World");
        foo(sb.toString());
        sb.append("World");
    }
}
        ]]></code>
    </test-code>

    <test-code>
        <description>39, Buffer as class variable, accessed in 2 methods</description>
        <expected-problems>0</expected-problems>
        <code><![CDATA[
public class Foo {
    StringBuffer sb = new StringBuffer();
    public void foo() {
        sb.append("World");
    }
    public void bar() {
        sb.append("World");
    }
}

public class Foo2 {
    StringBuilder sb = new StringBuilder();
    public void foo() {
        sb.append("World");
    }
    public void bar() {
        sb.append("World");
    }
}
        ]]></code>
    </test-code>

    <test-code>
        <description>40, Call to external method with subtraction</description>
        <expected-problems>0</expected-problems>
        <code><![CDATA[
public class Foo {
    public void foo(int i) {
        StringBuffer sb = new StringBuffer();
        sb.append(foo(i-2));
        sb.append("World");
    }

    public void foo2(int i) {
        StringBuilder sb = new StringBuilder();
        sb.append(foo(i-2));
        sb.append("World");
    }
}
        ]]></code>
    </test-code>

    <test-code>
        <description>41, Call to external method with addition, not string appending</description>
        <expected-problems>0</expected-problems>
        <code><![CDATA[
public class Foo {
    public void foo() {
        StringBuffer sb = new StringBuffer();
        sb.append(foo("".length()+2));
        sb.append("World");
    }

    public void foo2() {
        StringBuilder sb = new StringBuilder();
        sb.append(foo("".length()+2));
        sb.append("World");
    }
}
        ]]></code>
    </test-code>

    <test-code>
        <description>42, Using variable string array</description>
        <expected-problems>0</expected-problems>
        <code><![CDATA[
public class Foo {
    public void foo(String[] a, int i) {
        StringBuffer sb = new StringBuffer();
        sb.append(a[i]).append("Hello");
        sb.append(a[i+1]).append("World");
    }

    public void foo2(String[] a, int i) {
        StringBuilder sb = new StringBuilder();
        sb.append(a[i]).append("Hello");
        sb.append(a[i+1]).append("World");
    }
}
        ]]></code>
    </test-code>

    <test-code regressionTest="false">
        <description>43, Using variable char array</description>
        <expected-problems>0</expected-problems>
        <code><![CDATA[
public class Foo {
    toString2(char[] a, int n){
        StringBuffer sb = new StringBuffer();
        sb.append("ab");
        sb.append(a, 0, n);
        sb.append('c');
        return sb.toString();
    }

    toString3(char[] a, int n){
        StringBuilder sb = new StringBuilder();
        sb.append("ab");
        sb.append(a, 0, n);
        sb.append('c');
        return sb.toString();
    }
}
        ]]></code>
    </test-code>

    <test-code>
        <description>44, Appending of not String additive expressions</description>
        <expected-problems>0</expected-problems>
        <code><![CDATA[
public class Foo {
    public void foo(int i) {
        StringBuffer sb = new StringBuffer();
        sb.append("Hello");
        sb.append(i + 1);
        sb.append(1 + i);
        sb.append("World");
    }

    public void foo2(int i) {
        StringBuilder sb = new StringBuilder();
        sb.append("Hello");
        sb.append(i + 1);
        sb.append(1 + i);
        sb.append("World");
    }
}
        ]]></code>
    </test-code>

    <test-code>
        <description>#1175 false positive for StringBuilder.append called 2 consecutive times</description>
        <expected-problems>0</expected-problems>
        <code><![CDATA[
public class Escape {
    public static String escape(final String value)
    {
        StringBuilder s = new StringBuilder(value.length() + 2);
        s.append('"');
        for (int i = 0; i < value.length(); i++) {
            s.append(value.charAt(i));
        }
        s.append('"');
        return s.toString();
    }
}
        ]]></code>
    </test-code>

    <test-code>
        <description>#1369 ConsecutiveLiteralAppends not detected properly on StringBuffer</description>
        <expected-problems>2</expected-problems>
        <expected-linenumbers>6,12</expected-linenumbers>
        <expected-messages>
            <message>StringBuffer (or StringBuilder).append is called 3 consecutive times with literals. Use a single append with a single combined String.</message>
            <message>StringBuffer (or StringBuilder).append is called 3 consecutive times with literals. Use a single append with a single combined String.</message>
        </expected-messages>
        <code><![CDATA[
public class StringBufferTest {

    public void test() {

        // This lint is reported as ConsecutiveLiteralAppends, but says ".append is called **5** consecutive times"
        final StringBuffer stringBuffer = new StringBuffer().append("agrego ").append("un ");
        stringBuffer.append("string "); // and in this line says ".append is called **4** consecutive times"
        Log.i(TAG, stringBuffer.toString());

        final StringBuffer stringBuffer2 = new StringBuffer();
        // ConsecutiveLiteralAppends is not reported on any of these lines
        stringBuffer2.append("agrego ");
        stringBuffer2.append("un ");
        stringBuffer2.append("string ");
        Log.i(TAG, stringBuffer2.toString());
    }
}
        ]]></code>
    </test-code>

    <test-code>
        <description>#1384 NullPointerException in ConsecutiveLiteralAppendsRule - 1</description>
        <expected-problems>0</expected-problems>
        <code><![CDATA[
public class ConsecutiveLiteralAppendsRuleTest {
private StringBuilder cdata;
}
        ]]></code>
    </test-code>

    <test-code>
        <description>#1384 NullPointerException in ConsecutiveLiteralAppendsRule - 2</description>
        <expected-problems>0</expected-problems>
        <code><![CDATA[
public class ConsecutiveLiteralAppendsRuleTest {
    public void appendChar(final StringBuilder s) {
        // do nothing
    }
}
        ]]></code>
    </test-code>

    <test-code>
        <description>#1401 False positive for StringBuilder.append called with constructor</description>
        <expected-problems>0</expected-problems>
        <code><![CDATA[
public class Foo {
    public String foo(final String value)
    {
        StringBuilder s = new StringBuilder("start:").append(value).append(":end");

        return s.toString();
    }
}
        ]]></code>
    </test-code>

    <test-code>
        <description>Consecutive append of literals other than string: integer</description>
        <expected-problems>1</expected-problems>
        <code><![CDATA[
public class Foo {
    public void bar() {
        StringBuilder s = new StringBuilder();
        s.append(1);
        s.append(2);
    }
}
        ]]></code>
    </test-code>

    <test-code>
        <description>Consecutive append of literals other than string: chars</description>
        <expected-problems>1</expected-problems>
        <code><![CDATA[
public class Foo {
    public void bar() {
        StringBuilder s = new StringBuilder();
        s.append('h');
        s.append('e');
        s.append('l');
        s.append('l');
        s.append('o');
    }
}
        ]]></code>
    </test-code>

    <test-code>
        <description>Consecutive append of literals other than string: mix chars and strings</description>
        <expected-problems>1</expected-problems>
        <code><![CDATA[
public class Foo {
    public void bar() {
        StringBuilder s = new StringBuilder();
        s.append('h');
        s.append("ello");
    }
}
        ]]></code>
    </test-code>

    <test-code>
        <description>#1325 [java] False positive in ConsecutiveLiteralAppends</description>
        <expected-problems>0</expected-problems>
        <code><![CDATA[
public class ConsecutiveLiteralAppendsFP {
    public String test() {
        StringBuilder builder = new StringBuilder("[");
        nodes.forEach((k, v) -> builder
                .append(k)
                .append(" = ")
                .append(valueToStringFunction.apply(v))
                .append(", "));
        int length = builder.length();
        if (length > 1) {
            builder.delete(length - 2, length);
        }
        builder.append(']');
        return builder.toString();
    }
}
        ]]></code>
    </test-code>

    <test-code>
        <description>FN append inside if statement</description>
        <expected-problems>2</expected-problems>
        <expected-linenumbers>12,13</expected-linenumbers>
        <code><![CDATA[
public class ConsecutiveLiteralAppendsFN {
    public void test() {
        String resourceDescription = "Foo";
        StringBuilder result = new StringBuilder(resourceDescription.length() + 16);
        StringBuilder result2 = new StringBuilder();
        for (int i = 0; i < resourceDescription.length(); i++) {
            char character = resourceDescription.charAt(i);
            if (character == '\\') {
                result.append('/');
            }
            else if (character == '"') {
                result.append("\\").append('"'); // violation: 2 literals (String + Char) can be combined
                result2.append(',').append(' '); // violation: 2 literals (Char + Char) can be combined
            }
            else {
                result.append(character);
            }
        }
    }
}
        ]]></code>
    </test-code>

    <test-code>
        <description>FP with constructor, append in while</description>
        <expected-problems>0</expected-problems>
        <code><![CDATA[
public class ConsecutiveLiteralAppendsFP {
    public void test() {
        StringBuilder sb = new StringBuilder(
                "foo\n" +
                "bar\n" +
                "baz\n");

        while (sb.length() < 100) {
            sb.append(" ");
        }
        System.out.println(sb.toString());
    }
}
        ]]></code>
    </test-code>

    <test-code>
        <description>#1632 [java] ConsecutiveLiteralAppends false positive</description>
        <expected-problems>0</expected-problems>
        <code><![CDATA[
public final class Test {
    public String foo() {
        final StringBuilder sb = new StringBuilder();
        sb.append("literal1");
        try {
            final String res = bar();
            sb.append(res);
            sb.append("literal2");
        } catch (ArithmeticException e) {
            sb.append("literal3");
        } catch (ArrayIndexOutOfBoundException e) {
            sb.append("literal4");
        } catch (Exception e) {
            sb.append("literal5");
        } finally {
            sb.append("literal6");
        }
        return sb.toString();
    }

    public String bar() throws Exception {
        throw new Exception();
    }
}
        ]]></code>
    </test-code>

    <test-code>
        <description>Consecutive literal append over try</description>
        <expected-problems>1</expected-problems>
        <expected-linenumbers>4</expected-linenumbers>
        <code><![CDATA[
public final class Test {
    public String foo() {
        final StringBuilder sb = new StringBuilder();
        sb.append("foo"); // violation here
        try {
            sb.append("bar");
            final String res = methodThatMightThrow();
            sb.append(res);
        } catch (IOException ioe) {
            // noop
        }
    }
}
        ]]></code>
    </test-code>

    <test-code>
        <description>literal appends over lambdas</description>
        <expected-problems>0</expected-problems>
        <code><![CDATA[
public final class Test {
    public String foo() {
        final StringBuilder sb = new StringBuilder();
        Runnable r = () -> sb.append("foo");
        Runnable r2 = () -> sb.append("bar");

        r.run();
        System.out.println(sb.toString());
        r2.run();
        return sb.toString();
    }
}
        ]]></code>
    </test-code>

    <test-code>
        <description>StringBuilder chains</description>
        <expected-problems>2</expected-problems>
        <expected-linenumbers>3,6</expected-linenumbers>
        <code><![CDATA[
public class Foo {
    public void bar() {
        StringBuilder sb1 = new StringBuilder().append("abc").append("def"); // bad
        StringBuilder sb2 = new StringBuilder().append("abc"); // ok
        StringBuilder sb3 = new StringBuilder();
        sb3.append("abc").append("def"); // bad
        StringBuilder sb4 = new StringBuilder();
        sb4.append("abc"); // ok
    }
}
        ]]></code>
    </test-code>
    <test-code>
        <description>[java] StringBuilder/Buffer false negatives with typeres #2881</description>
        <expected-problems>1</expected-problems>
        <code><![CDATA[
            package net.sourceforge.pmd.lang.java.types.testdata;

            public class DummyCompiledClass {
                public String toString() {
                    StringBuffer sb = new StringBuffer();
                    sb.append("test "); // warning expected: StringBuffer (or StringBuilder).append is called 3 consecutive times with literals. Use a single append with a single combined String.
                    sb.append("test2 ").append("test3 ");
                    return sb.toString();
                }
            }
            ]]></code>
    </test-code>
    <test-code>
        <description>[java] StringBuilder/Buffer false negatives with typeres #2881 (countertest, no classpath)</description>
        <expected-problems>1</expected-problems>
        <code><![CDATA[
            public class NoCompiledClass {
                public String toString() {
                    StringBuffer sb = new StringBuffer();
                    sb.append("test "); // warning expected: StringBuffer (or StringBuilder).append is called 3 consecutive times with literals. Use a single append with a single combined String.
                    sb.append("test2 ").append("test3 ");
                    return sb.toString();
                }
            }
            ]]></code>
    </test-code>
    <test-code>
<<<<<<< HEAD
        <description>[java] ConsecutiveLiteralAppends and InsufficientStringBufferDeclaration: FP with switch expressions #3152</description>
        <expected-problems>0</expected-problems>
        <code><![CDATA[
public class FalsePositive {

    public static String escapeHTML(String text) {
        int length = text.length();
        int index = findHTMLReservedChar(text);
        if (index == length) return text;
        var builder = new StringBuilder(length * 2); // Rule:InsufficientStringBufferDeclaration Priority:3 StringBuffer constructor is initialized with size 16, but has at least 29 characters appended..
        for (int i = 0; i < index; i++) builder.append(text.charAt(i));
        for (; index < length; index++) {
            char ch = text.charAt(index);
            switch (ch) {
                case '<' -> { builder.append("&lt;"); } // Rule:ConsecutiveLiteralAppends Priority:3 StringBuffer (or StringBuilder).append is called 6 consecutive times with literals. Use a single append with a single combined String..
                case '>' -> builder.append("&gt;");
                case '"' -> builder.append("&quot;");
                case '&' -> builder.append("&amp;");
                case '\'' -> builder.append("&#39;");
                case '/' -> builder.append("&#47;");
                default -> builder.append(ch);
            }
        }
        return builder.toString();
    }

    private static int findHTMLReservedChar(String text) {
        return 0;
=======
        <description>[java] ConsecutiveLiteralAppend false-positive with builder inside lambda #2427</description>
        <expected-problems>0</expected-problems>
        <code><![CDATA[
import java.util.Map;
import java.util.Collection;
import java.util.function.Consumer;

public class FalsePositive {

    public void fp1(Map<Class<?>, Consumer<?>> consumerMap, final StringBuilder builder) {
        consumerMap.put(Collection.class, o -> {
            builder.append('['); 
            Collection<?> collection = (Collection<?>) o;
            collection.forEach(t -> builder.append(t));
            builder.append(']'); // here reported (with pmd 6.22.0)
        });

        consumerMap.put(Map.class, o -> {
            builder.append('{');
            Map<?, ?> map = (Map<?, ?>) o;
            map.forEach((k, v) -> builder.append(k).append('=').append(v));
            builder.append('}');
        });
>>>>>>> bef0d2b8
    }
}
        ]]></code>
    </test-code>
</test-data><|MERGE_RESOLUTION|>--- conflicted
+++ resolved
@@ -1498,7 +1498,34 @@
             ]]></code>
     </test-code>
     <test-code>
-<<<<<<< HEAD
+        <description>[java] ConsecutiveLiteralAppend false-positive with builder inside lambda #2427</description>
+        <expected-problems>0</expected-problems>
+        <code><![CDATA[
+import java.util.Map;
+import java.util.Collection;
+import java.util.function.Consumer;
+
+public class FalsePositive {
+
+    public void fp1(Map<Class<?>, Consumer<?>> consumerMap, final StringBuilder builder) {
+        consumerMap.put(Collection.class, o -> {
+            builder.append('[');
+            Collection<?> collection = (Collection<?>) o;
+            collection.forEach(t -> builder.append(t));
+            builder.append(']'); // here reported (with pmd 6.22.0)
+        });
+
+        consumerMap.put(Map.class, o -> {
+            builder.append('{');
+            Map<?, ?> map = (Map<?, ?>) o;
+            map.forEach((k, v) -> builder.append(k).append('=').append(v));
+            builder.append('}');
+        });
+    }
+}
+        ]]></code>
+    </test-code>
+    <test-code>
         <description>[java] ConsecutiveLiteralAppends and InsufficientStringBufferDeclaration: FP with switch expressions #3152</description>
         <expected-problems>0</expected-problems>
         <code><![CDATA[
@@ -1527,31 +1554,6 @@
 
     private static int findHTMLReservedChar(String text) {
         return 0;
-=======
-        <description>[java] ConsecutiveLiteralAppend false-positive with builder inside lambda #2427</description>
-        <expected-problems>0</expected-problems>
-        <code><![CDATA[
-import java.util.Map;
-import java.util.Collection;
-import java.util.function.Consumer;
-
-public class FalsePositive {
-
-    public void fp1(Map<Class<?>, Consumer<?>> consumerMap, final StringBuilder builder) {
-        consumerMap.put(Collection.class, o -> {
-            builder.append('['); 
-            Collection<?> collection = (Collection<?>) o;
-            collection.forEach(t -> builder.append(t));
-            builder.append(']'); // here reported (with pmd 6.22.0)
-        });
-
-        consumerMap.put(Map.class, o -> {
-            builder.append('{');
-            Map<?, ?> map = (Map<?, ?>) o;
-            map.forEach((k, v) -> builder.append(k).append('=').append(v));
-            builder.append('}');
-        });
->>>>>>> bef0d2b8
     }
 }
         ]]></code>
