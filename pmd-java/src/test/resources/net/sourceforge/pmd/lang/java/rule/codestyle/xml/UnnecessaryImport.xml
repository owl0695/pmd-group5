<?xml version="1.0" encoding="UTF-8"?>
<test-data
    xmlns="http://pmd.sourceforge.net/rule-tests"
    xmlns:xsi="http://www.w3.org/2001/XMLSchema-instance"
    xsi:schemaLocation="http://pmd.sourceforge.net/rule-tests http://pmd.sourceforge.net/rule-tests_1_0_0.xsd">

    <test-code>
        <description>simple unused single type import</description>
        <expected-problems>1</expected-problems>
        <code><![CDATA[
import java.io.File;
public class Foo {}
        ]]></code>
    </test-code>

    <test-code>
        <description>one used single type import</description>
        <expected-problems>0</expected-problems>
        <code><![CDATA[
import java.io.File;
public class Foo {
    private File file;
}
        ]]></code>
    </test-code>

    <test-code>
        <description>2 unused single-type imports</description>
        <expected-problems>2</expected-problems>
        <code><![CDATA[
import java.io.File;
import java.util.List;
public class Foo {
}
        ]]></code>
    </test-code>

    <test-code>
        <description>1 used single type import</description>
        <expected-problems>0</expected-problems>
        <code><![CDATA[
import java.security.AccessController;
public class Foo {
    public void foo() {
        AccessController.doPrivileged(null);
    }
}
        ]]></code>
    </test-code>

    <test-code>
        <description>1 import stmt, used only in throws clause</description>
        <expected-problems>0</expected-problems>
        <code><![CDATA[
import java.rmi.RemoteException;
public class Foo {
    public void foo() throws RemoteException {}
}
        ]]></code>
    </test-code>

    <test-code>
        <description>for loop</description>
        <expected-problems>0</expected-problems>
        <code><![CDATA[
import java.util.ArrayList;
public class Foo {
    public void foo(ArrayList list) {
        for (String s : list) {}
    }
}
        ]]></code>
    </test-code>

    <test-code>
        <description>Generics</description>
        <expected-problems>0</expected-problems>
        <code><![CDATA[
import foo.TestInterfaceTwo;
import java.util.*;
public class Foo {
    private List<TestInterfaceTwo> x = new ArrayList<TestInterfaceTwo>();
}
        ]]></code>
    </test-code>

    <test-code>
        <description>Generics 2</description>
        <expected-problems>0</expected-problems>
        <code><![CDATA[
import java.util.Collection;
import java.util.List;
import java.util.ArrayList;
public class Foo {
    private List<Collection> x = new ArrayList<Collection>();
}
        ]]></code>
    </test-code>

    <test-code>
        <description>Annotations</description>
        <expected-problems>0</expected-problems>
        <code><![CDATA[
import foo.annotation.Retention;
import foo.annotation.RetentionPolicy;
@Retention(RetentionPolicy.RUNTIME)
public @interface Foo {
}
        ]]></code>
    </test-code>

    <test-code>
        <description>Annotations 2</description>
        <expected-problems>0</expected-problems>
        <code><![CDATA[
import foo.FooAnnotation1;
import foo.FooAnnotation2;
@FooAnnotation1
@FooAnnotation2
public class Foo {}
        ]]></code>
    </test-code>

    <test-code>
        <description>import from default package</description>
        <expected-problems>1</expected-problems>
        <expected-messages>
            <message>Unnecessary import from the current package 'Bar'</message>
        </expected-messages>
        <code><![CDATA[
import Bar;
public class Foo {
    public Bar foo() {}
}
        ]]></code>
    </test-code>
    <test-code>
        <description>import from default package from somewhere else</description>
        <expected-problems>0</expected-problems>
        <code><![CDATA[
package somewhere;
import Bar;
public class Foo {
    public Bar foo() {}
}
        ]]></code>
    </test-code>

    <test-code>
        <description>import from default package</description>
        <expected-problems>1</expected-problems>
        <code><![CDATA[
package somewhere;
import Bar;
public class Foo {
    public void foo() {}
}
        ]]></code>
    </test-code>

    <test-code regressionTest="false">
        <!-- This doesn't work anymore since the import is unresolved -->
        <description>Used static import</description>
        <expected-problems>0</expected-problems>
        <code><![CDATA[
import static com.foo.MyClass.staticMethod;
public class Foo {
    public Foo(){
        staticMethod("This is OK");
    }
}
        ]]></code>
    </test-code>

    <test-code>
        <description>Unused static import</description>
        <expected-problems>1</expected-problems>
        <code><![CDATA[
import static com.foo.MyClass.staticMethod;
public class Foo {
    public Foo() {
    }
}
        ]]></code>
    </test-code>

    <test-code>
        <description>On demand import</description>
        <expected-problems>0</expected-problems>
        <code><![CDATA[
import java.util.*;
public class Foo {
    List list = new ArrayList();
}
        ]]></code>
    </test-code>

    <test-code>
        <description>imports used in javadoc comment, see also bug #254</description>
        <expected-problems>0</expected-problems>
        <code><![CDATA[
import java.util.ArrayList;
import java.util.Calendar;
import java.util.List;
import java.util.LinkedList;
import java.util.File;
import java.util.NoSuchElementException;
import java.io.IOException;

public class Foo {
    /**
     * {@linkplain  List list}
     * {@link  ArrayList  arraylist}
     * {@link  LinkedList}
     * {@value  Calendar#DATE}
     * @see File
     * @throws NoSuchElementException no such element
     * @exception IOException IO operation exception
     */
    public void test() {}
}
        ]]></code>
    </test-code>

    <test-code>
        <description>#1280 False Positive in UnusedImports when import used in javadoc</description>
        <expected-problems>0</expected-problems>
        <code><![CDATA[
import some.pack.SomeUtility;

public class Foo {
    /**
     * The {@link SomeUtility#someHelperMethod(String, SomeObject)} method does something.
     */
    public void someMethod() {
    }
}
        ]]></code>
    </test-code>

    <test-code>
        <description>#1720 False Positive in UnusedImports for Javadoc link with array type</description>
        <expected-problems>0</expected-problems>
        <code><![CDATA[
import some.pack.SomeUtility;

public class Foo {
    /**
     * The {@link SomeUtility#someHelperMethod(String, SomeObjectArray[])} method does something.
     */
    public void someMethod() {
    }
}
        ]]></code>
    </test-code>

    <test-code>
        <description>Bug 2606609 : False "UnusedImports" positive in package-info.java</description>
        <expected-problems>0</expected-problems>
        <code><![CDATA[
@DefaultAnnotation(NonNull.class)
package net.sourceforge.pmd.test;

import edu.umd.cs.findbugs.annotations.DefaultAnnotation;
import edu.umd.cs.findbugs.annotations.NonNull;
        ]]></code>
    </test-code>

    <test-code>
        <description>bug #254 False+ : UnusedImport with Javadoc @link</description>
        <expected-problems>0</expected-problems>
        <code><![CDATA[
import java.util.ArrayList;
import java.util.Collections;
import java.util.NoSuchElementException;

public class Test {
    /**
     * {@link ArrayList#add(Object)}
     * @see Collections
     * @throws NoSuchElementException no such element
     */
    String[] getList() { }
}
        ]]></code>
    </test-code>

    <test-code>
        <description>#1181 unused import false positive if used as parameter in javadoc only.</description>
        <expected-problems>0</expected-problems>
        <code><![CDATA[
import java.util.ArrayList;
import java.util.Collection;
import java.util.Collections;
import java.util.List;
import java.util.Vector;

public class Foo {
    /**
     * See here: {@link Collections#reverse(List, Collection)}
     * @see Collections#reverse(ArrayList, Vector)
     */
    public Object bar() {}
}
        ]]></code>
    </test-code>

    <test-code>
        <description>#1280 False Positive in UnusedImports when import used in javadoc</description>
        <expected-problems>0</expected-problems>
        <code><![CDATA[
import some.pack.SomeUtility;

public class Foo {
    /**
     * The {@link SomeUtility#someHelperMethod(String, test.SomeObject)} method does something.
     */
    public void someMethod() {
    }
}
        ]]></code>
    </test-code>

    <test-code>
        <description>#914 False +ve from UnusedImports with wildcard static imports</description>
        <expected-problems>0</expected-problems>
        <code><![CDATA[
import static org.junit.Assert.*;
import org.junit.Test;
import static java.lang.Math.*;

public class FooTest {
    @Test
    public void testStuff() {
        assertEquals( "a", "a" );
        assertFalse( false );
        assertTrue( true );
        assertNull( null );
    }
    public static void main(String[] args) {
        System.out.println(PI);
    }
}
        ]]></code>
    </test-code>

    <test-code>
        <description>#1465 False Positve UnusedImports with javadoc @link</description>
        <expected-problems>0</expected-problems>
        <code><![CDATA[
import a.b.c.d.AgentState;
import a.b.c.d.OtherState;

public interface Foo {
    /**
     * Gets all active AgentHandles.
     * <p/>
     * An agent is active if it has not posted a {@link AgentStateChangeEvent} containing {@link AgentState#TERMINATED}.
     *
     * @return agent handles.
     * @see OtherState#TERMINATED
     */
    Iterable<AgentHandle> getAgentHandles();
}
        ]]></code>
    </test-code>

    <test-code>
        <description>#1547 False Positve UnusedImports with javadoc for identifiers with underscores</description>
        <expected-problems>0</expected-problems>
        <code><![CDATA[
import java.net.HttpURLConnection;

import foo.bar.Some_Thing;
import foo.bar.Under_Score_Exception;
import foo.bar.Fixed_Values;

/**
 * {@link HttpURLConnection#HTTP_NOT_ACCEPTABLE}
 *
 * {@value Fixed_Values#FOO_BAR}
 *
 * @see Some_Thing#SOMETHING_ELSE
 */
public interface Interface {

    /**
     * @throws Under_Score_Exception
     */
    void doSomething();

}
        ]]></code>
    </test-code>

    <test-code>
        <description>#348 False Positive UnusedImports with javadoc for public static inner classes of imports</description>
        <expected-problems>0</expected-problems>
        <code><![CDATA[
import javax.swing.GroupLayout;

public class Foo {

    /**
     * {@link Bar#doSomething(GroupLayout.Group)}
     */
    void doSomething();
}
        ]]></code>
    </test-code>

    <test-code>
        <description>#925 [java] UnusedImports false positive for static import</description>
        <expected-problems>0</expected-problems>
        <code><![CDATA[
            package net.sourceforge.pmd.lang.java.rule.codestyle.unnecessaryimport;

            import static net.sourceforge.pmd.lang.java.rule.codestyle.unnecessaryimport.ClassWithConstants.*;

            public class ClassWithImport {

                public static void main(String[] args) {
                    System.out.println("List 1: " + LIST1);
                    System.out.println("List 2: " + LIST2);
                }
            }
            ]]></code>
    </test-code>

    <test-code>
        <description>#1404 [java] UnusedImports false positive for static import</description>
        <expected-problems>0</expected-problems>
        <code><![CDATA[
            package net.sourceforge.pmd.lang.java.rule.codestyle.unnecessaryimport;

            import static net.sourceforge.pmd.lang.java.rule.codestyle.unnecessaryimport.ClassWithStringConstants.*;

            public class ClassWithImport {

                public static void main(String[] args) {
                    if (CONST1.equals("a")) {
                        System.out.println("CONST1 is a");
                    }
                }
            }
            ]]></code>
    </test-code>

    <test-code>
        <description>#1209 [java] UnusedImports false positive for static import with package-private method usage</description>
        <expected-problems>0</expected-problems>
        <code><![CDATA[
            package net.sourceforge.pmd.lang.java.rule.codestyle.unnecessaryimport;

            import static net.sourceforge.pmd.lang.java.rule.codestyle.unnecessaryimport.PackagePrivateUtils.*;
            import static net.sourceforge.pmd.lang.java.rule.codestyle.unnecessaryimport.PublicUtils.*;

            public class Imports {

                int importtest() {
                    int i = 0;
                    i = f1(i);
                    i = g1(i);
                    i = f2(i);
                    i = g2(i);
                    i = f3(i);
                    i = g3(i);
                    return i;
                }
            }
            ]]></code>
    </test-code>

    <test-code>
        <description>#1625 [java] UnusedImports false positive for method parameter type in @see Javadoc</description>
        <expected-problems>0</expected-problems>
        <code><![CDATA[
package net.sourceforge.pmd.lang.java.rule.codestyle.unnecessaryimport;

import java.io.File;
import java.io.FileInputStream;

public class Derived extends FileInputStream {
    /** @see #FileInputStream(File) */
    void main() {}
}
        ]]></code>
    </test-code>

    <test-code>
        <description>#1720 False Positive in UnusedImports for Javadoc @see with array type</description>
        <expected-problems>0</expected-problems>
        <code><![CDATA[
package net.sourceforge.pmd.lang.java.rule.codestyle.unnecessaryimport;

import java.io.File;
import java.io.FileInputStream;

public class Derived extends FileInputStream {
    /** @see #FileInputStream(File, File[]) */
    void main() {}
}
        ]]></code>
    </test-code>

    <test-code>
        <description>#2025 False Positive in UnusedImports for params when using @see with FQCN</description>
        <expected-problems>0</expected-problems>
        <code><![CDATA[
import spark.Response; // flaged, should not

/**
 * @see foo.bar.MyController#startTransaction(Response)
 */
public class VendingV2PaymentRequest {
}
        ]]></code>
    </test-code>

    <test-code>
        <description>#2025 False Positive in UnusedImports for params when using @link with FQCN</description>
        <expected-problems>0</expected-problems>
        <code><![CDATA[
import spark.Request; // flaged, should not

/**
 * {@link foo.bar.MyController#startTransaction(Request)}
 */
public class VendingV2PaymentRequest {
}
        ]]></code>
    </test-code>

    <test-code>
        <description>#2016 [java] UnusedImports: False positive if wildcard is used and only static methods</description>
        <expected-problems>0</expected-problems>
        <code><![CDATA[
package net.sourceforge.pmd.lang.java.rule.codestyle.unnecessaryimport;

// star import is important here for the test case!!
import java.util.*;

/**
 * Note: In order for this test case to work, the class "Issue2016" must also be compiled and available
 * on the auxclasspath.
 */
public class Issue2016 {
    public void testFunction() {
        Objects.toString(null);
    }
}
        ]]></code>
    </test-code>

    <test-code>
        <description>resolve ambiguous static on-demand imports (#2277)</description>
        <expected-problems>0</expected-problems>
        <code><![CDATA[
import static java.lang.Integer.*;
import static java.lang.Long.valueOf;
import static java.lang.Long.*;

public class Foo {
    public void foo() {
        // the "valueOf" method is both in Integer.* and Long.*
        // we need an explicit static import to specify one of them, e.g. Long.valueOf
        valueOf("123", 10);

        // covered by Integer.*
        int i = parseInt("123");

        // covered by Long.*
        long l = parseLong("123");
    }
}
     ]]></code>
    </test-code>

    <test-code>
        <description>[java] UnusedImports with static imports on subclasses #3132</description>
        <expected-problems>0</expected-problems>
        <code><![CDATA[
package net.sourceforge.pmd.lang.java.rule.codestyle.unnecessaryimport;

import static net.sourceforge.pmd.lang.java.rule.codestyle.unnecessaryimport.HelloMore.*; // flagged as unused

public class Test {
    public static void main(String... args) {
        sayHello();
    }
}
        ]]></code>
    </test-code>

    <test-code>
        <description>Unused import with member inherited AND imported</description>
        <expected-problems>1</expected-problems>
        <code><![CDATA[
package net.sourceforge.pmd.lang.java.rule.codestyle.unnecessaryimport;

import static net.sourceforge.pmd.lang.java.rule.codestyle.unnecessaryimport.HelloMore.sayHello;

public class Test extends HelloMore {
    public static void main(String... args) {
        // import is unused as the method is inherited here
        sayHello();
    }
}
        ]]></code>
    </test-code>

    <test-code>
        <description>NPE with static import on interface</description>
        <expected-problems>1</expected-problems>
        <code><![CDATA[
import static javax.swing.WindowConstants.*; //warn

class NPEImport {}
        ]]></code>
    </test-code>

    <!-- Test cases for duplicate imports -->

    <test-code>
        <description>duplicate single type imports</description>
        <expected-problems>2</expected-problems>
        <expected-linenumbers>2,3</expected-linenumbers>
        <expected-messages>
            <message>Unused import 'java.util.*'</message>
            <message>Duplicate import 'java.io.File'</message>
        </expected-messages>
        <code><![CDATA[
            import java.io.File;
            import java.util.*;
            import java.io.File;
            public class Foo {
                File f;
            }
            ]]></code>
    </test-code>

    <test-code>
        <description>duplicate wildcard imports</description>
        <expected-problems>1</expected-problems>
        <expected-linenumbers>2</expected-linenumbers>
        <expected-messages>
            <message>Duplicate import 'java.io.*'</message>
        </expected-messages>
        <code><![CDATA[
            import java.io.*;
            import java.io.*;
            public class Foo {
                File f;
            }
            ]]></code>
    </test-code>

    <test-code>
        <description>single type import after wildcard import</description>
        <expected-problems>1</expected-problems>
        <expected-linenumbers>1</expected-linenumbers>
        <expected-messages>
            <message>Unused import 'java.io.*'</message>
        </expected-messages>
        <code><![CDATA[
            import java.io.*;
            import java.io.File;
            public class Foo {
                File f;
            }
            ]]></code>
    </test-code>

    <test-code>
        <description>subpackage import, ok</description>
        <expected-problems>0</expected-problems>
        <code><![CDATA[
            import java.util.*;
            import java.util.logging.*;
            public class Foo {
                List c; Logger f;
            }
            ]]></code>
    </test-code>

    <test-code>
        <description>674394, disambiguation import should be allowed</description>
        <expected-problems>0</expected-problems>
        <code><![CDATA[
            import java.awt.*;
            import java.util.*;
            import java.util.List; //False positive

            class Foo{
                Color color;
                List list;
                Set set;
            }
            ]]></code>
    </test-code>

    <test-code>
        <description>674394, disambiguation import because of conflict with java.lang</description>
        <expected-problems>1</expected-problems>
        <expected-linenumbers>1</expected-linenumbers>
        <code><![CDATA[
            import foo.*;
            import foo.System;  //False positive

            class Foo {
                System system;  //No, I do not mean java.lang.System
            }
            ]]></code>
    </test-code>

    <test-code>
        <description>#1306 False positive on duplicate when using static imports</description>
        <expected-problems>0</expected-problems>
        <code><![CDATA[
            import static org.junit.Assert.*;
            import static net.sourceforge.pmd.lang.java.rule.codestyle.UnnecessaryImportTest.*;
            import static org.junit.Assert.assertTrue;
            // this import is needed for disambiguation - as DuplicateImportsTest
            // defines assertTrue with the same signature, too.

            public class DuplicateImports {
                static {
                    assertTrue("", true); // the one from the disambiguation import
                    assertSomething("", true); // from UnnecessaryImportTest.*
                    assertFalse("", true); // from Assert.*
                }
            }
            ]]></code>
    </test-code>

    <test-code>
        <description>Static on-demand import is used</description>
        <expected-problems>0</expected-problems>
        <!-- Technically we could report assertTrue, but for now we don't. -->
        <code><![CDATA[
            import static org.junit.Assert.*;
            import static org.junit.Assert.assertTrue;

            public class DuplicateImports {
                static {
                    assertTrue("", true);
                    assertFalse("", true);
                }
            }
            ]]></code>
    </test-code>

    <test-code>
        <description>[java]  similar imports static/nonstatic with method #2546</description>
        <expected-problems>1</expected-problems>
        <expected-linenumbers>2</expected-linenumbers>
        <expected-messages>
            <message>Unused import 'net.sourceforge.pmd.lang.java.rule.codestyle.unnecessaryimport.NonStaticContainer.*'</message>
        </expected-messages>
        <code><![CDATA[
            // imports NonStatic -- unused
            import net.sourceforge.pmd.lang.java.rule.codestyle.unnecessaryimport.NonStaticContainer.*;
            // imports foo -- used
            import static net.sourceforge.pmd.lang.java.rule.codestyle.unnecessaryimport.NonStaticContainer.*;

            public class DuplicateImports {
                static {
                    foo();
                }
            }
            ]]></code>
    </test-code>
    <test-code>
        <description>[java] #2546 -- similar imports static/nonstatic - static is used</description>
        <expected-problems>1</expected-problems>
        <expected-linenumbers>2</expected-linenumbers>
        <expected-messages>
            <message>Unused import 'net.sourceforge.pmd.lang.java.rule.codestyle.unnecessaryimport.NonStaticContainer.*'</message>
        </expected-messages>
        <code><![CDATA[
            // imports NonStatic -- unused
            import net.sourceforge.pmd.lang.java.rule.codestyle.unnecessaryimport.NonStaticContainer.*;
            // imports Static
            import static net.sourceforge.pmd.lang.java.rule.codestyle.unnecessaryimport.NonStaticContainer.*;

            public class DuplicateImports {
                static {
                    Static b;
                }
            }
            ]]></code>
    </test-code>
    <test-code>
        <description>[java] #2546 -- similar imports static/nonstatic - static is unused</description>
        <expected-problems>1</expected-problems>
        <expected-linenumbers>4</expected-linenumbers>
        <expected-messages>
            <message>Unused static import 'net.sourceforge.pmd.lang.java.rule.codestyle.unnecessaryimport.NonStaticContainer.*'</message>
        </expected-messages>
        <code><![CDATA[
            // imports NonStatic
            import net.sourceforge.pmd.lang.java.rule.codestyle.unnecessaryimport.NonStaticContainer.*;
            // imports Static -- unused
            import static net.sourceforge.pmd.lang.java.rule.codestyle.unnecessaryimport.NonStaticContainer.*;

            public class DuplicateImports {
                static {
                    NonStatic b;
                }
            }
            ]]></code>
    </test-code>
    <test-code>
        <description>[java] #2546 -- similar imports static/nonstatic - both are used</description>
        <expected-problems>0</expected-problems>
        <code><![CDATA[
            // imports NonStatic
            import net.sourceforge.pmd.lang.java.rule.codestyle.unnecessaryimport.NonStaticContainer.*;
            // imports Static
            import static net.sourceforge.pmd.lang.java.rule.codestyle.unnecessaryimport.NonStaticContainer.*;

            public class DuplicateImports {
                static {
                    // both are used
                    NonStatic a;
                    Static b;
                }
            }
            ]]></code>
    </test-code>
    <test-code>
        <description>[java] #2546 -- similar imports static/nonstatic - both are used (method)</description>
        <expected-problems>0</expected-problems>
        <code><![CDATA[
            // imports NonStatic
            import net.sourceforge.pmd.lang.java.rule.codestyle.unnecessaryimport.NonStaticContainer.*;
            // imports foo()
            import static net.sourceforge.pmd.lang.java.rule.codestyle.unnecessaryimport.NonStaticContainer.*;

            public class DuplicateImports {
                static {
                    // both are used
                    NonStatic a;
                    foo();
                }
            }
            ]]></code>
    </test-code>


    <test-code>
        <description>ImportFromSamePackage: simple failure</description>
        <expected-problems>1</expected-problems>
        <code><![CDATA[
            package foo;
            import foo.Bar;
            public class Baz {
                Bar bar;
            }
        ]]></code>
    </test-code>

    <test-code>
        <description>ImportFromSamePackage: class in default package importing from sub package</description>
        <expected-problems>0</expected-problems>
        <code><![CDATA[
            package foo;
            import foo.buz.Bar;
            public class Baz{
                Bar b;
            }
            ]]></code>
    </test-code>

    <test-code>
        <description>ImportFromSamePackage: importing all from same package</description>
        <expected-problems>1</expected-problems>
        <expected-messages>
            <message>Unused import 'foo.bar.*'</message>
        </expected-messages>
        <code><![CDATA[
            package foo.bar;
            import foo.bar.*;
            public class Baz{}
            ]]></code>
    </test-code>

    <!-- From DontImportJavaLang   -->

    <test-code>
        <description>import java.lang.String (used)</description>
        <expected-problems>1</expected-problems>
        <expected-messages>
            <message>Unnecessary import from the java.lang package 'java.lang.String'</message>
        </expected-messages>
        <code><![CDATA[
            import java.lang.String;
            public class Foo {
                String foo;
            }
            ]]></code>
    </test-code>

    <test-code>
        <description>import java.lang.String (unused)</description>
        <expected-problems>1</expected-problems>
        <expected-messages>
            <message>Unused import 'java.lang.String'</message>
        </expected-messages>
        <code><![CDATA[
            import java.lang.String;
            public class Foo { }
            ]]></code>
    </test-code>

    <test-code>
        <description>import java.lang type when it shadows a same package type</description>
        <expected-problems>0</expected-problems>
        <code><![CDATA[
            // this package redefines a String type
            package net.sourceforge.pmd.lang.java.rule.codestyle.unnecessaryimport.javalang;

            import java.lang.String;
            public class Foo {
                String foo;
            }
            ]]></code>
    </test-code>
    <test-code>
        <description>import java.lang type when it shadows a same package type (unused)</description>
        <expected-problems>1</expected-problems>
        <expected-messages>
            <message>Unused import 'java.lang.String'</message>
        </expected-messages>
        <code><![CDATA[
            // this package redefines a String type
            package net.sourceforge.pmd.lang.java.rule.codestyle.unnecessaryimport.javalang;

            import java.lang.String;
            public class Foo { }
            ]]></code>
    </test-code>

    <test-code>
        <description>import java.lang.*</description>
        <expected-problems>1</expected-problems>
        <code><![CDATA[
            import java.lang.*;
            public class Foo {}
            ]]></code>
    </test-code>

    <test-code>
        <description>import java.lang.ref/reflect/annotation/instrument/management</description>
        <expected-problems>0</expected-problems>
        <code><![CDATA[
            import java.lang.ref.*;
            import java.lang.reflect.*;
            import java.lang.annotation.*;
            import java.lang.management.*;
            public class Foo {
                Annotation a; Method m; WeakReference r;
                RuntimeMXBean x;
            }
            ]]></code>
    </test-code>

    <test-code>
        <description>Static Java imports are OK</description>
        <expected-problems>0</expected-problems>
        <code><![CDATA[
            import static java.lang.String.*;
            public class Foo {
                static {
                    valueOf(1);
                }
            }
            ]]></code>
    </test-code>

    <test-code>
        <description>Importing java.lang.Thread.UncaughtExceptionHandler, unused</description>
        <expected-problems>1</expected-problems>
        <expected-messages>
            <message>Unused import 'java.lang.Thread.UncaughtExceptionHandler'</message>
        </expected-messages>
        <code><![CDATA[
            import java.lang.Thread.UncaughtExceptionHandler;
            public class Foo {
                Thread.UncaughtExceptionHandler unused;
            }
            ]]></code>
    </test-code>

    <test-code>
        <description>Importing java.lang.Thread.UncaughtExceptionHandler</description>
        <expected-problems>0</expected-problems>
        <code><![CDATA[
            import java.lang.Thread.UncaughtExceptionHandler;
            public class Foo {
                UncaughtExceptionHandler used;
            }
            ]]></code>
    </test-code>

    <test-code>
        <description>import java.lang.ProcessBuilder.Redirect: #1031 false DontImportJavaLang</description>
        <expected-problems>0</expected-problems>
        <code><![CDATA[
            import java.lang.ProcessBuilder.Redirect;

            public class Foo {
                Redirect r;
            }
            ]]></code>
    </test-code>

    <test-code>
        <description>import java.lang.invoke.MethodHandles: #339 false DontImportJavaLang</description>
        <expected-problems>0</expected-problems>
        <code><![CDATA[
            import java.lang.invoke.MethodHandles;

            public class Foo {
                static {
                    MethodHandles.argumentsWithCombiner();// use it
                }
            }
            ]]></code>
    </test-code>

    <test-code>
        <description>[java] UnnecessaryImport false positive for on-demand imports #2655</description>
        <expected-problems>0</expected-problems>
        <code><![CDATA[
package net.sourceforge.pmd.lang.java.rule.codestyle.unnecessaryimport.package1;

import net.sourceforge.pmd.lang.java.rule.codestyle.unnecessaryimport.package2.*; // SUPPRESS CHECKSTYLE needed for test case

public class U {
    private void g() {
        String k = C.V;
    }
}
        ]]></code>
    </test-code>
<<<<<<< HEAD
    <test-code>
        <description>static import of a type</description>
        <expected-problems>0</expected-problems>
        <code><![CDATA[
package net.sourceforge.pmd.lang.java.rule.codestyle.unnecessaryimport;

import static net.sourceforge.pmd.lang.java.rule.codestyle.unnecessaryimport.ConcFlow.Subscriber;
import net.sourceforge.pmd.lang.java.rule.codestyle.unnecessaryimport.ConcFlow.Publisher;
import static net.sourceforge.pmd.lang.java.rule.codestyle.unnecessaryimport.ConcFlow.Subscription;

/**
 * {@link Flow.Subscription#request(long) request}
 * {@link Flow.Subscription}
 */
public class SubmissionPublisher<T> implements Publisher<T> {
    static final class ConsumerSubscriber<T> implements Subscriber<T> {
        Subscription subscription;
    }
=======

    <test-code>
        <description>Necessary imports for @snippet tags introduced with JEP 413 in Java 18</description>
        <expected-problems>0</expected-problems>
        <code><![CDATA[
import java.math.BigDecimal;
import java.util.ArrayList;

/**
 * {@snippet :
 *    BigDecimal n = new BigDecimal("10.0"); // @link substring="BigDecimal" target="BigDecimal"
 * }
 *
 * <p>Other example:
 * {@snippet :
 *    Sample.add(this); // @link target="ArrayList#add(Object)"
 * }
 */
public class Sample {
    // ...
>>>>>>> 690e5a66
}
        ]]></code>
    </test-code>
</test-data><|MERGE_RESOLUTION|>--- conflicted
+++ resolved
@@ -1044,7 +1044,7 @@
 }
         ]]></code>
     </test-code>
-<<<<<<< HEAD
+
     <test-code>
         <description>static import of a type</description>
         <expected-problems>0</expected-problems>
@@ -1063,7 +1063,9 @@
     static final class ConsumerSubscriber<T> implements Subscriber<T> {
         Subscription subscription;
     }
-=======
+}
+        ]]></code>
+    </test-code>
 
     <test-code>
         <description>Necessary imports for @snippet tags introduced with JEP 413 in Java 18</description>
@@ -1084,7 +1086,6 @@
  */
 public class Sample {
     // ...
->>>>>>> 690e5a66
 }
         ]]></code>
     </test-code>
