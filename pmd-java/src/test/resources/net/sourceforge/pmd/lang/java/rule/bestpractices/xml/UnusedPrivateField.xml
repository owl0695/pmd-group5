<?xml version="1.0" encoding="UTF-8"?>
<test-data
    xmlns="http://pmd.sourceforge.net/rule-tests"
    xmlns:xsi="http://www.w3.org/2001/XMLSchema-instance"
    xsi:schemaLocation="http://pmd.sourceforge.net/rule-tests http://pmd.sourceforge.net/rule-tests_1_0_0.xsd">

    <test-code>
        <description>simple unused private field</description>
        <expected-problems>1</expected-problems>
        <code><![CDATA[
public class Foo {
    private String foo;
}
        ]]></code>
    </test-code>

    <test-code>
        <description>private field referenced in another field's initializer</description>
        <expected-problems>0</expected-problems>
        <code><![CDATA[
public class Foo {
    private String foo;
    private String bar = foo;
    void buz() {
        bar = bar + 1;
    }
}
        ]]></code>
    </test-code>

    <test-code>
        <description>private field with field of same name in anonymous inner class</description>
        <expected-problems>1</expected-problems>
        <code><![CDATA[
public class Foo {
    private String foo;
    void baz() {
        Runnable r = new Runnable() {
            public void run() {
                String foo = "buz";
            }
        };
    }
}
        ]]></code>
    </test-code>

    <test-code>
        <description>field is used semantically before it's declared syntactically</description>
        <expected-problems>0</expected-problems>
        <code><![CDATA[
public class Foo {
    void bar() {
        foo[0] = foo[0] + 1;
    }
    private int[] foo;
}
        ]]></code>
    </test-code>

    <test-code>
        <description>private field referenced via 'this' modifier</description>
        <expected-problems>0</expected-problems>
        <code><![CDATA[
public class Foo {
    private String foo;
    void bar() {
        bar = this.foo;
    }
}
        ]]></code>
    </test-code>

    <test-code>
        <description>private referenced by anonymous inner class</description>
        <expected-problems>0</expected-problems>
        <code><![CDATA[
public class Foo {
    private static final String FOO = "foo";
    public Runnable bar() {
        return new Runnable() {
            public void run() {
                FOO.toString();
            }
        };
    }
}
        ]]></code>
    </test-code>

    <test-code>
        <description>interface sanity test</description>
        <expected-problems>0</expected-problems>
        <code><![CDATA[
public interface Foo {
    public static final String FOO = "FOO";
    public boolean equals(Object another);
    public int hashCode();
    public String toString();
}
        ]]></code>
    </test-code>

    <test-code>
        <description>unused private field in static inner class</description>
        <expected-problems>1</expected-problems>
        <code><![CDATA[
public class Foo {
    public static class Services {
        private String x;
    }
}
        ]]></code>
    </test-code>

    <test-code>
        <description>private field referenced in nonstatic inner class</description>
        <expected-problems>0</expected-problems>
        <code><![CDATA[
public class Foo {
    private int x;
    private class Bar {
        void baz() {
            x = x + 2;
        }
    }
}
        ]]></code>
    </test-code>

    <test-code>
        <description>unused private static field</description>
        <expected-problems>1</expected-problems>
        <code><![CDATA[
public class Foo {
    private static String foo;
}
        ]]></code>
    </test-code>

    <test-code>
        <description>private static final referenced with qualifier</description>
        <expected-problems>0</expected-problems>
        <code><![CDATA[
public class Foo {
    private static final int BAR = 2;
    int x = Foo.BAR;
}
        ]]></code>
    </test-code>

    <test-code>
        <description>unused private field after class decl</description>
        <expected-problems>1</expected-problems>
        <code><![CDATA[
public class Foo {
    public class Foo {}
    private int x;
}
        ]]></code>
    </test-code>

    <test-code>
        <description>two unused private fields in separate inner classes</description>
        <expected-problems>2</expected-problems>
        <code><![CDATA[
public class Foo {
    public class Foo {private int x;}
    public class Bar {private int x;}
}
        ]]></code>
    </test-code>

    <test-code>
        <description>method param shadows unused private field</description>
        <expected-problems>1</expected-problems>
        <code><![CDATA[
public class Foo {
    private int value;
    int doSomething(int value) {
        return value + 1;
    }
}
        ]]></code>
    </test-code>

    <test-code>
        <description>private field referenced via 'this' not shadowed by param of same name</description>
        <expected-problems>0</expected-problems>
        <code><![CDATA[
public class Foo {
    private int x;
    public Foo(int x) {
        this.x= this.x + 1;
    }
}
        ]]></code>
    </test-code>

    <test-code>
        <description>don't catch public fields</description>
        <expected-problems>0</expected-problems>
        <code><![CDATA[
public class Foo {
    public static final int FOO = 1;
}
        ]]></code>
    </test-code>

    <test-code>
        <description>instantiate self and reference private field on other object</description>
        <expected-problems>0</expected-problems>
        <code><![CDATA[
public class Foo {
    private int x;
    void foo() {
        Foo foo = new Foo();
        foo.x = foo.x + 2;
    }
}
        ]]></code>
    </test-code>

    <test-code>
        <description>don't count Serialization fields as being unused</description>
        <expected-problems>0</expected-problems>
        <code><![CDATA[
public class Foo {
    private static final ObjectStreamField[] serialPersistentFields = {new ObjectStreamField("foo", String.class)};
}
        ]]></code>
    </test-code>

    <test-code>
        <description>an assignment does not a usage make</description>
        <expected-problems>1</expected-problems>
        <code><![CDATA[
public class Foo {
    private int x;
    void bar() {
        x = 4;
    }
}
        ]]></code>
    </test-code>

    <test-code>
        <description>assignment to field member is a usage</description>
        <expected-problems>0</expected-problems>
        <code><![CDATA[
public class Foo {
    private Foo x = new Foo();
    void bar() {
        x.y = 42;
    }
}
        ]]></code>
    </test-code>

    <test-code>
        <description>assignment to field member using this modifier is a usage</description>
        <expected-problems>0</expected-problems>
        <code><![CDATA[
public class Foo {
    private Foo x = new Foo();
    void bar() {
        this.x.y = 42;
    }
}
        ]]></code>
    </test-code>

    <test-code>
        <description>this.foo++ shouldn't throw an NPE, but isn't a usage</description>
        <expected-problems>1</expected-problems>
        <code><![CDATA[
public class Foo {
    private int x;
    void bar() {
        this.x++;
    }
}
        ]]></code>
    </test-code>

    <test-code>
        <description>super.foo++ shouldn't throw an NPE</description>
        <expected-problems>0</expected-problems>
        <code><![CDATA[
public class Foo {
    void bar() {
        super.x++;
    }
}
        ]]></code>
    </test-code>

    <test-code>
        <description>SuppressWarnings("unused") unused private field</description>
        <expected-problems>0</expected-problems>
        <code><![CDATA[
public class Foo {
    @SuppressWarnings("unused")
    private String foo;
}
        ]]></code>
    </test-code>

    <test-code>
        <description>631681, private field is accessed by outer class</description>
        <expected-problems>0</expected-problems>
        <code><![CDATA[
public class XPathFunctionContext {

    private class Singleton {
        private String foo = "";
    }

    public String getFoo() {
        return (new Singleton()).foo;
    }
}
        ]]></code>
    </test-code>

    <test-code>
        <description>631681, private field in singleton is accessed by outer class</description>
        <expected-problems>0</expected-problems>
        <code><![CDATA[
public class XPathFunctionContext {

    private static class Singleton {
        private static XPathFunctionContext instance = new XPathFunctionContext();
    }

    public static XPathFunctionContext getInstance() {
        return Singleton.instance;
    }
}
        ]]></code>
    </test-code>

    <test-code>
        <description>#1188 False positive in UnusedPrivateField</description>
        <expected-problems>0</expected-problems>
        <code><![CDATA[
public enum Operation
{
    LEFT( Action.PRIVATE_MOVE ), RIGHT( Action.PRIVATE_MOVE ), STOP( Action.PRIVATE_STAY );

    private final int action;

    private Operation(final int action)
    {
        this.action = action;
    }

    public int getAction()
    {
        return action;
    }

    private static final class Action
    {
        private static final int PRIVATE_STAY = 0;
        private static final int PRIVATE_MOVE = 1;
    }
}
        ]]></code>
    </test-code>

    <test-code>
        <description>private field in inner class accessed as method call</description>
        <expected-problems>0</expected-problems>
        <code><![CDATA[
public class InnerPrivateFieldCall {
    int method() {
        return Inner.FIELD.length();
    }
    static class Inner {
        private static final String FIELD = "";
    }
}
        ]]></code>
    </test-code>

    <test-code>
        <description>private field in inner class accessed by another inner class</description>
        <expected-problems>0</expected-problems>
        <code><![CDATA[
public class InnerPrivateFieldInAnotherInner {
    static class InnerUsing {
        int method() {
            return InnerDeclaring.INNER_FIELD;
        }
    }
    static class InnerDeclaring {
        private static int INNER_FIELD;
    }
}
        ]]></code>
     </test-code>

     <test-code>
        <description>#1302 False Positive: UnusedPrivateField when accessed by inner class</description>
        <expected-problems>0</expected-problems>
        <code><![CDATA[
public class UnusedPrivateFieldClass
{
    private int m_number; // UnusedPrivateField incorrectly errors

    public void increment()
    {
        m_number++; // Write
    }

    public User getUser()
    {
        return new User(this);
    }

    public static class User
    {
        private UnusedPrivateFieldClass m_bugTest;
        private int m_number;

        private User(UnusedPrivateFieldClass bugTest)
        {
            m_bugTest = bugTest;
            m_number = bugTest.m_number; // Read
        }

        public boolean isValid()
        {
            return m_bugTest.m_number == m_number;
        }
    }
}
        ]]></code>
    </test-code>

    <test-code>
        <description>#1420 UnusedPrivateField: Ignore fields if using lombok - 1</description>
        <expected-problems>0</expected-problems>
        <code><![CDATA[
@lombok.Data
public class Foo {
    private String bar;
}
        ]]></code>
    </test-code>

    <test-code>
        <description>#1420 UnusedPrivateField: Ignore fields if using lombok - 2</description>
        <expected-problems>0</expected-problems>
        <code><![CDATA[
import lombok.Data;
@Data
public class Foo {
    private String bar;
}
        ]]></code>
    </test-code>

    <test-code>
        <description>#1420 UnusedPrivateField: Ignore fields if using lombok - 3</description>
        <expected-problems>0</expected-problems>
        <code><![CDATA[
import lombok.*;
@Data
public class Foo {
    private String bar;
}
        ]]></code>
    </test-code>

    <test-code>
        <description>#1420 UnusedPrivateField: Ignore fields if using lombok - 4</description>
        <expected-problems>0</expected-problems>
        <code><![CDATA[
import lombok.Getter;
@Getter
public class Foo {
    private String bar;
}
        ]]></code>
    </test-code>

    <test-code>
        <description>#1420 UnusedPrivateField: Ignore fields if using lombok - 5</description>
        <expected-problems>0</expected-problems>
        <code><![CDATA[
import lombok.Getter;
public class Foo {
    @Getter private String bar;
}
        ]]></code>
    </test-code>

    <test-code>
        <description>#1420 UnusedPrivateField: Ignore fields if using lombok - 6</description>
        <expected-problems>0</expected-problems>
        <code><![CDATA[
import lombok.Getter;
public class Foo {
    @Getter(lazy=true) private String bar;
}
        ]]></code>
    </test-code>

    <test-code>
        <description>#1420 UnusedPrivateField: Ignore fields if using lombok - 7</description>
        <expected-problems>0</expected-problems>
        <code><![CDATA[
@Data
public class Foo {
    private String bar;
}
        ]]></code>
    </test-code>

    <test-code>
        <description>#907 UnusedPrivateField false-positive with @FXML - 1</description>
        <expected-problems>0</expected-problems>
        <code><![CDATA[
import javafx.fxml.FXML;

public class NodeInfoPanelController {
    @FXML
    private TabPane nodeInfoTabPane;
}
        ]]></code>
    </test-code>

    <test-code>
        <description>#907 UnusedPrivateField false-positive with @FXML - 2</description>
        <expected-problems>0</expected-problems>
        <code><![CDATA[
public class Foo {
    @Deprecated
    private String bar;
}
        ]]></code>
    </test-code>

    <test-code>
        <description>#907 UnusedPrivateField false-positive with @FXML - 3</description>
        <rule-property name="ignoredAnnotations">javafx.fxml.FXML</rule-property>
        <expected-problems>1</expected-problems>
        <code><![CDATA[
public class Foo {
    @Deprecated
    private String bar;
}
        ]]></code>
    </test-code>

    <test-code>
        <description>#1428 False positive in UnusedPrivateField when local variable hides member variable</description>
        <expected-problems>0</expected-problems>
        <code><![CDATA[
public class IssueUnusedPrivateField {

    private static Object helper;   // PMD warns unused

    @BeforeClass
    public static void setUpClass() {
        helper = new Object();
    }

    @Test
    public void testSomething() {
        String str = helper.toString();     // used here
        System.out.println("str = " + str);

        String helper = "some new string";  // hidden here
        System.out.println("helper = " + helper);
    }
}
        ]]></code>
    </test-code>

    <test-code>
        <description>#1190 [java] UnusedLocalVariable/UnusedPrivateField false-positive</description>
        <expected-problems>0</expected-problems>
        <code><![CDATA[
import java.io.InputStream;

public class IssueUnusedPrivateField {

    private InputStream is;

    public IssueUnusedPrivateField(InputStream is) {
        this.is = is;
    }

    public void testSomething() {
        try (is) {
            System.out.println("foo!");
        }
    }
}
        ]]></code>
    </test-code>

    <test-code>
        <description>#1703 UnusedPrivateField: False-positive with @Delegate</description>
        <expected-problems>0</expected-problems>
        <code><![CDATA[
import lombok.experimental.Delegate;

public class Foo {
    @Delegate private String bar;
}
        ]]></code>
    </test-code>

    <test-code>
        <description>#1952 [java] UnusedPrivateField not triggering if @Value annotation present</description>
        <expected-problems>1</expected-problems>
        <expected-linenumbers>6</expected-linenumbers>
        <code><![CDATA[
import net.sourceforge.pmd.lang.java.rule.bestpractices.unusedprivatefield.Value;

public class Foo {

    @Value
    private String bar;
}
        ]]></code>
    </test-code>

    <test-code>
        <description>#2673 UnusedPrivateField false positive with lombok annotation EqualsAndHashCode</description>
        <expected-problems>0</expected-problems>
        <code><![CDATA[
import lombok.EqualsAndHashCode;
@EqualsAndHashCode
public class Foo {
    private String bar;
}
        ]]></code>
    </test-code>
    <test-code>
        <description>#2673 UnusedPrivateField false positive with lombok annotation EqualsAndHashCode</description>
        <rule-property name="ignoredAnnotations">lombok.Getter|lombok.Data</rule-property>
        <expected-problems>1</expected-problems>
        <code><![CDATA[
import lombok.RequiredArgsConstructor;
@RequiredArgsConstructor
public class Foo {
    private String bar;
}
        ]]></code>
    </test-code>

    <test-code>
<<<<<<< HEAD
        <description>False positive when referenced from within inner class</description>
        <expected-problems>0</expected-problems>
        <code><![CDATA[
public class Foo {
    private static final String OUTER_CONSTANT = "";

    private static final class Empty {
        private static final class Inner {
            public boolean isEmpty(String s) {
                return OUTER_CONSTANT.equals(s);
            }
=======
        <description>False positive with field used in unary expression #3671</description>
        <expected-problems>0</expected-problems>
        <code><![CDATA[
public class Foo {
    private int counter;
    public void skip(int n) {
        while (counter++ < n) {
            System.out.println("Skipping");
>>>>>>> 5e3f54a4
        }
    }
}
        ]]></code>
    </test-code>
</test-data><|MERGE_RESOLUTION|>--- conflicted
+++ resolved
@@ -655,7 +655,21 @@
     </test-code>
 
     <test-code>
-<<<<<<< HEAD
+        <description>False positive with field used in unary expression #3671</description>
+        <expected-problems>0</expected-problems>
+        <code><![CDATA[
+public class Foo {
+    private int counter;
+    public void skip(int n) {
+        while (counter++ < n) {
+            System.out.println("Skipping");
+        }
+    }
+}
+        ]]></code>
+    </test-code>
+
+    <test-code>
         <description>False positive when referenced from within inner class</description>
         <expected-problems>0</expected-problems>
         <code><![CDATA[
@@ -667,16 +681,6 @@
             public boolean isEmpty(String s) {
                 return OUTER_CONSTANT.equals(s);
             }
-=======
-        <description>False positive with field used in unary expression #3671</description>
-        <expected-problems>0</expected-problems>
-        <code><![CDATA[
-public class Foo {
-    private int counter;
-    public void skip(int n) {
-        while (counter++ < n) {
-            System.out.println("Skipping");
->>>>>>> 5e3f54a4
         }
     }
 }
