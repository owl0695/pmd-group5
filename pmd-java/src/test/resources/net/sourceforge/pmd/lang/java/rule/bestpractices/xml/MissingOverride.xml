--- conflicted
+++ resolved
@@ -549,7 +549,7 @@
         ]]></code>
         <source-type>java 16</source-type>
     </test-code>
-<<<<<<< HEAD
+
     <test-code>
         <description>Package private method cannot be overridden outside of its package #1969 (1)</description>
         <expected-problems>1</expected-problems>
@@ -567,6 +567,7 @@
             }
         ]]></code>
     </test-code>
+
     <test-code>
         <description>Package private method cannot be overridden outside of its package #1969 (2)</description>
         <expected-problems>0</expected-problems>
@@ -582,7 +583,8 @@
                     System.out.println("Click");
                 }
             }
-=======
+        ]]></code>
+    </test-code>
 
     <test-code>
         <description>[java] MissingOverride: False negative for enum method #3542</description>
@@ -613,7 +615,6 @@
         System.out.println("test");
     }
 }
->>>>>>> ac26d3dc
         ]]></code>
     </test-code>
 </test-data>