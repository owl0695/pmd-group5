<?xml version="1.0" encoding="UTF-8"?>
<test-data
    xmlns="http://pmd.sourceforge.net/rule-tests"
    xmlns:xsi="http://www.w3.org/2001/XMLSchema-instance"
    xsi:schemaLocation="http://pmd.sourceforge.net/rule-tests http://pmd.sourceforge.net/rule-tests_1_0_0.xsd">

    <test-code>
        <description>OK, guard is here - log4j</description>
        <expected-problems>0</expected-problems>
        <code><![CDATA[
import org.apache.logging.log4j.Logger;
import org.apache.logging.log4j.LogManager;

public class Foo {
    private static final Logger logger = LogManager.getLogger(Foo.class);

    private void foo() {
        if ( logger.isDebugEnabled() )
            logger.debug("Debug statement:" + this);
    }
}
        ]]></code>
    </test-code>

    <test-code>
        <description>ok, no error expected - apache commons logging</description>
        <expected-problems>0</expected-problems>
        <code><![CDATA[
import org.apache.commons.logging.LogFactory;
import org.apache.commons.logging.Log;

public class Test {
    private static final Log __log = LogFactory.getLog(Test.class);
    public void test() {
        // good:
        if (__log.isDebugEnabled()) {
        __log.debug("bla" + this, e);
        }
    }
}
        ]]></code>
    </test-code>

    <test-code>
        <description>Guarded call - OK - java util</description>
        <expected-problems>0</expected-problems>
        <code><![CDATA[
import java.util.logging.Logger;

public class Foo {

    private void foo(Logger logger) {
        if ( logger.isLoggable(Level.FINE) ) {
            logger.fine("debug message: " + this);
        }
    }
}
        ]]></code>
    </test-code>

    <test-code>
        <description>KO, missing guard 1 - log4j</description>
        <expected-problems>1</expected-problems>
        <code><![CDATA[
import org.apache.logging.log4j.Logger;
import org.apache.logging.log4j.LogManager;

public class Foo {
    private static final Logger logger = LogManager.getLogger(Foo.class);

    private void foo() {
        logger.debug("Debug statement: " + this);
    }
}
        ]]></code>
    </test-code>

    <test-code>
        <description>KO, missing guard 2 - log4j</description>
        <rule-property name="logLevels">debug,trace</rule-property>
        <rule-property name="guardsMethods">isDebugEnabled,isTraceEnabled</rule-property>
        <expected-problems>1</expected-problems>
        <code><![CDATA[
import org.apache.logging.log4j.Logger;
import org.apache.logging.log4j.LogManager;

public class Foo {
    private static final Logger logger = LogManager.getLogger(Foo.class);

    private void foo() {
        logger.debug("Debug statement: " + this);
    }

    private void bar() {
        logger.info("No guard, but'is OK with properties configuration: " + this);
    }
}
        ]]></code>
    </test-code>

    <test-code>
        <description>Complex logging without guard - apache commons logging</description>
        <expected-problems>2</expected-problems>
        <code><![CDATA[
import org.apache.commons.logging.LogFactory;
import org.apache.commons.logging.Log;

public class Test {
    private static final Log __log = LogFactory.getLog(Test.class);
    public void test() {

        // bad:
        __log.debug("log something" + this + " and " + "concat strings");

        // bad:
        __log.debug("log something" + this + " and " + "concat strings", e);

        // good:
        if (__log.isDebugEnabled()) {
        __log.debug("bla" + this, e);
        }
    }
}
        ]]></code>
    </test-code>

    <test-code>
        <description>Complex logging with misplaced guard - apache commons logging</description>
        <expected-problems>1</expected-problems>
        <code><![CDATA[
import org.apache.commons.logging.LogFactory;
import org.apache.commons.loggong.Log;

public class Test {
    private static final Log __log = LogFactory.getLog(Test.class);
    public void test() {
        if (true) {
            // bad:
            __log.debug("log something" + this + " and " + "concat strings");
            // this is useless:
            __log.isDebugEnabled();
        }
    }
}
        ]]></code>
    </test-code>

    <test-code>
        <description>Unguarded call - KO - java util</description>
        <expected-problems>1</expected-problems>
        <code><![CDATA[
import java.util.logging.Logger;

public class Foo {

    private void foo(Logger logger) {
        logger.fine("debug message: " + this);
    }
}
        ]]></code>
    </test-code>

    <test-code>
        <description>ok #1189 GuardLogStatementRule and GuardDebugLoggingRule broken for log4j2</description>
        <expected-problems>0</expected-problems>
        <code><![CDATA[
import org.apache.logging.log4j.Logger;
import org.apache.logging.log4j.LogManager;
import org.apache.logging.log4j.Marker;
import org.apache.logging.log4j.MarkerManager;

public class Test {
    public void test(String mymarker) {
        final Logger logger = LogManager.getLogger(Test.class);
        final Marker m = MarkerManager.getMarker(mymarker);
        if (logger.isDebugEnabled(m)) {
          logger.debug(m, message + "");
        }
        if (logger.isTraceEnabled(m)) {
          logger.trace(m, message + "");
        }
    }
}
        ]]></code>
    </test-code>

    <test-code>
        <description>violation - wrong guard #1189 GuardLogStatementRule and GuardDebugLoggingRule broken for log4j2</description>
        <expected-problems>2</expected-problems>
        <expected-linenumbers>11,14</expected-linenumbers>
        <code><![CDATA[
import org.apache.logging.log4j.Logger;
import org.apache.logging.log4j.LogManager;
import org.apache.logging.log4j.Marker;
import org.apache.logging.log4j.MarkerManager;

public class Test {
    public void test(String mymarker) {
        final Logger logger = LogManager.getLogger(Test.class);
        final Marker m = MarkerManager.getMarker(mymarker);
        if (logger.isTraceEnabled(m)) { // should have been isDebugEnabled
          logger.debug(m, message + "");
        }
        if (logger.isDebugEnabled(m)) { // should have been isTraceEnabled
          logger.trace(m, message + "");
        }
    }
}
        ]]></code>
    </test-code>

    <test-code>
        <description>violation - no if #1189 GuardLogStatementRule and GuardDebugLoggingRule broken for log4j2</description>
        <expected-problems>1</expected-problems>
        <expected-linenumbers>11</expected-linenumbers>
        <code><![CDATA[
import org.apache.logging.log4j.Logger;
import org.apache.logging.log4j.LogManager;
import org.apache.logging.log4j.Marker;
import org.apache.logging.log4j.MarkerManager;

public class Test {
    public void test(String mymarker) {
        final Logger logger = LogManager.getLogger(Test.class);
        final Marker m = MarkerManager.getMarker(mymarker);
        logger.isDebugEnabled(m); // must be within an if
        logger.debug(m, message + "");
    }
}
        ]]></code>
    </test-code>

    <test-code>
        <description>#1224 GuardDebugLogging broken in 5.1.1 - missing additive statement check in log statement - apache commons logging</description>
        <expected-problems>0</expected-problems>
        <code><![CDATA[
import org.apache.commons.logging.LogFactory;
import org.apache.commons.logging.Log;

public class Test {
    private static final Log __log = LogFactory.getLog(Test.class);
    public void test() {
        // okay:
        __log.debug("log something");

        // okay:
        __log.debug("log something with exception", e);

        // good:
        if (__log.isDebugEnabled()) {
        __log.debug("bla: " + this, e);
        }
    }
}
        ]]></code>
    </test-code>

    <test-code>
        <description>#1341 pmd:GuardDebugLogging violates LOGGER.debug with format "{}" - slf4j</description>
        <expected-problems>0</expected-problems>
        <code><![CDATA[
import org.slf4j.Logger;
import org.slf4j.LoggerFactory;

public class GuardDebugFalsePositive {
    private static final Logger LOGGER = LoggerFactory.getLogger("GuardDebugFalsePositive");
    public void test() {
        String tempSelector = "a";
        LOGGER.debug("MessageSelector={}" , tempSelector);
    }
}
        ]]></code>
    </test-code>

    <test-code>
        <description>#1203 GuardLogStatementJavaUtil issues warning for severe level not being specified as property</description>
        <rule-property name="logLevels">finest,finer,fine,info</rule-property>
        <rule-property name="guardsMethods">isLoggable</rule-property>
        <expected-problems>0</expected-problems>
        <code><![CDATA[
import java.util.logging.Logger;
import java.util.logging.Level;

public class Foo {
    Logger LOGGER;

    public void foo() {
        LOGGER.severe("This is a severe message" + this + " and concat");
    }
}
        ]]></code>
    </test-code>

    <test-code>
        <description>#1227 GuardLogStatementJavaUtil doesn't catch log(Level.FINE, "msg" + " msg") calls</description>
        <expected-problems>1</expected-problems>
        <expected-linenumbers>8</expected-linenumbers>
        <code><![CDATA[
import java.util.logging.Logger;
import java.util.logging.Level;

public class Foo {
    Logger LOGGER;

    public void foo() {
        LOGGER.log(Level.FINE, "This is a severe message" + this + " and concat"); // violation
        if (LOGGER.isLoggable(Level.FINE)) {
            LOGGER.log(Level.FINE, "This is a severe message" + this + " and concat"); // no violation
        }
    }
}
        ]]></code>
    </test-code>

    <test-code>
        <description>#1347 False positive for GuardLogStatementJavaUtil with slf4j</description>
        <expected-problems>0</expected-problems>
        <code><![CDATA[
import org.slf4j.Logger;

public class GuardLogTest {
    Logger LOG;
    public void foo() {
        if (LOG.isInfoEnabled()) {
            LOG.info("update: After spool map size: " + map.size());
        }
    }
}
        ]]></code>
    </test-code>

    <test-code>
        <description>#1398 False positive for GuardLogStatementJavaUtil with Log4j</description>
        <expected-problems>0</expected-problems>
        <code><![CDATA[
import org.apache.log4j.Logger;

public class GuardLogTest {
    Logger LOG;
    public void foo() {
        if (LOG.isInfoEnabled()) {
            LOG.info("update: After spool map size: " + map.size());
        }
    }
}
        ]]></code>
    </test-code>

    <test-code>
        <description>#783 [java] GuardLogStatement regression</description>
        <expected-problems>0</expected-problems>
        <code><![CDATA[
import org.apache.log4j.Logger;

public class GuardLogTest {
    Logger LOG;
    public void foo() {
        if (!(exception instanceof IllegalArgumentException) && LOGGER.isErrorEnabled()) {
            LOGGER.error("Some error " + someObject, exception);
        }
    }
}
        ]]></code>
    </test-code>

    <test-code>
        <description>Wrong guard method for java util logging</description>
        <expected-problems>1</expected-problems>
        <code><![CDATA[
import java.util.logging.Logger;
import java.util.logging.Level;

public class Foo {
    Logger LOGGER;

    public void foo() {
        if (LOGGER.isLoggable(Level.INFO)) { // should have been level FINE
            LOGGER.log(Level.FINE, "This is a severe message" + this + " and concat");
        }
    }
}
        ]]></code>
    </test-code>

    <test-code>
        <description>#370 rule not considering lambdas</description>
        <expected-problems>0</expected-problems>
        <code><![CDATA[
public class Logger {
    private static final Logger LOGGER = new Logger();

    public void bar() {
        String msg;
        msg = "test";
        LOGGER.info(() -> "Bla " + msg + " bla"); // The lambda is free to do whatever it likes
    }

    @Override
    public void info(Supplier<String> message) {
        if (logger.isInfoEnabled()) {
            logger.info(message.get());
        }
    }
}
        ]]></code>
    </test-code>

    <test-code>
        <description>#869 [java] GuardLogStatement false positive with Math.log</description>
        <expected-problems>0</expected-problems>
        <code><![CDATA[
public class GuardLogStatement {
    public void foo() {
        double confidence = 0.5;
        int depth = (int) Math.ceil(-Math.log(1 - confidence) / Math.log(2));
    }
}
        ]]></code>
    </test-code>

    <test-code>
        <description>#869 [java] GuardLogStatement false positive with something.error on return</description>
        <expected-problems>0</expected-problems>
        <code><![CDATA[
public class GuardLogStatement {
    public String foo() {
        return ThisIsNotALogger.error("message " + this);
    }
}
        ]]></code>
    </test-code>

    <test-code>
        <description>#3155 False negatives with unguarded method calls</description>
        <expected-problems>3</expected-problems>
        <expected-linenumbers>5,6,7</expected-linenumbers>
        <code><![CDATA[
public class Logger {
    private static final Logger LOGGER = new Logger();

    public void bar() {
        LOGGER.info("Message with param: {}", expensiveOperation()); // bad, expensiveOperation is executed regardless
        LOGGER.info("Message with param: %s", this.expensiveOperation()); // bad, expensiveOperation is executed regardless
        LOGGER.info(expensiveOperation()); // bad, expensiveOperation is executed regardless

        if (LOGGER.isInfoEnabled()) {
            LOGGER.info("Message with param: {}", expensiveOperation());
        }
        if (LOGGER.isInfoEnabled()) {
            LOGGER.info("Message with param: %s", expensiveOperation());
        }
        if (LOGGER.isInfoEnabled()) {
            LOGGER.info(expensiveOperation());
        }

        LOGGER.info("Message with param: {}", () -> expensiveOperation());
        LOGGER.info("Message with param: %s", () -> expensiveOperation());
        LOGGER.info(()-> expensiveOperation());
    }

    private String expensiveOperation() {
        return "...";
    }
}
        ]]></code>
    </test-code>

    <test-code>
<<<<<<< HEAD
        <description>[java] GuardLogStatement: False positive with compile-time constant arguments #957</description>
=======
        <description>NullPointerException applying rule GuardLogStatement (#3340)</description>
>>>>>>> b24e2edd
        <expected-problems>0</expected-problems>
        <code><![CDATA[
public class Logger {
    private static final Logger LOGGER = new Logger();
<<<<<<< HEAD
    private static final String CONSTANT = "a constant";

    public void case1() {
        LOGGER.debug("log something" + " and " + "concat strings"); // the same as "log something and concat strings"
    }

    public void case2() {
        final String constantPrefix = "log something";
        final String constantSuffix = "concat strings";
        LOGGER.debug(constantPrefix + " and " + constantSuffix ); // the same as "log something and concat strings"
    }

    public void case3() {
        LOGGER.debug("Prefix " + CONSTANT);
    }

    public void case4() {
        LOGGER.debug("Some long string that has been " + 
            "separated into two constants. Contains value: {}", param);
    }

    private void log(int line, String key) {
        System.out.println(line + ":" + key);
    }

    public void case5(int line, String key) {
        log(line, key);
        LOGGER.debug(key);
    }

    private interface TestLambda {
        void apply(String arg1, String arg2);
    }
    private void runTestLambda(TestLambda test) {
        test.apply("one", "two");
    }
}
        ]]></code>
    </test-code>

    <test-code>
        <description>false negative inside lambdas</description>
        <expected-problems>2</expected-problems>
        <expected-linenumbers>19,21</expected-linenumbers>
        <code><![CDATA[
public class Logger {
    private static final Logger LOGGER = new Logger();

    private interface TestLambda {
        void apply(String arg1, String arg2);
    }
    private void runTestLambda(TestLambda test) {
        test.apply("one", "two");
    }

    public void case1_no_violation() {
        runTestLambda((String a, String b) -> {
            LOGGER.debug(a);
        });
    }

    public void case2_violation() {
        runTestLambda((String a, String b) -> {
            LOGGER.debug(a + b);
        });
        runTestLambda((s1, s2) -> {LOGGER.debug(s1 + s2);});
=======

    public void bar() {
        LOGGER.debug();
>>>>>>> b24e2edd
    }
}
        ]]></code>
    </test-code>
</test-data><|MERGE_RESOLUTION|>--- conflicted
+++ resolved
@@ -466,16 +466,11 @@
     </test-code>
 
     <test-code>
-<<<<<<< HEAD
         <description>[java] GuardLogStatement: False positive with compile-time constant arguments #957</description>
-=======
-        <description>NullPointerException applying rule GuardLogStatement (#3340)</description>
->>>>>>> b24e2edd
         <expected-problems>0</expected-problems>
         <code><![CDATA[
 public class Logger {
     private static final Logger LOGGER = new Logger();
-<<<<<<< HEAD
     private static final String CONSTANT = "a constant";
 
     public void case1() {
@@ -542,11 +537,20 @@
             LOGGER.debug(a + b);
         });
         runTestLambda((s1, s2) -> {LOGGER.debug(s1 + s2);});
-=======
+    }
+}
+        ]]></code>
+    </test-code>
+
+    <test-code>
+        <description>NullPointerException applying rule GuardLogStatement (#3340)</description>
+        <expected-problems>0</expected-problems>
+        <code><![CDATA[
+public class Logger {
+    private static final Logger LOGGER = new Logger();
 
     public void bar() {
         LOGGER.debug();
->>>>>>> b24e2edd
     }
 }
         ]]></code>
