--- conflicted
+++ resolved
@@ -150,17 +150,12 @@
         <description>JUnit 4 test detection</description>
         <rule-property name="junit4TestPattern">[a-z][A-Za-z]*Test</rule-property>
         <expected-problems>2</expected-problems>
-<<<<<<< HEAD
         <expected-linenumbers>8,12</expected-linenumbers>
-=======
-        <expected-linenumbers>10,14</expected-linenumbers>
->>>>>>> e9ce6590
         <expected-messages>
             <message>The JUnit 4 test method name 'testGetBestTeam' doesn't match '[a-z][A-Za-z]*Test'</message>
             <message>The JUnit 4 test method name 'getBestTeam' doesn't match '[a-z][A-Za-z]*Test'</message>
         </expected-messages>
         <code><![CDATA[
-<<<<<<< HEAD
 import junit.framework.TestCase;
 import org.junit.Test;
 
@@ -219,33 +214,16 @@
             <message>The JUnit 5 test method name 'getBestTeam' doesn't match '[a-z][A-Za-z]*Test'</message>
         </expected-messages>
         <code><![CDATA[
-            import org.junit.jupiter.api.Test;
-
-            public class TournamentTest {
-                @Test // note that this is also a junit 3 test, but the junit 5 rule applies
-                public void testGetBestTeam() {
-                }
-
-                @Test // this is just a junit 5 test
-                public void getBestTeam() {
-                }
-=======
-import junit.framework.Assert;
-import junit.framework.TestCase;
-
-import org.junit.Test;
-
-public class TournamentTest extends TestCase {
-    Tournament tournament;
-
-    @Test // note that this is also a junit 3 test, but the junit4 rule applies
+import org.junit.jupiter.api.Test;
+
+public class TournamentTest {
+    @Test // note that this is also a junit 3 test, but the junit 5 rule applies
     public void testGetBestTeam() {
     }
 
-    @Test // this is just a junit 4 test
+    @Test // this is just a junit 5 test
     public void getBestTeam() {
     }
->>>>>>> e9ce6590
 
     // this is ok
     @Test
