--- conflicted
+++ resolved
@@ -543,7 +543,6 @@
 }
         ]]></code>
     </test-code>
-<<<<<<< HEAD
 
     <test-code>
         <description>FP if variable is overwritten with dependent value</description>
@@ -633,7 +632,9 @@
         result = "d"; // FP
     }
 }
-=======
+        ]]></code>
+    </test-code>
+
     <test-code>
         <description>Test new rule example</description>
         <expected-problems>1</expected-problems>
@@ -662,7 +663,6 @@
                     return "a" + i;
                 }
             }
->>>>>>> a6e55845
         ]]></code>
     </test-code>
 </test-data>