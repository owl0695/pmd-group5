--- conflicted
+++ resolved
@@ -319,7 +319,7 @@
 }
         ]]></code>
     </test-code>
-<<<<<<< HEAD
+
     <test-code>
         <description>FN with unresolved types</description>
         <expected-problems>2</expected-problems>
@@ -332,7 +332,10 @@
         assertTrue(hasMap.getMap().get("foo").equals("bar"));
         assertTrue(hasMap.getMap().get("fi").equals("fum"));
         assertTrue(hasMap.getMap().get("fa") == null);
-=======
+    }
+}
+        ]]></code>
+    </test-code>
 
     <test-code>
         <description>#575 LiteralsFirstInComparisons to consider constant fields, i.e. static final Strings</description>
@@ -381,7 +384,6 @@
     private final Integer TEST_CONSTANT = 5;
     public boolean test(String someString) {
         return someString.equals(TEST_CONSTANT);
->>>>>>> 9158c9f4
     }
 }
         ]]></code>
