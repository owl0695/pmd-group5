--- conflicted
+++ resolved
@@ -142,7 +142,7 @@
 }
         ]]></code>
     </test-code>
-<<<<<<< HEAD
+
     <test-code>
         <description>FP with char array valueOf</description>
         <expected-problems>0</expected-problems>
@@ -152,8 +152,11 @@
     public String test() {
         // if we remove the valueOf, then the toString of the array would be printed
         return "Literal(" + String.valueOf(this.text) + ")";
-=======
-    
+    }
+}
+        ]]></code>
+    </test-code>
+
     <test-code>
         <description>#3491 False positive for UselessStringValueOf when valueOf(char [], int, int) is used</description>
         <expected-problems>0</expected-problems>
@@ -173,7 +176,6 @@
 public class Test {
     public String test(char[] buf, int offset, int len) {
         print("XML Parser characters: " + String.valueOf(buf, offset, len));
->>>>>>> d1a6fccd
     }
 }
         ]]></code>
