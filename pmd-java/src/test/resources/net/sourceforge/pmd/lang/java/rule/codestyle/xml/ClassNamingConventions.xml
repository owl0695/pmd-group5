--- conflicted
+++ resolved
@@ -307,8 +307,6 @@
 }
         ]]></code>
     </test-code>
-<<<<<<< HEAD
-=======
 
     <test-code>
         <description>Test class (JUnit3) #2867</description>
@@ -438,5 +436,4 @@
 public class ExampleTestCase extends TestCase { }
 ]]></code>
     </test-code>
->>>>>>> cfad2420
 </test-data>