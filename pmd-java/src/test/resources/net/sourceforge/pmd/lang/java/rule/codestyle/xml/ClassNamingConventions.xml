--- conflicted
+++ resolved
@@ -289,7 +289,6 @@
     </test-code>
 
     <test-code>
-<<<<<<< HEAD
         <description>ClassCastException with records</description>
         <expected-problems>1</expected-problems>
         <expected-linenumbers>5</expected-linenumbers>
@@ -307,7 +306,9 @@
     }
 }
         ]]></code>
-=======
+    </test-code>
+
+    <test-code>
         <description>Test class (JUnit3) #2867</description>
         <expected-problems>1</expected-problems>
         <expected-linenumbers>2</expected-linenumbers>
@@ -434,6 +435,5 @@
 import junit.framework.TestCase;
 public class ExampleTestCase extends TestCase { }
 ]]></code>
->>>>>>> 384dec42
     </test-code>
 </test-data>