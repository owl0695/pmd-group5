--- conflicted
+++ resolved
@@ -410,8 +410,6 @@
         ]]></code>
     </test-code>
 
-<<<<<<< HEAD
-=======
     <test-code>
         <description>[java] CompareObjectsWithEqualsRule: False positive with Enums #2716</description>
         <expected-problems>0</expected-problems>
@@ -501,5 +499,4 @@
         ]]></code>
     </test-code>
 
->>>>>>> 8208dc9c
 </test-data>