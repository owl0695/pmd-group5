--- conflicted
+++ resolved
@@ -364,14 +364,8 @@
     private Object a;
     private Object b;
 
-<<<<<<< HEAD
-    void test(Object o) {
-        // conflict between #2899 and #2934
+    public boolean equals(Object o) {
         // if (this == o) { } // should be allowed, since this is a often used pattern in Object::equals.
-=======
-    public boolean equals(Object o) {
-        if (this == o) { } // should be allowed, since this is a often used pattern in Object::equals.
->>>>>>> fde558fe
         // comparing class instances is ok
         if (o.getClass() == a.getClass()) { }
         if (this.getClass() == this.a.getClass()) { }
