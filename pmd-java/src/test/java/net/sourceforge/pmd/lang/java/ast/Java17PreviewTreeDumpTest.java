--- conflicted
+++ resolved
@@ -41,11 +41,7 @@
             }
         });
         Assert.assertTrue("Unexpected message: " + thrown.getMessage(),
-<<<<<<< HEAD
-                thrown.getMessage().contains("Pattern matching for switch is a preview feature of JDK 17, you should select your language version accordingly"));
-=======
-                thrown.getMessage().contains("Pattern Matching in Switch is only supported with JDK 17 Preview or JDK 18 Preview."));
->>>>>>> 690e5a66
+                thrown.getMessage().contains("Pattern matching for switch is a preview feature of JDK 17 or JDK 18, you should select your language version accordingly"));
     }
 
     @Test
@@ -72,11 +68,7 @@
             }
         });
         Assert.assertTrue("Unexpected message: " + thrown.getMessage(),
-<<<<<<< HEAD
-                thrown.getMessage().contains("Null case labels is a preview feature of JDK 17, you should select your language version accordingly"));
-=======
-                thrown.getMessage().contains("Null case labels in switch are only supported with JDK 17 Preview or JDK 18 Preview."));
->>>>>>> 690e5a66
+                thrown.getMessage().contains("Null case labels is a preview feature of JDK 17 or JDK 18, you should select your language version accordingly"));
     }
 
     @Test
@@ -92,12 +84,7 @@
                 java17.parseResource("GuardedAndParenthesizedPatterns.java");
             }
         });
-<<<<<<< HEAD
-        assertThat(thrown.getMessage(), containsString("Pattern matching for switch is a preview feature of JDK 17, you should select your language version accordingly"));
-=======
-        Assert.assertTrue("Unexpected message: " + thrown.getMessage(),
-                thrown.getMessage().contains("Guarded patterns are only supported with JDK 17 Preview or JDK 18 Preview."));
->>>>>>> 690e5a66
+        assertThat(thrown.getMessage(), containsString("Pattern matching for switch is a preview feature of JDK 17 or JDK 18, you should select your language version accordingly"));
     }
 
     @Test
