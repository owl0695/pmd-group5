/**
 * BSD-style license; for more info see http://pmd.sourceforge.net/license.html
 */

package net.sourceforge.pmd.lang.java.dfa;

import static org.junit.Assert.assertTrue;

import java.util.List;

import org.junit.Ignore;
import org.junit.Test;

import net.sourceforge.pmd.PMD;
import net.sourceforge.pmd.lang.dfa.DataFlowNode;
import net.sourceforge.pmd.lang.java.ast.ASTMethodDeclarator;
import net.sourceforge.pmd.lang.java.symboltable.BaseNonParserTest;

/*
 * Created on 18.08.2004
 */
<<<<<<< HEAD
@Ignore
public class AcceptanceTest {
=======
public class AcceptanceTest extends BaseNonParserTest {
>>>>>>> 8739b2bd

    @Test
    public void testbook() {
        getOrderedNodes(ASTMethodDeclarator.class, FOO);
    }

    private static final String FOO = "class Foo {" + PMD.EOL + " void bar() {" + PMD.EOL + "  int x = 2;" + PMD.EOL
            + " }" + PMD.EOL + "}";

    @Test
    public void testLabelledBreakLockup() {
        getOrderedNodes(ASTMethodDeclarator.class, LABELLED_BREAK_LOCKUP);
    }

    private static final String LABELLED_BREAK_LOCKUP = "class Foo {" + PMD.EOL + " void bar(int x) {" + PMD.EOL
            + "  here: if (x>2) {" + PMD.EOL + "   break here;" + PMD.EOL + "  }" + PMD.EOL + " }" + PMD.EOL + "}";

    private boolean check(int[][] array, List<ASTMethodDeclarator> methodNodes) {
        for (int i = 0; i < methodNodes.size(); i++) {
            ASTMethodDeclarator decl = methodNodes.get(i);
            DataFlowNode inode = decl.getDataFlowNode();
            for (int j = 0; j < inode.getChildren().size(); j++) {
                DataFlowNode child = inode.getChildren().get(j);
                if (array[i][j] != child.getIndex() - 1) {
                    return false;
                }
            }
        }
        return true;
    }

    @Test
    public void test1() {
        assertTrue(check(TEST1_NODES, getOrderedNodes(ASTMethodDeclarator.class, TEST1)));
    }

    @Test
    public void test2() {
        assertTrue(check(TEST2_NODES, getOrderedNodes(ASTMethodDeclarator.class, TEST2)));
    }

    @Test
    public void test3() {
        assertTrue(check(TEST3_NODES, getOrderedNodes(ASTMethodDeclarator.class, TEST3)));
    }

    @Test
    public void test4() {
        assertTrue(check(TEST4_NODES, getOrderedNodes(ASTMethodDeclarator.class, TEST4)));
    }

    @Test
    public void test6() {
        assertTrue(check(TEST5_NODES, getOrderedNodes(ASTMethodDeclarator.class, TEST6)));
    }

    @Test
    public void test7() {
        assertTrue(check(TEST5_NODES, getOrderedNodes(ASTMethodDeclarator.class, TEST7)));
    }

    @Test
    public void test8() {
        assertTrue(check(TEST8_NODES, getOrderedNodes(ASTMethodDeclarator.class, TEST8)));
    }

    @Test
    public void test9() {
        assertTrue(check(TEST5_NODES, getOrderedNodes(ASTMethodDeclarator.class, TEST9)));
    }

    @Test
    public void test10() {
        assertTrue(check(TEST8_NODES, getOrderedNodes(ASTMethodDeclarator.class, TEST10)));
    }

    @Test
    public void test11() {
        assertTrue(check(TEST8_NODES, getOrderedNodes(ASTMethodDeclarator.class, TEST11)));
    }

    @Test
    public void test12() {
        assertTrue(check(TEST12_NODES, getOrderedNodes(ASTMethodDeclarator.class, TEST12)));
    }

    @Test
    public void test13() {
        assertTrue(check(TEST13_NODES, getOrderedNodes(ASTMethodDeclarator.class, TEST13)));
    }

    @Test
    public void test14() {
        assertTrue(check(TEST14_NODES, getOrderedNodes(ASTMethodDeclarator.class, TEST14)));
    }

    @Test
    public void test15() {
        assertTrue(check(TEST15_NODES, getOrderedNodes(ASTMethodDeclarator.class, TEST15)));
    }

    @Test
    public void test16() {
        assertTrue(check(TEST16_NODES, getOrderedNodes(ASTMethodDeclarator.class, TEST16)));
    }

    @Test
    public void test17() {
        assertTrue(check(TEST17_NODES, getOrderedNodes(ASTMethodDeclarator.class, TEST17)));
    }

    @Test
    public void test18() {
        assertTrue(check(TEST18_NODES, getOrderedNodes(ASTMethodDeclarator.class, TEST18)));
    }

    @Test
    public void test19() {
        assertTrue(check(TEST19_NODES, getOrderedNodes(ASTMethodDeclarator.class, TEST19)));
    }

    @Test
    public void test20() {
        assertTrue(check(TEST20_NODES, getOrderedNodes(ASTMethodDeclarator.class, TEST20)));
    }

    @Test
    public void test21() {
        assertTrue(check(TEST21_NODES, getOrderedNodes(ASTMethodDeclarator.class, TEST21)));
    }

    @Test
    public void test22() {
        assertTrue(check(TEST22_NODES, getOrderedNodes(ASTMethodDeclarator.class, TEST22)));
    }

    @Test
    public void test23() {
        assertTrue(check(TEST23_NODES, getOrderedNodes(ASTMethodDeclarator.class, TEST23)));
    }

    @Test
    public void test24() {
        assertTrue(check(TEST24_NODES, getOrderedNodes(ASTMethodDeclarator.class, TEST24)));
    }

    @Test
    public void test25() {
        assertTrue(check(TEST25_NODES, getOrderedNodes(ASTMethodDeclarator.class, TEST25)));
    }

    @Test
    public void test26() {
        assertTrue(check(TEST26_NODES, getOrderedNodes(ASTMethodDeclarator.class, TEST26)));
    }

    @Test
    public void test27() {
        assertTrue(check(TEST27_NODES, getOrderedNodes(ASTMethodDeclarator.class, TEST27)));
    }

    @Test
    public void test28() {
        assertTrue(check(TEST28_NODES, getOrderedNodes(ASTMethodDeclarator.class, TEST28)));
    }

    @Test
    public void test29() {
        assertTrue(check(TEST29_NODES, getOrderedNodes(ASTMethodDeclarator.class, TEST29)));
    }

    @Test
    public void test30() {
        assertTrue(check(TEST30_NODES, getOrderedNodes(ASTMethodDeclarator.class, TEST30)));
    }

    // first dimension: the index of a node
    // second dimension: the indices of the children
    private static final int[][] TEST1_NODES = { { 1, }, { 2, }, { 3, }, { 4, 6, }, { 5, }, { 6, }, {}, };

    private static final String TEST1 = "class Foo {" + PMD.EOL + " void test_1() {" + PMD.EOL + "  int x = 0;"
            + PMD.EOL + "  if (x == 0) {" + PMD.EOL + "   x++;" + PMD.EOL + "   x = 0;" + PMD.EOL + "  }" + PMD.EOL
            + " }" + PMD.EOL + " }";

    private static final int[][] TEST2_NODES = { { 1, }, { 2, }, { 3, }, { 5, 7, }, { 3, }, { 6, }, { 4, }, {}, };

    private static final String TEST2 = "class Foo {" + PMD.EOL + " public void test_2() {" + PMD.EOL
            + "  for (int i = 0; i < 1; i++) {" + PMD.EOL + "   i++;" + PMD.EOL + "   i = 8;" + PMD.EOL + "  }"
            + PMD.EOL + " }" + PMD.EOL + " }";

    private static final int[][] TEST3_NODES = { { 1, }, { 2, }, { 3, }, { 4, 5, }, { 3, }, {}, };

    private static final String TEST3 = "public class Foo {" + PMD.EOL + " public void test_3() {" + PMD.EOL
            + "  for (int i = 0; i < 1; i++) {" + PMD.EOL + "  }" + PMD.EOL + " }" + PMD.EOL + " }";

    private static final int[][] TEST4_NODES = { { 1, }, { 2, }, { 3, }, {}, };

    private static final String TEST4 = "public class Foo {" + PMD.EOL + " public void test_4() {" + PMD.EOL
            + "  for (; ;) {" + PMD.EOL + "  }" + PMD.EOL + " }" + PMD.EOL + " }";

    private static final int[][] TEST5_NODES = { { 1, }, { 2, }, { 3, }, { 4, }, {}, };

    private static final String TEST6 = "public class Foo {" + PMD.EOL + " public void test_6() {" + PMD.EOL
            + "  for (int i = 0; ;) {" + PMD.EOL + "  }" + PMD.EOL + " }" + PMD.EOL + " }";

    private static final String TEST7 = "public class Foo {" + PMD.EOL + " public void test_7() {" + PMD.EOL
            + "  for (int i = 0; i < 0;) {" + PMD.EOL + "  }" + PMD.EOL + " }" + PMD.EOL + " }";

    private static final int[][] TEST8_NODES = { { 1, }, { 2, }, { 3, }, { 4, 5, }, { 3, }, {}, };

    public static final String TEST8 = "public class Foo {" + PMD.EOL + " public void test_8() {" + PMD.EOL
            + "  for (int i = 0; ; i++) {" + PMD.EOL + "  }" + PMD.EOL + " }" + PMD.EOL + " }";

    public static final String TEST9 = "public class Foo {" + PMD.EOL + " public void test_9() {" + PMD.EOL
            + "  int i = 0;" + PMD.EOL + "  for (; i < 0;) {" + PMD.EOL + "  }" + PMD.EOL + " }" + PMD.EOL + " }";

    public static final String TEST10 = "public class Foo {" + PMD.EOL + " public void test_10() {" + PMD.EOL
            + "  int i = 0;" + PMD.EOL + "  for (; i < 0; i++) {" + PMD.EOL + "  }" + PMD.EOL + " }" + PMD.EOL + " }";

    public static final String TEST11 = "public class Foo {" + PMD.EOL + " public void test_11() {" + PMD.EOL
            + "  int i = 0;" + PMD.EOL + "  for (; ; i++) {" + PMD.EOL + "  }" + PMD.EOL + " }" + PMD.EOL + " }";

    private static final int[][] TEST12_NODES = { { 1, }, { 2, }, { 3, }, { 4, 5, }, { 3, }, {}, };
    public static final String TEST12 = "public class Foo {" + PMD.EOL + " public void test_12() {" + PMD.EOL
            + "  for (; ;) {" + PMD.EOL + "   int i = 0;" + PMD.EOL + "  }" + PMD.EOL + " }" + PMD.EOL + " }";

    private static final int[][] TEST13_NODES = { { 1, }, { 2, }, { 3, }, { 5, 9, }, { 3, }, { 6, }, { 7, 8, }, { 8, }, { 4, },
        {}, };
    public static final String TEST13 = "public class Foo {" + PMD.EOL + " public void test_13() {" + PMD.EOL
            + "  for (int i = 0; i < 0; i++) {" + PMD.EOL + "   i = 9;" + PMD.EOL + "   if (i < 8) {" + PMD.EOL
            + "    i = 7;" + PMD.EOL + "   }" + PMD.EOL + "   i = 6;" + PMD.EOL + "  }" + PMD.EOL + " }" + PMD.EOL
            + " }";

    private static final int[][] TEST14_NODES = { { 1 }, { 2 }, { 3 }, { 5, 8 }, { 3 }, { 6 }, { 7, 4 }, { 4 }, {} };
    public static final String TEST14 = "public class Foo {" + PMD.EOL + " public void test_14() {" + PMD.EOL
            + "  for (int i = 0; i < 0; i++) {" + PMD.EOL + "   i = 9;" + PMD.EOL + "   if (i < 8) {" + PMD.EOL
            + "    i = 7;" + PMD.EOL + "   }" + PMD.EOL + "  }" + PMD.EOL + " }" + PMD.EOL + " }";

    private static final int[][] TEST15_NODES = { { 1 }, { 2 }, { 3 }, { 5, 7 }, { 3 }, { 6, 4 }, { 4 }, {} };
    public static final String TEST15 = "public class Foo {" + PMD.EOL + " public void test_15() {" + PMD.EOL
            + "  for (int i = 0; i < 0; i++) {" + PMD.EOL + "   if (i < 8) {" + PMD.EOL + "    i = 7;" + PMD.EOL
            + "   }" + PMD.EOL + "  }" + PMD.EOL + " }" + PMD.EOL + " }";

    private static final int[][] TEST16_NODES = { { 1 }, { 2 }, { 3 }, { 5, 8 }, { 3 }, { 6, 7 }, { 4 }, { 4 }, {} };
    public static final String TEST16 = "public class Foo {" + PMD.EOL + " public void test_16() {" + PMD.EOL
            + "  for (int i = 0; i < 0; i++) {" + PMD.EOL + "   if (i < 8) {" + PMD.EOL + "    i = 7;" + PMD.EOL
            + "   } else {" + PMD.EOL + "    i = 6;" + PMD.EOL + "   }" + PMD.EOL + "  }" + PMD.EOL + " }" + PMD.EOL
            + " }";

    private static final int[][] TEST17_NODES = { { 1 }, { 2 }, { 3 }, { 5, 10 }, { 3 }, { 6, 7 }, { 4 }, { 8, 9 },
        { 4 }, { 4 }, {}, };
    public static final String TEST17 = "public class Foo {" + PMD.EOL + " public void test_17() {" + PMD.EOL
            + "  for (int i = 0; i < 0; i++) {" + PMD.EOL + "   if (i < 6) {" + PMD.EOL + "    i = 7;" + PMD.EOL
            + "   } else if (i > 8) {" + PMD.EOL + "    i = 9;" + PMD.EOL + "   } else {" + PMD.EOL + "    i = 10;"
            + PMD.EOL + "   }" + PMD.EOL + "  }" + PMD.EOL + " }" + PMD.EOL + " }";

    private static final int[][] TEST18_NODES = { { 1 }, { 2 }, { 3 }, { 5, 9 }, { 3 }, { 6 }, { 8, 4 }, { 6 }, { 7 },
        {}, };
    public static final String TEST18 = "public class Foo {" + PMD.EOL + " public void test_18() {" + PMD.EOL
            + "  for (int i = 0; i < 0; i++) {" + PMD.EOL + "   for (int j = 0; j < 0; j++) {" + PMD.EOL + "    j++;"
            + PMD.EOL + "   }" + PMD.EOL + "  }" + PMD.EOL + " }" + PMD.EOL + " }";

    private static final int[][] TEST19_NODES = { { 1 }, { 2 }, { 3 }, { 4, 5 }, { 10 }, { 6, 7 }, { 10 }, { 8, 9 },
        { 10 }, { 10 }, {}, };
    public static final String TEST19 = "public class Foo {" + PMD.EOL + " public void test_19() {" + PMD.EOL
            + "  int i = 0;" + PMD.EOL + "  if (i == 1) {" + PMD.EOL + "   i = 2;" + PMD.EOL + "  } else if (i == 3) {"
            + PMD.EOL + "   i = 4;" + PMD.EOL + "  } else if (i == 5) {" + PMD.EOL + "   i = 6;" + PMD.EOL
            + "  } else {" + PMD.EOL + "   i = 7;" + PMD.EOL + "  }" + PMD.EOL + " }" + PMD.EOL + " }";

    private static final int[][] TEST20_NODES = { { 1 }, { 2 }, { 3 }, { 4, 6 }, { 5, 7 }, { 7 }, { 7 }, {} };
    public static final String TEST20 = "public class Foo {" + PMD.EOL + " public void test_20() {" + PMD.EOL
            + "  int i = 0;" + PMD.EOL + "  if (i == 1) {" + PMD.EOL + "   if (i == 2) {" + PMD.EOL + "    i = 3;"
            + PMD.EOL + "   }" + PMD.EOL + "  } else {" + PMD.EOL + "   i = 7;" + PMD.EOL + "  }" + PMD.EOL + " }"
            + PMD.EOL + " }";

    private static final int[][] TEST21_NODES = { { 1 }, { 2 }, { 3 }, { 4, 9 }, { 5 }, { 7, 8 }, { 5 }, { 6 }, { 11 },
        { 10, 11 }, { 11 }, {}, };
    public static final String TEST21 = "public class Foo {" + PMD.EOL + " public void test_21() {" + PMD.EOL
            + "  int i = 0;" + PMD.EOL + "  if (i == 1) {" + PMD.EOL + "   for (i = 3; i < 4; i++) {" + PMD.EOL
            + "    i = 5;" + PMD.EOL + "   }" + PMD.EOL + "   i++;" + PMD.EOL + "  } else if (i < 6) {" + PMD.EOL
            + "   i = 7;" + PMD.EOL + "  }" + PMD.EOL + " }" + PMD.EOL + " }";

    private static final int[][] TEST22_NODES = { { 1 }, { 2 }, { 3 }, { 4, 8 }, { 5 }, { 7, 9 }, { 5 }, { 6 }, { 9 },
        {}, };
    public static final String TEST22 = "public class Foo {" + PMD.EOL + " public void test_22() {" + PMD.EOL
            + "  int i = 0;" + PMD.EOL + "  if (i == 1) {" + PMD.EOL + "   for (i = 3; i < 4; i++) {" + PMD.EOL
            + "    i = 5;" + PMD.EOL + "   }" + PMD.EOL + "  } else {" + PMD.EOL + "   i = 7;" + PMD.EOL + "  }"
            + PMD.EOL + " }" + PMD.EOL + " }";

    private static final int[][] TEST23_NODES = { { 1 }, { 2 }, { 3 }, { 4, 8 }, { 5 }, { 7, 10 }, { 5 }, { 6 },
        { 9, 10 }, { 10 }, {}, };
    public static final String TEST23 = "public class Foo {" + PMD.EOL + " public void test_23() {" + PMD.EOL
            + "  int i = 0;" + PMD.EOL + "  if (i == 1) {" + PMD.EOL + "   for (i = 3; i < 4; i++) {" + PMD.EOL
            + "    i = 5;" + PMD.EOL + "   }" + PMD.EOL + "  } else if (i < 6) {" + PMD.EOL + "   i = 7;" + PMD.EOL
            + "  }" + PMD.EOL + " }" + PMD.EOL + " }";

    private static final int[][] TEST24_NODES = { { 1 }, { 2 }, { 3 }, { 4, 9 }, { 5 }, { 7, 11 }, { 5 }, { 8, 6 },
        { 6 }, { 10, 11 }, { 11 }, {}, };
    public static final String TEST24 = "public class Foo {" + PMD.EOL + " public void test_24() {" + PMD.EOL
            + "  int x = 0;" + PMD.EOL + "  if (x > 2) {" + PMD.EOL + "   for (int i = 0; i < 1; i++) {" + PMD.EOL
            + "    if (x > 3) {" + PMD.EOL + "     x++;" + PMD.EOL + "    }" + PMD.EOL + "   }" + PMD.EOL
            + "  } else if (x > 4) {" + PMD.EOL + "   x++;" + PMD.EOL + "  }" + PMD.EOL + " }" + PMD.EOL + " }";

    private static final int[][] TEST25_NODES = { { 1 }, { 2 }, { 3 }, { 4, 5 }, { 5 }, {} };
    public static final String TEST25 = "public class Foo {" + PMD.EOL + " public void test_25() {" + PMD.EOL
            + "  int x = 0;" + PMD.EOL + "  switch (x) {" + PMD.EOL + "   default:" + PMD.EOL + "    x = 9;" + PMD.EOL
            + "  }" + PMD.EOL + " }" + PMD.EOL + " }";

    private static final int[][] TEST26_NODES = { { 1 }, { 2 }, { 3 }, { 4 }, { 5, 6 }, { 6 }, { 7 }, { 8, 3 }, { 9 },
        {}, };
    public static final String TEST26 = "public class Foo {" + PMD.EOL + " public void test_26() {" + PMD.EOL
            + "  int x = 0;" + PMD.EOL + "  do {" + PMD.EOL + "   if (x > 0) {" + PMD.EOL + "    x++;" + PMD.EOL
            + "   }" + PMD.EOL + "   x++;" + PMD.EOL + "  } while (x < 9);" + PMD.EOL + "  x++;" + PMD.EOL + " }"
            + PMD.EOL + " }";

    private static final int[][] TEST27_NODES = { { 1 }, { 2 }, { 3 }, { 5, 9 }, { 3 }, { 6 }, { 7 }, { 8 }, { 6, 4 }, {}, };
    public static final String TEST27 = "public class Foo {" + PMD.EOL + " public void test_27() {" + PMD.EOL
            + "  for (int i = 0; i < 36; i++) {" + PMD.EOL + "   int x = 0;" + PMD.EOL + "   do {" + PMD.EOL
            + "    x++;" + PMD.EOL + "   } while (x < 9);" + PMD.EOL + "  }" + PMD.EOL + " }" + PMD.EOL + " }";

    private static final int[][] TEST28_NODES = { { 1 }, { 2 }, { 3 }, { 5, 14 }, { 3 }, { 6 }, { 7 }, { 8, 12 }, { 9 },
        { 10, 12 }, { 11 }, { 12 }, { 13 }, { 6, 4 }, {}, };
    public static final String TEST28 = "public class Foo {" + PMD.EOL + " private void test_28() {" + PMD.EOL
            + "  for (int i = 0; i < 36; i++) {" + PMD.EOL + "   int x = 0;" + PMD.EOL + "   do {" + PMD.EOL
            + "    if (x > 0) {" + PMD.EOL + "     x++;" + PMD.EOL + "     switch (i) {" + PMD.EOL + "      case 0:"
            + PMD.EOL + "       x = 0;" + PMD.EOL + "       break;" + PMD.EOL + "     }" + PMD.EOL + "    }" + PMD.EOL
            + "    x++;" + PMD.EOL + "   } while (x < 9);" + PMD.EOL + "  }" + PMD.EOL + " }" + PMD.EOL + " }";

    private static final int[][] TEST29_NODES = { { 1 }, { 2 }, { 3, 4, 5 }, { 6 }, { 6 }, { 6 }, {}, };
    public static final String TEST29 = "public class Foo {" + PMD.EOL + " private void test_29() {" + PMD.EOL
            + "  switch(x) {" + PMD.EOL + "   case 1:" + PMD.EOL + "    break; " + PMD.EOL + "   default: " + PMD.EOL
            + "    break;" + PMD.EOL + "   case 2:" + PMD.EOL + "    break;" + PMD.EOL + "  }" + PMD.EOL + " }"
            + PMD.EOL + "}";

    private static final int[][] TEST30_NODES = { { 1 }, { 2 }, { 3 }, { 4, 7 }, { 5, 6 }, { 4 }, { 3 }, {} };
    public static final String TEST30 = "public class Foo {" + PMD.EOL + " private void test_30() {" + PMD.EOL
            + "  int x = 0;" + PMD.EOL + "  while (true) {" + PMD.EOL + "   while (x>0) {" + PMD.EOL + "     x++;"
            + PMD.EOL + "   }" + PMD.EOL + "   continue;" + PMD.EOL + "  }" + PMD.EOL + " }" + PMD.EOL + "}";
}<|MERGE_RESOLUTION|>--- conflicted
+++ resolved
@@ -19,12 +19,8 @@
 /*
  * Created on 18.08.2004
  */
-<<<<<<< HEAD
 @Ignore
-public class AcceptanceTest {
-=======
 public class AcceptanceTest extends BaseNonParserTest {
->>>>>>> 8739b2bd
 
     @Test
     public void testbook() {
