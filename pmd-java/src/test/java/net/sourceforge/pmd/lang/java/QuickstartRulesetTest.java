--- conflicted
+++ resolved
@@ -49,12 +49,7 @@
             }
         });
 
-<<<<<<< HEAD
-        RuleSet quickstart = new RuleSetParser().enableCompatibility(false).parseFromResource("rulesets/java/quickstart.xml");
-=======
-        RuleSetFactory ruleSetFactory = new RuleSetLoader().enableCompatibility(false).toFactory();
-        RuleSet quickstart = ruleSetFactory.createRuleSet("rulesets/java/quickstart.xml");
->>>>>>> 6eee3d03
+        RuleSet quickstart = new RuleSetLoader().enableCompatibility(false).loadFromResource("rulesets/java/quickstart.xml");
         Assert.assertFalse(quickstart.getRules().isEmpty());
     }
 }