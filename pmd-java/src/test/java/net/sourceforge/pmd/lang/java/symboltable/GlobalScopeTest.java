/**
 * BSD-style license; for more info see http://pmd.sourceforge.net/license.html
 */

package net.sourceforge.pmd.lang.java.symboltable;

import static org.junit.Assert.assertEquals;

import java.util.List;
import java.util.Map;

import org.junit.Ignore;
import org.junit.Test;

import net.sourceforge.pmd.PMD;
import net.sourceforge.pmd.lang.java.ast.ASTCompilationUnit;
import net.sourceforge.pmd.lang.symboltable.NameDeclaration;
import net.sourceforge.pmd.lang.symboltable.NameOccurrence;
import net.sourceforge.pmd.lang.symboltable.Scope;

<<<<<<< HEAD
@Ignore
public class GlobalScopeTest extends STBBaseTst {
=======
public class GlobalScopeTest extends BaseNonParserTest {
>>>>>>> 8739b2bd

    @Test
    public void testClassDeclAppears() {
        ASTCompilationUnit acu = parseCode(TEST1);
        Scope scope = acu.getScope();
        Map<NameDeclaration, List<NameOccurrence>> m = scope.getDeclarations();
        ClassNameDeclaration classNameDeclaration = (ClassNameDeclaration) m.keySet().iterator().next();
        assertEquals(classNameDeclaration.getImage(), "Foo");
    }

    @Test
    public void testEnums() {
        java5.parse(TEST2);
    }

    private static final String TEST1 = "public class Foo {}" + PMD.EOL;

    private static final String TEST2 = "public enum Bar {" + PMD.EOL + "  FOO1 {          " + PMD.EOL
            + "    private static final String FIELD_NAME = \"\";" + PMD.EOL + "  }," + PMD.EOL + "  FOO2 {          "
            + PMD.EOL + "    private static final String FIELD_NAME = \"\";" + PMD.EOL + "  }" + PMD.EOL + "}"
            + PMD.EOL;
}<|MERGE_RESOLUTION|>--- conflicted
+++ resolved
@@ -18,12 +18,8 @@
 import net.sourceforge.pmd.lang.symboltable.NameOccurrence;
 import net.sourceforge.pmd.lang.symboltable.Scope;
 
-<<<<<<< HEAD
 @Ignore
-public class GlobalScopeTest extends STBBaseTst {
-=======
 public class GlobalScopeTest extends BaseNonParserTest {
->>>>>>> 8739b2bd
 
     @Test
     public void testClassDeclAppears() {
