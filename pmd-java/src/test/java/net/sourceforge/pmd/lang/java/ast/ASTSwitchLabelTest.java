--- conflicted
+++ resolved
@@ -9,22 +9,16 @@
 
 import java.util.List;
 
-<<<<<<< HEAD
 import org.checkerframework.checker.nullness.qual.NonNull;
-import org.junit.Test;
+import org.junit.jupiter.api.Test;
 
 import net.sourceforge.pmd.lang.java.JavaParsingHelper;
-
-public class ASTSwitchLabelTest extends BaseParserTest {
-=======
-import org.junit.jupiter.api.Test;
 
 import net.sourceforge.pmd.lang.java.BaseParserTest;
 
 class ASTSwitchLabelTest extends BaseParserTest {
->>>>>>> 208f190d
 
-    private final JavaParsingHelper java = JavaParsingHelper.WITH_PROCESSING.withDefaultVersion("15-preview");
+    private final JavaParsingHelper java = JavaParsingHelper.DEFAULT.withDefaultVersion("15-preview");
 
     @Test
     void testDefaultOff() {
@@ -33,8 +27,7 @@
     }
 
     @Test
-<<<<<<< HEAD
-    public void testDefaultSet() {
+    void testDefaultSet() {
         @NonNull ASTSwitchStatement switchStmt = java.parse(SWITCH_WITH_DEFAULT).descendants(ASTSwitchStatement.class).firstOrThrow();
         assertTrue(switchStmt.hasDefaultCase());
         assertFalse(switchStmt.isExhaustiveEnumSwitch());
@@ -43,29 +36,24 @@
     }
 
     @Test
-    public void testExhaustiveEnum() {
+    void testExhaustiveEnum() {
         @NonNull ASTSwitchStatement switchStmt = java.parse(EXHAUSTIVE_ENUM).descendants(ASTSwitchStatement.class).firstOrThrow();
         assertFalse(switchStmt.hasDefaultCase());
         assertTrue(switchStmt.isExhaustiveEnumSwitch());
     }
 
     @Test
-    public void testNotExhaustiveEnum() {
+    void testNotExhaustiveEnum() {
         @NonNull ASTSwitchStatement switchStmt = java.parse(NOT_EXHAUSTIVE_ENUM).descendants(ASTSwitchStatement.class).firstOrThrow();
         assertFalse(switchStmt.hasDefaultCase());
         assertFalse(switchStmt.isExhaustiveEnumSwitch());
     }
 
     @Test
-    public void testEnumWithDefault() {
+    void testEnumWithDefault() {
         @NonNull ASTSwitchStatement switchStmt = java.parse(ENUM_SWITCH_WITH_DEFAULT).descendants(ASTSwitchStatement.class).firstOrThrow();
         assertTrue(switchStmt.hasDefaultCase());
         assertFalse(switchStmt.isExhaustiveEnumSwitch());
-=======
-    void testDefaultSet() {
-        List<ASTSwitchLabel> ops = java.getNodes(ASTSwitchLabel.class, TEST2);
-        assertTrue(ops.get(0).isDefault());
->>>>>>> 208f190d
     }
 
     private static final String TEST1 = "public class Foo {\n" +
