--- conflicted
+++ resolved
@@ -33,7 +33,6 @@
     }
 
     @Test
-<<<<<<< HEAD
     public void testContainsCamelCaseWords() {
 
         assertFalse(containsCamelCaseWord("isABoolean", "Bool"), "no word boundary");
@@ -44,7 +43,9 @@
         assertThrows(NullPointerException.class, () -> containsCamelCaseWord("fnei", null));
         assertThrows(AssertionError.class, () -> containsCamelCaseWord("fnei", ""), "empty string");
         assertThrows(AssertionError.class, () -> containsCamelCaseWord("fnei", "a"), "not capitalized");
-=======
+    }
+
+    @Test
     public void testFlattenConcatOperands() {
         ASTExpression e = parseExpr("s1+s2+s3");
 
@@ -64,7 +65,6 @@
         //                  vvvvvvvvvvvvvvvvvvvvv
         assertEquals(listOf(left.getLeftOperand(), left.getRightOperand(), e.getRightOperand()),
                      JavaRuleUtil.flattenOperands(e).toList());
->>>>>>> f7f67a4a
     }
 
 }