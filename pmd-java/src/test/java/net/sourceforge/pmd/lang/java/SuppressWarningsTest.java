--- conflicted
+++ resolved
@@ -19,13 +19,6 @@
 
     private final JavaParsingHelper java = JavaParsingHelper.WITH_PROCESSING;
 
-    public static class BarRule extends AbstractJavaRule {
-        public BarRule() {
-            setMessage("fooMessage");
-        }
-
-<<<<<<< HEAD
-=======
     private static class BarRule extends AbstractJavaRule {
 
         @Override
@@ -33,7 +26,6 @@
             return "a message";
         }
 
->>>>>>> 3f5ec00a
         @Override
         public Object visit(ASTCompilationUnit cu, Object ctx) {
             // Convoluted rule to make sure the violation is reported for the
