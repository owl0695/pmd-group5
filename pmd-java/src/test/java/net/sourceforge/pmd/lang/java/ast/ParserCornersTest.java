--- conflicted
+++ resolved
@@ -39,15 +39,9 @@
 
     @Test
     public void testInvalidUnicodeEscape() {
-<<<<<<< HEAD
         expect.expect(MalformedSourceException.class); // previously Error
-        expect.expectMessage("Source format error at line 1, column 1: Invalid unicode escape");
-        java.parse("\\u00k0");
-=======
-        expect.expect(TokenMgrError.class); // previously Error
-        expect.expectMessage("Lexical error in file x/filename.java at line 1, column 2.  Encountered: Invalid unicode escape");
+        expect.expectMessage("Source format error in file x/filename.java at line 1, column 1: Invalid unicode escape");
         java.parse("\\u00k0", null, "x/filename.java");
->>>>>>> f16c8631
     }
 
     /**
