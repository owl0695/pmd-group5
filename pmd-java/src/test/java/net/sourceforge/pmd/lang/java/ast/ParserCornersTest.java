--- conflicted
+++ resolved
@@ -186,8 +186,6 @@
         doTest("GitHubBug309", java8);
     }
 
-<<<<<<< HEAD
-=======
     @Test(timeout = 30000)
     public void testInfiniteLoopInLookahead() {
         expect.expect(ParseException.class);
@@ -195,17 +193,14 @@
         java8.parseResource("InfiniteLoopInLookahead.java");
     }
 
-    /**
-     * This triggered bug #1484 UnusedLocalVariable - false positive -
-     * parenthesis
-     */
->>>>>>> d884181d
-    @Test
-    public void testInfiniteLoopInLookahead() {
-        expect.expect(ParseException.class); // the code is invalid. The test fails if it times out
-        // https://github.com/pmd/pmd/issues/3117
-        java8.parseResource("InfiniteLoopInLookahead.java");
-    }
+    @Test
+    public void stringConcatentationShouldNotBeCast() {
+        // https://github.com/pmd/pmd/issues/1484
+        String code = "public class Test {\n" + "    public static void main(String[] args) {\n"
+            + "        System.out.println(\"X\" + (args) + \"Y\");\n" + "    }\n" + "}";
+        Assert.assertEquals(0, java8.parse(code).findDescendantsOfType(ASTCastExpression.class).size());
+    }
+
 
     /**
      * Empty statements should be allowed.
