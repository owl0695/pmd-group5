/**
 * BSD-style license; for more info see http://pmd.sourceforge.net/license.html
 */

package net.sourceforge.pmd.lang.java.ast;

import static org.hamcrest.MatcherAssert.assertThat;
import static org.hamcrest.Matchers.hasSize;
import static org.hamcrest.Matchers.instanceOf;
import static org.hamcrest.Matchers.startsWith;
import static org.hamcrest.collection.IsEmptyCollection.empty;
import static org.junit.jupiter.api.Assertions.assertEquals;
import static org.junit.jupiter.api.Assertions.assertThrows;

import java.util.concurrent.TimeUnit;

import org.checkerframework.checker.nullness.qual.NonNull;
import org.junit.jupiter.api.Test;
import org.junit.jupiter.api.Timeout;

import net.sourceforge.pmd.lang.ast.ParseException;
import net.sourceforge.pmd.lang.ast.impl.javacc.MalformedSourceException;
import net.sourceforge.pmd.lang.ast.test.BaseParsingHelper;
import net.sourceforge.pmd.lang.java.BaseJavaTreeDumpTest;
import net.sourceforge.pmd.lang.java.JavaParsingHelper;
import net.sourceforge.pmd.lang.java.ast.ASTAssignableExpr.ASTNamedReferenceExpr;
import net.sourceforge.pmd.lang.java.types.AstTestUtil;

class ParserCornersTest extends BaseJavaTreeDumpTest {
    private final JavaParsingHelper java = JavaParsingHelper.DEFAULT.withResourceContext(getClass());

    private final JavaParsingHelper java4 = java.withDefaultVersion("1.4");
    private final JavaParsingHelper java5 = java.withDefaultVersion("1.5");
    private final JavaParsingHelper java7 = java.withDefaultVersion("1.7");
<<<<<<< HEAD
    private final JavaParsingHelper java8 = java.withDefaultVersion("1.8");
    private final JavaParsingHelper java9 = java.withDefaultVersion("9");
=======
    private final JavaParsingHelper java15 = java.withDefaultVersion("15");
    
    @Rule
    public ExpectedException expect = ExpectedException.none();
>>>>>>> aa64a5e3

    @Override
    public @NonNull BaseParsingHelper<?, ?> getParser() {
        return java4;
    }

    @Test
    void testInvalidUnicodeEscape() {
        MalformedSourceException thrown = assertThrows(MalformedSourceException.class, // previously Error
                () -> java.parse("\\u00k0", null, "x/filename.java"));
        assertThat(thrown.getMessage(), startsWith("Source format error in file 'x/filename.java' at line 1, column 1: Invalid unicode escape"));
    }

    /**
     * #1107 PMD 5.0.4 couldn't parse call of parent outer java class method
     * from inner class.
     */
    @Test
    void testInnerOuterClass() {
        java7.parse("/**\n" + " * @author azagorulko\n" + " *\n" + " */\n"
                        + "public class TestInnerClassCallsOuterParent {\n" + "\n" + "    public void test() {\n"
                        + "        new Runnable() {\n" + "            @Override\n" + "            public void run() {\n"
                        + "                TestInnerClassCallsOuterParent.super.toString();\n" + "            }\n"
                        + "        };\n" + "    }\n" + "}\n");
    }

    /**
     * #888 PMD 6.0.0 can't parse valid <> under 1.8.
     */
    @Test
    void testDiamondUsageJava8() {
        java8.parse("public class PMDExceptionTest {\n"
                        + "  private Component makeUI() {\n"
                        + "    String[] model = {\"123456\", \"7890\"};\n"
                        + "    JComboBox<String> comboBox = new JComboBox<>(model);\n"
                        + "    comboBox.setEditable(true);\n"
                        + "    comboBox.setEditor(new BasicComboBoxEditor() {\n"
                        + "      private Component editorComponent;\n"
                        + "      @Override public Component getEditorComponent() {\n"
                        + "        if (editorComponent == null) {\n"
                        + "          JTextField tc = (JTextField) super.getEditorComponent();\n"
                        + "          editorComponent = new JLayer<>(tc, new ValidationLayerUI<>());\n"
                        + "        }\n"
                        + "        return editorComponent;\n"
                        + "      }\n"
                        + "    });\n"
                        + "    JPanel p = new JPanel();\n"
                        + "    p.add(comboBox);\n"
                        + "    return p;\n"
                        + "  }\n"
                        + "}");
    }

    @Test
    void testUnicodeEscapes() {
        // todo i'd like to test the coordinates of the literals, but this has to wait for java-grammar to be merged
        java8.parse("public class Foo { String[] s = { \"Ven\\u00E4j\\u00E4\" }; }");
    }

    @Test
    void testUnicodeEscapes2() {
        java.parse("\n"
                       + "public final class TimeZoneNames_zh_TW extends TimeZoneNamesBundle {\n"
                       + "\n"
                       + "        String ACT[] = new String[] {\"Acre \\u6642\\u9593\", \"ACT\",\n"
                       + "                                     \"Acre \\u590f\\u4ee4\\u6642\\u9593\", \"ACST\",\n"
                       + "                                     \"Acre \\u6642\\u9593\", \"ACT\"};"
                       + "}");
    }

    @Test
    void testUnicodeEscapesInComment() {
        java.parse("class Foo {"
                       + "\n"
                       + "    /**\n"
                       + "     * The constant value of this field is the smallest value of type\n"
                       + "     * {@code char}, {@code '\\u005Cu0000'}.\n"
                       + "     *\n"
                       + "     * @since   1.0.2\n"
                       + "     */\n"
                       + "    public static final char MIN_VALUE = '\\u0000';\n"
                       + "\n"
                       + "    /**\n"
                       + "     * The constant value of this field is the largest value of type\n"
                       + "     * {@code char}, {@code '\\u005C\\uFFFF'}.\n"
                       + "     *\n"
                       + "     * @since   1.0.2\n"
                       + "     */\n"
                       + "    public static final char MAX_VALUE = '\\uFFFF';"
                       + "}");
    }

    @Test
    final void testGetFirstASTNameImageNull() {
        java4.parse("public class Test {\n"
            + "  void bar() {\n"
            + "   abstract class X { public abstract void f(); }\n"
            + "   class Y extends X { public void f() { new Y().f(); } }\n"
            + "  }\n"
            + "}");
    }

    @Test
    void testCastLookaheadProblem() {
        java4.parse("public class BadClass {\n  public Class foo() {\n    return (byte[].class);\n  }\n}");
    }

    @Test
    void testTryWithResourcesConcise() {
        // https://github.com/pmd/pmd/issues/3697
        java9.parse("import java.io.InputStream;\n"
                        + "public class Foo {\n"
                        + "    public InputStream in;\n"
                        + "    public void bar() {\n"
                        + "        Foo f = this;\n"
                        + "        try (f.in) {\n"
                        + "        }\n"
                        + "    }\n"
                        + "}");
    }

    @Test
    void testTryWithResourcesThis() {
        // https://github.com/pmd/pmd/issues/3697
        java9.parse("import java.io.InputStream;\n"
                        + "public class Foo {\n"
                        + "    public InputStream in;\n"
                        + "    public void bar() {\n"
                        + "        try (this.in) {\n"
                        + "        }\n"
                        + "    }\n"
                        + "}");
    }

    @Test
    public final void testTextBlockWithQuotes() {
        // https://github.com/pmd/pmd/issues/4364
        java15.parse("public class Foo {\n"
                + "  private String content = \"\"\"\n"
                + "    <div class=\"invalid-class></div>\n"
                + "  \"\"\";\n"
                + "}");
    }
    
    /**
     * Tests a specific generic notation for calling methods. See:
     * https://jira.codehaus.org/browse/MPMD-139
     */
    @Test
    void testGenericsProblem() {
        String code = "public class Test {\n"
            + " public void test() {\n"
            + "   String o = super.<String> doStuff(\"\");\n"
            + " }\n"
            + "}";
        java5.parse(code);
        java7.parse(code);
    }

    @Test
    void testUnicodeIndent() {
        // https://github.com/pmd/pmd/issues/3423
        java7.parseResource("UnicodeIdentifier.java");
    }

    @Test
    void testParsersCases15() {
        doTest("ParserCornerCases", java5);
    }

    @Test
    void testParsersCases17() {
        doTest("ParserCornerCases17", java7);
    }

    @Test
    void testParsersCases18() {
        doTest("ParserCornerCases18", java8);
    }

    /**
     * Test for https://sourceforge.net/p/pmd/bugs/1333/
     */
    @Test
    void testLambdaBug1333() {
        doTest("LambdaBug1333", java8);
    }

    @Test
    void testLambdaBug1470() {
        doTest("LambdaBug1470", java8);
    }

    /**
     * Test for https://sourceforge.net/p/pmd/bugs/1355/
     */
    @Test
    void emptyFileJustComment() {
        getParser().parse("// just a comment");
    }


    @Test
    void testBug1429ParseError() {
        doTest("Bug1429", java8);
    }

    @Test
    void testBug1530ParseError() {
        doTest("Bug1530", java8);
    }

    @Test
    void testGitHubBug207() {
        doTest("GitHubBug207", java8);
    }

    @Test
    void testLambda2783() {
        java8.parseResource("LambdaBug2783.java");
    }

    @Test
    void testGitHubBug2767() {
        // PMD fails to parse an initializer block.
        // PMD 6.26.0 parses this code just fine.
        java.withDefaultVersion("16")
            .parse("class Foo {\n"
                       + "    {final int I;}\n"
                       + "}\n");
    }

    @Test
    void testBug206() {
        doTest("LambdaBug206", java8);
    }

    @Test
    void testGitHubBug208ParseError() {
        doTest("GitHubBug208", java5);
    }

    @Test
    void testGitHubBug309() {
        doTest("GitHubBug309", java8);
    }

    @Test
    @Timeout(value = 30, unit = TimeUnit.SECONDS)
    void testInfiniteLoopInLookahead() {
        assertThrows(ParseException.class, () ->
            // https://github.com/pmd/pmd/issues/3117
            java8.parseResource("InfiniteLoopInLookahead.java"));
    }

    @Test
    void stringConcatentationShouldNotBeCast() {
        // https://github.com/pmd/pmd/issues/1484
        String code = "public class Test {\n" + "    public static void main(String[] args) {\n"
            + "        System.out.println(\"X\" + (args) + \"Y\");\n" + "    }\n" + "}";
        assertEquals(0, java8.parse(code).descendants(ASTCastExpression.class).count());
    }


    /**
     * Empty statements should be allowed.
     *
     * @see <a href="https://github.com/pmd/pmd/issues/378">github issue 378</a>
     */
    @Test
    void testEmptyStatements1() {
        doTest("EmptyStmts1");
    }

    @Test
    void testEmptyStatements2() {
        doTest("EmptyStmts2");
    }

    @Test
    void testEmptyStatements3() {
        doTest("EmptyStmts3");
    }

    @Test
    void testMethodReferenceConfused() {
        ASTCompilationUnit ast = java.parseResource("MethodReferenceConfused.java", "10");
        ASTVariableDeclaratorId varWithMethodName = AstTestUtil.varId(ast, "method");
        ASTVariableDeclaratorId someObject = AstTestUtil.varId(ast, "someObject");

        assertThat(varWithMethodName.getLocalUsages(), empty());
        assertThat(someObject.getLocalUsages(), hasSize(1));
        ASTNamedReferenceExpr usage = someObject.getLocalUsages().get(0);
        assertThat(usage.getParent(), instanceOf(ASTCastExpression.class));
    }

    @Test
    void testSwitchWithFallthrough() {
        doTest("SwitchWithFallthrough");
    }

    @Test
    void testSwitchStatements() {
        doTest("SwitchStatements");
    }

    @Test
    void testSynchronizedStatements() {
        doTest("SynchronizedStmts");
    }


    @Test
    void testGithubBug3101UnresolvedTypeParams() {
        java.parseResource("GitHubBug3101.java");
    }
}<|MERGE_RESOLUTION|>--- conflicted
+++ resolved
@@ -32,15 +32,9 @@
     private final JavaParsingHelper java4 = java.withDefaultVersion("1.4");
     private final JavaParsingHelper java5 = java.withDefaultVersion("1.5");
     private final JavaParsingHelper java7 = java.withDefaultVersion("1.7");
-<<<<<<< HEAD
     private final JavaParsingHelper java8 = java.withDefaultVersion("1.8");
     private final JavaParsingHelper java9 = java.withDefaultVersion("9");
-=======
     private final JavaParsingHelper java15 = java.withDefaultVersion("15");
-    
-    @Rule
-    public ExpectedException expect = ExpectedException.none();
->>>>>>> aa64a5e3
 
     @Override
     public @NonNull BaseParsingHelper<?, ?> getParser() {
@@ -176,7 +170,7 @@
     }
 
     @Test
-    public final void testTextBlockWithQuotes() {
+    void testTextBlockWithQuotes() {
         // https://github.com/pmd/pmd/issues/4364
         java15.parse("public class Foo {\n"
                 + "  private String content = \"\"\"\n"
