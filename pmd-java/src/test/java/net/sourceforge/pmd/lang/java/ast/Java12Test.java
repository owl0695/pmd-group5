--- conflicted
+++ resolved
@@ -4,14 +4,6 @@
 
 package net.sourceforge.pmd.lang.java.ast;
 
-<<<<<<< HEAD
-import java.io.IOException;
-import java.nio.charset.StandardCharsets;
-
-import org.apache.commons.io.IOUtils;
-=======
-import org.junit.Assert;
->>>>>>> 340a63fa
 import org.junit.Ignore;
 import org.junit.Test;
 
@@ -26,97 +18,21 @@
         JavaParsingHelper.WITH_PROCESSING.withDefaultVersion("11")
                                          .withResourceContext(Java12Test.class, "jdkversiontests/java12/");
 
-    private final JavaParsingHelper java12p = java11.withDefaultVersion("12-preview");
-
 
     @Test(expected = ParseException.class)
     public void testMultipleCaseLabelsJava11() {
         java11.parseResource("MultipleCaseLabels.java");
     }
 
-<<<<<<< HEAD
-=======
-    @Test
-    public void testMultipleCaseLabels() {
-        ASTCompilationUnit compilationUnit = java12p.parseResource("MultipleCaseLabels.java");
-        ASTSwitchStatement switchStatement = compilationUnit.getFirstDescendantOfType(ASTSwitchStatement.class);
-        Assert.assertTrue(switchStatement.jjtGetChild(0) instanceof ASTExpression);
-        Assert.assertTrue(switchStatement.jjtGetChild(1) instanceof ASTSwitchLabel);
-        ASTSwitchLabel switchLabel = switchStatement.getFirstChildOfType(ASTSwitchLabel.class);
-        Assert.assertEquals(3, switchLabel.findChildrenOfType(ASTExpression.class).size());
-    }
-
->>>>>>> 340a63fa
     @Test(expected = ParseException.class)
     public void testSwitchRulesJava11() {
         java11.parseResource("SwitchRules.java");
     }
 
-<<<<<<< HEAD
-=======
-    @Test
-    public void testSwitchRules() {
-        ASTCompilationUnit compilationUnit = java12p.parseResource("SwitchRules.java");
-        ASTSwitchStatement switchStatement = compilationUnit.getFirstDescendantOfType(ASTSwitchStatement.class);
-        Assert.assertTrue(switchStatement.jjtGetChild(0) instanceof ASTExpression);
-        Assert.assertTrue(switchStatement.jjtGetChild(1) instanceof ASTSwitchLabeledExpression);
-        ASTSwitchLabeledExpression switchLabeledExpression = (ASTSwitchLabeledExpression) switchStatement.jjtGetChild(1);
-        Assert.assertEquals(2, switchLabeledExpression.jjtGetNumChildren());
-        Assert.assertTrue(switchLabeledExpression.jjtGetChild(0) instanceof ASTSwitchLabel);
-        Assert.assertTrue(switchLabeledExpression.jjtGetChild(1) instanceof ASTExpression);
-
-        ASTSwitchLabeledBlock switchLabeledBlock = (ASTSwitchLabeledBlock) switchStatement.jjtGetChild(4);
-        Assert.assertEquals(2, switchLabeledBlock.jjtGetNumChildren());
-        Assert.assertTrue(switchLabeledBlock.jjtGetChild(0) instanceof ASTSwitchLabel);
-        Assert.assertTrue(switchLabeledBlock.jjtGetChild(1) instanceof ASTBlock);
-
-        ASTSwitchLabeledThrowStatement switchLabeledThrowStatement = (ASTSwitchLabeledThrowStatement) switchStatement.jjtGetChild(5);
-        Assert.assertEquals(2, switchLabeledThrowStatement.jjtGetNumChildren());
-        Assert.assertTrue(switchLabeledThrowStatement.jjtGetChild(0) instanceof ASTSwitchLabel);
-        Assert.assertTrue(switchLabeledThrowStatement.jjtGetChild(1) instanceof ASTThrowStatement);
-    }
->>>>>>> 340a63fa
 
     @Test(expected = ParseException.class)
     public void testSwitchExpressionsJava11() {
         java11.parseResource("SwitchExpressions.java");
     }
 
-<<<<<<< HEAD
-=======
-    @Test
-    public void testSwitchExpressions() {
-        ASTCompilationUnit compilationUnit = java12p.parseResource("SwitchExpressions.java");
-
-        ASTSwitchExpression switchExpression = compilationUnit.getFirstDescendantOfType(ASTSwitchExpression.class);
-        Assert.assertEquals(6, switchExpression.jjtGetNumChildren());
-        Assert.assertTrue(switchExpression.jjtGetChild(0) instanceof ASTExpression);
-        Assert.assertEquals(5, switchExpression.findChildrenOfType(ASTSwitchLabeledRule.class).size());
-
-        ASTLocalVariableDeclaration localVar = compilationUnit.findDescendantsOfType(ASTLocalVariableDeclaration.class).get(1);
-        ASTVariableDeclarator localVarDecl = localVar.getFirstChildOfType(ASTVariableDeclarator.class);
-        Assert.assertEquals(Integer.TYPE, localVarDecl.getType());
-        Assert.assertEquals(Integer.TYPE, switchExpression.getType());
-    }
-
-    @Test
-    public void testSwitchExpressionsBreak() {
-        ASTCompilationUnit compilationUnit = java12p.parseResource("SwitchExpressionsBreak.java");
-
-        ASTSwitchExpression switchExpression = compilationUnit.getFirstDescendantOfType(ASTSwitchExpression.class);
-        Assert.assertEquals(11, switchExpression.jjtGetNumChildren());
-        Assert.assertTrue(switchExpression.jjtGetChild(0) instanceof ASTExpression);
-        Assert.assertEquals(5, switchExpression.findChildrenOfType(ASTSwitchLabel.class).size());
-
-        ASTBreakStatement breakStatement = switchExpression.getFirstDescendantOfType(ASTBreakStatement.class);
-        Assert.assertEquals("SwitchExpressionsBreak.SIX", breakStatement.getImage());
-        Assert.assertTrue(breakStatement.jjtGetChild(0) instanceof ASTExpression);
-
-        ASTLocalVariableDeclaration localVar = compilationUnit.findDescendantsOfType(ASTLocalVariableDeclaration.class).get(1);
-        ASTVariableDeclarator localVarDecl = localVar.getFirstChildOfType(ASTVariableDeclarator.class);
-        Assert.assertEquals(Integer.TYPE, localVarDecl.getType());
-        Assert.assertEquals(Integer.TYPE, switchExpression.getType());
-    }
-
->>>>>>> 340a63fa
 }