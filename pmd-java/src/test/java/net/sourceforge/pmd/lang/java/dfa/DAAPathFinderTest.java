/**
 * BSD-style license; for more info see http://pmd.sourceforge.net/license.html
 */

package net.sourceforge.pmd.lang.java.dfa;

<<<<<<< HEAD
import static net.sourceforge.pmd.lang.java.ParserTstUtil.getOrderedNodes;

import org.junit.Ignore;
=======
>>>>>>> 8739b2bd
import org.junit.Test;

import net.sourceforge.pmd.PMD;
import net.sourceforge.pmd.lang.dfa.pathfinder.CurrentPath;
import net.sourceforge.pmd.lang.dfa.pathfinder.DAAPathFinder;
import net.sourceforge.pmd.lang.dfa.pathfinder.Executable;
import net.sourceforge.pmd.lang.java.JavaParsingHelper;
import net.sourceforge.pmd.lang.java.ast.ASTMethodDeclarator;

<<<<<<< HEAD
@Ignore
public class DAAPathFinderTest implements Executable {
=======
public class DAAPathFinderTest {
>>>>>>> 8739b2bd

    @Test
    public void testTwoUpdateDefs() {
        ASTMethodDeclarator meth = JavaParsingHelper.WITH_PROCESSING.getNodes(ASTMethodDeclarator.class, TWO_UPDATE_DEFS).get(0);
        DAAPathFinder a = new DAAPathFinder(meth.getDataFlowNode().getFlow().get(0), new Executable() {
            @Override
            public void execute(CurrentPath path) {

            }
        });
        // a.run();
    }

    private static final String TWO_UPDATE_DEFS = "class Foo {" + PMD.EOL + " void bar(int x) {" + PMD.EOL
            + "  for (int i=0; i<10; i++, j--) {}" + PMD.EOL + " }" + PMD.EOL + "}";
}<|MERGE_RESOLUTION|>--- conflicted
+++ resolved
@@ -4,12 +4,7 @@
 
 package net.sourceforge.pmd.lang.java.dfa;
 
-<<<<<<< HEAD
-import static net.sourceforge.pmd.lang.java.ParserTstUtil.getOrderedNodes;
-
 import org.junit.Ignore;
-=======
->>>>>>> 8739b2bd
 import org.junit.Test;
 
 import net.sourceforge.pmd.PMD;
@@ -18,13 +13,10 @@
 import net.sourceforge.pmd.lang.dfa.pathfinder.Executable;
 import net.sourceforge.pmd.lang.java.JavaParsingHelper;
 import net.sourceforge.pmd.lang.java.ast.ASTMethodDeclarator;
+import net.sourceforge.pmd.lang.java.symboltable.BaseNonParserTest;
 
-<<<<<<< HEAD
 @Ignore
-public class DAAPathFinderTest implements Executable {
-=======
-public class DAAPathFinderTest {
->>>>>>> 8739b2bd
+public class DAAPathFinderTest extends BaseNonParserTest implements Executable {
 
     @Test
     public void testTwoUpdateDefs() {
@@ -38,6 +30,9 @@
         // a.run();
     }
 
+    public void execute(CurrentPath path) {
+    }
+
     private static final String TWO_UPDATE_DEFS = "class Foo {" + PMD.EOL + " void bar(int x) {" + PMD.EOL
             + "  for (int i=0; i<10; i++, j--) {}" + PMD.EOL + " }" + PMD.EOL + "}";
 }