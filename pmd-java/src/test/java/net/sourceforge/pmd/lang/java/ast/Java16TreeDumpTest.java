--- conflicted
+++ resolved
@@ -18,14 +18,8 @@
 
 public class Java16TreeDumpTest extends BaseJavaTreeDumpTest {
     private final JavaParsingHelper java16 =
-<<<<<<< HEAD
             JavaParsingHelper.DEFAULT.withDefaultVersion("16")
                                      .withResourceContext(Java16TreeDumpTest.class, "jdkversiontests/java16/");
-    private final JavaParsingHelper java16p = java16.withDefaultVersion("16-preview");
-=======
-            JavaParsingHelper.WITH_PROCESSING.withDefaultVersion("16")
-                    .withResourceContext(Java16TreeDumpTest.class, "jdkversiontests/java16/");
->>>>>>> 690e5a66
     private final JavaParsingHelper java15 = java16.withDefaultVersion("15");
 
 
