/*
 * BSD-style license; for more info see http://pmd.sourceforge.net/license.html
 */

package net.sourceforge.pmd.lang.java.ast;

import org.junit.Assert;
import org.junit.Test;
import org.junit.function.ThrowingRunnable;

import net.sourceforge.pmd.lang.ast.ParseException;
import net.sourceforge.pmd.lang.ast.test.BaseParsingHelper;
import net.sourceforge.pmd.lang.ast.test.BaseTreeDumpTest;
import net.sourceforge.pmd.lang.ast.test.RelevantAttributePrinter;
import net.sourceforge.pmd.lang.java.JavaParsingHelper;

public class Java17TreeDumpTest extends BaseTreeDumpTest {
    private final JavaParsingHelper java17 =
            JavaParsingHelper.DEFAULT.withDefaultVersion("17")
                                     .withResourceContext(Java17TreeDumpTest.class, "jdkversiontests/java17/");
    private final JavaParsingHelper java17p = java17.withDefaultVersion("17-preview");
    private final JavaParsingHelper java16 = java17.withDefaultVersion("16");

    public Java17TreeDumpTest() {
        super(new RelevantAttributePrinter(), ".java");
    }

    @Override
    public BaseParsingHelper<?, ?> getParser() {
        return java17;
    }

    @Test
    public void sealedClassBeforeJava17() {
        ParseException thrown = Assert.assertThrows(ParseException.class, new ThrowingRunnable() {
            @Override
            public void run() throws Throwable {
                java16.parseResource("geometry/Shape.java");
            }
        });
        Assert.assertTrue("Unexpected message: " + thrown.getMessage(),
<<<<<<< HEAD
                thrown.getMessage().contains("Sealed classes is a preview feature of JDK 16, you should select your language version accordingly"));
=======
                thrown.getMessage().contains("Sealed Classes are only supported with JDK >= 17."));
>>>>>>> 690e5a66
    }

    @Test
    public void sealedClass() {
        doTest("geometry/Shape");
        java17p.parseResource("geometry/Shape.java"); // make sure we can parse it with preview as well
    }

    @Test
    public void nonSealedClass() {
        doTest("geometry/Square");
        java17p.parseResource("geometry/Square.java"); // make sure we can parse it with preview as well
    }

    @Test
    public void sealedQualifiedPermitClass() {
        doTest("SealedInnerClasses");
        java17p.parseResource("SealedInnerClasses.java"); // make sure we can parse it with preview as well
    }

    @Test
    public void sealedInterfaceBeforeJava17() {
        ParseException thrown = Assert.assertThrows(ParseException.class, new ThrowingRunnable() {
            @Override
            public void run() throws Throwable {
                java16.parseResource("expression/Expr.java");
            }
        });
        Assert.assertTrue("Unexpected message: " + thrown.getMessage(),
<<<<<<< HEAD
                thrown.getMessage().contains("Sealed classes is a preview feature of JDK 16, you should select your language version accordingly"));
=======
                thrown.getMessage().contains("Sealed Classes are only supported with JDK >= 17."));
>>>>>>> 690e5a66
    }

    @Test
    public void sealedInterface() {
        doTest("expression/Expr");
        java17p.parseResource("expression/Expr.java"); // make sure we can parse it with preview as well
    }

    @Test
    public void localVars() {
        doTest("LocalVars");
    }
}<|MERGE_RESOLUTION|>--- conflicted
+++ resolved
@@ -39,11 +39,7 @@
             }
         });
         Assert.assertTrue("Unexpected message: " + thrown.getMessage(),
-<<<<<<< HEAD
-                thrown.getMessage().contains("Sealed classes is a preview feature of JDK 16, you should select your language version accordingly"));
-=======
-                thrown.getMessage().contains("Sealed Classes are only supported with JDK >= 17."));
->>>>>>> 690e5a66
+                thrown.getMessage().contains("Sealed classes is a feature of JDK >= 17, you should select your language version accordingly"));
     }
 
     @Test
@@ -73,11 +69,7 @@
             }
         });
         Assert.assertTrue("Unexpected message: " + thrown.getMessage(),
-<<<<<<< HEAD
-                thrown.getMessage().contains("Sealed classes is a preview feature of JDK 16, you should select your language version accordingly"));
-=======
-                thrown.getMessage().contains("Sealed Classes are only supported with JDK >= 17."));
->>>>>>> 690e5a66
+                thrown.getMessage().contains("Sealed classes is a feature of JDK >= 17, you should select your language version accordingly"));
     }
 
     @Test
