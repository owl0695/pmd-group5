--- conflicted
+++ resolved
@@ -18,24 +18,10 @@
  * @author Romain Pelisse &lt;belaran@gmail.com&gt;
  */
 public class CLITest extends BaseCLITest {
-<<<<<<< HEAD
     // note that the progress bar sometimes messes up the log so it is
     // disabled here in most tests.
 
     @BeforeEach
-=======
-    // restoring system properties: -debug might change logging properties
-    // See Slf4jSimpleConfigurationForAnt and resetLogging
-    @Rule
-    public final TestRule restoreSystemProperties = new RestoreSystemProperties();
-
-    @AfterClass
-    public static void resetLogging() {
-        Slf4jSimpleConfiguration.reconfigureDefaultLogLevel(null);
-    }
-
-    @Before
->>>>>>> 74cbba5f
     public void setupLogging() {
         Slf4jSimpleConfiguration.reconfigureDefaultLogLevel(null);
     }
