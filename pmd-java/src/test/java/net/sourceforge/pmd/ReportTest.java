/**
 * BSD-style license; for more info see http://pmd.sourceforge.net/license.html
 */

package net.sourceforge.pmd;

import static net.sourceforge.pmd.lang.ast.test.TestUtilsKt.assertSize;
import static net.sourceforge.pmd.lang.ast.test.TestUtilsKt.assertSuppressed;
import static org.junit.Assert.assertFalse;

import org.junit.Test;

import net.sourceforge.pmd.lang.Language;
import net.sourceforge.pmd.lang.LanguageRegistry;
import net.sourceforge.pmd.lang.java.JavaLanguageModule;
import net.sourceforge.pmd.lang.java.JavaParsingHelper;

public class ReportTest {

<<<<<<< HEAD
    private final Language javaLang = LanguageRegistry.STATIC.getLanguage(JavaLanguageModule.NAME);
    private LanguageVersion defaultLanguage = javaLang.getDefaultVersion();
=======

    private final JavaParsingHelper java = JavaParsingHelper.DEFAULT;
>>>>>>> 32a02cec

    @Test
    public void testBasic() {
        Report r = java.executeRule(new FooRule(), TEST1);
        assertFalse(r.getViolations().isEmpty());
    }

    @Test
    public void testExclusionsInReportWithRuleViolationSuppressRegex() {
        Rule rule = new FooRule();
        rule.setProperty(Rule.VIOLATION_SUPPRESS_REGEX_DESCRIPTOR, ".*No Foo.*");
        Report rpt = java.executeRule(rule, TEST1);
        assertSize(rpt, 0);
        assertSuppressed(rpt, 1);
    }

    @Test
    public void testExclusionsInReportWithRuleViolationSuppressXPath() {
        Rule rule = new FooRule();
        rule.setProperty(Rule.VIOLATION_SUPPRESS_XPATH_DESCRIPTOR, ".[@SimpleName = 'Foo']");
        Report rpt = java.executeRule(rule, TEST1);
        assertSize(rpt, 0);
        assertSuppressed(rpt, 1);
    }

    @Test
    public void testExclusionsInReportWithAnnotations() {
<<<<<<< HEAD
        Report rpt = new Report();
        runTestFromString(TEST2, new FooRule(), rpt, javaLang.getVersion("1.5"));
        assertTrue(rpt.isEmpty());
        assertEquals(1, rpt.getSuppressedRuleViolations().size());
=======
        LanguageRegistry.getLanguage(JavaLanguageModule.NAME).getVersion("1.5");
        Report rpt =
            java.executeRule(new FooRule(), TEST2);
        assertSize(rpt, 0);
        assertSuppressed(rpt, 1);
>>>>>>> 32a02cec
    }

    @Test
    public void testExclusionsInReportWithAnnotationsFullName() {
<<<<<<< HEAD
        Report rpt = new Report();
        runTestFromString(TEST2_FULL, new FooRule(), rpt, javaLang.getVersion("1.5"));
        assertTrue(rpt.isEmpty());
        assertEquals(1, rpt.getSuppressedRuleViolations().size());
=======
        LanguageRegistry.getLanguage(JavaLanguageModule.NAME).getVersion("1.5");
        Report rpt = java.executeRule(new FooRule(), TEST2_FULL);
        assertSize(rpt, 0);
        assertSuppressed(rpt, 1);
>>>>>>> 32a02cec
    }

    @Test
    public void testExclusionsInReportWithNOPMD() {
        Report rpt = java.executeRule(new FooRule(), TEST3);
        assertSize(rpt, 0);
        assertSuppressed(rpt, 1);
    }

    private static final String TEST1 = "public class Foo {}" + PMD.EOL;

    private static final String TEST2 = "@SuppressWarnings(\"PMD\")" + PMD.EOL + "public class Foo {}";
    private static final String TEST2_FULL = "@java.lang.SuppressWarnings(\"PMD\")" + PMD.EOL + "public class Foo {}";

    private static final String TEST3 = "public class Foo {} // NOPMD";
}<|MERGE_RESOLUTION|>--- conflicted
+++ resolved
@@ -10,20 +10,14 @@
 
 import org.junit.Test;
 
-import net.sourceforge.pmd.lang.Language;
 import net.sourceforge.pmd.lang.LanguageRegistry;
 import net.sourceforge.pmd.lang.java.JavaLanguageModule;
 import net.sourceforge.pmd.lang.java.JavaParsingHelper;
 
 public class ReportTest {
 
-<<<<<<< HEAD
-    private final Language javaLang = LanguageRegistry.STATIC.getLanguage(JavaLanguageModule.NAME);
-    private LanguageVersion defaultLanguage = javaLang.getDefaultVersion();
-=======
 
     private final JavaParsingHelper java = JavaParsingHelper.DEFAULT;
->>>>>>> 32a02cec
 
     @Test
     public void testBasic() {
@@ -51,33 +45,19 @@
 
     @Test
     public void testExclusionsInReportWithAnnotations() {
-<<<<<<< HEAD
-        Report rpt = new Report();
-        runTestFromString(TEST2, new FooRule(), rpt, javaLang.getVersion("1.5"));
-        assertTrue(rpt.isEmpty());
-        assertEquals(1, rpt.getSuppressedRuleViolations().size());
-=======
         LanguageRegistry.getLanguage(JavaLanguageModule.NAME).getVersion("1.5");
         Report rpt =
             java.executeRule(new FooRule(), TEST2);
         assertSize(rpt, 0);
         assertSuppressed(rpt, 1);
->>>>>>> 32a02cec
     }
 
     @Test
     public void testExclusionsInReportWithAnnotationsFullName() {
-<<<<<<< HEAD
-        Report rpt = new Report();
-        runTestFromString(TEST2_FULL, new FooRule(), rpt, javaLang.getVersion("1.5"));
-        assertTrue(rpt.isEmpty());
-        assertEquals(1, rpt.getSuppressedRuleViolations().size());
-=======
         LanguageRegistry.getLanguage(JavaLanguageModule.NAME).getVersion("1.5");
         Report rpt = java.executeRule(new FooRule(), TEST2_FULL);
         assertSize(rpt, 0);
         assertSuppressed(rpt, 1);
->>>>>>> 32a02cec
     }
 
     @Test
