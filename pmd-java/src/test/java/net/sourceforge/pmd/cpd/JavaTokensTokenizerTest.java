--- conflicted
+++ resolved
@@ -202,9 +202,6 @@
         // Enum constructor
         assertEquals("Foo", tokenList.get(13).toString());
     }
-<<<<<<< HEAD
-}
-=======
 
     @Test
     public void testIgnoreIdentifiersWithClassKeyword() throws IOException {
@@ -226,6 +223,4 @@
         assertEquals("Foo", tokenList.get(4).toString());
         assertEquals(String.valueOf(JavaParserConstants.IDENTIFIER), tokenList.get(11).toString());
     }
-}
-
->>>>>>> f08639a9
+}