--- conflicted
+++ resolved
@@ -12,14 +12,7 @@
     <fileSets>
         <fileSet>
             <includes>
-<<<<<<< HEAD
-                <include>cpd.bat</include>
-                <include>cpdgui.bat</include>
-                <include>designer.bat</include>
-                <include>pmd.bat</include>
-=======
                 <include>*.bat</include>
->>>>>>> 8208dc9c
             </includes>
             <directory>target/extra-resources/scripts</directory>
             <outputDirectory>bin</outputDirectory>
