/*
 * BSD-style license; for more info see http://pmd.sourceforge.net/license.html
 */

package net.sourceforge.pmd.it;

import static org.junit.jupiter.api.Assertions.assertTrue;
import static org.junit.jupiter.api.Assertions.fail;

import java.io.File;
import java.io.IOException;
import java.util.Enumeration;
import java.util.HashSet;
import java.util.Set;
import java.util.zip.ZipEntry;
import java.util.zip.ZipFile;

import org.junit.jupiter.api.Test;

import net.sourceforge.pmd.PMDVersion;

class BinaryDistributionIT extends AbstractBinaryDistributionTest {

    private static final String SUPPORTED_LANGUAGES_CPD;
    private static final String SUPPORTED_LANGUAGES_PMD;

    static {
<<<<<<< HEAD
        SUPPORTED_LANGUAGES_CPD = "Valid values: apex, cpp, cs, dart, ecmascript," + System.lineSeparator()
                + "                               fortran, gherkin, go, groovy, html, java, jsp," + System.lineSeparator()
                + "                               kotlin, lua, matlab, modelica, objectivec, perl," + System.lineSeparator()
                + "                               php, plsql, python, ruby, scala, swift, vf, xml";
        SUPPORTED_LANGUAGES_PMD = "Valid values: apex-54, ecmascript-ES6, html-," + System.lineSeparator()
                + "                              java-1.10, java-1.3, java-1.4, java-1.5, java-1." + System.lineSeparator()
                + "                              6, java-1.7, java-1.8, java-1.9, java-10," + System.lineSeparator()
                + "                              java-11, java-12, java-13, java-14, java-15," + System.lineSeparator()
                + "                              java-16, java-17, java-18, java-18-preview," + System.lineSeparator()
                + "                              java-19, java-19-preview, java-5, java-6, java-7," + System.lineSeparator()
                + "                              java-8, java-9, jsp-, kotlin-1.6, kotlin-1." + System.lineSeparator()
                + "                              6-rfc+0.1, modelica-, plsql-, pom-, scala-2.10," + System.lineSeparator()
                + "                              scala-2.11, scala-2.12, scala-2.13, swift-, vf-," + System.lineSeparator()
                + "                              vm-, wsdl-, xml-, xsl-";
=======
        // note: apex, javascript, visualforce, and scala require java8
        if (PMDExecutor.isJava7Test()) {
            SUPPORTED_LANGUAGES_CPD = "Supported languages: [cpp, cs, dart, fortran, gherkin, go, groovy, java, jsp, kotlin, lua, matlab, modelica, objectivec, perl, php, plsql, python, ruby, swift, tsql, xml]";
            SUPPORTED_LANGUAGES_PMD = "java, jsp, modelica, plsql, pom, vm, wsdl, xml, xsl";
        } else {
            SUPPORTED_LANGUAGES_CPD = "Supported languages: [apex, cpp, cs, dart, ecmascript, fortran, gherkin, go, groovy, html, java, jsp, kotlin, lua, matlab, modelica, objectivec, perl, php, plsql, python, ruby, scala, swift, tsql, vf, xml]";
            SUPPORTED_LANGUAGES_PMD = "apex, ecmascript, html, java, jsp, modelica, plsql, pom, scala, vf, vm, wsdl, xml, xsl";
        }
>>>>>>> af6d502a
    }

    private final String srcDir = new File(".", "src/test/resources/sample-source/java/").getAbsolutePath();

    @Test
    void testFileExistence() {
        assertTrue(getBinaryDistribution().exists());
    }

    private Set<String> getExpectedFileNames() {
        Set<String> result = new HashSet<>();
        String basedir = "pmd-bin-" + PMDVersion.VERSION + "/";
        result.add(basedir);
        result.add(basedir + "LICENSE");
        result.add(basedir + "bin/pmd");
        result.add(basedir + "bin/pmd.bat");
        result.add(basedir + "conf/simplelogger.properties");
        result.add(basedir + "shell/pmd-completion.sh");
        result.add(basedir + "lib/pmd-core-" + PMDVersion.VERSION + ".jar");
        result.add(basedir + "lib/pmd-java-" + PMDVersion.VERSION + ".jar");
        return result;
    }

    @Test
    void testZipFileContent() throws IOException {
        Set<String> expectedFileNames = getExpectedFileNames();

        ZipFile zip = new ZipFile(getBinaryDistribution());

        Enumeration<? extends ZipEntry> entries = zip.entries();
        while (entries.hasMoreElements()) {
            ZipEntry entry = entries.nextElement();
            expectedFileNames.remove(entry.getName());
        }

        zip.close();

        if (!expectedFileNames.isEmpty()) {
            fail("Missing files in archive: " + expectedFileNames);
        }
    }

    @Test
    void testPmdJavaQuickstart() throws Exception {
        ExecutionResult result = PMDExecutor.runPMDRules(createTemporaryReportFile(), tempDir, srcDir, "rulesets/java/quickstart.xml");
        result.assertExecutionResult(4, "");
    }

    @Test
    void testPmdXmlFormat() throws Exception {
        ExecutionResult result = PMDExecutor.runPMDRules(createTemporaryReportFile(), tempDir, srcDir, "src/test/resources/rulesets/sample-ruleset.xml", "xml");
        result.assertExecutionResult(4, "", "JumbledIncrementer.java\">");
        result.assertExecutionResult(4, "", "<violation beginline=\"8\" endline=\"10\" begincolumn=\"13\" endcolumn=\"14\" rule=\"JumbledIncrementer\"");
    }

    @Test
    void testPmdSample() throws Exception {
        ExecutionResult result = PMDExecutor.runPMDRules(createTemporaryReportFile(), tempDir, srcDir, "src/test/resources/rulesets/sample-ruleset.xml");
        result.assertExecutionResult(4, "", "JumbledIncrementer.java:8:");
    }

    @Test
    void testPmdSampleWithZippedSources() throws Exception {
        ExecutionResult result = PMDExecutor.runPMDRules(createTemporaryReportFile(), tempDir, srcDir + "/sample-source-java.zip",
                "src/test/resources/rulesets/sample-ruleset.xml");
        result.assertExecutionResult(4, "", "JumbledIncrementer.java:8:");
    }

    @Test
    void testPmdSampleWithJarredSources() throws Exception {
        ExecutionResult result = PMDExecutor.runPMDRules(createTemporaryReportFile(), tempDir, srcDir + "/sample-source-java.jar",
                "src/test/resources/rulesets/sample-ruleset.xml");
        result.assertExecutionResult(4, "", "JumbledIncrementer.java:8:");
    }

    @Test
    void testPmdHelp() throws Exception {
        ExecutionResult result = PMDExecutor.runPMD(tempDir, "-h");
        result.assertExecutionResult(0, SUPPORTED_LANGUAGES_PMD);
    }

    @Test
    void testPmdNoArgs() throws Exception {
        ExecutionResult result = PMDExecutor.runPMD(tempDir); // without any argument, display usage help and error
        result.assertExecutionResultErrOutput(2, "Usage: pmd check ");
    }

    @Test
    void logging() throws Exception {
        String srcDir = new File(".", "src/test/resources/sample-source/java/").getAbsolutePath();

        ExecutionResult result;

        result = PMDExecutor.runPMD(tempDir, "-d", srcDir, "-R", "src/test/resources/rulesets/sample-ruleset.xml",
                "-r", createTemporaryReportFile().toString());
        result.assertExecutionResult(4);
        result.assertErrorOutputContains("[main] INFO net.sourceforge.pmd.cli.commands.internal.AbstractPmdSubcommand - Log level is at INFO");


        // now with debug
        result = PMDExecutor.runPMD(tempDir, "-d", srcDir, "-R", "src/test/resources/rulesets/sample-ruleset.xml",
                "-r", createTemporaryReportFile().toString(), "--debug");
        result.assertExecutionResult(4);
        result.assertErrorOutputContains("[main] INFO net.sourceforge.pmd.cli.commands.internal.AbstractPmdSubcommand - Log level is at TRACE");
    }

    @Test
    void runPMDWithError() throws Exception {
        String srcDir = new File(".", "src/test/resources/sample-source/unparsable/").getAbsolutePath();

        ExecutionResult result = PMDExecutor.runPMDRules(createTemporaryReportFile(), tempDir, srcDir, "src/test/resources/rulesets/sample-ruleset.xml");
        result.assertExecutionResultErrOutput(0, "Run in verbose mode to see a stack-trace.");
    }

    @Test
    void runCPD() throws Exception {
        String srcDir = new File(".", "src/test/resources/sample-source-cpd/").getAbsolutePath();

        ExecutionResult result;

        result = CpdExecutor.runCpd(tempDir); // without any argument, display usage help and error
        result.assertExecutionResultErrOutput(2, "Usage: pmd cpd ");

        result = CpdExecutor.runCpd(tempDir, "-h");
        result.assertExecutionResult(0, SUPPORTED_LANGUAGES_CPD);

        result = CpdExecutor.runCpd(tempDir, "--minimum-tokens", "10", "--format", "text", "--dir", srcDir);
        result.assertExecutionResult(4, "Found a 10 line (55 tokens) duplication in the following files:");
        result.assertExecutionResult(4, "Class1.java");
        result.assertExecutionResult(4, "Class2.java");

        result = CpdExecutor.runCpd(tempDir, "--minimum-tokens", "10", "--format", "xml", "--dir", srcDir);
        result.assertExecutionResult(4, "<duplication lines=\"10\" tokens=\"55\">");
        result.assertExecutionResult(4, "Class1.java\"/>");
        result.assertExecutionResult(4, "Class2.java\"/>");

        result = CpdExecutor.runCpd(tempDir, "--minimum-tokens", "1000", "--format", "text", "--dir", srcDir);
        result.assertExecutionResult(0);
    }
}<|MERGE_RESOLUTION|>--- conflicted
+++ resolved
@@ -25,11 +25,11 @@
     private static final String SUPPORTED_LANGUAGES_PMD;
 
     static {
-<<<<<<< HEAD
         SUPPORTED_LANGUAGES_CPD = "Valid values: apex, cpp, cs, dart, ecmascript," + System.lineSeparator()
                 + "                               fortran, gherkin, go, groovy, html, java, jsp," + System.lineSeparator()
                 + "                               kotlin, lua, matlab, modelica, objectivec, perl," + System.lineSeparator()
-                + "                               php, plsql, python, ruby, scala, swift, vf, xml";
+                + "                               php, plsql, python, ruby, scala, swift, tsql," + System.lineSeparator()
+                + "                               vf, xml";
         SUPPORTED_LANGUAGES_PMD = "Valid values: apex-54, ecmascript-ES6, html-," + System.lineSeparator()
                 + "                              java-1.10, java-1.3, java-1.4, java-1.5, java-1." + System.lineSeparator()
                 + "                              6, java-1.7, java-1.8, java-1.9, java-10," + System.lineSeparator()
@@ -40,16 +40,6 @@
                 + "                              6-rfc+0.1, modelica-, plsql-, pom-, scala-2.10," + System.lineSeparator()
                 + "                              scala-2.11, scala-2.12, scala-2.13, swift-, vf-," + System.lineSeparator()
                 + "                              vm-, wsdl-, xml-, xsl-";
-=======
-        // note: apex, javascript, visualforce, and scala require java8
-        if (PMDExecutor.isJava7Test()) {
-            SUPPORTED_LANGUAGES_CPD = "Supported languages: [cpp, cs, dart, fortran, gherkin, go, groovy, java, jsp, kotlin, lua, matlab, modelica, objectivec, perl, php, plsql, python, ruby, swift, tsql, xml]";
-            SUPPORTED_LANGUAGES_PMD = "java, jsp, modelica, plsql, pom, vm, wsdl, xml, xsl";
-        } else {
-            SUPPORTED_LANGUAGES_CPD = "Supported languages: [apex, cpp, cs, dart, ecmascript, fortran, gherkin, go, groovy, html, java, jsp, kotlin, lua, matlab, modelica, objectivec, perl, php, plsql, python, ruby, scala, swift, tsql, vf, xml]";
-            SUPPORTED_LANGUAGES_PMD = "apex, ecmascript, html, java, jsp, modelica, plsql, pom, scala, vf, vm, wsdl, xml, xsl";
-        }
->>>>>>> af6d502a
     }
 
     private final String srcDir = new File(".", "src/test/resources/sample-source/java/").getAbsolutePath();
