--- conflicted
+++ resolved
@@ -80,7 +80,7 @@
     public void testPmdXmlFormat() throws Exception {
         ExecutionResult result = PMDExecutor.runPMDRules(folder.newFile().toPath(), tempDir, srcDir, "src/test/resources/rulesets/sample-ruleset.xml", "xml");
         result.assertExecutionResult(4, "", "JumbledIncrementer.java\">");
-        result.assertExecutionResult(4, "", "<violation beginline=\"8\" endline=\"10\" begincolumn=\"13\" endcolumn=\"13\" rule=\"JumbledIncrementer\"");
+        result.assertExecutionResult(4, "", "<violation beginline=\"8\" endline=\"10\" begincolumn=\"13\" endcolumn=\"14\" rule=\"JumbledIncrementer\"");
     }
 
     @Test
@@ -89,18 +89,11 @@
         result.assertExecutionResult(4, "", "JumbledIncrementer.java:8:");
     }
 
-<<<<<<< HEAD
-        // also test XML format
-        result = PMDExecutor.runPMDRules(folder.newFile().toPath(), tempDir, srcDir, "src/test/resources/rulesets/sample-ruleset.xml", "xml");
-        result.assertExecutionResult(4, "", "JumbledIncrementer.java\">");
-        result.assertExecutionResult(4, "", "<violation beginline=\"8\" endline=\"10\" begincolumn=\"13\" endcolumn=\"14\" rule=\"JumbledIncrementer\"");
-=======
     @Test
     public void testPmdHelp() throws Exception {
         ExecutionResult result = PMDExecutor.runPMD(tempDir, "-h");
         result.assertExecutionResult(0, SUPPORTED_LANGUAGES_PMD);
     }
->>>>>>> ab248480
 
     @Test
     public void testPmdNoArgs() throws Exception {
