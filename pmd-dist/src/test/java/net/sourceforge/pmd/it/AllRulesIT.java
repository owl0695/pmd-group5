/*
 * BSD-style license; for more info see http://pmd.sourceforge.net/license.html
 */

package net.sourceforge.pmd.it;

import java.io.File;
import java.util.Arrays;

import org.junit.Test;
import org.junit.runner.RunWith;
import org.junit.runners.Parameterized;
import org.junit.runners.Parameterized.Parameter;
import org.junit.runners.Parameterized.Parameters;

@RunWith(Parameterized.class)
public class AllRulesIT extends AbstractBinaryDistributionTest {

    @Parameter
    public String language;

    @Parameters
    public static Iterable<String> languagesToTest() {
<<<<<<< HEAD
=======
        if (PMDExecutor.isJava7Test()) {
            // note: apex, html, javascript, scala, and visualforce require java8
            return Arrays.asList("java", "jsp", "modelica",
                    "plsql", "pom", "velocitytemplate", "xml", "xsl");
        }
>>>>>>> e6254baa
        // note: scala and wsdl have no rules
        return Arrays.asList("java", "apex", "html", "javascript", "jsp", "modelica",
                "plsql", "pom", "visualforce", "velocitytemplate", "xml", "xsl");
    }

    @Test
    public void runRuleTests() throws Exception {
        String srcDir = new File(".", "src/test/resources/sample-source/" + language + "/").getAbsolutePath();

        ExecutionResult result = PMDExecutor.runPMDRules(folder.newFile().toPath(), tempDir, srcDir,
                "src/test/resources/rulesets/all-" + language + ".xml");
        assertDefaultExecutionResult(result);
    }

    private static void assertDefaultExecutionResult(ExecutionResult result) {
        result.assertExecutionResult(4, "");

        result.assertNoError("Exception applying rule");
        result.assertNoError("Ruleset not found");
        result.assertNoError("Use of deprecated attribute");
        result.assertNoError("instead of the deprecated"); // rule deprecations
        result.assertNoErrorInReport("Error while processing");
        result.assertNoErrorInReport("Error while parsing");

        // See bug #2092: [apex] ApexLexer logs visible when Apex is the selected language upon starting the designer
        result.assertNoError("Deduped array ApexLexer");
    }
}<|MERGE_RESOLUTION|>--- conflicted
+++ resolved
@@ -21,14 +21,6 @@
 
     @Parameters
     public static Iterable<String> languagesToTest() {
-<<<<<<< HEAD
-=======
-        if (PMDExecutor.isJava7Test()) {
-            // note: apex, html, javascript, scala, and visualforce require java8
-            return Arrays.asList("java", "jsp", "modelica",
-                    "plsql", "pom", "velocitytemplate", "xml", "xsl");
-        }
->>>>>>> e6254baa
         // note: scala and wsdl have no rules
         return Arrays.asList("java", "apex", "html", "javascript", "jsp", "modelica",
                 "plsql", "pom", "visualforce", "velocitytemplate", "xml", "xsl");
