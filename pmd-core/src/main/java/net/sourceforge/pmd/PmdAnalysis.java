/**
 * BSD-style license; for more info see http://pmd.sourceforge.net/license.html
 */

package net.sourceforge.pmd;

import static net.sourceforge.pmd.util.CollectionUtil.listOf;

import java.util.ArrayList;
import java.util.Collection;
import java.util.Collections;
import java.util.HashSet;
import java.util.List;
import java.util.Objects;
import java.util.Set;

import org.slf4j.Logger;
import org.slf4j.LoggerFactory;

import net.sourceforge.pmd.Report.GlobalReportBuilderListener;
import net.sourceforge.pmd.annotation.InternalApi;
import net.sourceforge.pmd.benchmark.TimeTracker;
import net.sourceforge.pmd.benchmark.TimedOperation;
import net.sourceforge.pmd.benchmark.TimedOperationCategory;
import net.sourceforge.pmd.cache.AnalysisCacheListener;
import net.sourceforge.pmd.internal.util.AssertionUtil;
import net.sourceforge.pmd.internal.util.FileCollectionUtil;
import net.sourceforge.pmd.lang.Language;
import net.sourceforge.pmd.lang.LanguageVersion;
import net.sourceforge.pmd.lang.LanguageVersionDiscoverer;
import net.sourceforge.pmd.lang.document.FileCollector;
import net.sourceforge.pmd.processor.AbstractPMDProcessor;
import net.sourceforge.pmd.renderers.Renderer;
import net.sourceforge.pmd.reporting.GlobalAnalysisListener;
import net.sourceforge.pmd.util.ClasspathClassLoader;
import net.sourceforge.pmd.util.IOUtil;
import net.sourceforge.pmd.util.datasource.DataSource;
<<<<<<< HEAD
import net.sourceforge.pmd.util.log.PmdLogger;
import net.sourceforge.pmd.util.log.SimplePmdLogger;
=======
import net.sourceforge.pmd.util.log.MessageReporter;
import net.sourceforge.pmd.util.log.MessageReporter.Level;
import net.sourceforge.pmd.util.log.SimpleMessageReporter;
>>>>>>> 55f5b45f

/**
 * Main programmatic API of PMD. Create and configure a {@link PMDConfiguration},
 * then use {@link #create(PMDConfiguration)} to obtain an instance.
 * You can perform additional configuration on the instance, eg adding
 * files to process, or additional rulesets and renderers. Then, call
 * {@link #performAnalysis()}. Example:
 * <pre>{@code
 *   PMDConfiguration config = new PMDConfiguration();
 *   config.setDefaultLanguageVersion(LanguageRegistry.findLanguageByTerseName("java").getVersion("11"));
 *   config.setInputPaths("src/main/java");
 *   config.prependClasspath("target/classes");
 *   config.setMinimumPriority(RulePriority.HIGH);
 *   config.setRuleSets("rulesets/java/quickstart.xml");
 *   config.setReportFormat("xml");
 *   config.setReportFile("target/pmd-report.xml");
 *
 *   try (PmdAnalysis pmd = PmdAnalysis.create(config)) {
 *     // note: don't use `config` once a PmdAnalysis has been created.
 *     // optional: add more rulesets
 *     pmd.addRuleSet(pmd.newRuleSetLoader().loadFromResource("custom-ruleset.xml"));
 *     // optional: add more files
 *     pmd.files().addFile(Paths.get("src", "main", "more-java", "ExtraSource.java"));
 *     // optional: add more renderers
 *     pmd.addRenderer(renderer);
 *
 *     pmd.performAnalysis();
 *   }
 * }</pre>
 *
 */
public final class PmdAnalysis implements AutoCloseable {

    private static final Logger LOG = LoggerFactory.getLogger(PmdAnalysis.class);

    private final FileCollector collector;
    private final List<Renderer> renderers = new ArrayList<>();
    private final List<GlobalAnalysisListener> listeners = new ArrayList<>();
    private final List<RuleSet> ruleSets = new ArrayList<>();
    private final PMDConfiguration configuration;
<<<<<<< HEAD
    private final PmdLogger reporter;

=======
    private final SimpleMessageReporter reporter = new SimpleMessageReporter(Logger.getLogger("net.sourceforge.pmd"));
>>>>>>> 55f5b45f

    private boolean closed;

    /**
     * Constructs a new instance. The files paths (input files, filelist,
     * exclude list, etc) given in the configuration are collected into
     * the file collector ({@link #files()}), but more can be added
     * programmatically using the file collector.
     */
    private PmdAnalysis(PMDConfiguration config, PmdLogger reporter) {
        this.configuration = config;
        this.reporter = reporter;
        this.collector = FileCollector.newCollector(
            config.getLanguageVersionDiscoverer(),
            reporter
        );
    }

    /**
     * Constructs a new instance from a configuration.
     *
     * <ul>
     * <li> The files paths (input files, filelist,
     * exclude list, etc) are explored and the files to analyse are
     * collected into the file collector ({@link #files()}).
     * More can be added programmatically using the file collector.
     * <li>The rulesets given in the configuration are loaded ({@link PMDConfiguration#getRuleSets()})
     * <li>A renderer corresponding to the parameters of the configuration
     * is created and added (but not started).
     * </ul>
     */
    public static PmdAnalysis create(PMDConfiguration config) {
        return create(
            config,
            new SimplePmdLogger(LoggerFactory.getLogger(PmdAnalysis.class))
        );
    }

    @InternalApi
    static PmdAnalysis create(PMDConfiguration config, PmdLogger reporter) {
        PmdAnalysis pmd = new PmdAnalysis(config, reporter);

        // note: do not filter files by language
        // they could be ignored later. The problem is if you call
        // addRuleSet later, then you could be enabling new languages
        // So the files should not be pruned in advance
        FileCollectionUtil.collectFiles(config, pmd.files());

        if (config.getReportFormat() != null) {
            Renderer renderer = config.createRenderer();
            renderer.setReportFile(config.getReportFile());
            pmd.addRenderer(renderer);
        }

        if (!config.getRuleSetPaths().isEmpty()) {
            final RuleSetLoader ruleSetLoader = pmd.newRuleSetLoader();
            final List<RuleSet> ruleSets = ruleSetLoader.loadRuleSetsWithoutException(config.getRuleSetPaths());
            pmd.addRuleSets(ruleSets);
        }
        return pmd;
    }

    // test only
    List<RuleSet> rulesets() {
        return ruleSets;
    }

    // test only
    List<Renderer> renderers() {
        return renderers;
    }


    /**
     * Returns the file collector for the analysed sources.
     */
    public FileCollector files() {
        return collector; // todo user can close collector programmatically
    }

    /**
     * Returns a new ruleset loader, which can be used to create new
     * rulesets (add them then with {@link #addRuleSet(RuleSet)}).
     *
     * <pre>{@code
     * try (PmdAnalysis pmd = create(config)) {
     *     pmd.addRuleSet(pmd.newRuleSetLoader().loadFromResource("custom-ruleset.xml"));
     * }
     * }</pre>
     */
    public RuleSetLoader newRuleSetLoader() {
        RuleSetLoader loader = RuleSetLoader.fromPmdConfig(configuration);
        loader.setReporter(this.reporter);
        return loader;
    }

    /**
     * Add a new renderer. The given renderer must not already be started,
     * it will be started by {@link #performAnalysis()}.
     *
     * @throws NullPointerException If the parameter is null
     */
    public void addRenderer(Renderer renderer) {
        this.renderers.add(Objects.requireNonNull(renderer));
    }

    /**
     * Add several renderers at once.
     *
     * @throws NullPointerException If the parameter is null, or any of its items is null.
     */
    public void addRenderers(Collection<Renderer> renderers) {
        for (Renderer r : renderers) {
            addRenderer(r);
        }
    }

    /**
     * Add a new listener. As per the contract of {@link GlobalAnalysisListener},
     * this object must be ready for interaction. Nothing will be done
     * with the listener until {@link #performAnalysis()} is called.
     * The listener will be closed by {@link #performAnalysis()}.
     *
     * @throws NullPointerException If the parameter is null
     */
    public void addListener(GlobalAnalysisListener listener) {
        this.listeners.add(Objects.requireNonNull(listener));
    }

    /**
     * Add a new ruleset.
     *
     * @throws NullPointerException If the parameter is null
     */
    public void addRuleSet(RuleSet ruleSet) {
        this.ruleSets.add(Objects.requireNonNull(ruleSet));
    }

    /**
     * Add several rulesets at once.
     *
     * @throws NullPointerException If the parameter is null, or any of its items is null.
     */
    public void addRuleSets(Collection<RuleSet> ruleSets) {
        for (RuleSet rs : ruleSets) {
            addRuleSet(rs);
        }
    }

    public List<RuleSet> getRulesets() {
        return Collections.unmodifiableList(ruleSets);
    }


    /**
     * Run PMD with the current state of this instance. This will start
<<<<<<< HEAD
     * and finish the registered renderers, and close all
     * {@linkplain #addListener(GlobalAnalysisListener) registered listeners}.
     * All files collected in the {@linkplain #files() file collector} are
     * processed. This does not return a report, as the analysis results
     * are consumed by {@link GlobalAnalysisListener} instances (of which
     * Renderers are a special case). Note that this does
     * not throw, errors are instead accumulated into a {@link PmdLogger}.
=======
     * and finish the registered renderers. All files collected in the
     * {@linkplain #files() file collector} are processed. This does not
     * return a report, for compatibility with PMD 7. Note that this does
     * not throw, errors are instead accumulated into a {@link MessageReporter}.
>>>>>>> 55f5b45f
     */
    public void performAnalysis() {
        performAnalysisImpl(Collections.emptyList());
    }

    /**
     * Run PMD with the current state of this instance. This will start
     * and finish the registered renderers. All files collected in the
     * {@linkplain #files() file collector} are processed. Returns the
     * output report. Note that this does not throw, errors are instead
     * accumulated into a {@link MessageReporter}.
     */
    public Report performAnalysisAndCollectReport() {
        try (GlobalReportBuilderListener reportBuilder = new GlobalReportBuilderListener()) {
            performAnalysisImpl(listOf(reportBuilder)); // closes the report builder
            return reportBuilder.getResultImpl();
        }
    }

    void performAnalysisImpl(List<? extends GlobalReportBuilderListener> extraListeners) {
        try (FileCollector files = collector) {
            files.filterLanguages(getApplicableLanguages());
            List<DataSource> dataSources = FileCollectionUtil.collectorToDataSource(files);
            performAnalysisImpl(extraListeners, dataSources);
        }
    }

    void performAnalysisImpl(List<? extends GlobalReportBuilderListener> extraListeners, List<DataSource> dataSources) {
        RuleSets rulesets = new RuleSets(this.ruleSets);

        GlobalAnalysisListener listener;
        try {
            @SuppressWarnings("PMD.CloseResource") AnalysisCacheListener cacheListener = new AnalysisCacheListener(configuration.getAnalysisCache(), rulesets, configuration.getClassLoader());
            listener = GlobalAnalysisListener.tee(listOf(createComposedRendererListener(renderers), GlobalAnalysisListener.tee(listeners), GlobalAnalysisListener.tee(extraListeners), cacheListener));
        } catch (Exception e) {
            reporter.errorEx("Exception while initializing analysis listeners", e);
            throw new RuntimeException("Exception while initializing analysis listeners", e);
        }

        try (TimedOperation ignored = TimeTracker.startOperation(TimedOperationCategory.FILE_PROCESSING)) {

            for (final Rule rule : removeBrokenRules(rulesets)) {
                // todo Just like we throw for invalid properties, "broken rules"
                // shouldn't be a "config error". This is the only instance of
                // config errors...
                listener.onConfigError(new Report.ConfigurationError(rule, rule.dysfunctionReason()));
            }

            PMD.encourageToUseIncrementalAnalysis(configuration);
            try (AbstractPMDProcessor processor = AbstractPMDProcessor.newFileProcessor(configuration)) {
                processor.processFiles(rulesets, dataSources, listener);
            }
        } finally {
            try {
                listener.close();
            } catch (Exception e) {
                reporter.errorEx("Exception while initializing analysis listeners", e);
                // todo better exception
                throw new RuntimeException("Exception while initializing analysis listeners", e);
            }
        }
    }


    private static GlobalAnalysisListener createComposedRendererListener(List<Renderer> renderers) throws Exception {
        if (renderers.isEmpty()) {
            return GlobalAnalysisListener.noop();
        }

        List<GlobalAnalysisListener> rendererListeners = new ArrayList<>(renderers.size());
        for (Renderer renderer : renderers) {
            try {
                GlobalAnalysisListener listener =
                    Objects.requireNonNull(renderer.newListener(), "Renderer should provide non-null listener");
                rendererListeners.add(listener);
            } catch (Exception ioe) {
                // close listeners so far, throw their close exception or the ioe
                IOUtil.ensureClosed(rendererListeners, ioe);
                throw AssertionUtil.shouldNotReachHere("ensureClosed should have thrown");
            }
        }
        return GlobalAnalysisListener.tee(rendererListeners);
    }

    private Set<Language> getApplicableLanguages() {
        final Set<Language> languages = new HashSet<>();
        final LanguageVersionDiscoverer discoverer = configuration.getLanguageVersionDiscoverer();

        for (RuleSet ruleSet : ruleSets) {
            for (final Rule rule : ruleSet.getRules()) {
                final Language ruleLanguage = rule.getLanguage();
                if (!languages.contains(ruleLanguage)) {
                    final LanguageVersion version = discoverer.getDefaultLanguageVersion(ruleLanguage);
                    if (RuleSet.applies(rule, version)) {
                        languages.add(ruleLanguage);
                        LOG.trace("Using {} version ''{}''", version.getLanguage().getName(), version.getTerseName());
                    }
                }
            }
        }
        return languages;
    }

    /**
     * Remove and return the misconfigured rules from the rulesets and log them
     * for good measure.
     */
    private Set<Rule> removeBrokenRules(final RuleSets ruleSets) {
        final Set<Rule> brokenRules = new HashSet<>();
        ruleSets.removeDysfunctionalRules(brokenRules);

        for (final Rule rule : brokenRules) {
            reporter.warn("Removed misconfigured rule: {} cause: {}",
                          rule.getName(), rule.dysfunctionReason());
        }

        return brokenRules;
    }

<<<<<<< HEAD

    public PmdLogger getLog() {
=======
    public MessageReporter getReporter() {
>>>>>>> 55f5b45f
        return reporter;
    }

    @Override
    public void close() {
        if (closed) {
            return;
        }
        closed = true;
        collector.close();

        /*
         * Make sure it's our own classloader before attempting to close it....
         * Maven + Jacoco provide us with a cloaseable classloader that if closed
         * will throw a ClassNotFoundException.
         */
        if (configuration.getClassLoader() instanceof ClasspathClassLoader) {
            IOUtil.tryCloseClassLoader(configuration.getClassLoader());
        }
    }

}<|MERGE_RESOLUTION|>--- conflicted
+++ resolved
@@ -35,14 +35,8 @@
 import net.sourceforge.pmd.util.ClasspathClassLoader;
 import net.sourceforge.pmd.util.IOUtil;
 import net.sourceforge.pmd.util.datasource.DataSource;
-<<<<<<< HEAD
-import net.sourceforge.pmd.util.log.PmdLogger;
-import net.sourceforge.pmd.util.log.SimplePmdLogger;
-=======
 import net.sourceforge.pmd.util.log.MessageReporter;
-import net.sourceforge.pmd.util.log.MessageReporter.Level;
 import net.sourceforge.pmd.util.log.SimpleMessageReporter;
->>>>>>> 55f5b45f
 
 /**
  * Main programmatic API of PMD. Create and configure a {@link PMDConfiguration},
@@ -83,12 +77,7 @@
     private final List<GlobalAnalysisListener> listeners = new ArrayList<>();
     private final List<RuleSet> ruleSets = new ArrayList<>();
     private final PMDConfiguration configuration;
-<<<<<<< HEAD
-    private final PmdLogger reporter;
-
-=======
-    private final SimpleMessageReporter reporter = new SimpleMessageReporter(Logger.getLogger("net.sourceforge.pmd"));
->>>>>>> 55f5b45f
+    private final MessageReporter reporter;
 
     private boolean closed;
 
@@ -98,7 +87,7 @@
      * the file collector ({@link #files()}), but more can be added
      * programmatically using the file collector.
      */
-    private PmdAnalysis(PMDConfiguration config, PmdLogger reporter) {
+    private PmdAnalysis(PMDConfiguration config, MessageReporter reporter) {
         this.configuration = config;
         this.reporter = reporter;
         this.collector = FileCollector.newCollector(
@@ -123,12 +112,12 @@
     public static PmdAnalysis create(PMDConfiguration config) {
         return create(
             config,
-            new SimplePmdLogger(LoggerFactory.getLogger(PmdAnalysis.class))
+            new SimpleMessageReporter(LoggerFactory.getLogger(PmdAnalysis.class))
         );
     }
 
     @InternalApi
-    static PmdAnalysis create(PMDConfiguration config, PmdLogger reporter) {
+    static PmdAnalysis create(PMDConfiguration config, MessageReporter reporter) {
         PmdAnalysis pmd = new PmdAnalysis(config, reporter);
 
         // note: do not filter files by language
@@ -245,20 +234,13 @@
 
     /**
      * Run PMD with the current state of this instance. This will start
-<<<<<<< HEAD
      * and finish the registered renderers, and close all
      * {@linkplain #addListener(GlobalAnalysisListener) registered listeners}.
      * All files collected in the {@linkplain #files() file collector} are
      * processed. This does not return a report, as the analysis results
      * are consumed by {@link GlobalAnalysisListener} instances (of which
      * Renderers are a special case). Note that this does
-     * not throw, errors are instead accumulated into a {@link PmdLogger}.
-=======
-     * and finish the registered renderers. All files collected in the
-     * {@linkplain #files() file collector} are processed. This does not
-     * return a report, for compatibility with PMD 7. Note that this does
      * not throw, errors are instead accumulated into a {@link MessageReporter}.
->>>>>>> 55f5b45f
      */
     public void performAnalysis() {
         performAnalysisImpl(Collections.emptyList());
@@ -378,12 +360,8 @@
         return brokenRules;
     }
 
-<<<<<<< HEAD
-
-    public PmdLogger getLog() {
-=======
+
     public MessageReporter getReporter() {
->>>>>>> 55f5b45f
         return reporter;
     }
 
