/**
 * BSD-style license; for more info see http://pmd.sourceforge.net/license.html
 */

package net.sourceforge.pmd.cpd;

import java.io.File;
import java.io.FileNotFoundException;
import java.io.IOException;
import java.nio.charset.Charset;
import java.util.ArrayList;
import java.util.HashMap;
import java.util.HashSet;
import java.util.Iterator;
import java.util.List;
import java.util.Map;
import java.util.Set;
import java.util.TreeMap;
import java.util.logging.Level;
import java.util.logging.Logger;

import net.sourceforge.pmd.annotation.Experimental;
import net.sourceforge.pmd.cli.internal.CliMessages;
import net.sourceforge.pmd.cpd.renderer.CPDReportRenderer;
import net.sourceforge.pmd.lang.ast.TokenMgrError;
import net.sourceforge.pmd.util.FileFinder;
import net.sourceforge.pmd.util.IOUtil;
import net.sourceforge.pmd.util.database.DBMSMetadata;
import net.sourceforge.pmd.util.database.DBURI;
import net.sourceforge.pmd.util.database.SourceObject;

public class CPD {
    private static final Logger LOGGER = Logger.getLogger(CPD.class.getName());

    private CPDConfiguration configuration;

    private Map<String, SourceCode> source = new TreeMap<>();
    private CPDListener listener = new CPDNullListener();
    private Tokens tokens = new Tokens();
    private MatchAlgorithm matchAlgorithm;
    private Set<String> current = new HashSet<>();
    private final Map<String, Integer> numberOfTokensPerFile = new HashMap<>();
    private int lastTokenSize = 0;

    public CPD(CPDConfiguration theConfiguration) {
        configuration = theConfiguration;
        // before we start any tokenizing (add(File...)), we need to reset the
        // static TokenEntry status
        TokenEntry.clearImages();
    }

    public void setCpdListener(CPDListener cpdListener) {
        this.listener = cpdListener;
    }

    public void go() {
        matchAlgorithm = new MatchAlgorithm(source, tokens, configuration.getMinimumTileSize(), listener);
        matchAlgorithm.findMatches();
    }

    public Iterator<Match> getMatches() {
        return matchAlgorithm.matches();
    }

    public void addAllInDirectory(File dir) throws IOException {
        addDirectory(dir, false);
    }

    public void addRecursively(File dir) throws IOException {
        addDirectory(dir, true);
    }

    public void add(List<File> files) throws IOException {
        for (File f : files) {
            add(f);
        }
    }

    private void addDirectory(File dir, boolean recurse) throws IOException {
        if (!dir.exists()) {
            throw new FileNotFoundException("Couldn't find directory " + dir);
        }
        FileFinder finder = new FileFinder();
        // TODO - could use SourceFileSelector here
        add(finder.findFilesFrom(dir, configuration.filenameFilter(), recurse));
    }

    public void add(File file) throws IOException {

        if (configuration.isSkipDuplicates()) {
            // TODO refactor this thing into a separate class
            String signature = file.getName() + '_' + file.length();
            if (current.contains(signature)) {
                System.err.println("Skipping " + file.getAbsolutePath()
                        + " since it appears to be a duplicate file and --skip-duplicate-files is set");
                return;
            }
            current.add(signature);
        }

        if (!IOUtil.equalsNormalizedPaths(file.getAbsoluteFile().getCanonicalPath(), file.getAbsolutePath())) {
            System.err.println("Skipping " + file + " since it appears to be a symlink");
            return;
        }

        if (!file.exists()) {
            System.err.println("Skipping " + file + " since it doesn't exist (broken symlink?)");
            return;
        }

        SourceCode sourceCode = configuration.sourceCodeFor(file);
        add(sourceCode);
    }

    public void add(DBURI dburi) throws IOException {

        try {
            DBMSMetadata dbmsmetadata = new DBMSMetadata(dburi);

            List<SourceObject> sourceObjectList = dbmsmetadata.getSourceObjectList();
            LOGGER.log(Level.FINER, "Located {0} database source objects", sourceObjectList.size());

            for (SourceObject sourceObject : sourceObjectList) {
                // Add DBURI as a faux-file
                String falseFilePath = sourceObject.getPseudoFileName();
                LOGGER.log(Level.FINEST, "Adding database source object {0}", falseFilePath);

                SourceCode sourceCode = configuration.sourceCodeFor(dbmsmetadata.getSourceCode(sourceObject),
                        falseFilePath);
                add(sourceCode);
            }
        } catch (Exception sqlException) {
            LOGGER.log(Level.SEVERE, "Problem with Input URI", sqlException);
            throw new RuntimeException("Problem with DBURI: " + dburi, sqlException);
        }
    }

    @Experimental
    public void add(SourceCode sourceCode) throws IOException {
        if (configuration.isSkipLexicalErrors()) {
            addAndSkipLexicalErrors(sourceCode);
        } else {
            addAndThrowLexicalError(sourceCode);
        }
    }

    private void addAndThrowLexicalError(SourceCode sourceCode) throws IOException {
        configuration.tokenizer().tokenize(sourceCode, tokens);
        listener.addedFile(1, new File(sourceCode.getFileName()));
        source.put(sourceCode.getFileName(), sourceCode);
        numberOfTokensPerFile.put(sourceCode.getFileName(), tokens.size() - lastTokenSize - 1 /*EOF*/);
        lastTokenSize = tokens.size();
    }

    private void addAndSkipLexicalErrors(SourceCode sourceCode) throws IOException {
        final TokenEntry.State savedState = new TokenEntry.State();
        try {
            addAndThrowLexicalError(sourceCode);
        } catch (TokenMgrError e) {
            System.err.println("Skipping " + sourceCode.getFileName() + ". Reason: " + e.getMessage());
            savedState.restore(tokens);
        }
    }

    /**
     * List names/paths of each source to be processed.
     *
     * @return names of sources to be processed
     */
    public List<String> getSourcePaths() {
        return new ArrayList<>(source.keySet());
    }

    /**
     * Get each Source to be processed.
     *
     * @return all Sources to be processed
     */
    public List<SourceCode> getSources() {
        return new ArrayList<>(source.values());
    }

    /**
     * Entry to invoke CPD as command line tool. Note that this will
     * invoke {@link System#exit(int)}.
     *
     * @param args command line arguments
     */
    public static void main(String[] args) {
        StatusCode statusCode = runCpd(args);
        CPDCommandLineInterface.setStatusCodeOrExit(statusCode.toInt());
    }

    /**
     * Parses the command line and executes CPD. Returns the status code
     * without exiting the VM.
     *
     * @param args command line arguments
     *
     * @return the status code
     */
    public static StatusCode runCpd(String... args) {
        CPDConfiguration arguments = new CPDConfiguration();
        CPD.StatusCode statusCode = CPDCommandLineInterface.parseArgs(arguments, args);
        if (statusCode != null) {
            return statusCode;
        }

        CPD cpd = new CPD(arguments);

        try {
            CPDCommandLineInterface.addSourceFilesToCPD(cpd, arguments);

            cpd.go();
            final CPDReportRenderer renderer = arguments.getCPDReportRenderer();
            if (renderer == null) {
                // legacy writer
                System.out.println(arguments.getRenderer().render(cpd.getMatches()));
            } else {
<<<<<<< HEAD
                final CPDReport report = cpd.toReport();
                renderer.render(report, new BufferedWriter(new OutputStreamWriter(System.out)));
=======
                arguments.getCPDRenderer().render(cpd.getMatches(), IOUtil.createWriter(Charset.defaultCharset(), null));
>>>>>>> a42913fb
            }
            if (cpd.getMatches().hasNext()) {
                if (arguments.isFailOnViolation()) {
                    statusCode = StatusCode.DUPLICATE_CODE_FOUND;
                } else {
                    statusCode = StatusCode.OK;
                }
            } else {
                statusCode = StatusCode.OK;
            }
        } catch (IOException | RuntimeException e) {
            e.printStackTrace();
            LOGGER.severe(CliMessages.errorDetectedMessage(1, CPDCommandLineInterface.PROGRAM_NAME));
            statusCode = StatusCode.ERROR;
        }
        return statusCode;
    }

    public CPDReport toReport() {
        return new CPDReport(this.getMatches(), numberOfTokensPerFile);
    }

    public enum StatusCode {
        OK(0),
        ERROR(1),
        DUPLICATE_CODE_FOUND(4);

        private final int code;

        StatusCode(int code) {
            this.code = code;
        }

        /** Returns the exit code as used in CLI. */
        public int toInt() {
            return this.code;
        }
    }
}<|MERGE_RESOLUTION|>--- conflicted
+++ resolved
@@ -217,12 +217,8 @@
                 // legacy writer
                 System.out.println(arguments.getRenderer().render(cpd.getMatches()));
             } else {
-<<<<<<< HEAD
                 final CPDReport report = cpd.toReport();
-                renderer.render(report, new BufferedWriter(new OutputStreamWriter(System.out)));
-=======
-                arguments.getCPDRenderer().render(cpd.getMatches(), IOUtil.createWriter(Charset.defaultCharset(), null));
->>>>>>> a42913fb
+                renderer.render(report, IOUtil.createWriter(Charset.defaultCharset(), null));
             }
             if (cpd.getMatches().hasNext()) {
                 if (arguments.isFailOnViolation()) {
