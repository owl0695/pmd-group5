/**
 * BSD-style license; for more info see http://pmd.sourceforge.net/license.html
 */

package net.sourceforge.pmd.cpd;

import java.io.File;
import java.io.FileNotFoundException;
import java.io.IOException;
import java.net.URISyntaxException;
import java.util.ArrayList;
import java.util.Arrays;
import java.util.Collections;
import java.util.HashSet;
import java.util.LinkedHashMap;
import java.util.List;
import java.util.Map;
<<<<<<< HEAD
import java.util.Map.Entry;

import org.slf4j.Logger;
import org.slf4j.LoggerFactory;
=======
import java.util.logging.Logger;
>>>>>>> 09c1abbf

import net.sourceforge.pmd.PMD;
import net.sourceforge.pmd.PMDVersion;
import net.sourceforge.pmd.annotation.InternalApi;
import net.sourceforge.pmd.cli.internal.CliMessages;
import net.sourceforge.pmd.cpd.CPD.StatusCode;
import net.sourceforge.pmd.util.FileUtil;
import net.sourceforge.pmd.util.database.DBURI;

import com.beust.jcommander.JCommander;
import com.beust.jcommander.ParameterException;

/**
 * @deprecated Internal API. Use {@link CPD#runCpd(String...)} or {@link CPD#main(String[])}
 *      in order to execute CPD.
 */
@Deprecated
@InternalApi
public final class CPDCommandLineInterface {
    private static final Logger LOG = LoggerFactory.getLogger(CPDCommandLineInterface.class);

    /**
     * @deprecated This is used for testing, but support for it will be removed in PMD 7.
     * Use {@link CPD#runCpd(String...)} to avoid exiting the VM. In PMD 7,
     * {@link CPD#main(String[])} will call {@link System#exit(int)} always.
     */
    @Deprecated
    public static final String NO_EXIT_AFTER_RUN = "net.sourceforge.pmd.cli.noExit";

    /**
     * @deprecated This is used for testing, but support for it will be removed in PMD 7.
     * Use {@link CPD#runCpd(String...)} to avoid exiting the VM. In PMD 7,
     * {@link CPD#main(String[])} will call {@link System#exit(int)} always.
     */
    @Deprecated
    public static final String STATUS_CODE_PROPERTY = "net.sourceforge.pmd.cli.status";

    static final String PROGRAM_NAME = "cpd";

    private CPDCommandLineInterface() { }

    @Deprecated
    public static void setStatusCodeOrExit(int status) {
        if (isExitAfterRunSet()) {
            System.exit(status);
        } else {
            setStatusCode(status);
        }
    }

    private static boolean isExitAfterRunSet() {
        String noExit = System.getenv(NO_EXIT_AFTER_RUN);
        if (noExit == null) {
            noExit = System.getProperty(NO_EXIT_AFTER_RUN);
        }
        return noExit == null;
    }

    private static void setStatusCode(int statusCode) {
        System.setProperty(STATUS_CODE_PROPERTY, Integer.toString(statusCode));
    }

    static StatusCode parseArgs(CPDConfiguration arguments, String... args) {
        JCommander jcommander = new JCommander(arguments);
        jcommander.setProgramName(PROGRAM_NAME);

        try {
            jcommander.parse(args);
            if (arguments.isHelp()) {
                jcommander.usage();
                System.out.println(buildUsageText());
                return StatusCode.OK;
            }
        } catch (ParameterException e) {
            System.err.println(e.getMessage());
            System.err.println(CliMessages.runWithHelpFlagMessage());
            return StatusCode.ERROR;
        }

        Map<String, String> deprecatedOptions = filterDeprecatedOptions(args);
        if (!deprecatedOptions.isEmpty()) {
<<<<<<< HEAD
            Entry<String, String> first = deprecatedOptions.entrySet().iterator().next();
            LOG.warn("Some deprecated options were used on the command-line, including {}", first.getKey());
            LOG.warn("Consider replacing it with {}", first.getValue());
=======
            Map.Entry<String, String> first = deprecatedOptions.entrySet().iterator().next();
            LOGGER.warning("Some deprecated options were used on the command-line, including " + first.getKey());
            LOGGER.warning("Consider replacing it with " + first.getValue());
>>>>>>> 09c1abbf
        }

        arguments.postContruct();
        // Pass extra parameters as System properties to allow language
        // implementation to retrieve their associate values...
        CPDConfiguration.setSystemProperties(arguments);

        return null;
    }

<<<<<<< HEAD
            cpd.go();
            if (arguments.getCPDRenderer() == null) {
                // legacy writer
                System.out.println(arguments.getRenderer().render(cpd.getMatches()));
            } else {
                arguments.getCPDRenderer().render(cpd.getMatches(), new BufferedWriter(new OutputStreamWriter(System.out)));
            }
            if (cpd.getMatches().hasNext()) {
                if (arguments.isFailOnViolation()) {
                    setStatusCodeOrExit(DUPLICATE_CODE_FOUND);
                } else {
                    setStatusCodeOrExit(NO_ERRORS_STATUS);
                }
            } else {
                setStatusCodeOrExit(NO_ERRORS_STATUS);
            }
        } catch (IOException | RuntimeException e) {
            LOG.debug(e.toString(), e);
            LOG.error(CliMessages.errorDetectedMessage(1, "CPD"));
            setStatusCodeOrExit(ERROR_STATUS);
        }
=======
    /**
     * @deprecated Use {@link CPD#main(String[])}
     */
    @Deprecated
    public static void main(String[] args) {
        setStatusCodeOrExit(CPD.runCpd(args).toInt());
>>>>>>> 09c1abbf
    }

    private static Map<String, String> filterDeprecatedOptions(String... args) {
        Map<String, String> argSet = new LinkedHashMap<>(SUGGESTED_REPLACEMENT);
        argSet.keySet().retainAll(new HashSet<>(Arrays.asList(args)));
        return Collections.unmodifiableMap(argSet);
    }

    /** Map of deprecated option to suggested replacement. */
    private static final Map<String, String> SUGGESTED_REPLACEMENT;

    static {
        Map<String, String> m = new LinkedHashMap<>();

        m.put("--failOnViolation", "--fail-on-violation");
        m.put("-failOnViolation", "--fail-on-violation");
        m.put("--filelist", "--file-list");
        SUGGESTED_REPLACEMENT = Collections.unmodifiableMap(m);
    }

    public static void addSourceFilesToCPD(CPD cpd, CPDConfiguration arguments) {
        // Add files
        if (null != arguments.getFiles() && !arguments.getFiles().isEmpty()) {
            addSourcesFilesToCPD(arguments.getFiles(), cpd, !arguments.isNonRecursive());
        }

        // Add Database URIS
        if (null != arguments.getURI() && !"".equals(arguments.getURI())) {
            addSourceURIToCPD(arguments.getURI(), cpd);
        }

        if (null != arguments.getFileListPath() && !"".equals(arguments.getFileListPath())) {
            addFilesFromFilelist(arguments.getFileListPath(), cpd, !arguments.isNonRecursive());
        }
    }

    private static void addSourcesFilesToCPD(List<File> files, CPD cpd, boolean recursive) {
        try {
            for (File file : files) {
                if (!file.exists()) {
                    throw new FileNotFoundException("Couldn't find directory/file '" + file + "'");
                } else if (file.isDirectory()) {
                    if (recursive) {
                        cpd.addRecursively(file);
                    } else {
                        cpd.addAllInDirectory(file);
                    }
                } else {
                    cpd.add(file);
                }
            }
        } catch (IOException e) {
            throw new IllegalStateException(e);
        }
    }

    private static void addFilesFromFilelist(String inputFilePath, CPD cpd, boolean recursive) {
        File file = new File(inputFilePath);
        List<File> files = new ArrayList<>();
        try {
            if (!file.exists()) {
                throw new FileNotFoundException("Couldn't find directory/file '" + inputFilePath + "'");
            } else {
                String filePaths = FileUtil.readFilelist(new File(inputFilePath));
                for (String param : filePaths.split(",")) {
                    File fileToAdd = new File(param);
                    if (!fileToAdd.exists()) {
                        throw new FileNotFoundException("Couldn't find directory/file '" + param + "'");
                    }
                    files.add(fileToAdd);
                }
                addSourcesFilesToCPD(files, cpd, recursive);
            }
        } catch (IOException ex) {
            throw new IllegalStateException(ex);
        }
    }

    private static void addSourceURIToCPD(String uri, CPD cpd) {
        try {
            LOG.debug("Attempting DBURI={}", uri);
            DBURI dburi = new DBURI(uri);
            LOG.debug("Initialised DBURI={}", dburi);
            LOG.debug("Adding DBURI={} with DBType={}", dburi, dburi.getDbType());
            cpd.add(dburi);
        } catch (IOException | URISyntaxException e) {
            throw new IllegalStateException("uri=" + uri, e);
        }
    }

    @Deprecated
    @InternalApi
    public static String buildUsageText() {
        String helpText = " For example on Windows:" + PMD.EOL;

        helpText += " C:\\>" + "pmd-bin-" + PMDVersion.VERSION + "\\bin\\cpd.bat"
                + " --minimum-tokens 100 --files c:\\jdk18\\src\\java" + PMD.EOL;
        helpText += PMD.EOL;

        helpText += " For example on *nix:" + PMD.EOL;
        helpText += " $ " + "pmd-bin-" + PMDVersion.VERSION + "/bin/run.sh cpd"
                + " --minimum-tokens 100 --files /path/to/java/code" + PMD.EOL;
        helpText += PMD.EOL;

        helpText += " Supported languages: " + Arrays.toString(LanguageFactory.supportedLanguages) + PMD.EOL;
        helpText += " Formats: " + Arrays.toString(CPDConfiguration.getRenderers()) + PMD.EOL;
        return helpText;
    }

}<|MERGE_RESOLUTION|>--- conflicted
+++ resolved
@@ -15,14 +15,10 @@
 import java.util.LinkedHashMap;
 import java.util.List;
 import java.util.Map;
-<<<<<<< HEAD
 import java.util.Map.Entry;
 
 import org.slf4j.Logger;
 import org.slf4j.LoggerFactory;
-=======
-import java.util.logging.Logger;
->>>>>>> 09c1abbf
 
 import net.sourceforge.pmd.PMD;
 import net.sourceforge.pmd.PMDVersion;
@@ -104,15 +100,9 @@
 
         Map<String, String> deprecatedOptions = filterDeprecatedOptions(args);
         if (!deprecatedOptions.isEmpty()) {
-<<<<<<< HEAD
             Entry<String, String> first = deprecatedOptions.entrySet().iterator().next();
             LOG.warn("Some deprecated options were used on the command-line, including {}", first.getKey());
             LOG.warn("Consider replacing it with {}", first.getValue());
-=======
-            Map.Entry<String, String> first = deprecatedOptions.entrySet().iterator().next();
-            LOGGER.warning("Some deprecated options were used on the command-line, including " + first.getKey());
-            LOGGER.warning("Consider replacing it with " + first.getValue());
->>>>>>> 09c1abbf
         }
 
         arguments.postContruct();
@@ -123,36 +113,12 @@
         return null;
     }
 
-<<<<<<< HEAD
-            cpd.go();
-            if (arguments.getCPDRenderer() == null) {
-                // legacy writer
-                System.out.println(arguments.getRenderer().render(cpd.getMatches()));
-            } else {
-                arguments.getCPDRenderer().render(cpd.getMatches(), new BufferedWriter(new OutputStreamWriter(System.out)));
-            }
-            if (cpd.getMatches().hasNext()) {
-                if (arguments.isFailOnViolation()) {
-                    setStatusCodeOrExit(DUPLICATE_CODE_FOUND);
-                } else {
-                    setStatusCodeOrExit(NO_ERRORS_STATUS);
-                }
-            } else {
-                setStatusCodeOrExit(NO_ERRORS_STATUS);
-            }
-        } catch (IOException | RuntimeException e) {
-            LOG.debug(e.toString(), e);
-            LOG.error(CliMessages.errorDetectedMessage(1, "CPD"));
-            setStatusCodeOrExit(ERROR_STATUS);
-        }
-=======
     /**
      * @deprecated Use {@link CPD#main(String[])}
      */
     @Deprecated
     public static void main(String[] args) {
         setStatusCodeOrExit(CPD.runCpd(args).toInt());
->>>>>>> 09c1abbf
     }
 
     private static Map<String, String> filterDeprecatedOptions(String... args) {
