/**
 * BSD-style license; for more info see http://pmd.sourceforge.net/license.html
 */
package net.sourceforge.pmd.cpd;

import java.io.File;
import java.io.FileNotFoundException;
import java.io.IOException;
import java.net.URISyntaxException;
import java.util.Arrays;
import java.util.List;
import java.util.logging.Logger;

import com.beust.jcommander.JCommander;
import com.beust.jcommander.ParameterException;

import net.sourceforge.pmd.PMD;
import net.sourceforge.pmd.util.database.DBURI;

public class CPDCommandLineInterface {
    private static final Logger LOGGER = Logger.getLogger(CPDCommandLineInterface.class.getName());

	private static final int DUPLICATE_CODE_FOUND = 4;
	private static final int ERROR_STATUS = 1;

	public static final String NO_EXIT_AFTER_RUN = "net.sourceforge.pmd.cli.noExit";
	public static final String STATUS_CODE_PROPERTY = "net.sourceforge.pmd.cli.status";

	private static final String PROGRAM_NAME = "cpd";

	public static void setStatusCodeOrExit(int status) {
		if (isExitAfterRunSet()) {
			System.exit(status);
		} else {
			setStatusCode(status);
		}
	}

	private static boolean isExitAfterRunSet() {
	    String noExit = System.getenv(NO_EXIT_AFTER_RUN);
	    if (noExit == null) {
	        noExit = System.getProperty(NO_EXIT_AFTER_RUN);
	    }
		return (noExit == null ? true : false);
	}

	private static void setStatusCode(int statusCode) {
		System.setProperty(STATUS_CODE_PROPERTY, Integer.toString(statusCode));
	}

	public static void main(String[] args) {
		CPDConfiguration arguments = new CPDConfiguration();
		JCommander jcommander = new JCommander(arguments);
		jcommander.setProgramName(PROGRAM_NAME);

		try {
			jcommander.parse(args);
			if (arguments.isHelp()) {
				jcommander.usage();
				System.out.println(buildUsageText());
				setStatusCodeOrExit(ERROR_STATUS);
				return;
			}
		} catch (ParameterException e) {
			jcommander.usage();
			System.out.println(buildUsageText());
			System.err.println(" " + e.getMessage());
			setStatusCodeOrExit(ERROR_STATUS);
			return;
		}
		arguments.postContruct();
		// Pass extra parameters as System properties to allow language
		// implementation to retrieve their associate values...
		CPDConfiguration.setSystemProperties(arguments);
		CPD cpd = new CPD(arguments);

        try {
            // Add files
            if (null != arguments.getFiles() && !arguments.getFiles().isEmpty()) {
                addSourcesFilesToCPD(arguments.getFiles(), cpd, !arguments.isNonRecursive());
            }

            // Add Database URIS
            if (null != arguments.getURI() && !"".equals(arguments.getURI())) {
                addSourceURIToCPD(arguments.getURI(), cpd);
            }

            cpd.go();
            if (cpd.getMatches().hasNext()) {
                System.out.println(arguments.getRenderer().render(cpd.getMatches()));
                if (arguments.isFailOnViolation()) {
                    setStatusCodeOrExit(DUPLICATE_CODE_FOUND);
                } else {
                    setStatusCodeOrExit(0);
                }
<<<<<<< HEAD
            } else {
                setStatusCodeOrExit(0);
            }
        } catch (RuntimeException e) {
            e.printStackTrace();
            setStatusCodeOrExit(ERROR_STATUS);
        }
    }
=======

                //Add Database URIS
                if ( null != arguments.getURI() && ! "".equals(arguments.getURI()) )
                {
                  addSourceURIToCPD(arguments.getURI(),cpd);
                }

		cpd.go();
		System.out.println(arguments.getRenderer().render(cpd.getMatches()));
		if (cpd.getMatches().hasNext()) {
			setStatusCodeOrExit(DUPLICATE_CODE_FOUND);
		}
	}
>>>>>>> 379b0de1

	private static void addSourcesFilesToCPD(List<File> files, CPD cpd, boolean recursive) {
		try {
			for (File file : files) {
				if (!file.exists()) {
					throw new FileNotFoundException("Couldn't find directory/file '" + file + "'");
				} else if (file.isDirectory()) {
					if (recursive) {
						cpd.addRecursively(file);
					} else {
						cpd.addAllInDirectory(file);
					}
				} else {
					cpd.add(file);
				}
			}
		} catch (IOException e) {
			throw new IllegalStateException(e);
		}
	}

	private static void addSourceURIToCPD(String uri, CPD cpd) {
          try {
                        LOGGER.fine(String.format("Attempting DBURI=%s" , uri));
                            DBURI dburi = new DBURI(uri);
                            LOGGER.fine(String.format("Initialised DBURI=%s"
                                                 , dburi
                                                 )
                                      );
                            LOGGER.fine(String.format("Adding DBURI=%s with DBType=%s"
                                                 , dburi.toString() 
                                                 , dburi.getDbType().toString()
                                                 )
                                      );
                            cpd.add(dburi);
              } catch (IOException e) {
                      throw new IllegalStateException( "uri="+uri, e);
              } catch (URISyntaxException ex) {
                      throw new IllegalStateException( "uri="+uri, ex);
              } catch (Exception ex) {
                throw new IllegalStateException( "uri="+uri, ex);
              }
	}

    public static String buildUsageText() {
        String helpText = " For example on Windows:" + PMD.EOL;

        helpText += " C:\\>" + "pmd-bin-" + PMD.VERSION + "\\bin\\cpd.bat"
                + " --minimum-tokens 100 --files c:\\jdk18\\src\\java" + PMD.EOL;
        helpText += PMD.EOL;

        helpText += " For example on *nix:" + PMD.EOL;
        helpText += " $ " + "pmd-bin-" + PMD.VERSION + "/bin/run.sh cpd"
                + " --minimum-tokens 100 --files /path/to/java/code" + PMD.EOL;
        helpText += PMD.EOL;

        helpText += " Supported languages: " + Arrays.toString(LanguageFactory.supportedLanguages) + PMD.EOL;
        helpText += " Formats: " + Arrays.toString(CPDConfiguration.getRenderers()) + PMD.EOL;
        return helpText;
    }

}<|MERGE_RESOLUTION|>--- conflicted
+++ resolved
@@ -86,14 +86,13 @@
             }
 
             cpd.go();
+            System.out.println(arguments.getRenderer().render(cpd.getMatches()));
             if (cpd.getMatches().hasNext()) {
-                System.out.println(arguments.getRenderer().render(cpd.getMatches()));
                 if (arguments.isFailOnViolation()) {
                     setStatusCodeOrExit(DUPLICATE_CODE_FOUND);
                 } else {
                     setStatusCodeOrExit(0);
                 }
-<<<<<<< HEAD
             } else {
                 setStatusCodeOrExit(0);
             }
@@ -102,21 +101,6 @@
             setStatusCodeOrExit(ERROR_STATUS);
         }
     }
-=======
-
-                //Add Database URIS
-                if ( null != arguments.getURI() && ! "".equals(arguments.getURI()) )
-                {
-                  addSourceURIToCPD(arguments.getURI(),cpd);
-                }
-
-		cpd.go();
-		System.out.println(arguments.getRenderer().render(cpd.getMatches()));
-		if (cpd.getMatches().hasNext()) {
-			setStatusCodeOrExit(DUPLICATE_CODE_FOUND);
-		}
-	}
->>>>>>> 379b0de1
 
 	private static void addSourcesFilesToCPD(List<File> files, CPD cpd, boolean recursive) {
 		try {
