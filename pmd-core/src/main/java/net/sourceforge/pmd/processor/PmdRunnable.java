--- conflicted
+++ resolved
@@ -30,14 +30,8 @@
  */
 abstract class PmdRunnable implements Runnable {
 
-<<<<<<< HEAD
     private final TextFile textFile;
-    private final GlobalAnalysisListener ruleContext;
-=======
-    private final DataSource dataSource;
-    private final File file;
     private final GlobalAnalysisListener globalListener;
->>>>>>> 2a89d9a1
 
     private final AnalysisCache analysisCache;
     /** @deprecated Get rid of this */
@@ -46,24 +40,12 @@
 
     private final RulesetStageDependencyHelper dependencyHelper;
 
-<<<<<<< HEAD
     PmdRunnable(TextFile textFile,
-                GlobalAnalysisListener ruleContext,
+                GlobalAnalysisListener globalListener,
                 PMDConfiguration configuration) {
         this.textFile = textFile;
-        this.ruleContext = ruleContext;
+        this.globalListener = globalListener;
         this.analysisCache = configuration.getAnalysisCache();
-=======
-    PmdRunnable(DataSource dataSource,
-                GlobalAnalysisListener globalListener,
-                PMDConfiguration configuration) {
-        this.dataSource = dataSource;
-        // this is the real, canonical and absolute filename (not shortened)
-        String realFileName = dataSource.getNiceFileName(false, null);
-
-        this.file = new File(realFileName);
-        this.globalListener = globalListener;
->>>>>>> 2a89d9a1
         this.configuration = configuration;
         this.dependencyHelper = new RulesetStageDependencyHelper(configuration);
     }
@@ -81,14 +63,7 @@
 
         RuleSets ruleSets = getRulesets();
 
-<<<<<<< HEAD
-        try (FileAnalysisListener listener = ruleContext.startFileAnalysis(textFile)) {
-=======
-        try (FileAnalysisListener listener = globalListener.startFileAnalysis(dataSource)) {
-
-            LanguageVersion langVersion = configuration.getLanguageVersionOfFile(file.getPath());
-
->>>>>>> 2a89d9a1
+        try (FileAnalysisListener listener = globalListener.startFileAnalysis(textFile)) {
 
             // Coarse check to see if any RuleSet applies to file, will need to do a finer RuleSet specific check later
             if (ruleSets.applies(textFile)) {
