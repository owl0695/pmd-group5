/**
 * BSD-style license; for more info see http://pmd.sourceforge.net/license.html
 */

package net.sourceforge.pmd.ant;

import java.io.BufferedWriter;
import java.io.Console;
import java.io.File;
import java.io.IOException;
import java.io.OutputStream;
import java.io.OutputStreamWriter;
import java.io.Writer;
import java.nio.charset.Charset;
import java.nio.charset.StandardCharsets;
import java.nio.file.Files;
import java.util.ArrayList;
import java.util.List;
import java.util.Properties;

import org.apache.commons.io.IOUtils;
import org.apache.commons.lang3.StringUtils;
import org.apache.commons.lang3.reflect.FieldUtils;
import org.apache.commons.lang3.reflect.MethodUtils;
import org.apache.tools.ant.BuildException;
import org.apache.tools.ant.Project;
import org.apache.tools.ant.types.Parameter;

import net.sourceforge.pmd.Report;
import net.sourceforge.pmd.annotation.InternalApi;
import net.sourceforge.pmd.renderers.Renderer;
import net.sourceforge.pmd.renderers.RendererFactory;
import net.sourceforge.pmd.reporting.FileAnalysisListener;
import net.sourceforge.pmd.reporting.GlobalAnalysisListener;
import net.sourceforge.pmd.util.document.TextFile;

@InternalApi
public class Formatter {

    private File toFile;
    private String type;
    private boolean toConsole;
    private boolean showSuppressed;
    private final List<Parameter> parameters = new ArrayList<>();
    private Writer writer;
    private Renderer renderer;

    public void setShowSuppressed(boolean value) {
        this.showSuppressed = value;
    }

    public void setType(String type) {
        this.type = type;
    }

    public void setToFile(File toFile) {
        this.toFile = toFile;
    }

    public void setToConsole(boolean toConsole) {
        this.toConsole = toConsole;
    }

    public void addConfiguredParam(Parameter parameter) {
        this.parameters.add(parameter);
    }

    public Renderer getRenderer() {
        return renderer;
    }

    public void start(String baseDir) {

        Properties properties = createProperties();

        Charset charset;
        {
            String s = (String) properties.get("encoding");
            if (null == s) {

                if (toConsole) {
                    s = getConsoleEncoding();
                    if (null == s) {
                        s = System.getProperty("file.encoding");
                    }
                }

                if (null == s) {
                    charset = StandardCharsets.UTF_8;
                } else {
                    charset = Charset.forName(s);
                }

                // Configures the encoding for the renderer.
                final Parameter parameter = new Parameter();
                parameter.setName("encoding");
                parameter.setValue(charset.name());
                parameters.add(parameter);
            } else {
                charset = Charset.forName(s);
            }
        }

        try {
            if (toConsole) {
                writer = new BufferedWriter(new OutputStreamWriter(System.out, charset));
            }
            if (toFile != null) {
                writer = getToFileWriter(baseDir, toFile, charset);
            }
            renderer = createRenderer();
            renderer.setWriter(writer);
            renderer.start();
        } catch (IOException ioe) {
            throw new BuildException(ioe.getMessage(), ioe);
        }
    }

    public void end(Report errorReport) {
        try {
            renderer.renderFileReport(errorReport);
            renderer.end();
            if (toConsole) {
                writer.flush();
            } else {
                writer.close();
            }
        } catch (IOException ioe) {
            throw new BuildException(ioe.getMessage(), ioe);
        }
    }

    public boolean isNoOutputSupplied() {
        return toFile == null && !toConsole;
    }

    @Override
    public String toString() {
        return "file = " + toFile + "; renderer = " + type;
    }

    private static String[] validRendererCodes() {
        return RendererFactory.REPORT_FORMAT_TO_RENDERER.keySet()
                .toArray(new String[RendererFactory.REPORT_FORMAT_TO_RENDERER.size()]);
    }

    private static String unknownRendererMessage(String userSpecifiedType) {
        String[] typeCodes = validRendererCodes();
        StringBuilder sb = new StringBuilder(100);
        sb.append("Formatter type must be one of: '").append(typeCodes[0]);
        for (int i = 1; i < typeCodes.length; i++) {
            sb.append("', '").append(typeCodes[i]);
        }
        sb.append("', or a class name; you specified: ").append(userSpecifiedType);
        return sb.toString();
    }

    // FIXME - hm, what about this consoleRenderer thing... need a test for this
    Renderer createRenderer() {
        if (StringUtils.isBlank(type)) {
            throw new BuildException(unknownRendererMessage("<unspecified>"));
        }

        Properties properties = createProperties();
        Renderer renderer = RendererFactory.createRenderer(type, properties);
        renderer.setShowSuppressedViolations(showSuppressed);
        return renderer;
    }

    private Properties createProperties() {
        Properties properties = new Properties();
        for (Parameter parameter : parameters) {
            properties.put(parameter.getName(), parameter.getValue());
        }
        return properties;
    }

    private static Writer getToFileWriter(String baseDir, File toFile, Charset charset) throws IOException {
        final File file;
        if (toFile.isAbsolute()) {
            file = toFile;
        } else {
            file = new File(baseDir + System.getProperty("file.separator") + toFile.getPath());
        }

        OutputStream output = null;
        Writer writer = null;
        boolean isOnError = true;
        try {
            output = Files.newOutputStream(file.toPath());
            writer = new BufferedWriter(new OutputStreamWriter(output, charset));
            isOnError = false;
        } finally {
            if (isOnError) {
                IOUtils.closeQuietly(output);
                IOUtils.closeQuietly(writer);
            }
        }
        return writer;
    }

    private static String getConsoleEncoding() {
        Console console = System.console();
        // in case of pipe or redirect, no interactive console.
        if (console != null) {
            try {
                Object res = FieldUtils.readDeclaredField(console, "cs", true);
                if (res instanceof Charset) {
                    return ((Charset) res).name();
                }
            } catch (IllegalArgumentException | ReflectiveOperationException ignored) {
                // fall-through
            }

            // Maybe this is Java17? Then there will be
            // https://docs.oracle.com/en/java/javase/17/docs/api/java.base/java/io/Console.html#charset()
            // instead of the field "cs".
            try {
                Charset charset = (Charset) MethodUtils.invokeMethod(console, "charset");
                return charset.name();
            } catch (IllegalArgumentException | ReflectiveOperationException ignored) {
                // fall-through
            }
            return getNativeConsoleEncoding();
        }
        return null;
    }

    private static String getNativeConsoleEncoding() {
        try {
            Object res = MethodUtils.invokeStaticMethod(Console.class, "encoding");
            if (res instanceof String) {
                return (String) res;
            }
        } catch (IllegalArgumentException | ReflectiveOperationException ignored) {
            // fall-through
        }
        return null;
    }

<<<<<<< HEAD
    public GlobalAnalysisListener newListener(Project project) throws IOException {
=======
    @InternalApi
    public GlobalAnalysisListener newListener(Project project, List<String> inputPaths) throws IOException {
>>>>>>> 2a89d9a1
        start(project.getBaseDir().toString());
        Renderer renderer = getRenderer();

        return new GlobalAnalysisListener() {
            final GlobalAnalysisListener listener = renderer.newListener();

            @Override
            public FileAnalysisListener startFileAnalysis(TextFile file) {
                return listener.startFileAnalysis(file);
            }

            @Override
            public void close() throws Exception {
                listener.close();
                if (!toConsole) {
                    writer.close();
                }
            }
        };
    }
}<|MERGE_RESOLUTION|>--- conflicted
+++ resolved
@@ -238,12 +238,8 @@
         return null;
     }
 
-<<<<<<< HEAD
+    @InternalApi
     public GlobalAnalysisListener newListener(Project project) throws IOException {
-=======
-    @InternalApi
-    public GlobalAnalysisListener newListener(Project project, List<String> inputPaths) throws IOException {
->>>>>>> 2a89d9a1
         start(project.getBaseDir().toString());
         Renderer renderer = getRenderer();
 
