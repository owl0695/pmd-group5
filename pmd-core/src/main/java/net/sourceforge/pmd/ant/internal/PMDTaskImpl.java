/**
 * BSD-style license; for more info see http://pmd.sourceforge.net/license.html
 */

package net.sourceforge.pmd.ant.internal;

<<<<<<< HEAD
import java.io.IOException;
=======
>>>>>>> 6349f134
import java.util.ArrayList;
import java.util.Arrays;
import java.util.Collections;
import java.util.List;

import org.apache.tools.ant.AntClassLoader;
import org.apache.tools.ant.BuildException;
import org.apache.tools.ant.DirectoryScanner;
import org.apache.tools.ant.Project;
import org.apache.tools.ant.types.FileSet;
import org.apache.tools.ant.types.Path;
import org.checkerframework.checker.nullness.qual.NonNull;
import org.slf4j.Logger;
import org.slf4j.LoggerFactory;
import org.slf4j.event.Level;

import net.sourceforge.pmd.PMDConfiguration;
import net.sourceforge.pmd.PmdAnalysis;
import net.sourceforge.pmd.RulePriority;
import net.sourceforge.pmd.RuleSetLoader;
import net.sourceforge.pmd.ant.Formatter;
import net.sourceforge.pmd.ant.PMDTask;
import net.sourceforge.pmd.ant.SourceLanguage;
import net.sourceforge.pmd.internal.Slf4jSimpleConfiguration;
import net.sourceforge.pmd.lang.Language;
import net.sourceforge.pmd.lang.LanguageRegistry;
import net.sourceforge.pmd.lang.LanguageVersion;
import net.sourceforge.pmd.reporting.FileAnalysisListener;
import net.sourceforge.pmd.reporting.GlobalAnalysisListener;
import net.sourceforge.pmd.reporting.ReportStats;
import net.sourceforge.pmd.reporting.ReportStatsListener;
import net.sourceforge.pmd.util.ClasspathClassLoader;
import net.sourceforge.pmd.util.FileUtil;
import net.sourceforge.pmd.util.IOUtil;
<<<<<<< HEAD
import net.sourceforge.pmd.lang.document.TextFile;
import net.sourceforge.pmd.lang.document.TextFileBuilder;
import net.sourceforge.pmd.util.log.AntLogHandler;
import net.sourceforge.pmd.util.log.ScopedLogHandlersManager;
=======
import net.sourceforge.pmd.util.datasource.DataSource;
>>>>>>> 6349f134

public class PMDTaskImpl {

    private Path classpath;
    private Path auxClasspath;
    private final List<Formatter> formatters = new ArrayList<>();
    private final List<FileSet> filesets = new ArrayList<>();
    private final PMDConfiguration configuration = new PMDConfiguration();
    private boolean failOnError;
    private boolean failOnRuleViolation;
    private int maxRuleViolations = 0;
    private String failuresPropertyName;
    private Project project;

    public PMDTaskImpl(PMDTask task) {
        configuration.setReportShortNames(task.isShortFilenames());
        if (task.getSuppressMarker() != null) {
            configuration.setSuppressMarker(task.getSuppressMarker());
        }
        this.failOnError = task.isFailOnError();
        this.failOnRuleViolation = task.isFailOnRuleViolation();
        this.maxRuleViolations = task.getMaxRuleViolations();
        if (this.maxRuleViolations > 0) {
            this.failOnRuleViolation = true;
        }
        if (task.getRulesetFiles() != null) {
            configuration.setRuleSets(Arrays.asList(task.getRulesetFiles().split(",")));
        }

        configuration.setRuleSetFactoryCompatibilityEnabled(!task.isNoRuleSetCompatibility());
        if (task.getEncoding() != null) {
            configuration.setSourceEncoding(task.getEncoding());
        }
        configuration.setThreads(task.getThreads());
        this.failuresPropertyName = task.getFailuresPropertyName();
        configuration.setMinimumPriority(RulePriority.valueOf(task.getMinimumPriority()));
        configuration.setAnalysisCacheLocation(task.getCacheLocation());
        configuration.setIgnoreIncrementalAnalysis(task.isNoCache());

        SourceLanguage version = task.getSourceLanguage();
        if (version != null) {
            Language lang = LanguageRegistry.findLanguageByTerseName(version.getName());
            LanguageVersion languageVersion = lang == null ? null : lang.getVersion(version.getVersion());
            if (languageVersion == null) {
                throw new BuildException("The following language is not supported:" + version + '.');
            }
            configuration.setDefaultLanguageVersion(languageVersion);
        }

        classpath = task.getClasspath();
        auxClasspath = task.getAuxClasspath();

        filesets.addAll(task.getFilesets());
        formatters.addAll(task.getFormatters());

        project = task.getProject();
    }

    private void doTask() {
        setupClassLoader();

        if (configuration.getSuppressMarker() != null) {
            project.log("Setting suppress marker to be " + configuration.getSuppressMarker(), Project.MSG_VERBOSE);
        }


<<<<<<< HEAD
        @SuppressWarnings("PMD.CloseResource")
        ViolationCounterListener reportSizeListener = new ViolationCounterListener();

        final List<TextFile> files = collectFiles(filesets, project, configuration.isReportShortNames());

        try (GlobalAnalysisListener listener = getListener(reportSizeListener)) {
            PMD.processTextFiles(configuration, rules, files, listener);
        } catch (Exception e) {
            throw new BuildException("Exception while closing data sources", e);
=======
        @SuppressWarnings("PMD.CloseResource") final List<String> reportShortNamesPaths = new ArrayList<>();
        StringJoiner fullInputPath = new StringJoiner(",");

        List<String> ruleSetPaths = expandRuleSetPaths(configuration.getRuleSetPaths());
        // don't let PmdAnalysis.create create rulesets itself.
        configuration.setRuleSets(Collections.emptyList());

        ReportStats stats;
        try (PmdAnalysis pmd = PmdAnalysis.create(configuration)) {
            RuleSetLoader rulesetLoader =
                pmd.newRuleSetLoader().loadResourcesWith(setupResourceLoader());
            pmd.addRuleSets(rulesetLoader.loadRuleSetsWithoutException(ruleSetPaths));

            for (FileSet fileset : filesets) {
                DirectoryScanner ds = fileset.getDirectoryScanner(project);
                for (String srcFile : ds.getIncludedFiles()) {
                    pmd.files().addFile(ds.getBasedir().toPath().resolve(srcFile));
                }

                final String commonInputPath = ds.getBasedir().getPath();
                fullInputPath.add(commonInputPath);
                if (configuration.isReportShortNames()) {
                    reportShortNamesPaths.add(commonInputPath);
                }
            }

            @SuppressWarnings("PMD.CloseResource")
            ReportStatsListener reportStatsListener = new ReportStatsListener();
            pmd.addListener(getListener(reportStatsListener, reportShortNamesPaths, fullInputPath.toString()));

            pmd.performAnalysis();
            stats = reportStatsListener.getResult();
            if (failOnError && pmd.getReporter().numErrors() > 0) {
                throw new BuildException("Some errors occurred while running PMD");
            }
>>>>>>> 6349f134
        }

        int problemCount = stats.getNumViolations();
        project.log(problemCount + " problems found", Project.MSG_VERBOSE);

        if (failuresPropertyName != null && problemCount > 0) {
            project.setProperty(failuresPropertyName, String.valueOf(problemCount));
            project.log("Setting property " + failuresPropertyName + " to " + problemCount, Project.MSG_VERBOSE);
        }

        if (failOnRuleViolation && problemCount > maxRuleViolations) {
            throw new BuildException("Stopping build since PMD found " + problemCount + " rule violations in the code");
        }
    }

    private List<String> expandRuleSetPaths(List<String> ruleSetPaths) {
        List<String> paths = new ArrayList<>(ruleSetPaths);
        for (int i = 0; i < paths.size(); i++) {
            paths.set(i, project.replaceProperties(paths.get(i)));
        }
        return paths;
    }

<<<<<<< HEAD
    private List<TextFile> collectFiles(List<FileSet> filesets, Project project, boolean reportShortNames) {
        final List<TextFile> files = new ArrayList<>();
        for (FileSet fs : filesets) {
            DirectoryScanner ds = fs.getDirectoryScanner(project);
            java.nio.file.Path baseDir = ds.getBasedir().toPath();

            for (String srcFile : ds.getIncludedFiles()) {
                java.nio.file.Path filePath = baseDir.resolve(srcFile);
                TextFileBuilder builder = FileUtil.buildNioTextFile(configuration, filePath);
                if (reportShortNames) {
                    builder = builder.withDisplayName(srcFile);
                }
                files.add(builder.build());
            }
        }
        return files;
    }

    private @NonNull GlobalAnalysisListener getListener(ViolationCounterListener reportSizeListener) {
        List<GlobalAnalysisListener> renderers = new ArrayList<>(formatters.size() + 1);
        try {
            renderers.add(makeLogListener());
=======
    private @NonNull GlobalAnalysisListener getListener(ReportStatsListener reportSizeListener,
                                                        List<String> reportShortNamesPaths,
                                                        String inputPaths) {
        List<GlobalAnalysisListener> renderers = new ArrayList<>(formatters.size() + 1);
        try {
            renderers.add(makeLogListener(inputPaths));
>>>>>>> 6349f134
            renderers.add(reportSizeListener);
            for (Formatter formatter : formatters) {
                project.log("Sending a report to " + formatter, Project.MSG_VERBOSE);
                renderers.add(formatter.newListener(project));
            }
            return GlobalAnalysisListener.tee(renderers);
        } catch (Exception e) {
            // close those opened so far
            Exception e2 = IOUtil.closeAll(renderers);
            if (e2 != null) {
                e.addSuppressed(e2);
            }
            throw new BuildException("Exception while initializing renderers", e);
        }
    }

    private GlobalAnalysisListener makeLogListener() {
        return new GlobalAnalysisListener() {

            @Override
            public FileAnalysisListener startFileAnalysis(TextFile dataSource) {
                project.log("Processing file " + dataSource.getPathId(), Project.MSG_VERBOSE);
                return FileAnalysisListener.noop();
            }

            @Override
            public void close() {
                // nothing to do
            }
        };
    }

    private ClassLoader setupResourceLoader() {
        if (classpath == null) {
            classpath = new Path(project);
        }

        /*
         * 'basedir' is added to the path to make sure that relative paths such
         * as "<ruleset>resources/custom_ruleset.xml</ruleset>" still work when
         * ant is invoked from a different directory using "-f"
         */
        classpath.add(new Path(null, project.getBaseDir().toString()));

        project.log("Using the AntClassLoader: " + classpath, Project.MSG_VERBOSE);
        // must be true, otherwise you'll get ClassCastExceptions as classes
        // are loaded twice
        // and exist in multiple class loaders
        final boolean parentFirst = true;
        return new AntClassLoader(Thread.currentThread().getContextClassLoader(),
                                  project, classpath, parentFirst);
    }

    private void setupClassLoader() {
        try {
            if (auxClasspath != null) {
                project.log("Using auxclasspath: " + auxClasspath, Project.MSG_VERBOSE);
                configuration.prependAuxClasspath(auxClasspath.toString());
            }
        } catch (IllegalArgumentException ioe) {
            throw new BuildException(ioe.getMessage(), ioe);
        }
    }

    public void execute() throws BuildException {
        Level level = Slf4jSimpleConfigurationForAnt.reconfigureLoggingForAnt(project);
        Slf4jSimpleConfiguration.installJulBridge();
        // need to reload the logger with the new configuration
        Logger log = LoggerFactory.getLogger(PMDTaskImpl.class);
        log.atLevel(level).log("Logging is at {}", level);
        try {
            doTask();
        } finally {
            // only close the classloader, if it is ours. Otherwise we end up with class not found
            // exceptions
            if (configuration.getClassLoader() instanceof ClasspathClassLoader) {
                IOUtil.tryCloseClassLoader(configuration.getClassLoader());
            }
        }
    }

}<|MERGE_RESOLUTION|>--- conflicted
+++ resolved
@@ -4,14 +4,11 @@
 
 package net.sourceforge.pmd.ant.internal;
 
-<<<<<<< HEAD
-import java.io.IOException;
-=======
->>>>>>> 6349f134
 import java.util.ArrayList;
 import java.util.Arrays;
 import java.util.Collections;
 import java.util.List;
+import java.util.StringJoiner;
 
 import org.apache.tools.ant.AntClassLoader;
 import org.apache.tools.ant.BuildException;
@@ -40,16 +37,8 @@
 import net.sourceforge.pmd.reporting.ReportStats;
 import net.sourceforge.pmd.reporting.ReportStatsListener;
 import net.sourceforge.pmd.util.ClasspathClassLoader;
-import net.sourceforge.pmd.util.FileUtil;
 import net.sourceforge.pmd.util.IOUtil;
-<<<<<<< HEAD
-import net.sourceforge.pmd.lang.document.TextFile;
-import net.sourceforge.pmd.lang.document.TextFileBuilder;
-import net.sourceforge.pmd.util.log.AntLogHandler;
-import net.sourceforge.pmd.util.log.ScopedLogHandlersManager;
-=======
 import net.sourceforge.pmd.util.datasource.DataSource;
->>>>>>> 6349f134
 
 public class PMDTaskImpl {
 
@@ -116,17 +105,6 @@
         }
 
 
-<<<<<<< HEAD
-        @SuppressWarnings("PMD.CloseResource")
-        ViolationCounterListener reportSizeListener = new ViolationCounterListener();
-
-        final List<TextFile> files = collectFiles(filesets, project, configuration.isReportShortNames());
-
-        try (GlobalAnalysisListener listener = getListener(reportSizeListener)) {
-            PMD.processTextFiles(configuration, rules, files, listener);
-        } catch (Exception e) {
-            throw new BuildException("Exception while closing data sources", e);
-=======
         @SuppressWarnings("PMD.CloseResource") final List<String> reportShortNamesPaths = new ArrayList<>();
         StringJoiner fullInputPath = new StringJoiner(",");
 
@@ -162,7 +140,6 @@
             if (failOnError && pmd.getReporter().numErrors() > 0) {
                 throw new BuildException("Some errors occurred while running PMD");
             }
->>>>>>> 6349f134
         }
 
         int problemCount = stats.getNumViolations();
@@ -186,41 +163,16 @@
         return paths;
     }
 
-<<<<<<< HEAD
-    private List<TextFile> collectFiles(List<FileSet> filesets, Project project, boolean reportShortNames) {
-        final List<TextFile> files = new ArrayList<>();
-        for (FileSet fs : filesets) {
-            DirectoryScanner ds = fs.getDirectoryScanner(project);
-            java.nio.file.Path baseDir = ds.getBasedir().toPath();
-
-            for (String srcFile : ds.getIncludedFiles()) {
-                java.nio.file.Path filePath = baseDir.resolve(srcFile);
-                TextFileBuilder builder = FileUtil.buildNioTextFile(configuration, filePath);
-                if (reportShortNames) {
-                    builder = builder.withDisplayName(srcFile);
-                }
-                files.add(builder.build());
-            }
-        }
-        return files;
-    }
-
-    private @NonNull GlobalAnalysisListener getListener(ViolationCounterListener reportSizeListener) {
-        List<GlobalAnalysisListener> renderers = new ArrayList<>(formatters.size() + 1);
-        try {
-            renderers.add(makeLogListener());
-=======
     private @NonNull GlobalAnalysisListener getListener(ReportStatsListener reportSizeListener,
                                                         List<String> reportShortNamesPaths,
                                                         String inputPaths) {
         List<GlobalAnalysisListener> renderers = new ArrayList<>(formatters.size() + 1);
         try {
             renderers.add(makeLogListener(inputPaths));
->>>>>>> 6349f134
             renderers.add(reportSizeListener);
             for (Formatter formatter : formatters) {
                 project.log("Sending a report to " + formatter, Project.MSG_VERBOSE);
-                renderers.add(formatter.newListener(project));
+                renderers.add(formatter.newListener(project, reportShortNamesPaths));
             }
             return GlobalAnalysisListener.tee(renderers);
         } catch (Exception e) {
@@ -233,12 +185,13 @@
         }
     }
 
-    private GlobalAnalysisListener makeLogListener() {
+    private GlobalAnalysisListener makeLogListener(String commonInputPath) {
         return new GlobalAnalysisListener() {
 
             @Override
-            public FileAnalysisListener startFileAnalysis(TextFile dataSource) {
-                project.log("Processing file " + dataSource.getPathId(), Project.MSG_VERBOSE);
+            public FileAnalysisListener startFileAnalysis(DataSource dataSource) {
+                String name = dataSource.getNiceFileName(false, commonInputPath);
+                project.log("Processing file " + name, Project.MSG_VERBOSE);
                 return FileAnalysisListener.noop();
             }
 
