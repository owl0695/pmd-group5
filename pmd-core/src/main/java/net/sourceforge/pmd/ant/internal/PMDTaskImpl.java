/**
 * BSD-style license; for more info see http://pmd.sourceforge.net/license.html
 */

package net.sourceforge.pmd.ant.internal;

import java.util.ArrayList;
import java.util.Arrays;
import java.util.Collections;
import java.util.List;
import java.util.StringJoiner;

import org.apache.tools.ant.AntClassLoader;
import org.apache.tools.ant.BuildException;
import org.apache.tools.ant.DirectoryScanner;
import org.apache.tools.ant.Project;
import org.apache.tools.ant.types.FileSet;
import org.apache.tools.ant.types.Path;
import org.checkerframework.checker.nullness.qual.NonNull;
import org.slf4j.Logger;
import org.slf4j.LoggerFactory;
import org.slf4j.event.Level;

import net.sourceforge.pmd.PMDConfiguration;
import net.sourceforge.pmd.PmdAnalysis;
import net.sourceforge.pmd.RulePriority;
import net.sourceforge.pmd.RuleSetLoader;
import net.sourceforge.pmd.ant.Formatter;
import net.sourceforge.pmd.ant.PMDTask;
import net.sourceforge.pmd.ant.SourceLanguage;
import net.sourceforge.pmd.internal.Slf4jSimpleConfiguration;
import net.sourceforge.pmd.lang.Language;
import net.sourceforge.pmd.lang.LanguageRegistry;
import net.sourceforge.pmd.lang.LanguageVersion;
import net.sourceforge.pmd.reporting.FileAnalysisListener;
import net.sourceforge.pmd.reporting.GlobalAnalysisListener;
import net.sourceforge.pmd.reporting.ReportStats;
import net.sourceforge.pmd.reporting.ReportStatsListener;
import net.sourceforge.pmd.util.ClasspathClassLoader;
import net.sourceforge.pmd.util.IOUtil;
import net.sourceforge.pmd.util.datasource.DataSource;

public class PMDTaskImpl {

    private Path classpath;
    private Path auxClasspath;
    private final List<Formatter> formatters = new ArrayList<>();
    private final List<FileSet> filesets = new ArrayList<>();
    private final PMDConfiguration configuration;
    private boolean failOnError;
    private boolean failOnRuleViolation;
    private int maxRuleViolations = 0;
    private String failuresPropertyName;
    private Project project;

    public PMDTaskImpl(PMDTask task, LanguageRegistry registry) {
        configuration = new PMDConfiguration(registry);
        configuration.setReportShortNames(task.isShortFilenames());
        if (task.getSuppressMarker() != null) {
            configuration.setSuppressMarker(task.getSuppressMarker());
        }
        this.failOnError = task.isFailOnError();
        this.failOnRuleViolation = task.isFailOnRuleViolation();
        this.maxRuleViolations = task.getMaxRuleViolations();
        if (this.maxRuleViolations > 0) {
            this.failOnRuleViolation = true;
        }
        if (task.getRulesetFiles() != null) {
            configuration.setRuleSets(Arrays.asList(task.getRulesetFiles().split(",")));
        }

        configuration.setRuleSetFactoryCompatibilityEnabled(!task.isNoRuleSetCompatibility());
        if (task.getEncoding() != null) {
            configuration.setSourceEncoding(task.getEncoding());
        }
        configuration.setThreads(task.getThreads());
        this.failuresPropertyName = task.getFailuresPropertyName();
        configuration.setMinimumPriority(RulePriority.valueOf(task.getMinimumPriority()));
        configuration.setAnalysisCacheLocation(task.getCacheLocation());
        configuration.setIgnoreIncrementalAnalysis(task.isNoCache());

        SourceLanguage version = task.getSourceLanguage();
        if (version != null) {
            Language lang = registry.findLanguageByTerseName(version.getName());
            LanguageVersion languageVersion = lang == null ? null : lang.getVersion(version.getVersion());
            if (languageVersion == null) {
                throw new BuildException("The following language is not supported:" + version + '.');
            }
            configuration.setDefaultLanguageVersion(languageVersion);
        }

        classpath = task.getClasspath();
        auxClasspath = task.getAuxClasspath();

        filesets.addAll(task.getFilesets());
        formatters.addAll(task.getFormatters());

        project = task.getProject();
    }

    private void doTask() {
        setupClassLoader();

<<<<<<< HEAD
        // Setup RuleSetFactory and validate RuleSets
        final ClassLoader rl = setupResourceLoader();
        RuleSetFactory ruleSetFactory = RulesetsFactoryUtils.createFactory(configuration, rl);

        try {
            // This is just used to validate and display rules. Each thread will create its own ruleset
            String ruleSets = configuration.getRuleSets();
            if (StringUtils.isNotBlank(ruleSets)) {
                // Substitute env variables/properties
                configuration.setRuleSets(project.replaceProperties(ruleSets));
            }
            RuleSets rules = ruleSetFactory.createRuleSets(configuration.getRuleSets());
            logRulesUsed(rules);
        } catch (RuleSetNotFoundException e) {
            throw new BuildException(e.getMessage(), e);
        }

=======
>>>>>>> 32a02cec
        if (configuration.getSuppressMarker() != null) {
            project.log("Setting suppress marker to be " + configuration.getSuppressMarker(), Project.MSG_VERBOSE);
        }


        @SuppressWarnings("PMD.CloseResource") final List<String> reportShortNamesPaths = new ArrayList<>();
        StringJoiner fullInputPath = new StringJoiner(",");

        List<String> ruleSetPaths = expandRuleSetPaths(configuration.getRuleSetPaths());
        // don't let PmdAnalysis.create create rulesets itself.
        configuration.setRuleSets(Collections.emptyList());

        ReportStats stats;
        try (PmdAnalysis pmd = PmdAnalysis.create(configuration)) {
            RuleSetLoader rulesetLoader =
                pmd.newRuleSetLoader().loadResourcesWith(setupResourceLoader());
            pmd.addRuleSets(rulesetLoader.loadRuleSetsWithoutException(ruleSetPaths));

            for (FileSet fileset : filesets) {
                DirectoryScanner ds = fileset.getDirectoryScanner(project);
                for (String srcFile : ds.getIncludedFiles()) {
                    pmd.files().addFile(ds.getBasedir().toPath().resolve(srcFile));
                }

                final String commonInputPath = ds.getBasedir().getPath();
                fullInputPath.add(commonInputPath);
                if (configuration.isReportShortNames()) {
                    reportShortNamesPaths.add(commonInputPath);
                }
            }

            @SuppressWarnings("PMD.CloseResource")
            ReportStatsListener reportStatsListener = new ReportStatsListener();
            pmd.addListener(getListener(reportStatsListener, reportShortNamesPaths, fullInputPath.toString()));

            pmd.performAnalysis();
            stats = reportStatsListener.getResult();
            if (failOnError && pmd.getReporter().numErrors() > 0) {
                throw new BuildException("Some errors occurred while running PMD");
            }
        }

        int problemCount = stats.getNumViolations();
        project.log(problemCount + " problems found", Project.MSG_VERBOSE);

        if (failuresPropertyName != null && problemCount > 0) {
            project.setProperty(failuresPropertyName, String.valueOf(problemCount));
            project.log("Setting property " + failuresPropertyName + " to " + problemCount, Project.MSG_VERBOSE);
        }

        if (failOnRuleViolation && problemCount > maxRuleViolations) {
            throw new BuildException("Stopping build since PMD found " + problemCount + " rule violations in the code");
        }
    }

<<<<<<< HEAD
=======
    private List<String> expandRuleSetPaths(List<String> ruleSetPaths) {
        List<String> paths = new ArrayList<>(ruleSetPaths);
        for (int i = 0; i < paths.size(); i++) {
            paths.set(i, project.replaceProperties(paths.get(i)));
        }
        return paths;
    }

    private @NonNull GlobalAnalysisListener getListener(ReportStatsListener reportSizeListener,
                                                        List<String> reportShortNamesPaths,
                                                        String inputPaths) {
        List<GlobalAnalysisListener> renderers = new ArrayList<>(formatters.size() + 1);
        try {
            renderers.add(makeLogListener(inputPaths));
            renderers.add(reportSizeListener);
            for (Formatter formatter : formatters) {
                project.log("Sending a report to " + formatter, Project.MSG_VERBOSE);
                renderers.add(formatter.newListener(project, reportShortNamesPaths));
            }
            return GlobalAnalysisListener.tee(renderers);
        } catch (Exception e) {
            // close those opened so far
            Exception e2 = IOUtil.closeAll(renderers);
            if (e2 != null) {
                e.addSuppressed(e2);
            }
            throw new BuildException("Exception while initializing renderers", e);
        }
    }

    private GlobalAnalysisListener makeLogListener(String commonInputPath) {
        return new GlobalAnalysisListener() {

            @Override
            public FileAnalysisListener startFileAnalysis(DataSource dataSource) {
                String name = dataSource.getNiceFileName(false, commonInputPath);
                project.log("Processing file " + name, Project.MSG_VERBOSE);
                return FileAnalysisListener.noop();
            }

            @Override
            public void close() {
                // nothing to do
            }
        };
    }

>>>>>>> 32a02cec
    private ClassLoader setupResourceLoader() {
        if (classpath == null) {
            classpath = new Path(project);
        }

        /*
         * 'basedir' is added to the path to make sure that relative paths such
         * as "<ruleset>resources/custom_ruleset.xml</ruleset>" still work when
         * ant is invoked from a different directory using "-f"
         */
        classpath.add(new Path(null, project.getBaseDir().toString()));

        project.log("Using the AntClassLoader: " + classpath, Project.MSG_VERBOSE);
        // must be true, otherwise you'll get ClassCastExceptions as classes
        // are loaded twice
        // and exist in multiple class loaders
        final boolean parentFirst = true;
        return new AntClassLoader(Thread.currentThread().getContextClassLoader(),
                                  project, classpath, parentFirst);
<<<<<<< HEAD
    }

    private void handleError(RuleContext ctx, Report errorReport, RuntimeException pmde) {

        pmde.printStackTrace();
        project.log(pmde.toString(), Project.MSG_VERBOSE);

        Throwable cause = pmde.getCause();

        if (cause != null) {
            try (StringWriter strWriter = new StringWriter();
                 PrintWriter printWriter = new PrintWriter(strWriter)) {
                cause.printStackTrace(printWriter);
                project.log(strWriter.toString(), Project.MSG_VERBOSE);
            } catch (IOException e) {
                project.log("Error while closing stream", e, Project.MSG_ERR);
            }
            if (StringUtils.isNotBlank(cause.getMessage())) {
                project.log(cause.getMessage(), Project.MSG_VERBOSE);
            }
        }

        if (failOnError) {
            throw new BuildException(pmde);
        }
        errorReport.addError(new Report.ProcessingError(pmde, String.valueOf(ctx.getSourceCodeFile())));
=======
>>>>>>> 32a02cec
    }

    private void setupClassLoader() {
        try {
            if (auxClasspath != null) {
                project.log("Using auxclasspath: " + auxClasspath, Project.MSG_VERBOSE);
                configuration.prependAuxClasspath(auxClasspath.toString());
            }
        } catch (IllegalArgumentException ioe) {
            throw new BuildException(ioe.getMessage(), ioe);
        }
    }

    public void execute() throws BuildException {
        Level level = Slf4jSimpleConfigurationForAnt.reconfigureLoggingForAnt(project);
        Slf4jSimpleConfiguration.installJulBridge();
        // need to reload the logger with the new configuration
        Logger log = LoggerFactory.getLogger(PMDTaskImpl.class);
        log.atLevel(level).log("Logging is at {}", level);
        try {
            doTask();
        } finally {
            // only close the classloader, if it is ours. Otherwise we end up with class not found
            // exceptions
            if (configuration.getClassLoader() instanceof ClasspathClassLoader) {
                IOUtil.tryCloseClassLoader(configuration.getClassLoader());
            }
        }
    }

}<|MERGE_RESOLUTION|>--- conflicted
+++ resolved
@@ -46,15 +46,14 @@
     private Path auxClasspath;
     private final List<Formatter> formatters = new ArrayList<>();
     private final List<FileSet> filesets = new ArrayList<>();
-    private final PMDConfiguration configuration;
+    private final PMDConfiguration configuration = new PMDConfiguration();
     private boolean failOnError;
     private boolean failOnRuleViolation;
     private int maxRuleViolations = 0;
     private String failuresPropertyName;
     private Project project;
 
-    public PMDTaskImpl(PMDTask task, LanguageRegistry registry) {
-        configuration = new PMDConfiguration(registry);
+    public PMDTaskImpl(PMDTask task) {
         configuration.setReportShortNames(task.isShortFilenames());
         if (task.getSuppressMarker() != null) {
             configuration.setSuppressMarker(task.getSuppressMarker());
@@ -81,7 +80,7 @@
 
         SourceLanguage version = task.getSourceLanguage();
         if (version != null) {
-            Language lang = registry.findLanguageByTerseName(version.getName());
+            Language lang = LanguageRegistry.findLanguageByTerseName(version.getName());
             LanguageVersion languageVersion = lang == null ? null : lang.getVersion(version.getVersion());
             if (languageVersion == null) {
                 throw new BuildException("The following language is not supported:" + version + '.');
@@ -101,26 +100,6 @@
     private void doTask() {
         setupClassLoader();
 
-<<<<<<< HEAD
-        // Setup RuleSetFactory and validate RuleSets
-        final ClassLoader rl = setupResourceLoader();
-        RuleSetFactory ruleSetFactory = RulesetsFactoryUtils.createFactory(configuration, rl);
-
-        try {
-            // This is just used to validate and display rules. Each thread will create its own ruleset
-            String ruleSets = configuration.getRuleSets();
-            if (StringUtils.isNotBlank(ruleSets)) {
-                // Substitute env variables/properties
-                configuration.setRuleSets(project.replaceProperties(ruleSets));
-            }
-            RuleSets rules = ruleSetFactory.createRuleSets(configuration.getRuleSets());
-            logRulesUsed(rules);
-        } catch (RuleSetNotFoundException e) {
-            throw new BuildException(e.getMessage(), e);
-        }
-
-=======
->>>>>>> 32a02cec
         if (configuration.getSuppressMarker() != null) {
             project.log("Setting suppress marker to be " + configuration.getSuppressMarker(), Project.MSG_VERBOSE);
         }
@@ -176,8 +155,6 @@
         }
     }
 
-<<<<<<< HEAD
-=======
     private List<String> expandRuleSetPaths(List<String> ruleSetPaths) {
         List<String> paths = new ArrayList<>(ruleSetPaths);
         for (int i = 0; i < paths.size(); i++) {
@@ -225,7 +202,6 @@
         };
     }
 
->>>>>>> 32a02cec
     private ClassLoader setupResourceLoader() {
         if (classpath == null) {
             classpath = new Path(project);
@@ -245,35 +221,6 @@
         final boolean parentFirst = true;
         return new AntClassLoader(Thread.currentThread().getContextClassLoader(),
                                   project, classpath, parentFirst);
-<<<<<<< HEAD
-    }
-
-    private void handleError(RuleContext ctx, Report errorReport, RuntimeException pmde) {
-
-        pmde.printStackTrace();
-        project.log(pmde.toString(), Project.MSG_VERBOSE);
-
-        Throwable cause = pmde.getCause();
-
-        if (cause != null) {
-            try (StringWriter strWriter = new StringWriter();
-                 PrintWriter printWriter = new PrintWriter(strWriter)) {
-                cause.printStackTrace(printWriter);
-                project.log(strWriter.toString(), Project.MSG_VERBOSE);
-            } catch (IOException e) {
-                project.log("Error while closing stream", e, Project.MSG_ERR);
-            }
-            if (StringUtils.isNotBlank(cause.getMessage())) {
-                project.log(cause.getMessage(), Project.MSG_VERBOSE);
-            }
-        }
-
-        if (failOnError) {
-            throw new BuildException(pmde);
-        }
-        errorReport.addError(new Report.ProcessingError(pmde, String.valueOf(ctx.getSourceCodeFile())));
-=======
->>>>>>> 32a02cec
     }
 
     private void setupClassLoader() {
