/**
 * BSD-style license; for more info see http://pmd.sourceforge.net/license.html
 */

package net.sourceforge.pmd.cli;

import java.io.IOException;
import java.util.ArrayList;
import java.util.Arrays;
import java.util.List;
import java.util.Properties;

import org.checkerframework.checker.nullness.qual.Nullable;

import net.sourceforge.pmd.PMD;
import net.sourceforge.pmd.PMDConfiguration;
import net.sourceforge.pmd.RulePriority;
import net.sourceforge.pmd.annotation.InternalApi;
import net.sourceforge.pmd.lang.Language;
import net.sourceforge.pmd.lang.LanguageRegistry;
import net.sourceforge.pmd.lang.LanguageVersion;

import com.beust.jcommander.IStringConverter;
import com.beust.jcommander.IValueValidator;
import com.beust.jcommander.Parameter;
import com.beust.jcommander.ParameterException;
import com.beust.jcommander.validators.PositiveInteger;

/**
 * @deprecated Internal API. Use {@link PMD#runPmd(String[])} or {@link PMD#main(String[])}
 */
@Deprecated
@InternalApi
public class PMDParameters {

    @Parameter(names = { "-rulesets", "-R" }, description = "Comma separated list of ruleset names to use.",
            required = true)
    private String rulesets;

    @Parameter(names = { "-uri", "-u" }, description = "Database URI for sources.")
    private String uri;

    @Parameter(names = { "-dir", "-d" }, description = "Root directory for sources.")
    private String sourceDir;

    @Parameter(names = "-filelist", description = "Path to a file containing a list of files to analyze.")
    private String fileListPath;

    @Parameter(names = "-ignorelist", description = "Path to a file containing a list of files to ignore.")
    private String ignoreListPath;

    @Parameter(names = { "-format", "-f" }, description = "Report format type.")
    private String format = "text"; // Enhance to support other usage

    @Parameter(names = { "-debug", "-verbose", "-D", "-V" }, description = "Debug mode.")
    private boolean debug = false;

    @Parameter(names = { "-help", "-h", "-H" }, description = "Display help on usage.", help = true)
    private boolean help = false;

    @Parameter(names = { "-encoding", "-e" },
            description = "Specifies the character set encoding of the source code files PMD is reading (i.e., UTF-8).")
    private String encoding = "UTF-8";

    @Parameter(names = { "-threads", "-t" }, description = "Sets the number of threads used by PMD.",
            validateWith = PositiveInteger.class)
    private int threads = 1;

    @Parameter(names = { "-benchmark", "-b" },
            description = "Benchmark mode - output a benchmark report upon completion; default to System.err.")
    private boolean benchmark = false;

    @Parameter(names = { "-stress", "-S" }, description = "Performs a stress test.")
    private boolean stress = false;

    @Parameter(names = "-shortnames", description = "Prints shortened filenames in the report.")
    private boolean shortnames = false;

    @Parameter(names = "-showsuppressed", description = "Report should show suppressed rule violations.")
    private boolean showsuppressed = false;

    @Parameter(names = "-suppressmarker",
            description = "Specifies the string that marks a line which PMD should ignore; default is NOPMD.")
    private String suppressmarker = "NOPMD";

    @Parameter(names = { "-minimumpriority", "-min" },
            description = "Rule priority threshold; rules with lower priority than configured here won't be used. "
                    + "Valid values are integers between 1 and 5 (inclusive), with 5 being the lowest priority.",
            validateValueWith = RulePriorityValidator.class)
    private int minimumPriority = RulePriority.LOW.getPriority();

    @Parameter(names = { "-property", "-P" }, description = "{name}={value}: Define a property for the report format.",
            converter = PropertyConverter.class)
    private List<Properties> properties = new ArrayList<>();

    @Parameter(names = { "-reportfile", "-r" },
               description = "Path to a file to which report output is written. "
                   + "The file is created if it does not exist. "
                   + "If this option is not specified, the report is rendered to standard output.")
    private String reportfile = null;

    @Parameter(names = { "-version", "-v" }, description = "Specify version of a language PMD should use.")
    private String version = null;

    @Parameter(names = { "-language", "-l" }, description = "Specify a language PMD should use.")
    private String language = null;

    @Parameter(names = "-force-language", description = "Force a language to be used for all input files, irrespective of filenames.")
    private String forceLanguage = null;

    @Parameter(names = "-auxclasspath",
            description = "Specifies the classpath for libraries used by the source code. "
                    + "This is used by the type resolution. The platform specific path delimiter "
                    + "(\":\" on Linux, \";\" on Windows) is used to separate the entries. "
                    + "Alternatively, a single 'file:' URL to a text file containing path elements on consecutive lines "
                    + "can be specified.")
    private String auxclasspath;

    @Parameter(names = { "-failOnViolation", "--failOnViolation" }, arity = 1,
            description = "By default PMD exits with status 4 if violations are found. Disable this option with '-failOnViolation false' to exit with 0 instead and just write the report.")
    private boolean failOnViolation = true;

    @Parameter(names = "-norulesetcompatibility",
            description = "Disable the ruleset compatibility filter. The filter is active by default and tries automatically 'fix' old ruleset files with old rule names")
    private boolean noRuleSetCompatibility = false;

    @Parameter(names = "-cache", arity = 1,
            description = "Specify the location of the cache file for incremental analysis. "
                    + "This should be the full path to the file, including the desired file name (not just the parent directory). "
                    + "If the file doesn't exist, it will be created on the first run. The file will be overwritten on each run "
                    + "with the most up-to-date rule violations.")
    private String cacheLocation = null;

    @Parameter(names = "-no-cache", description = "Explicitly disable incremental analysis. The '-cache' option is ignored if this switch is present in the command line.")
    private boolean noCache = false;

    // this has to be a public static class, so that JCommander can use it!
    public static class PropertyConverter implements IStringConverter<Properties> {

        private static final char SEPARATOR = '=';

        @Override
        public Properties convert(String value) {
            int indexOfSeparator = value.indexOf(SEPARATOR);
            if (indexOfSeparator < 0) {
                throw new ParameterException(
                        "Property name must be separated with an = sign from it value: name=value.");
            }
            String propertyName = value.substring(0, indexOfSeparator);
            String propertyValue = value.substring(indexOfSeparator + 1);
            Properties properties = new Properties();
            properties.put(propertyName, propertyValue);
            return properties;
        }
    }


    // this has to be a public static class, so that JCommander can use it!
    public static class RulePriorityValidator implements IValueValidator<Integer> {

        @Override
        public void validate(String name, Integer value) throws ParameterException {
            if (value < 1 || value > 5) {
                throw new ParameterException("Priority values can only be integer value, between 1 and 5," + value + " is not valid");
            }
        }
    }

    /** @deprecated Will be removed in 7.0.0 */
    @Deprecated
    public static class RulePriorityConverter implements IStringConverter<RulePriority> {

        public int validate(String value) throws ParameterException {
            int minPriorityValue = Integer.parseInt(value);
            if (minPriorityValue < 1 || minPriorityValue > 5) {
                throw new ParameterException(
                        "Priority values can only be integer value, between 1 and 5," + value + " is not valid");
            }
            return minPriorityValue;
        }

        @Override
        public RulePriority convert(String value) {
            return RulePriority.valueOf(validate(value));
        }
    }


    /**
     * Converts these parameters into a configuration.
     *
     * @return A new PMDConfiguration corresponding to these parameters
     *
     * @throws IllegalArgumentException if the parameters are inconsistent or incomplete
     */
    public PMDConfiguration toConfiguration() {
        if (null == this.getSourceDir() && null == this.getUri() && null == this.getFileListPath()) {
            throw new IllegalArgumentException(
                    "Please provide a parameter for source root directory (-dir or -d), database URI (-uri or -u), or file list path (-filelist).");
        }
        PMDConfiguration configuration = new PMDConfiguration();
        configuration.setInputPaths(this.getSourceDir());
        configuration.setInputFilePath(this.getFileListPath());
        configuration.setIgnoreFilePath(this.getIgnoreListPath());
        configuration.setInputUri(this.getUri());
        configuration.setReportFormat(this.getFormat());
        configuration.setBenchmark(this.isBenchmark());
        configuration.setDebug(this.isDebug());
        configuration.setMinimumPriority(this.getMinimumPriority());
        configuration.setReportFile(this.getReportfile());
        configuration.setReportProperties(this.getProperties());
        configuration.setReportShortNames(this.isShortnames());
        configuration.setRuleSets(Arrays.asList(this.getRulesets().split(",")));
        configuration.setRuleSetFactoryCompatibilityEnabled(!this.noRuleSetCompatibility);
        configuration.setShowSuppressedViolations(this.isShowsuppressed());
        configuration.setSourceEncoding(this.getEncoding());
        configuration.setStressTest(this.isStress());
        configuration.setSuppressMarker(this.getSuppressmarker());
        configuration.setThreads(this.getThreads());
        configuration.setFailOnViolation(this.isFailOnViolation());
        configuration.setAnalysisCacheLocation(this.cacheLocation);
        configuration.setIgnoreIncrementalAnalysis(this.isIgnoreIncrementalAnalysis());

<<<<<<< HEAD
        LanguageVersion languageVersion = getLangVersion();
=======
        LanguageVersion forceLangVersion = LanguageRegistry
                .findLanguageVersionByTerseName(this.getForceLanguage());
        if (forceLangVersion != null) {
            configuration.setForceLanguageVersion(forceLangVersion);
        }

        LanguageVersion languageVersion = LanguageRegistry
                .findLanguageVersionByTerseName(this.getLanguage() + ' ' + this.getVersion());
>>>>>>> f31cc46e
        if (languageVersion != null) {
            configuration.getLanguageVersionDiscoverer().setDefaultLanguageVersion(languageVersion);
        }

        try {
            configuration.prependClasspath(this.getAuxclasspath());
        } catch (IOException e) {
            throw new IllegalArgumentException("Invalid auxiliary classpath: " + e.getMessage(), e);
        }
        return configuration;
    }


    public boolean isIgnoreIncrementalAnalysis() {
        return noCache;
    }


    /**
     * {@link #toConfiguration()}.
     * @deprecated To be removed in 7.0.0. Use the instance method {@link #toConfiguration()}.
     */
    @Deprecated
    public static PMDConfiguration transformParametersIntoConfiguration(PMDParameters params) {
        return params.toConfiguration();
    }

    public boolean isDebug() {
        return debug;
    }

    public boolean isHelp() {
        return help;
    }

    public String getEncoding() {
        return encoding;
    }

    public Integer getThreads() {
        return threads;
    }

    public boolean isBenchmark() {
        return benchmark;
    }

    public boolean isStress() {
        return stress;
    }

    public boolean isShortnames() {
        return shortnames;
    }

    public boolean isShowsuppressed() {
        return showsuppressed;
    }

    public String getSuppressmarker() {
        return suppressmarker;
    }

    public RulePriority getMinimumPriority() {
        return RulePriority.valueOf(minimumPriority);
    }

    public Properties getProperties() {
        Properties result = new Properties();
        for (Properties p : properties) {
            result.putAll(p);
        }
        return result;
    }

    public String getReportfile() {
        return reportfile;
    }

    private @Nullable LanguageVersion getLangVersion() {
        Language lang = language != null ? LanguageRegistry.findLanguageByTerseName(language)
                                         : LanguageRegistry.getDefaultLanguage();

        return version != null ? lang.getVersion(version)
                               : lang.getDefaultVersion();
    }

    public String getVersion() {
        if (version != null) {
            return version;
        }
        return LanguageRegistry.findLanguageByTerseName(getLanguage()).getDefaultVersion().getVersion();
    }

    public String getLanguage() {
        return language != null ? language : LanguageRegistry.getDefaultLanguage().getTerseName();
    }

    public String getForceLanguage() {
        return forceLanguage != null ? forceLanguage : "";
    }

    public String getAuxclasspath() {
        return auxclasspath;
    }

    public String getRulesets() {
        return rulesets;
    }

    public String getSourceDir() {
        return sourceDir;
    }

    public String getFileListPath() {
        return fileListPath;
    }

    public String getIgnoreListPath() {
        return ignoreListPath;
    }

    public String getFormat() {
        return format;
    }

    public boolean isFailOnViolation() {
        return failOnViolation;
    }

    /**
     * @return the uri alternative to source directory.
     */
    public String getUri() {
        return uri;
    }

    /**
     * @param uri
     *            the uri specifying the source directory.
     */
    public void setUri(String uri) {
        this.uri = uri;
    }

}<|MERGE_RESOLUTION|>--- conflicted
+++ resolved
@@ -221,18 +221,12 @@
         configuration.setAnalysisCacheLocation(this.cacheLocation);
         configuration.setIgnoreIncrementalAnalysis(this.isIgnoreIncrementalAnalysis());
 
-<<<<<<< HEAD
-        LanguageVersion languageVersion = getLangVersion();
-=======
-        LanguageVersion forceLangVersion = LanguageRegistry
-                .findLanguageVersionByTerseName(this.getForceLanguage());
+        LanguageVersion forceLangVersion = getForceLangVersion();
         if (forceLangVersion != null) {
             configuration.setForceLanguageVersion(forceLangVersion);
         }
 
-        LanguageVersion languageVersion = LanguageRegistry
-                .findLanguageVersionByTerseName(this.getLanguage() + ' ' + this.getVersion());
->>>>>>> f31cc46e
+        LanguageVersion languageVersion = getLangVersion();
         if (languageVersion != null) {
             configuration.getLanguageVersionDiscoverer().setDefaultLanguageVersion(languageVersion);
         }
@@ -319,7 +313,7 @@
         return version != null ? lang.getVersion(version)
                                : lang.getDefaultVersion();
     }
-
+    
     public String getVersion() {
         if (version != null) {
             return version;
@@ -329,6 +323,11 @@
 
     public String getLanguage() {
         return language != null ? language : LanguageRegistry.getDefaultLanguage().getTerseName();
+    }
+
+    private @Nullable LanguageVersion getForceLangVersion() {
+        Language lang = forceLanguage != null ? LanguageRegistry.findLanguageByTerseName(forceLanguage) : null;
+        return lang != null ? lang.getDefaultVersion() : null;
     }
 
     public String getForceLanguage() {
