/**
 * BSD-style license; for more info see http://pmd.sourceforge.net/license.html
 */

package net.sourceforge.pmd;

import java.io.File;
import java.io.IOException;
import java.util.ArrayList;
import java.util.Arrays;
import java.util.List;
import java.util.Objects;
import java.util.Properties;

<<<<<<< HEAD
import org.checkerframework.checker.nullness.qual.NonNull;

import net.sourceforge.pmd.annotation.DeprecatedUntil700;
=======
import org.apache.commons.lang3.StringUtils;

>>>>>>> 4d143eb5
import net.sourceforge.pmd.cache.AnalysisCache;
import net.sourceforge.pmd.cache.FileAnalysisCache;
import net.sourceforge.pmd.cache.NoopAnalysisCache;
import net.sourceforge.pmd.cli.PmdParametersParseResult;
import net.sourceforge.pmd.internal.util.AssertionUtil;
import net.sourceforge.pmd.lang.LanguageRegistry;
import net.sourceforge.pmd.lang.LanguageVersion;
import net.sourceforge.pmd.lang.LanguageVersionDiscoverer;
import net.sourceforge.pmd.renderers.Renderer;
import net.sourceforge.pmd.renderers.RendererFactory;
import net.sourceforge.pmd.util.ClasspathClassLoader;

/**
 * This class contains the details for the runtime configuration of a PMD run.
 * You can either create one and set individual fields, or mimic a CLI run by
 * using {@link PmdParametersParseResult#extractParameters(String...) extractParameters}.
 *
 * <p>There are several aspects to the configuration of PMD.
 *
 * <p>The aspects related to generic PMD behavior:</p>
 * <ul>
 * <li>Suppress marker is used in source files to suppress a RuleViolation,
 * defaults to {@link PMD#SUPPRESS_MARKER}. {@link #getSuppressMarker()}</li>
 * <li>The number of threads to create when invoking on multiple files, defaults
 * one thread per available processor. {@link #getThreads()}</li>
 * <li>A ClassLoader to use when loading classes during Rule processing (e.g.
 * during type resolution), defaults to ClassLoader of the Configuration class.
 * {@link #getClassLoader()}</li>
 * <li>A means to configure a ClassLoader using a prepended classpath String,
 * instead of directly setting it programmatically.
 * {@link #prependAuxClasspath(String)}</li>
 * <li>A LanguageVersionDiscoverer instance, which defaults to using the default
 * LanguageVersion of each Language. Means are provided to change the
 * LanguageVersion for each Language.
 * {@link #getLanguageVersionDiscoverer()}</li>
 * </ul>
 *
 * <p>The aspects related to Rules and Source files are:</p>
 * <ul>
 * <li>RuleSets URIs: {@link #getRuleSetPaths()}</li>
 * <li>A minimum priority threshold when loading Rules from RuleSets, defaults
 * to {@link RulePriority#LOW}. {@link #getMinimumPriority()}</li>
 * <li>The character encoding of source files, defaults to the system default as
 * returned by <code>System.getProperty("file.encoding")</code>.
 * {@link #getSourceEncoding()}</li>
 * <li>A comma separated list of input paths to process for source files. This
 * may include files, directories, archives (e.g. ZIP files), etc.
 * {@link #getInputPaths()}</li>
 * <li>A flag which controls, whether {@link RuleSetLoader#enableCompatibility(boolean)} filter
 * should be used or not: #isRuleSetFactoryCompatibilityEnabled;
 * </ul>
 *
 * <ul>
 * <li>The renderer format to use for Reports. {@link #getReportFormat()}</li>
 * <li>The file to which the Report should render. {@link #getReportFile()}</li>
 * <li>An indicator of whether to use File short names in Reports, defaults to
 * <code>false</code>. {@link #isReportShortNames()}</li>
 * <li>The initialization properties to use when creating a Renderer instance.
 * {@link #getReportProperties()}</li>
 * <li>An indicator of whether to show suppressed Rule violations in Reports.
 * {@link #isShowSuppressedViolations()}</li>
 * </ul>
 *
 * <p>The aspects related to special PMD behavior are:</p>
 * <ul>
 * <li>An indicator of whether PMD should log debug information.
 * {@link #isDebug()}</li>
 * <li>An indicator of whether PMD should perform stress testing behaviors, such
 * as randomizing the order of file processing. {@link #isStressTest()}</li>
 * <li>An indicator of whether PMD should log benchmarking information.
 * {@link #isBenchmark()}</li>
 * </ul>
 */
public class PMDConfiguration extends AbstractConfiguration {

    /** The default suppress marker string. */
    public static final String DEFAULT_SUPPRESS_MARKER = "NOPMD";

    // General behavior options
    private String suppressMarker = DEFAULT_SUPPRESS_MARKER;
    private int threads = Runtime.getRuntime().availableProcessors();
    private ClassLoader classLoader = getClass().getClassLoader();
    private LanguageVersionDiscoverer languageVersionDiscoverer = new LanguageVersionDiscoverer();
    private LanguageVersion forceLanguageVersion;

    // Rule and source file options
    private List<String> ruleSets = new ArrayList<>();
    private RulePriority minimumPriority = RulePriority.LOW;
    private String inputPaths;
    private String inputUri;
    private String inputFilePath;
    private String ignoreFilePath;
    private boolean ruleSetFactoryCompatibilityEnabled = true;

    // Reporting options
    private String reportFormat;
    private String reportFile;
    private boolean reportShortNames = false;
    private Properties reportProperties = new Properties();
    private boolean showSuppressedViolations = false;
    private boolean failOnViolation = true;

    private boolean stressTest;
    private boolean benchmark;
    private AnalysisCache analysisCache = new NoopAnalysisCache();
    private boolean ignoreIncrementalAnalysis;

    /**
     * Get the suppress marker. This is the source level marker used to indicate
     * a RuleViolation should be suppressed.
     *
     * @return The suppress marker.
     */
    public String getSuppressMarker() {
        return suppressMarker;
    }

    /**
     * Set the suppress marker.
     *
     * @param suppressMarker
     *            The suppress marker to use.
     */
    public void setSuppressMarker(String suppressMarker) {
        Objects.requireNonNull(suppressMarker, "Suppress marker was null");
        this.suppressMarker = suppressMarker;
    }

    /**
     * Get the number of threads to use when processing Rules.
     *
     * @return The number of threads.
     */
    public int getThreads() {
        return threads;
    }

    /**
     * Set the number of threads to use when processing Rules.
     *
     * @param threads
     *            The number of threads.
     */
    public void setThreads(int threads) {
        this.threads = threads;
    }

    /**
     * Get the ClassLoader being used by PMD when processing Rules.
     *
     * @return The ClassLoader being used
     */
    public ClassLoader getClassLoader() {
        return classLoader;
    }

    /**
     * Set the ClassLoader being used by PMD when processing Rules. Setting a
     * value of <code>null</code> will cause the default ClassLoader to be used.
     *
     * @param classLoader
     *            The ClassLoader to use
     */
    public void setClassLoader(ClassLoader classLoader) {
        if (classLoader == null) {
            this.classLoader = getClass().getClassLoader();
        } else {
            this.classLoader = classLoader;
        }
    }

    /**
     * Prepend the specified classpath like string to the current ClassLoader of
     * the configuration. If no ClassLoader is currently configured, the
     * ClassLoader used to load the {@link PMDConfiguration} class will be used
     * as the parent ClassLoader of the created ClassLoader.
     *
     * <p>If the classpath String looks like a URL to a file (i.e. starts with
     * <code>file://</code>) the file will be read with each line representing
     * an entry on the classpath.</p>
     *
     * @param classpath
     *            The prepended classpath.
     * @throws IOException
     *             if the given classpath is invalid (e.g. does not exist)
     * @see PMDConfiguration#setClassLoader(ClassLoader)
     * @see ClasspathClassLoader
     *
     * @deprecated Use {@link #prependAuxClasspath(String)}, which doesn't
     * throw a checked {@link IOException}
     */
    @Deprecated
    public void prependClasspath(String classpath) throws IOException {
        try {
            prependAuxClasspath(classpath);
        } catch (IllegalArgumentException e) {
            throw new IOException(e);
        }
    }

    /**
     * Prepend the specified classpath like string to the current ClassLoader of
     * the configuration. If no ClassLoader is currently configured, the
     * ClassLoader used to load the {@link PMDConfiguration} class will be used
     * as the parent ClassLoader of the created ClassLoader.
     *
     * <p>If the classpath String looks like a URL to a file (i.e. starts with
     * <code>file://</code>) the file will be read with each line representing
     * an entry on the classpath.</p>
     *
     * @param classpath The prepended classpath.
     *
     * @throws IllegalArgumentException if the given classpath is invalid (e.g. does not exist)
     * @see PMDConfiguration#setClassLoader(ClassLoader)
     */
    public void prependAuxClasspath(String classpath) {
        try {
            if (classLoader == null) {
                classLoader = PMDConfiguration.class.getClassLoader();
            }
            if (classpath != null) {
                classLoader = new ClasspathClassLoader(classpath, classLoader);
            }
        } catch (IOException e) {
            // Note: IOExceptions shouldn't appear anymore, they should already be converted
            // to IllegalArgumentException in ClasspathClassLoader.
            throw new IllegalArgumentException(e);
        }
    }

    /**
     * Get the LanguageVersionDiscoverer, used to determine the LanguageVersion
     * of a source file.
     *
     * @return The LanguageVersionDiscoverer.
     */
    public LanguageVersionDiscoverer getLanguageVersionDiscoverer() {
        return languageVersionDiscoverer;
    }

    /**
     * Get the LanguageVersion specified by the force-language parameter. This overrides detection based on file
     * extensions
     *
     * @return The LanguageVersion.
     */
    public LanguageVersion getForceLanguageVersion() {
        return forceLanguageVersion;
    }

    /**
     * Is the force-language parameter set to anything?
     *
     * @return true if ${@link #getForceLanguageVersion()} is not null
     */
    public boolean isForceLanguageVersion() {
        return forceLanguageVersion != null;
    }

    /**
     * Set the LanguageVersion specified by the force-language parameter. This overrides detection based on file
     * extensions
     *
     * @param forceLanguageVersion the language version
     */
    public void setForceLanguageVersion(LanguageVersion forceLanguageVersion) {
        this.forceLanguageVersion = forceLanguageVersion;
        languageVersionDiscoverer.setForcedVersion(forceLanguageVersion);
    }

    /**
     * Set the given LanguageVersion as the current default for it's Language.
     *
     * @param languageVersion
     *            the LanguageVersion
     */
    public void setDefaultLanguageVersion(LanguageVersion languageVersion) {
        Objects.requireNonNull(languageVersion);
        setDefaultLanguageVersions(Arrays.asList(languageVersion));
    }

    /**
     * Set the given LanguageVersions as the current default for their
     * Languages.
     *
     * @param languageVersions
     *            The LanguageVersions.
     */
    public void setDefaultLanguageVersions(List<LanguageVersion> languageVersions) {
        for (LanguageVersion languageVersion : languageVersions) {
            Objects.requireNonNull(languageVersion);
            languageVersionDiscoverer.setDefaultLanguageVersion(languageVersion);
        }
    }

    /**
     * Get the LanguageVersion of the source file with given name. This depends
     * on the fileName extension, and the java version.
     * <p>
     * For compatibility with older code that does not always pass in a correct
     * filename, unrecognized files are assumed to be java files.
     * </p>
     *
     * @param fileName
     *            Name of the file, can be absolute, or simple.
     * @return the LanguageVersion
     */
    // FUTURE Delete this? I can't think of a good reason to keep it around.
    // Failure to determine the LanguageVersion for a file should be a hard
    // error, or simply cause the file to be skipped?
    public LanguageVersion getLanguageVersionOfFile(String fileName) {
        LanguageVersion forcedVersion = getForceLanguageVersion();
        if (forcedVersion != null) {
            // use force language if given
            return forcedVersion;
        }

        // otherwise determine by file extension
        LanguageVersion languageVersion = languageVersionDiscoverer.getDefaultLanguageVersionForFile(fileName);
        if (languageVersion == null) {
            // For compatibility with older code that does not always pass in
            // a correct filename.
            languageVersion = languageVersionDiscoverer.getDefaultLanguageVersion(LanguageRegistry.getLanguage("Java"));
        }
        return languageVersion;
    }

    /**
     * Get the comma separated list of RuleSet URIs.
     *
     * @return The RuleSet URIs.
     *
     * @deprecated Use {@link #getRuleSetPaths()}
     */
    @Deprecated
<<<<<<< HEAD
    @DeprecatedUntil700
    public String getRuleSets() {
        return String.join(",", ruleSets);
=======
    public String getRuleSets() {
        return StringUtils.join(ruleSets, ",");
>>>>>>> 4d143eb5
    }

    /**
     * Returns the list of ruleset URIs.
     *
     * @see RuleSetLoader#loadFromResource(String)
     */
    public List<String> getRuleSetPaths() {
        return ruleSets;
    }

    /**
<<<<<<< HEAD
     * Sets the rulesets.
     *
     * @throws NullPointerException If the parameter is null
     */
    public void setRuleSets(@NonNull List<String> ruleSets) {
        this.ruleSets = new ArrayList<>(ruleSets);
=======
     * Sets the list of ruleset paths to load when starting the analysis.
     *
     * @param ruleSetPaths A list of ruleset paths, understandable by {@link RuleSetLoader#loadFromResource(String)}.
     *
     * @throws NullPointerException If the parameter is null
     */
    public void setRuleSets(List<String> ruleSetPaths) {
        this.ruleSets = new ArrayList<>(ruleSetPaths);
    }

    /**
     * Add a new ruleset paths to load when starting the analysis.
     * This list is initially empty.
     *
     * @param rulesetPath A ruleset path, understandable by {@link RuleSetLoader#loadFromResource(String)}.
     *
     * @throws NullPointerException If the parameter is null
     */
    public void addRuleSet(String rulesetPath) {
        AssertionUtil.requireParamNotNull("rulesetPath", rulesetPath);
        this.ruleSets.add(rulesetPath);
>>>>>>> 4d143eb5
    }

    /**
     * Set the comma separated list of RuleSet URIs.
     *
     * @param ruleSets the rulesets to set
     *
<<<<<<< HEAD
     * @deprecated Use {@link #setRuleSets(List)}
     */
    @Deprecated
    @DeprecatedUntil700
=======
     * @deprecated Use {@link #setRuleSets(List)} or {@link #addRuleSet(String)}.
     */
    @Deprecated
>>>>>>> 4d143eb5
    public void setRuleSets(String ruleSets) {
        this.ruleSets = Arrays.asList(ruleSets.split(","));
    }

    /**
     * Get the minimum priority threshold when loading Rules from RuleSets.
     *
     * @return The minimum priority threshold.
     */
    public RulePriority getMinimumPriority() {
        return minimumPriority;
    }

    /**
     * Set the minimum priority threshold when loading Rules from RuleSets.
     *
     * @param minimumPriority
     *            The minimum priority.
     */
    public void setMinimumPriority(RulePriority minimumPriority) {
        this.minimumPriority = minimumPriority;
    }

    /**
     * Get the comma separated list of input paths to process for source files.
     *
     * @return A comma separated list.
     */
    public String getInputPaths() {
        return inputPaths;
    }

    /**
     * Set the comma separated list of input paths to process for source files.
     *
     * @param inputPaths
     *            The comma separated list.
     */
    public void setInputPaths(String inputPaths) {
        this.inputPaths = inputPaths;
    }

    public String getInputFilePath() {
        return inputFilePath;
    }

    public String getIgnoreFilePath() {
        return ignoreFilePath;
    }

    /**
     * The input file path points to a single file, which contains a
     * comma-separated list of source file names to process.
     *
     * @param inputFilePath
     *            path to the file
     */
    public void setInputFilePath(String inputFilePath) {
        this.inputFilePath = inputFilePath;
    }

    /**
     * The input file path points to a single file, which contains a
     * comma-separated list of source file names to ignore.
     *
     * @param ignoreFilePath
     *            path to the file
     */
    public void setIgnoreFilePath(String ignoreFilePath) {
        this.ignoreFilePath = ignoreFilePath;
    }

    /**
     * Get the input URI to process for source code objects.
     *
     * @return URI
     */
    public String getInputUri() {
        return inputUri;
    }

    /**
     * Set the input URI to process for source code objects.
     *
     * @param inputUri
     *            a single URI
     */
    public void setInputUri(String inputUri) {
        this.inputUri = inputUri;
    }

    /**
     * Get whether to use File short names in Reports.
     *
     * @return <code>true</code> when using short names in reports.
     */
    public boolean isReportShortNames() {
        return reportShortNames;
    }

    /**
     * Set whether to use File short names in Reports.
     *
     * @param reportShortNames
     *            <code>true</code> when using short names in reports.
     */
    public void setReportShortNames(boolean reportShortNames) {
        this.reportShortNames = reportShortNames;
    }

    /**
     * Create a Renderer instance based upon the configured reporting options.
     * No writer is created.
     *
     * @return renderer
     */
    public Renderer createRenderer() {
        return createRenderer(false);
    }

    /**
     * Create a Renderer instance based upon the configured reporting options.
     * If withReportWriter then we'll configure it with a writer for the
     * reportFile specified.
     *
     * @param withReportWriter
     *            whether to configure a writer or not
     * @return A Renderer instance.
     */
    public Renderer createRenderer(boolean withReportWriter) {
        Renderer renderer = RendererFactory.createRenderer(reportFormat, reportProperties);
        renderer.setShowSuppressedViolations(showSuppressedViolations);
        if (reportShortNames && inputPaths != null) {
            renderer.setUseShortNames(Arrays.asList(inputPaths.split(",")));
        }
        if (withReportWriter) {
            renderer.setReportFile(reportFile);
        }
        return renderer;
    }

    /**
     * Get the report format.
     *
     * @return The report format.
     */
    public String getReportFormat() {
        return reportFormat;
    }

    /**
     * Set the report format. This should be a name of a Renderer.
     *
     * @param reportFormat
     *            The report format.
     *
     * @see Renderer
     */
    public void setReportFormat(String reportFormat) {
        this.reportFormat = reportFormat;
    }

    /**
     * Get the file to which the report should render.
     *
     * @return The file to which to render.
     */
    public String getReportFile() {
        return reportFile;
    }

    /**
     * Set the file to which the report should render.
     *
     * @param reportFile
     *            the file to set
     */
    public void setReportFile(String reportFile) {
        this.reportFile = reportFile;
    }

    /**
     * Get whether the report should show suppressed violations.
     *
     * @return <code>true</code> if showing suppressed violations,
     *         <code>false</code> otherwise.
     */
    public boolean isShowSuppressedViolations() {
        return showSuppressedViolations;
    }

    /**
     * Set whether the report should show suppressed violations.
     *
     * @param showSuppressedViolations
     *            <code>true</code> if showing suppressed violations,
     *            <code>false</code> otherwise.
     */
    public void setShowSuppressedViolations(boolean showSuppressedViolations) {
        this.showSuppressedViolations = showSuppressedViolations;
    }

    /**
     * Get the Report properties. These are used to create the Renderer.
     *
     * @return The report properties.
     */
    public Properties getReportProperties() {
        return reportProperties;
    }

    /**
     * Set the Report properties. These are used to create the Renderer.
     *
     * @param reportProperties
     *            The Report properties to set.
     */
    public void setReportProperties(Properties reportProperties) {
        this.reportProperties = reportProperties;
    }

    /**
     * Return the stress test indicator. If this value is <code>true</code> then
     * PMD will randomize the order of file processing to attempt to shake out
     * bugs.
     *
     * @return <code>true</code> if stress test is enbaled, <code>false</code>
     *         otherwise.
     */
    public boolean isStressTest() {
        return stressTest;
    }

    /**
     * Set the stress test indicator.
     *
     * @param stressTest
     *            The stree test indicator to set.
     * @see #isStressTest()
     */
    public void setStressTest(boolean stressTest) {
        this.stressTest = stressTest;
    }

    /**
     * Return the benchmark indicator. If this value is <code>true</code> then
     * PMD will log benchmark information.
     *
     * @return <code>true</code> if benchmark logging is enbaled,
     *         <code>false</code> otherwise.
     */
    public boolean isBenchmark() {
        return benchmark;
    }

    /**
     * Set the benchmark indicator.
     *
     * @param benchmark
     *            The benchmark indicator to set.
     * @see #isBenchmark()
     */
    public void setBenchmark(boolean benchmark) {
        this.benchmark = benchmark;
    }

    /**
     * Whether PMD should exit with status 4 (the default behavior, true) if
     * violations are found or just with 0 (to not break the build, e.g.).
     *
     * @return failOnViolation
     */
    public boolean isFailOnViolation() {
        return failOnViolation;
    }

    /**
     * Sets whether PMD should exit with status 4 (the default behavior, true)
     * if violations are found or just with 0 (to not break the build, e.g.).
     *
     * @param failOnViolation
     *            failOnViolation
     */
    public void setFailOnViolation(boolean failOnViolation) {
        this.failOnViolation = failOnViolation;
    }

    /**
     * Checks if the rule set factory compatibility feature is enabled.
     *
     * @return true, if the rule set factory compatibility feature is enabled
     *
     * @see RuleSetLoader#enableCompatibility(boolean)
     */
    public boolean isRuleSetFactoryCompatibilityEnabled() {
        return ruleSetFactoryCompatibilityEnabled;
    }

    /**
     * Sets the rule set factory compatibility feature enabled/disabled.
     *
     * @param ruleSetFactoryCompatibilityEnabled {@code true} if the feature should be enabled
     *
     * @see RuleSetLoader#enableCompatibility(boolean)
     */
    public void setRuleSetFactoryCompatibilityEnabled(boolean ruleSetFactoryCompatibilityEnabled) {
        this.ruleSetFactoryCompatibilityEnabled = ruleSetFactoryCompatibilityEnabled;
    }

    /**
     * Retrieves the currently used analysis cache. Will never be null.
     *
     * @return The currently used analysis cache. Never null.
     */
    public AnalysisCache getAnalysisCache() {
        // Make sure we are not null
        if (analysisCache == null || isIgnoreIncrementalAnalysis() && !(analysisCache instanceof NoopAnalysisCache)) {
            // sets a noop cache
            setAnalysisCache(new NoopAnalysisCache());
        }

        return analysisCache;
    }

    /**
     * Sets the analysis cache to be used. Setting a
     * value of {@code null} will cause a Noop AnalysisCache to be used.
     * If incremental analysis was explicitly disabled ({@link #isIgnoreIncrementalAnalysis()}),
     * then this method is a noop.
     *
     * @param cache The analysis cache to be used.
     */
    public void setAnalysisCache(final AnalysisCache cache) {
        // the doc says it's a noop if incremental analysis was disabled,
        // but it's actually the getter that enforces that
        this.analysisCache = cache == null ? new NoopAnalysisCache() : cache;
    }

    /**
     * Sets the location of the analysis cache to be used. This will automatically configure
     * and appropriate AnalysisCache implementation.
     *
     * @param cacheLocation The location of the analysis cache to be used.
     */
    public void setAnalysisCacheLocation(final String cacheLocation) {
        setAnalysisCache(cacheLocation == null
                                 ? new NoopAnalysisCache()
                                 : new FileAnalysisCache(new File(cacheLocation)));
    }


    /**
     * Sets whether the user has explicitly disabled incremental analysis or not.
     * If so, incremental analysis is not used, and all suggestions to use it are
     * disabled. The analysis cached location is ignored, even if it's specified.
     *
     * @param noCache Whether to ignore incremental analysis or not
     */
    public void setIgnoreIncrementalAnalysis(boolean noCache) {
        // see #getAnalysisCache for the implementation.
        this.ignoreIncrementalAnalysis = noCache;
    }


    /**
     * Returns whether incremental analysis was explicitly disabled by the user
     * or not.
     *
     * @return {@code true} if incremental analysis is explicitly disabled
     */
    public boolean isIgnoreIncrementalAnalysis() {
        return ignoreIncrementalAnalysis;
    }
}<|MERGE_RESOLUTION|>--- conflicted
+++ resolved
@@ -12,14 +12,11 @@
 import java.util.Objects;
 import java.util.Properties;
 
-<<<<<<< HEAD
 import org.checkerframework.checker.nullness.qual.NonNull;
 
 import net.sourceforge.pmd.annotation.DeprecatedUntil700;
-=======
 import org.apache.commons.lang3.StringUtils;
 
->>>>>>> 4d143eb5
 import net.sourceforge.pmd.cache.AnalysisCache;
 import net.sourceforge.pmd.cache.FileAnalysisCache;
 import net.sourceforge.pmd.cache.NoopAnalysisCache;
@@ -355,14 +352,9 @@
      * @deprecated Use {@link #getRuleSetPaths()}
      */
     @Deprecated
-<<<<<<< HEAD
     @DeprecatedUntil700
     public String getRuleSets() {
-        return String.join(",", ruleSets);
-=======
-    public String getRuleSets() {
         return StringUtils.join(ruleSets, ",");
->>>>>>> 4d143eb5
     }
 
     /**
@@ -375,14 +367,6 @@
     }
 
     /**
-<<<<<<< HEAD
-     * Sets the rulesets.
-     *
-     * @throws NullPointerException If the parameter is null
-     */
-    public void setRuleSets(@NonNull List<String> ruleSets) {
-        this.ruleSets = new ArrayList<>(ruleSets);
-=======
      * Sets the list of ruleset paths to load when starting the analysis.
      *
      * @param ruleSetPaths A list of ruleset paths, understandable by {@link RuleSetLoader#loadFromResource(String)}.
@@ -404,7 +388,6 @@
     public void addRuleSet(String rulesetPath) {
         AssertionUtil.requireParamNotNull("rulesetPath", rulesetPath);
         this.ruleSets.add(rulesetPath);
->>>>>>> 4d143eb5
     }
 
     /**
@@ -412,16 +395,10 @@
      *
      * @param ruleSets the rulesets to set
      *
-<<<<<<< HEAD
-     * @deprecated Use {@link #setRuleSets(List)}
+     * @deprecated Use {@link #setRuleSets(List)} or {@link #addRuleSet(String)}.
      */
     @Deprecated
     @DeprecatedUntil700
-=======
-     * @deprecated Use {@link #setRuleSets(List)} or {@link #addRuleSet(String)}.
-     */
-    @Deprecated
->>>>>>> 4d143eb5
     public void setRuleSets(String ruleSets) {
         this.ruleSets = Arrays.asList(ruleSets.split(","));
     }
