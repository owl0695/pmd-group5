--- conflicted
+++ resolved
@@ -16,6 +16,7 @@
 import java.util.Objects;
 import java.util.Properties;
 
+import org.apache.commons.lang3.StringUtils;
 import org.checkerframework.checker.nullness.qual.NonNull;
 import org.checkerframework.checker.nullness.qual.Nullable;
 import org.slf4j.LoggerFactory;
@@ -113,17 +114,10 @@
     // Rule and source file options
     private List<String> ruleSets = new ArrayList<>();
     private RulePriority minimumPriority = RulePriority.LOW;
-<<<<<<< HEAD
-    private @NonNull List<String> inputPaths = Collections.emptyList();
-    private String inputUri;
-    private String inputFilePath;
-    private String ignoreFilePath;
-=======
-    private List<Path> inputPaths = new ArrayList<>();
+    private @NonNull List<Path> inputPaths = new ArrayList<>();
     private URI inputUri;
     private Path inputFilePath;
     private Path ignoreFilePath;
->>>>>>> 36d18aef
     private boolean ruleSetFactoryCompatibilityEnabled = true;
 
     // Reporting options
@@ -485,21 +479,17 @@
      */
     @Deprecated
     public @Nullable String getInputPaths() {
-        return inputPaths.isEmpty() ? null : String.join(",", inputPaths);
+        return inputPaths.isEmpty() ? null : StringUtils.join(inputPaths, ",");
     }
 
     /**
      * Returns an unmodifiable list.
-<<<<<<< HEAD
-     */
-    public @NonNull List<String> getAllInputPaths() {
-=======
      *
      * @throws NullPointerException If the parameter is null
      * @deprecated Use {@link #getInputPathList()}
      */
     @Deprecated
-    public List<String> getAllInputPaths() {
+    public @NonNull List<String> getAllInputPaths() {
         final List<String> ret = new ArrayList<>(inputPaths.size());
         for (final Path p : inputPaths) {
             ret.add(p.toString());
@@ -514,7 +504,6 @@
      * @throws NullPointerException If the parameter is null
      */
     public List<Path> getInputPathList() {
->>>>>>> 36d18aef
         return Collections.unmodifiableList(inputPaths);
     }
 
@@ -728,12 +717,6 @@
     public Renderer createRenderer(boolean withReportWriter) {
         Renderer renderer = RendererFactory.createRenderer(reportFormat, reportProperties);
         renderer.setShowSuppressedViolations(showSuppressedViolations);
-<<<<<<< HEAD
-=======
-        if (reportShortNames && inputPaths != null) {
-            renderer.setUseShortNames(getAllInputPaths());
-        }
->>>>>>> 36d18aef
         if (withReportWriter) {
             renderer.setReportFile(getReportFile());
         }
