/**
 * BSD-style license; for more info see http://pmd.sourceforge.net/license.html
 */

package net.sourceforge.pmd;

import java.io.File;
import java.io.IOException;
import java.util.ArrayList;
import java.util.Arrays;
import java.util.Collections;
import java.util.List;
import java.util.Objects;
import java.util.Properties;

import org.apache.commons.lang3.StringUtils;
import org.checkerframework.checker.nullness.qual.NonNull;
import org.checkerframework.checker.nullness.qual.Nullable;
import org.slf4j.LoggerFactory;

import net.sourceforge.pmd.annotation.DeprecatedUntil700;
import net.sourceforge.pmd.cache.AnalysisCache;
import net.sourceforge.pmd.cache.FileAnalysisCache;
import net.sourceforge.pmd.cache.NoopAnalysisCache;
import net.sourceforge.pmd.cli.PmdParametersParseResult;
import net.sourceforge.pmd.internal.util.AssertionUtil;
import net.sourceforge.pmd.lang.LanguageRegistry;
import net.sourceforge.pmd.lang.LanguageVersion;
import net.sourceforge.pmd.lang.LanguageVersionDiscoverer;
import net.sourceforge.pmd.renderers.Renderer;
import net.sourceforge.pmd.renderers.RendererFactory;
import net.sourceforge.pmd.util.ClasspathClassLoader;
import net.sourceforge.pmd.util.log.MessageReporter;
import net.sourceforge.pmd.util.log.internal.SimpleMessageReporter;

/**
 * This class contains the details for the runtime configuration of a PMD run.
 * You can either create one and set individual fields, or mimic a CLI run by
 * using {@link PmdParametersParseResult#extractParameters(String...) extractParameters}.
 *
 * <p>There are several aspects to the configuration of PMD.
 *
 * <p>The aspects related to generic PMD behavior:</p>
 * <ul>
 * <li>Suppress marker is used in source files to suppress a RuleViolation,
 * defaults to {@link PMD#SUPPRESS_MARKER}. {@link #getSuppressMarker()}</li>
 * <li>The number of threads to create when invoking on multiple files, defaults
 * one thread per available processor. {@link #getThreads()}</li>
 * <li>A ClassLoader to use when loading classes during Rule processing (e.g.
 * during type resolution), defaults to ClassLoader of the Configuration class.
 * {@link #getClassLoader()}</li>
 * <li>A means to configure a ClassLoader using a prepended classpath String,
 * instead of directly setting it programmatically.
 * {@link #prependAuxClasspath(String)}</li>
 * <li>A LanguageVersionDiscoverer instance, which defaults to using the default
 * LanguageVersion of each Language. Means are provided to change the
 * LanguageVersion for each Language.
 * {@link #getLanguageVersionDiscoverer()}</li>
 * </ul>
 *
 * <p>The aspects related to Rules and Source files are:</p>
 * <ul>
 * <li>RuleSets URIs: {@link #getRuleSetPaths()}</li>
 * <li>A minimum priority threshold when loading Rules from RuleSets, defaults
 * to {@link RulePriority#LOW}. {@link #getMinimumPriority()}</li>
 * <li>The character encoding of source files, defaults to the system default as
 * returned by <code>System.getProperty("file.encoding")</code>.
 * {@link #getSourceEncoding()}</li>
 * <li>A comma separated list of input paths to process for source files. This
 * may include files, directories, archives (e.g. ZIP files), etc.
 * {@link #getInputPaths()}</li>
 * <li>A flag which controls, whether {@link RuleSetLoader#enableCompatibility(boolean)} filter
 * should be used or not: #isRuleSetFactoryCompatibilityEnabled;
 * </ul>
 *
 * <ul>
 * <li>The renderer format to use for Reports. {@link #getReportFormat()}</li>
 * <li>The file to which the Report should render. {@link #getReportFile()}</li>
 * <li>An indicator of whether to use File short names in Reports, defaults to
 * <code>false</code>. {@link #isReportShortNames()}</li>
 * <li>The initialization properties to use when creating a Renderer instance.
 * {@link #getReportProperties()}</li>
 * <li>An indicator of whether to show suppressed Rule violations in Reports.
 * {@link #isShowSuppressedViolations()}</li>
 * </ul>
 *
 * <p>The aspects related to special PMD behavior are:</p>
 * <ul>
 * <li>An indicator of whether PMD should log debug information.
 * {@link #isDebug()}</li>
 * <li>An indicator of whether PMD should perform stress testing behaviors, such
 * as randomizing the order of file processing. {@link #isStressTest()}</li>
 * <li>An indicator of whether PMD should log benchmarking information.
 * {@link #isBenchmark()}</li>
 * </ul>
 */
public class PMDConfiguration extends AbstractConfiguration {

    /** The default suppress marker string. */
    public static final String DEFAULT_SUPPRESS_MARKER = "NOPMD";

    // General behavior options
    private String suppressMarker = DEFAULT_SUPPRESS_MARKER;
    private int threads = Runtime.getRuntime().availableProcessors();
    private ClassLoader classLoader = getClass().getClassLoader();
    private LanguageVersionDiscoverer languageVersionDiscoverer = new LanguageVersionDiscoverer();
    private LanguageVersion forceLanguageVersion;
    private MessageReporter reporter = new SimpleMessageReporter(LoggerFactory.getLogger(PMD.class));

    // Rule and source file options
    private List<String> ruleSets = new ArrayList<>();
    private RulePriority minimumPriority = RulePriority.LOW;
    private @NonNull List<String> inputPaths = Collections.emptyList();
    private String inputUri;
    private String inputFilePath;
    private String ignoreFilePath;
    private boolean ruleSetFactoryCompatibilityEnabled = true;

    // Reporting options
    private String reportFormat;
    private String reportFile;
    private boolean reportShortNames = false;
    private Properties reportProperties = new Properties();
    private boolean showSuppressedViolations = false;
    private boolean failOnViolation = true;

    private boolean stressTest;
    private boolean benchmark;
    private AnalysisCache analysisCache = new NoopAnalysisCache();
    private boolean ignoreIncrementalAnalysis;
    private boolean progressBar = false;

    /**
     * Get the suppress marker. This is the source level marker used to indicate
     * a RuleViolation should be suppressed.
     *
     * @return The suppress marker.
     */
    public String getSuppressMarker() {
        return suppressMarker;
    }

    /**
     * Set the suppress marker.
     *
     * @param suppressMarker
     *            The suppress marker to use.
     */
    public void setSuppressMarker(String suppressMarker) {
        Objects.requireNonNull(suppressMarker, "Suppress marker was null");
        this.suppressMarker = suppressMarker;
    }

    /**
     * Get the number of threads to use when processing Rules.
     *
     * @return The number of threads.
     */
    public int getThreads() {
        return threads;
    }

    /**
     * Set the number of threads to use when processing Rules.
     *
     * @param threads
     *            The number of threads.
     */
    public void setThreads(int threads) {
        this.threads = threads;
    }

    /**
     * Get the ClassLoader being used by PMD when processing Rules.
     *
     * @return The ClassLoader being used
     */
    public ClassLoader getClassLoader() {
        return classLoader;
    }

    /**
     * Set the ClassLoader being used by PMD when processing Rules. Setting a
     * value of <code>null</code> will cause the default ClassLoader to be used.
     *
     * @param classLoader
     *            The ClassLoader to use
     */
    public void setClassLoader(ClassLoader classLoader) {
        if (classLoader == null) {
            this.classLoader = getClass().getClassLoader();
        } else {
            this.classLoader = classLoader;
        }
    }

    /**
     * Prepend the specified classpath like string to the current ClassLoader of
     * the configuration. If no ClassLoader is currently configured, the
     * ClassLoader used to load the {@link PMDConfiguration} class will be used
     * as the parent ClassLoader of the created ClassLoader.
     *
     * <p>If the classpath String looks like a URL to a file (i.e. starts with
     * <code>file://</code>) the file will be read with each line representing
     * an entry on the classpath.</p>
     *
     * @param classpath
     *            The prepended classpath.
     * @throws IOException
     *             if the given classpath is invalid (e.g. does not exist)
     * @see PMDConfiguration#setClassLoader(ClassLoader)
     * @see ClasspathClassLoader
     *
     * @deprecated Use {@link #prependAuxClasspath(String)}, which doesn't
     * throw a checked {@link IOException}
     */
    @Deprecated
    public void prependClasspath(String classpath) throws IOException {
        try {
            prependAuxClasspath(classpath);
        } catch (IllegalArgumentException e) {
            throw new IOException(e);
        }
    }

    /**
     * Prepend the specified classpath like string to the current ClassLoader of
     * the configuration. If no ClassLoader is currently configured, the
     * ClassLoader used to load the {@link PMDConfiguration} class will be used
     * as the parent ClassLoader of the created ClassLoader.
     *
     * <p>If the classpath String looks like a URL to a file (i.e. starts with
     * <code>file://</code>) the file will be read with each line representing
     * an entry on the classpath.</p>
     *
     * @param classpath The prepended classpath.
     *
     * @throws IllegalArgumentException if the given classpath is invalid (e.g. does not exist)
     * @see PMDConfiguration#setClassLoader(ClassLoader)
     */
    public void prependAuxClasspath(String classpath) {
        try {
            if (classLoader == null) {
                classLoader = PMDConfiguration.class.getClassLoader();
            }
            if (classpath != null) {
                classLoader = new ClasspathClassLoader(classpath, classLoader);
            }
        } catch (IOException e) {
            // Note: IOExceptions shouldn't appear anymore, they should already be converted
            // to IllegalArgumentException in ClasspathClassLoader.
            throw new IllegalArgumentException(e);
        }
    }

    /**
     * Returns the message reporter that is to be used while running
     * the analysis.
     */
    public @NonNull MessageReporter getReporter() {
        return reporter;
    }

    /**
     * Sets the message reporter that is to be used while running
     * the analysis.
     *
     * @param reporter A non-null message reporter
     */
    public void setReporter(@NonNull MessageReporter reporter) {
        AssertionUtil.requireParamNotNull("reporter", reporter);
        this.reporter = reporter;
    }

    /**
     * Get the LanguageVersionDiscoverer, used to determine the LanguageVersion
     * of a source file.
     *
     * @return The LanguageVersionDiscoverer.
     */
    public LanguageVersionDiscoverer getLanguageVersionDiscoverer() {
        return languageVersionDiscoverer;
    }

    /**
     * Get the LanguageVersion specified by the force-language parameter. This overrides detection based on file
     * extensions
     *
     * @return The LanguageVersion.
     */
    public LanguageVersion getForceLanguageVersion() {
        return forceLanguageVersion;
    }

    /**
     * Is the force-language parameter set to anything?
     *
     * @return true if ${@link #getForceLanguageVersion()} is not null
     */
    public boolean isForceLanguageVersion() {
        return forceLanguageVersion != null;
    }

    /**
     * Set the LanguageVersion specified by the force-language parameter. This overrides detection based on file
     * extensions
     *
     * @param forceLanguageVersion the language version
     */
    public void setForceLanguageVersion(LanguageVersion forceLanguageVersion) {
        this.forceLanguageVersion = forceLanguageVersion;
        languageVersionDiscoverer.setForcedVersion(forceLanguageVersion);
    }

    /**
     * Set the given LanguageVersion as the current default for it's Language.
     *
     * @param languageVersion
     *            the LanguageVersion
     */
    public void setDefaultLanguageVersion(LanguageVersion languageVersion) {
        Objects.requireNonNull(languageVersion);
        setDefaultLanguageVersions(Arrays.asList(languageVersion));
    }

    /**
     * Set the given LanguageVersions as the current default for their
     * Languages.
     *
     * @param languageVersions
     *            The LanguageVersions.
     */
    public void setDefaultLanguageVersions(List<LanguageVersion> languageVersions) {
        for (LanguageVersion languageVersion : languageVersions) {
            Objects.requireNonNull(languageVersion);
            languageVersionDiscoverer.setDefaultLanguageVersion(languageVersion);
        }
    }

    /**
     * Get the LanguageVersion of the source file with given name. This depends
     * on the fileName extension, and the java version.
     * <p>
     * For compatibility with older code that does not always pass in a correct
     * filename, unrecognized files are assumed to be java files.
     * </p>
     *
     * @param fileName
     *            Name of the file, can be absolute, or simple.
     * @return the LanguageVersion
     */
    // FUTURE Delete this? I can't think of a good reason to keep it around.
    // Failure to determine the LanguageVersion for a file should be a hard
    // error, or simply cause the file to be skipped?
    public LanguageVersion getLanguageVersionOfFile(String fileName) {
        LanguageVersion forcedVersion = getForceLanguageVersion();
        if (forcedVersion != null) {
            // use force language if given
            return forcedVersion;
        }

        // otherwise determine by file extension
        LanguageVersion languageVersion = languageVersionDiscoverer.getDefaultLanguageVersionForFile(fileName);
        if (languageVersion == null) {
            // For compatibility with older code that does not always pass in
            // a correct filename.
            languageVersion = languageVersionDiscoverer.getDefaultLanguageVersion(LanguageRegistry.getLanguage("Java"));
        }
        return languageVersion;
    }

    /**
     * Get the comma separated list of RuleSet URIs.
     *
     * @return The RuleSet URIs.
     *
     * @deprecated Use {@link #getRuleSetPaths()}
     */
    @Deprecated
    @DeprecatedUntil700
    public @Nullable String getRuleSets() {
        if (ruleSets.isEmpty()) {
            return null;
        }
        return String.join(",", ruleSets);
    }

    /**
     * Returns the list of ruleset URIs.
     *
     * @see RuleSetLoader#loadFromResource(String)
     */
    public @NonNull List<@NonNull String> getRuleSetPaths() {
        return ruleSets;
    }

    /**
     * Sets the list of ruleset paths to load when starting the analysis.
     *
     * @param ruleSetPaths A list of ruleset paths, understandable by {@link RuleSetLoader#loadFromResource(String)}.
     *
     * @throws NullPointerException If the parameter is null
     */
    public void setRuleSets(@NonNull List<@NonNull String> ruleSetPaths) {
        AssertionUtil.requireParamNotNull("ruleSetPaths", ruleSetPaths);
        AssertionUtil.requireContainsNoNullValue("ruleSetPaths", ruleSetPaths);
        this.ruleSets = new ArrayList<>(ruleSetPaths);
    }

    /**
     * Add a new ruleset paths to load when starting the analysis.
     * This list is initially empty.
     *
     * @param rulesetPath A ruleset path, understandable by {@link RuleSetLoader#loadFromResource(String)}.
     *
     * @throws NullPointerException If the parameter is null
     */
    public void addRuleSet(@NonNull String rulesetPath) {
        AssertionUtil.requireParamNotNull("rulesetPath", rulesetPath);
        this.ruleSets.add(rulesetPath);
    }

    /**
     * Set the comma separated list of RuleSet URIs.
     *
     * @param ruleSets the rulesets to set
     *
     * @deprecated Use {@link #setRuleSets(List)} or {@link #addRuleSet(String)}.
     */
    @Deprecated
    @DeprecatedUntil700
    public void setRuleSets(@Nullable String ruleSets) {
        if (ruleSets == null) {
            this.ruleSets = new ArrayList<>();
        } else {
            this.ruleSets = new ArrayList<>(Arrays.asList(ruleSets.split(",")));
        }
    }

    /**
     * Get the minimum priority threshold when loading Rules from RuleSets.
     *
     * @return The minimum priority threshold.
     */
    public RulePriority getMinimumPriority() {
        return minimumPriority;
    }

    /**
     * Set the minimum priority threshold when loading Rules from RuleSets.
     *
     * @param minimumPriority
     *            The minimum priority.
     */
    public void setMinimumPriority(RulePriority minimumPriority) {
        this.minimumPriority = minimumPriority;
    }

    /**
     * Get the comma separated list of input paths to process for source files.
     *
     * @return A comma separated list.
     *
     * @deprecated Use {@link #getAllInputPaths()}
     */
    @Deprecated
    @DeprecatedUntil700
    public @Nullable String getInputPaths() {
        return inputPaths.isEmpty() ? null : String.join(",", inputPaths);
    }

    /**
     * Returns an unmodifiable list.
     */
    public @NonNull List<String> getAllInputPaths() {
        return Collections.unmodifiableList(inputPaths);
    }

    /**
     * Set the comma separated list of input paths to process for source files.
     *
     * @param inputPaths
     *            The comma separated list.
     */
    public void setInputPaths(@NonNull String inputPaths) {
        List<String> paths = new ArrayList<>();
        Collections.addAll(paths, inputPaths.split(","));
        paths.removeIf(StringUtils::isBlank);
        this.inputPaths = paths;
    }

    public void setInputPaths(@NonNull List<String> inputPaths) {
        List<String> paths = new ArrayList<>(inputPaths);
        paths.removeIf(StringUtils::isBlank);
        this.inputPaths = paths;
    }

    public String getInputFilePath() {
        return inputFilePath;
    }

    public String getIgnoreFilePath() {
        return ignoreFilePath;
    }

    /**
     * The input file path points to a single file, which contains a
     * comma-separated list of source file names to process.
     *
     * @param inputFilePath
     *            path to the file
     */
    public void setInputFilePath(String inputFilePath) {
        this.inputFilePath = inputFilePath;
    }

    /**
     * The input file path points to a single file, which contains a
     * comma-separated list of source file names to ignore.
     *
     * @param ignoreFilePath
     *            path to the file
     */
    public void setIgnoreFilePath(String ignoreFilePath) {
        this.ignoreFilePath = ignoreFilePath;
    }

    /**
     * Get the input URI to process for source code objects.
     *
     * @return URI
     */
    public String getInputUri() {
        return inputUri;
    }

    /**
     * Set the input URI to process for source code objects.
     *
     * @param inputUri
     *            a single URI
     */
    public void setInputUri(String inputUri) {
        this.inputUri = inputUri;
    }

    /**
     * Get whether to use File short names in Reports.
     *
     * @return <code>true</code> when using short names in reports.
     */
    public boolean isReportShortNames() {
        return reportShortNames;
    }

    /**
     * Set whether to use File short names in Reports.
     *
     * @param reportShortNames
     *            <code>true</code> when using short names in reports.
     */
    public void setReportShortNames(boolean reportShortNames) {
        this.reportShortNames = reportShortNames;
    }

    /**
     * Create a Renderer instance based upon the configured reporting options.
     * No writer is created.
     *
     * @return renderer
     */
    public Renderer createRenderer() {
        return createRenderer(false);
    }

    /**
     * Create a Renderer instance based upon the configured reporting options.
     * If withReportWriter then we'll configure it with a writer for the
     * reportFile specified.
     *
     * @param withReportWriter
     *            whether to configure a writer or not
     * @return A Renderer instance.
     */
    public Renderer createRenderer(boolean withReportWriter) {
        Renderer renderer = RendererFactory.createRenderer(reportFormat, reportProperties);
        renderer.setShowSuppressedViolations(showSuppressedViolations);
        if (withReportWriter) {
            renderer.setReportFile(reportFile);
        }
        return renderer;
    }

    /**
     * Get the report format.
     *
     * @return The report format.
     */
    public String getReportFormat() {
        return reportFormat;
    }

    /**
     * Set the report format. This should be a name of a Renderer.
     *
     * @param reportFormat
     *            The report format.
     *
     * @see Renderer
     */
    public void setReportFormat(String reportFormat) {
        this.reportFormat = reportFormat;
    }

    /**
     * Get the file to which the report should render.
     *
     * @return The file to which to render.
     */
    public String getReportFile() {
        return reportFile;
    }

    /**
     * Set the file to which the report should render.
     *
     * @param reportFile
     *            the file to set
     */
    public void setReportFile(String reportFile) {
        this.reportFile = reportFile;
    }

    /**
     * Get whether the report should show suppressed violations.
     *
     * @return <code>true</code> if showing suppressed violations,
     *         <code>false</code> otherwise.
     */
    public boolean isShowSuppressedViolations() {
        return showSuppressedViolations;
    }

    /**
     * Set whether the report should show suppressed violations.
     *
     * @param showSuppressedViolations
     *            <code>true</code> if showing suppressed violations,
     *            <code>false</code> otherwise.
     */
    public void setShowSuppressedViolations(boolean showSuppressedViolations) {
        this.showSuppressedViolations = showSuppressedViolations;
    }

    /**
     * Get the Report properties. These are used to create the Renderer.
     *
     * @return The report properties.
     */
    public Properties getReportProperties() {
        return reportProperties;
    }

    /**
     * Set the Report properties. These are used to create the Renderer.
     *
     * @param reportProperties
     *            The Report properties to set.
     */
    public void setReportProperties(Properties reportProperties) {
        this.reportProperties = reportProperties;
    }

    /**
     * Return the stress test indicator. If this value is <code>true</code> then
     * PMD will randomize the order of file processing to attempt to shake out
     * bugs.
     *
     * @return <code>true</code> if stress test is enbaled, <code>false</code>
     *         otherwise.
     */
    public boolean isStressTest() {
        return stressTest;
    }

    /**
     * Set the stress test indicator.
     *
     * @param stressTest
     *            The stree test indicator to set.
     * @see #isStressTest()
     */
    public void setStressTest(boolean stressTest) {
        this.stressTest = stressTest;
    }

    /**
     * Return the benchmark indicator. If this value is <code>true</code> then
     * PMD will log benchmark information.
     *
     * @return <code>true</code> if benchmark logging is enbaled,
     *         <code>false</code> otherwise.
     */
    public boolean isBenchmark() {
        return benchmark;
    }

    /**
     * Set the benchmark indicator.
     *
     * @param benchmark
     *            The benchmark indicator to set.
     * @see #isBenchmark()
     */
    public void setBenchmark(boolean benchmark) {
        this.benchmark = benchmark;
    }

    /**
     * Whether PMD should exit with status 4 (the default behavior, true) if
     * violations are found or just with 0 (to not break the build, e.g.).
     *
     * @return failOnViolation
     */
    public boolean isFailOnViolation() {
        return failOnViolation;
    }

    /**
     * Sets whether PMD should exit with status 4 (the default behavior, true)
     * if violations are found or just with 0 (to not break the build, e.g.).
     *
     * @param failOnViolation
     *            failOnViolation
     */
    public void setFailOnViolation(boolean failOnViolation) {
        this.failOnViolation = failOnViolation;
    }

    /**
     * Checks if the rule set factory compatibility feature is enabled.
     *
     * @return true, if the rule set factory compatibility feature is enabled
     *
     * @see RuleSetLoader#enableCompatibility(boolean)
     */
    public boolean isRuleSetFactoryCompatibilityEnabled() {
        return ruleSetFactoryCompatibilityEnabled;
    }

    /**
     * Sets the rule set factory compatibility feature enabled/disabled.
     *
     * @param ruleSetFactoryCompatibilityEnabled {@code true} if the feature should be enabled
     *
     * @see RuleSetLoader#enableCompatibility(boolean)
     */
    public void setRuleSetFactoryCompatibilityEnabled(boolean ruleSetFactoryCompatibilityEnabled) {
        this.ruleSetFactoryCompatibilityEnabled = ruleSetFactoryCompatibilityEnabled;
    }

    /**
     * Retrieves the currently used analysis cache. Will never be null.
     *
     * @return The currently used analysis cache. Never null.
     */
    public AnalysisCache getAnalysisCache() {
        // Make sure we are not null
        if (analysisCache == null || isIgnoreIncrementalAnalysis() && !(analysisCache instanceof NoopAnalysisCache)) {
            // sets a noop cache
            setAnalysisCache(new NoopAnalysisCache());
        }

        return analysisCache;
    }

    /**
     * Sets the analysis cache to be used. Setting a
     * value of {@code null} will cause a Noop AnalysisCache to be used.
     * If incremental analysis was explicitly disabled ({@link #isIgnoreIncrementalAnalysis()}),
     * then this method is a noop.
     *
     * @param cache The analysis cache to be used.
     */
    public void setAnalysisCache(final AnalysisCache cache) {
        // the doc says it's a noop if incremental analysis was disabled,
        // but it's actually the getter that enforces that
        this.analysisCache = cache == null ? new NoopAnalysisCache() : cache;
    }

    /**
     * Sets the location of the analysis cache to be used. This will automatically configure
     * and appropriate AnalysisCache implementation.
     *
     * @param cacheLocation The location of the analysis cache to be used.
     */
    public void setAnalysisCacheLocation(final String cacheLocation) {
        setAnalysisCache(cacheLocation == null
                                 ? new NoopAnalysisCache()
                                 : new FileAnalysisCache(new File(cacheLocation)));
    }


    /**
     * Sets whether the user has explicitly disabled incremental analysis or not.
     * If so, incremental analysis is not used, and all suggestions to use it are
     * disabled. The analysis cached location is ignored, even if it's specified.
     *
     * @param noCache Whether to ignore incremental analysis or not
     */
    public void setIgnoreIncrementalAnalysis(boolean noCache) {
        // see #getAnalysisCache for the implementation.
        this.ignoreIncrementalAnalysis = noCache;
    }


    /**
     * Returns whether incremental analysis was explicitly disabled by the user
     * or not.
     *
     * @return {@code true} if incremental analysis is explicitly disabled
     */
    public boolean isIgnoreIncrementalAnalysis() {
        return ignoreIncrementalAnalysis;
    }

<<<<<<< HEAD
=======
    /**
     * Sets whether to indicate analysis progress in command line output.
     *
     * @param progressBar Whether to enable progress bar indicator in CLI
     */
    public void setProgressBar(boolean progressBar) {
        this.progressBar = progressBar;
    }


    /**
     * Returns whether progress bar indicator should be used. The default
     * is false.
     *
     * @return {@code true} if progress bar indicator is enabled
     */
    public boolean isProgressBar() {
        return progressBar;
    }


>>>>>>> 226e63ea
}<|MERGE_RESOLUTION|>--- conflicted
+++ resolved
@@ -824,8 +824,6 @@
         return ignoreIncrementalAnalysis;
     }
 
-<<<<<<< HEAD
-=======
     /**
      * Sets whether to indicate analysis progress in command line output.
      *
@@ -847,5 +845,4 @@
     }
 
 
->>>>>>> 226e63ea
 }