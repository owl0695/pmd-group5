/**
 * BSD-style license; for more info see http://pmd.sourceforge.net/license.html
 */

package net.sourceforge.pmd.util;

import java.io.BufferedReader;
import java.io.Closeable;
import java.io.File;
import java.io.FilterInputStream;
import java.io.IOException;
import java.io.InputStream;
import java.io.OutputStream;
import java.io.OutputStreamWriter;
import java.io.Reader;
import java.io.Writer;
import java.nio.ByteBuffer;
import java.nio.CharBuffer;
import java.nio.charset.Charset;
import java.nio.charset.CharsetDecoder;
import java.nio.charset.CharsetEncoder;
import java.nio.charset.CodingErrorAction;
import java.nio.charset.StandardCharsets;
import java.nio.charset.UnsupportedCharsetException;
import java.nio.file.Files;
import java.nio.file.Path;
import java.nio.file.Paths;
import java.security.AccessController;
import java.security.PrivilegedAction;
import java.util.Collection;
import java.util.List;
import java.util.Objects;

import org.apache.commons.lang3.StringUtils;
import org.checkerframework.checker.nullness.qual.Nullable;

import net.sourceforge.pmd.annotation.InternalApi;

/**
 *
 * @author Brian Remedios
 * @deprecated Is internal API
 */
@InternalApi
@Deprecated
public final class IOUtil {

    private static final int BUFFER_SIZE = 8192;

    private IOUtil() {
    }

    public static Writer createWriter() {
        return new OutputStreamWriter(System.out);
    }

    /**
     * Gets the current default charset.
     *
     * <p>In contrast to {@link Charset#defaultCharset()}, the result is not cached,
     * so that in unit tests, the charset can be changed.
     * @return
     */
    private static Charset getDefaultCharset() {
        String csn = AccessController.doPrivileged(new PrivilegedAction<String>() {
            @Override
            public String run() {
                return System.getProperty("file.encoding");
            }
        });
        try {
            return Charset.forName(csn);
        } catch (UnsupportedCharsetException e) {
            return StandardCharsets.UTF_8;
        }
    }

    /**
     * Creates a writer that writes to the given file or to stdout.
     * The file is created if it does not exist.
     *
     * <p>Warning: This writer always uses the system default charset.
     *
     * @param reportFile the file name (optional)
     *
     * @return the writer, never null
     */
    public static Writer createWriter(String reportFile) {
        return createWriter(getDefaultCharset(), reportFile);
    }

    /**
     * Creates a writer that writes to the given file or to stdout.
     * The file is created if it does not exist.
     *
     * <p>Unlike {@link #createWriter(String)}, this method always uses
     * the given charset. Even for writing to stdout. It never
     * falls back to the default charset.</p>
     *
     * @param charset the charset to be used (required)
     * @param reportFile the file name (optional)
     * @return
     */
    public static Writer createWriter(Charset charset, String reportFile) {
        try {
            if (StringUtils.isBlank(reportFile)) {
                return new OutputStreamWriter(System.out, charset);
            }
            Path path = new File(reportFile).toPath().toAbsolutePath();
            Files.createDirectories(path.getParent()); // ensure parent dir exists
            // this will create the file if it doesn't exist
            return Files.newBufferedWriter(path, charset);
        } catch (IOException e) {
            throw new IllegalArgumentException(e);
        }
    }

    public static Reader skipBOM(Reader source) {
        Reader in = new BufferedReader(source);
        try {
            in.mark(1);
            int firstCharacter = in.read();
            if (firstCharacter != '\ufeff') {
                in.reset();
            }
        } catch (IOException e) {
            throw new RuntimeException("Error while trying to skip BOM marker", e);
        }
        return in;
    }

    public static void tryCloseClassLoader(ClassLoader classLoader) {
        if (classLoader instanceof Closeable) {
            closeQuietly((Closeable) classLoader);
        }
    }

    /**
     * Close all closeable resources in order. If any exception occurs,
     * it is saved and returned. If more than one exception occurs, the
     * following are accumulated as suppressed exceptions in the first.
     *
     * @param closeables Resources to close
     *
     * @return An exception, or null if no 'close' routine threw
     */
    @SuppressWarnings("PMD.CloseResource") // false-positive
    public static Exception closeAll(Collection<? extends AutoCloseable> closeables) {
        Exception composed = null;
        for (AutoCloseable it : closeables) {
            try {
                it.close();
            } catch (Exception e) {
                if (composed == null) {
                    composed = e;
                } else {
                    composed.addSuppressed(e);
                }
            }
        }
        return composed;
    }

    /**
     * Ensure that the closeables are closed. In the end, throws the
     * pending exception if not null, or the exception retuned by {@link #closeAll(Collection)}
     * if not null. If both are non-null, adds one of them to the suppress
     * list of the other, and throws that one.
     */
    public static void ensureClosed(List<? extends AutoCloseable> toClose,
                                    @Nullable Exception pendingException) throws Exception {
        Exception closeException = closeAll(toClose);
        if (closeException != null) {
            if (pendingException != null) {
                closeException.addSuppressed(pendingException);
                throw closeException;
            }
            // else no exception at all
        } else if (pendingException != null) {
            throw pendingException;
        }
    }
<<<<<<< HEAD
=======

    public static void closeQuietly(Closeable closeable) {
        try {
            closeable.close();
        } catch (IOException ignored) {
            // ignored
        }
    }

    public static byte[] toByteArray(InputStream stream) throws IOException {
        byte[] result = new byte[0];
        byte[] buffer = new byte[BUFFER_SIZE];
        int count = stream.read(buffer);
        while (count > -1) {
            byte[] newResult = new byte[result.length + count];
            System.arraycopy(result, 0, newResult, 0, result.length);
            System.arraycopy(buffer, 0, newResult, result.length, count);
            result = newResult;
            count = stream.read(buffer);
        }
        return result;
    }

    public static long skipFully(InputStream stream, long n) throws IOException {
        if (n < 0) {
            throw new IllegalArgumentException();
        }

        long bytesToSkip = n;
        byte[] buffer = new byte[(int) Math.min(BUFFER_SIZE, bytesToSkip)];
        while (bytesToSkip > 0) {
            int count = stream.read(buffer, 0, (int) Math.min(BUFFER_SIZE, bytesToSkip));
            if (count < 0) {
                // reached eof
                break;
            }
            bytesToSkip -= count;
        }
        return n - bytesToSkip;
    }

    public static String normalizePath(String path) {
        Path path1 = Paths.get(path);
        path1.isAbsolute();
        String normalized = path1.normalize().toString();
        if (normalized.contains("." + File.separator) || normalized.contains(".." + File.separator) || "".equals(normalized)) {
            return null;
        }
        return normalized;
    }

    public static boolean equalsNormalizedPaths(String path1, String path2) {
        return Objects.equals(normalizePath(path1), normalizePath(path2));
    }

    public static String getFilenameExtension(String name) {
        String filename = Paths.get(name).getFileName().toString();
        int dot = filename.lastIndexOf('.');
        if (dot > -1) {
            return filename.substring(dot + 1);
        }
        return "";
    }

    public static String getFilenameBase(String name) {
        String filename = Paths.get(name).getFileName().toString();
        int dot = filename.lastIndexOf('.');
        if (dot > -1) {
            return filename.substring(0, dot);
        }
        return filename;
    }

    public static void copy(InputStream from, OutputStream to) throws IOException {
        byte[] buffer = new byte[BUFFER_SIZE];
        int count = from.read(buffer);
        while (count > -1) {
            to.write(buffer, 0, count);
            count = from.read(buffer);
        }
    }

    public static void copy(Reader from, Writer to) throws IOException {
        char[] buffer = new char[BUFFER_SIZE];
        int count = from.read(buffer);
        while (count > -1) {
            to.write(buffer, 0, count);
            count = from.read(buffer);
        }
    }

    public static String readFileToString(File file) throws IOException {
        return readFileToString(file, Charset.defaultCharset());
    }

    public static String readFileToString(File file, Charset charset) throws IOException {
        byte[] bytes = Files.readAllBytes(file.toPath());
        return charset.decode(ByteBuffer.wrap(bytes)).toString();
    }

    public static String readToString(Reader reader) throws IOException {
        StringBuilder sb = new StringBuilder(BUFFER_SIZE);
        char[] buffer = new char[BUFFER_SIZE];
        int count = reader.read(buffer);
        while (count > -1) {
            sb.append(buffer, 0, count);
            count = reader.read(buffer);
        }
        return sb.toString();
    }

    public static String readToString(InputStream stream, Charset charset) throws IOException {
        byte[] bytes = toByteArray(stream);
        return charset.decode(ByteBuffer.wrap(bytes)).toString();
    }

    public static InputStream fromReader(Reader reader) throws IOException {
        class ReaderInputStream extends InputStream {
            private final Reader reader;
            private final CharBuffer charBuffer = CharBuffer.allocate(BUFFER_SIZE);
            private final ByteBuffer byteBuffer = ByteBuffer.allocate(BUFFER_SIZE);
            private final CharsetEncoder encoder;

            private boolean eof;

            ReaderInputStream(Reader reader) {
                this.reader = reader;
                encoder = Charset.defaultCharset().newEncoder()
                        .onMalformedInput(CodingErrorAction.REPLACE)
                        .onUnmappableCharacter(CodingErrorAction.REPLACE);
                charBuffer.clear();
                byteBuffer.clear();
                byteBuffer.flip(); // byte buffer is empty at the beginning, no bytes read yet
            }

            @Override
            public int read() throws IOException {
                if (!byteBuffer.hasRemaining()) {
                    if (charBuffer.hasRemaining() && !eof) {
                        int count = reader.read(charBuffer);
                        eof = count == -1;
                    }
                    byteBuffer.clear();
                    charBuffer.flip();
                    encoder.encode(charBuffer, byteBuffer, eof);
                    byteBuffer.flip();
                    charBuffer.flip();
                }

                if (byteBuffer.hasRemaining()) {
                    return byteBuffer.get();
                }

                return -1;
            }

            @Override
            public int available() throws IOException {
                return byteBuffer.remaining();
            }

            @Override
            public void close() throws IOException {
                reader.close();
            }
        }

        return new ReaderInputStream(reader);
    }

    public static OutputStream fromWriter(Writer writer, String encoding) throws UnsupportedCharsetException {
        class WriterOutputStream extends OutputStream {
            private final Writer writer;
            private final CharsetDecoder decoder;
            private final ByteBuffer byteBuffer = ByteBuffer.allocate(BUFFER_SIZE);
            private final CharBuffer charBuffer = CharBuffer.allocate(BUFFER_SIZE);

            WriterOutputStream(Writer writer, String encoding) throws UnsupportedCharsetException {
                this.writer = writer;
                Charset charset = Charset.forName(encoding);
                decoder = charset.newDecoder()
                        .onMalformedInput(CodingErrorAction.REPLACE)
                        .onUnmappableCharacter(CodingErrorAction.REPLACE);
                byteBuffer.clear();
                charBuffer.clear();
            }

            @Override
            public void write(int b) throws IOException {
                if (!byteBuffer.hasRemaining()) {
                    decodeByteBuffer(false);
                }
                byteBuffer.put((byte) b);
            }

            @Override
            public void flush() throws IOException {
                decodeByteBuffer(false);
            }

            private void decodeByteBuffer(boolean isClosing) throws IOException {
                byteBuffer.flip();
                charBuffer.clear();
                decoder.decode(byteBuffer, charBuffer, isClosing);
                writer.write(charBuffer.array(), 0, charBuffer.position());
                writer.flush();
                byteBuffer.compact();
            }

            @Override
            public void close() throws IOException {
                flush();
                decodeByteBuffer(true);
                writer.close();
            }
        }

        return new WriterOutputStream(writer, encoding);
    }

    /**
     * <p>
     * Input stream that skips an optional byte order mark at the beginning
     * of the stream. Whether the stream had a byte order mark (encoded in either UTF-8,
     * UTF-16LE or UTF-16BE) can be checked with {@link #hasBom()}. The corresponding
     * charset can be retrieved with {@link #getBomCharsetName()}.
     * </p>
     *
     * <p>
     * If the stream didn't had a BOM, then no bytes are skipped.
     * </p>
     */
    public static class BomAwareInputStream extends FilterInputStream {

        private byte[] begin;
        int beginIndex;

        private String charset;

        public BomAwareInputStream(InputStream in) {
            super(in);
            begin = determineBom();
        }

        private byte[] determineBom() {
            byte[] bytes = new byte[3];
            try {
                int count = in.read(bytes);
                if (count == 3 && bytes[0] == (byte) 0xef && bytes[1] == (byte) 0xbb && bytes[2] == (byte) 0xbf) {
                    charset = StandardCharsets.UTF_8.name();
                    return new byte[0]; // skip all 3 bytes
                } else if (count >= 2 && bytes[0] == (byte) 0xfe && bytes[1] == (byte) 0xff) {
                    charset = StandardCharsets.UTF_16BE.name();
                    return new byte[] { bytes[2] };
                } else if (count >= 2 && bytes[0] == (byte) 0xff && bytes[1] == (byte) 0xfe) {
                    charset = StandardCharsets.UTF_16LE.name();
                    return new byte[] { bytes[2] };
                } else if (count == 3) {
                    return bytes;
                }

                if (count < 0) {
                    return new byte[0];
                }

                byte[] read = new byte[count];
                for (int i = 0; i < count; i++) {
                    read[i] = bytes[i];
                }
                return read;
            } catch (IOException e) {
                throw new RuntimeException(e);
            }
        }

        @Override
        public int read() throws IOException {
            if (beginIndex < begin.length) {
                return begin[beginIndex++];
            }
            return super.read();
        }

        @Override
        public int read(byte[] b, int off, int len) throws IOException {
            if (beginIndex < begin.length) {
                int count = 0;
                for (; count < len && beginIndex < begin.length; beginIndex++) {
                    b[off + count] = begin[beginIndex];
                    count++;
                }
                return count;
            }
            return super.read(b, off, len);
        }

        public boolean hasBom() {
            return charset != null;
        }

        public String getBomCharsetName() {
            return charset;
        }
    }
>>>>>>> 1c909680
}<|MERGE_RESOLUTION|>--- conflicted
+++ resolved
@@ -180,8 +180,6 @@
             throw pendingException;
         }
     }
-<<<<<<< HEAD
-=======
 
     public static void closeQuietly(Closeable closeable) {
         try {
@@ -486,5 +484,4 @@
             return charset;
         }
     }
->>>>>>> 1c909680
 }