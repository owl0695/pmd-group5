/**
 * BSD-style license; for more info see http://pmd.sourceforge.net/license.html
 */

package net.sourceforge.pmd.util;

import java.util.ArrayList;
import java.util.Arrays;
import java.util.Iterator;
import java.util.List;
import java.util.Locale;
<<<<<<< HEAD
import java.util.stream.Collectors;
=======
import java.util.regex.Matcher;
import java.util.regex.Pattern;
>>>>>>> fb6ec96b

import org.apache.commons.lang3.StringUtils;
import org.apache.commons.text.StringEscapeUtils;

import net.sourceforge.pmd.annotation.InternalApi;

/**
 * A number of String-specific utility methods for use by PMD or its IDE
 * plugins.
 *
 * @author BrianRemedios
 * @deprecated Is internal API
 */
@Deprecated
@InternalApi
public final class StringUtil {

    private static final String[] EMPTY_STRINGS = new String[0];

    private static final Pattern XML_10_INVALID_CHARS = Pattern.compile(
            "\\x00|\\x01|\\x02|\\x03|\\x04|\\x05|\\x06|\\x07|\\x08|"
          + "\\x0b|\\x0c|\\x0e|\\x0f|"
          + "\\x10|\\x11|\\x12|\\x13|\\x14|\\x15|\\x16|\\x17|\\x18|"
          + "\\x19|\\x1a|\\x1b|\\x1c|\\x1d|\\x1e|\\x1f");

    private StringUtil() {
    }


    /**
     * Returns the (1-based) line number of the character at the given index.
     * Line terminators (\r, \n) are assumed to be on the line they *end*
     * and not on the following line. The method also accepts that the given
     * offset be the length of the string (in which case there's no targeted character),
     * to get the line number of a character that would be inserted at
     * the end of the string.
     *
     * <pre>
     *
     *     lineNumberAt("a\nb", 0)  = 1
     *     lineNumberAt("a\nb", 1)  = 1
     *     lineNumberAt("a\nb", 2)  = 2
     *     lineNumberAt("a\nb", 3)  = 2  // charAt(3) doesn't exist though
     *     lineNumberAt("a\nb", 4)  = -1
     *
     *     lineNumberAt("", 0) = 1
     *     lineNumberAt("", _) = -1
     *
     * </pre>
     *
     * @param charSeq         Char sequence
     * @param offsetInclusive Offset in the sequence of the targeted character.
     *                        May be the length of the sequence.
     * @return -1 if the offset is not in {@code [0, length]}, otherwise
     * the line number
     */
    public static int lineNumberAt(CharSequence charSeq, int offsetInclusive) {
        int len = charSeq.length();

        if (offsetInclusive > len || offsetInclusive < 0) {
            return -1;
        }

        int l = 1;
        for (int curOffset = 0; curOffset < offsetInclusive; curOffset++) {
            // if we end up outside the string, then the line is undefined
            if (curOffset >= len) {
                return -1;
            }

            char c = charSeq.charAt(curOffset);
            if (c == '\n') {
                l++;
            } else if (c == '\r') {
                if (curOffset + 1 < len && charSeq.charAt(curOffset + 1) == '\n') {
                    if (curOffset == offsetInclusive - 1) {
                        // the CR is assumed to be on the same line as the LF
                        return l;
                    }
                    curOffset++; // SUPPRESS CHECKSTYLE jump to after the \n
                }
                l++;
            }
        }
        return l;
    }

    /**
     * Returns the (1-based) column number of the character at the given index.
     * Line terminators are by convention taken to be part of the line they end,
     * and not the new line they start. Each character has width 1 (including {@code \t}).
     * The method also accepts that the given offset be the length of the
     * string (in which case there's no targeted character), to get the column
     * number of a character that would be inserted at the end of the string.
     *
     * <pre>
     *
     *     columnNumberAt("a\nb", 0)  = 1
     *     columnNumberAt("a\nb", 1)  = 2
     *     columnNumberAt("a\nb", 2)  = 1
     *     columnNumberAt("a\nb", 3)  = 2   // charAt(3) doesn't exist though
     *     columnNumberAt("a\nb", 4)  = -1
     *
     *     columnNumberAt("a\r\n", 2)  = 3
     *
     * </pre>
     *
     * @param charSeq         Char sequence
     * @param offsetInclusive Offset in the sequence
     * @return -1 if the offset is not in {@code [0, length]}, otherwise
     * the column number
     */
    public static int columnNumberAt(CharSequence charSeq, final int offsetInclusive) {
        if (offsetInclusive == charSeq.length()) {
            return charSeq.length() == 0 ? 1 : 1 + columnNumberAt(charSeq, offsetInclusive - 1);
        } else if (offsetInclusive > charSeq.length() || offsetInclusive < 0) {
            return -1;
        }

        int col = 0;
        char next = 0;
        for (int i = offsetInclusive; i >= 0; i--) {
            char c = charSeq.charAt(i);

            if (offsetInclusive != i) {
                if (c == '\n' || c == '\r' && next != '\n') {
                    return col;
                }
            }

            col++;
            next = c;
        }
        return col;
    }

    /**
     * Formats a double to a percentage, keeping {@code numDecimal} decimal places.
     *
     * @param val         a double value between 0 and 1
     * @param numDecimals The number of decimal places to keep
     *
     * @return A formatted string
     *
     * @throws IllegalArgumentException if the double to format is not between 0 and 1
     */
    public static String percentageString(double val, int numDecimals) {
        if (val < 0 || val > 1) {
            throw new IllegalArgumentException("Expected a number between 0 and 1");
        }

        return String.format(Locale.ROOT, "%." + numDecimals + "f%%", 100 * val);
    }


    /**
     * Return whether the non-null text arg starts with any of the prefix
     * values.
     *
     * @return boolean
     *
     * @deprecated {@link StringUtils#startsWithAny(CharSequence, CharSequence...)}
     */
    @Deprecated
    public static boolean startsWithAny(String text, String... prefixes) {

        for (String prefix : prefixes) {
            if (text.startsWith(prefix)) {
                return true;
            }
        }

        return false;
    }


    /**
     * Returns whether the non-null text arg matches any of the test values.
     *
     * @return boolean
     */
    public static boolean isAnyOf(String text, String... tests) {

        for (String test : tests) {
            if (text.equals(test)) {
                return true;
            }
        }

        return false;
    }


    /**
     * Checks for the existence of any of the listed prefixes on the non-null
     * text and removes them.
     *
     * @return String
     */
    public static String withoutPrefixes(String text, String... prefixes) {

        for (String prefix : prefixes) {
            if (text.startsWith(prefix)) {
                return text.substring(prefix.length());
            }
        }

        return text;
    }


    /**
     * @param value String
     *
     * @return boolean
     *
     * @deprecated {@link StringUtils#isNotBlank(CharSequence)}
     */
    @Deprecated
    public static boolean isNotEmpty(String value) {
        return !isEmpty(value);
    }


    /**
     * Returns true if the value arg is either null, empty, or full of
     * whitespace characters. More efficient that calling
     * (string).trim().length() == 0.
     *
     * @param value String to test
     *
     * @return <code>true</code> if the value is empty, <code>false</code> otherwise.
     *
     * @deprecated {@link StringUtils#isBlank(CharSequence)}
     */
    @Deprecated
    public static boolean isEmpty(String value) {
        return StringUtils.isBlank(value);
    }


    /**
     * Returns true if the argument is null or the empty string.
     *
     * @param value String to test
     *
     * @return True if the argument is null or the empty string
     *
     * @deprecated {@link StringUtils#isEmpty(CharSequence)}
     */
    @Deprecated
    public static boolean isMissing(String value) {
        return StringUtils.isEmpty(value);
    }


    /**
     * Returns true if both strings are effectively null or whitespace, returns
     * false otherwise if they have actual text that differs.
     *
     * @return boolean
     */
    @Deprecated
    public static boolean areSemanticEquals(String a, String b) {

        if (a == null) {
            return isEmpty(b);
        }
        if (b == null) {
            return isEmpty(a);
        }

        return a.equals(b);
    }


    /**
     * @param original  String
     * @param oldString String
     * @param newString String
     *
     * @return String
     *
     * @deprecated {@link StringUtils#replace(String, String, String)}
     */
    @Deprecated
    public static String replaceString(final String original, final String oldString, final String newString) {
        int index = original.indexOf(oldString);
        if (index < 0) {
            return original;
        } else {
            final String replace = newString == null ? "" : newString;
            final StringBuilder buf = new StringBuilder(Math.max(16, original.length() + replace.length()));
            int last = 0;
            while (index != -1) {
                buf.append(original.substring(last, index));
                buf.append(replace);
                last = index + oldString.length();
                index = original.indexOf(oldString, last);
            }
            buf.append(original.substring(last));
            return buf.toString();
        }
    }

    /**
     * @param supportUTF8 override the default setting, whether special characters should be replaced with entities (
     *                    <code>false</code>) or should be included as is ( <code>true</code>).
<<<<<<< HEAD
=======
     * @deprecated for removal. Use {@link StringEscapeUtils#escapeXml10(String)} instead.
>>>>>>> fb6ec96b
     */
    @Deprecated
    public static void appendXmlEscaped(StringBuilder buf, String src, boolean supportUTF8) {
        char c;
        int i = 0;
        while (i < src.length()) {
            c = src.charAt(i++);
            if (c > '~') {
                // 126
                if (!supportUTF8) {
                    int codepoint = c;
                    // surrogate characters are not allowed in XML
                    if (Character.isHighSurrogate(c)) {
                        char low = src.charAt(i++);
                        codepoint = Character.toCodePoint(c, low);
                    }
                    buf.append("&#x").append(Integer.toHexString(codepoint)).append(';');
                } else {
                    buf.append(c);
                }
            } else if (c == '&') {
                buf.append("&amp;");
            } else if (c == '"') {
                buf.append("&quot;");
            } else if (c == '<') {
                buf.append("&lt;");
            } else if (c == '>') {
                buf.append("&gt;");
            } else {
                buf.append(c);
            }
        }
    }

    /**
     * Remove characters, that are not allowed in XML 1.0 documents.
     *
     * <p>Allowed characters are:
     * <blockquote>
     * Char    ::=      #x9 | #xA | #xD | [#x20-#xD7FF] | [#xE000-#xFFFD] | [#x10000-#x10FFFF]
     *  // any Unicode character, excluding the surrogate blocks, FFFE, and FFFF.
     * </blockquote>
     * (see <a href="https://www.w3.org/TR/xml/#charsets">Extensible Markup Language (XML) 1.0 (Fifth Edition)</a>).
     */
    public static String removedInvalidXml10Characters(String text) {
        Matcher matcher = XML_10_INVALID_CHARS.matcher(text);
        return matcher.replaceAll("");
    }

    /**
     * Replace some whitespace characters so they are visually apparent.
     *
     * @return String
     */
    public static String escapeWhitespace(Object o) {

        if (o == null) {
            return null;
        }
        String s = String.valueOf(o);
        s = s.replace("\n", "\\n");
        s = s.replace("\r", "\\r");
        s = s.replace("\t", "\\t");
        return s;
    }

    /**
     * @param original  String
     * @param oldChar   char
     * @param newString String
     *
     * @return String
     *
     * @deprecated {@link StringUtils#replace(String, String, String)} or {@link StringUtils#replaceChars(String, char, char)}
     */
    @Deprecated
    public static String replaceString(final String original, char oldChar, final String newString) {
        int index = original.indexOf(oldChar);
        if (index < 0) {
            return original;
        } else {
            final String replace = newString == null ? "" : newString;
            final StringBuilder buf = new StringBuilder(Math.max(16, original.length() + replace.length()));
            int last = 0;
            while (index != -1) {
                buf.append(original.substring(last, index));
                buf.append(replace);
                last = index + 1;
                index = original.indexOf(oldChar, last);
            }
            buf.append(original.substring(last));
            return buf.toString();
        }
    }


    /**
     * Parses the input source using the delimiter specified. This method is
     * much faster than using the StringTokenizer or String.split(char) approach
     * and serves as a replacement for String.split() for JDK1.3 that doesn't
     * have it.
     *
     * @param source    String
     * @param delimiter char
     *
     * @return String[]
     *
     * @deprecated {@link StringUtils#split(String, char)}
     */
    @Deprecated
    public static String[] substringsOf(String source, char delimiter) {

        if (source == null || source.length() == 0) {
            return EMPTY_STRINGS;
        }

        int delimiterCount = 0;
        int length = source.length();
        char[] chars = source.toCharArray();

        for (int i = 0; i < length; i++) {
            if (chars[i] == delimiter) {
                delimiterCount++;
            }
        }

        if (delimiterCount == 0) {
            return new String[] {source};
        }

        String[] results = new String[delimiterCount + 1];

        int i = 0;
        int offset = 0;

        while (offset <= length) {
            int pos = source.indexOf(delimiter, offset);
            if (pos < 0) {
                pos = length;
            }
            results[i++] = pos == offset ? "" : source.substring(offset, pos);
            offset = pos + 1;
        }

        return results;
    }


    /**
     * Much more efficient than StringTokenizer.
     *
     * @param str       String
     * @param separator char
     *
     * @return String[]
     *
     * @deprecated {@link StringUtils#split(String, String)}
     */
    @Deprecated
    public static String[] substringsOf(String str, String separator) {

        if (str == null || str.length() == 0) {
            return EMPTY_STRINGS;
        }

        int index = str.indexOf(separator);
        if (index == -1) {
            return new String[] {str};
        }

        List<String> list = new ArrayList<>();
        int currPos = 0;
        int len = separator.length();
        while (index != -1) {
            list.add(str.substring(currPos, index));
            currPos = index + len;
            index = str.indexOf(separator, currPos);
        }
        list.add(str.substring(currPos));
        return list.toArray(new String[0]);
    }


    /**
     * Copies the elements returned by the iterator onto the string buffer each
     * delimited by the separator.
     *
     * @param sb        StringBuffer
     * @param iter      Iterator
     * @param separator String
     *
     * @deprecated {@link StringUtils#join(Iterator, String)}
     */
    @Deprecated
    public static void asStringOn(StringBuffer sb, Iterator<?> iter, String separator) {

        if (!iter.hasNext()) {
            return;
        }

        sb.append(iter.next());

        while (iter.hasNext()) {
            sb.append(separator);
            sb.append(iter.next());
        }
    }


    /**
     * Copies the array items onto the string builder each delimited by the
     * separator. Does nothing if the array is null or empty.
     *
     * @param sb        StringBuilder
     * @param items     Object[]
     * @param separator String
     *
     * @deprecated {@link StringUtils#join(Iterable, String)}
     */
    @Deprecated
    public static void asStringOn(StringBuilder sb, Object[] items, String separator) {

        if (items == null || items.length == 0) {
            return;
        }

        sb.append(items[0]);

        for (int i = 1; i < items.length; i++) {
            sb.append(separator);
            sb.append(items[i]);
        }
    }


    /**
     * Determine the maximum number of common leading whitespace characters the
     * strings share in the same sequence. Useful for determining how many
     * leading characters can be removed to shift all the text in the strings to
     * the left without misaligning them.
     *
     * @param strings String[]
     *
     * @return int
     */
    public static int maxCommonLeadingWhitespaceForAll(String[] strings) {

        int shortest = lengthOfShortestIn(strings);
        if (shortest == 0) {
            return 0;
        }

        char[] matches = new char[shortest];

        String str;
        for (int m = 0; m < matches.length; m++) {
            matches[m] = strings[0].charAt(m);
            if (!Character.isWhitespace(matches[m])) {
                return m;
            }
            for (int i = 0; i < strings.length; i++) {
                str = strings[i];
                if (str.charAt(m) != matches[m]) {
                    return m;
                }
            }
        }

        return shortest;
    }


    /**
     * Return the length of the shortest string in the array. If the collection
     * is empty or any one of them is null then it returns 0.
     *
     * @param strings String[]
     *
     * @return int
     */
    public static int lengthOfShortestIn(String[] strings) {

        if (CollectionUtil.isEmpty(strings)) {
            return 0;
        }

        int minLength = Integer.MAX_VALUE;

        for (String string : strings) {
            if (string == null) {
                return 0;
            }
            minLength = Math.min(minLength, string.length());
        }

        return minLength;
    }


    /**
     * Trims off the leading characters off the strings up to the trimDepth
     * specified. Returns the same strings if trimDepth = 0
     *
     * @return String[]
     */
    public static String[] trimStartOn(String[] strings, int trimDepth) {

        if (trimDepth == 0) {
            return strings;
        }

        String[] results = new String[strings.length];
        for (int i = 0; i < strings.length; i++) {
            results[i] = strings[i].substring(trimDepth);
        }
        return results;
    }


    /**
     * Left pads a string.
     *
     * @param s      The String to pad
     * @param length The desired minimum length of the resulting padded String
     *
     * @return The resulting left padded String
     *
     * @deprecated {@link StringUtils#leftPad(String, int)}
     */
    @Deprecated
    public static String lpad(String s, int length) {
        String res = s;
        if (length - s.length() > 0) {
            char[] arr = new char[length - s.length()];
            Arrays.fill(arr, ' ');
            res = new StringBuilder(length).append(arr).append(s).toString();
        }
        return res;
    }


    /**
     * Are the two String values the same. The Strings can be optionally trimmed
     * before checking. The Strings can be optionally compared ignoring case.
     * The Strings can be have embedded whitespace standardized before
     * comparing. Two null values are treated as equal.
     *
     * @param s1                    The first String.
     * @param s2                    The second String.
     * @param trim                  Indicates if the Strings should be trimmed before comparison.
     * @param ignoreCase            Indicates if the case of the Strings should ignored during comparison.
     * @param standardizeWhitespace Indicates if the embedded whitespace should be standardized before comparison.
     *
     * @return <code>true</code> if the Strings are the same, <code>false</code> otherwise.
     */
    public static boolean isSame(String s1, String s2, boolean trim, boolean ignoreCase,
                                 boolean standardizeWhitespace) {
        if (s1 == null && s2 == null) {
            return true;
        } else if (s1 == null || s2 == null) {
            return false;
        } else {
            if (trim) {
                s1 = s1.trim();
                s2 = s2.trim();
            }
            if (standardizeWhitespace) {
                // Replace all whitespace with a standard single space
                // character.
                s1 = s1.replaceAll("\\s+", " ");
                s2 = s2.replaceAll("\\s+", " ");
            }
            return ignoreCase ? s1.equalsIgnoreCase(s2) : s1.equals(s2);
        }
    }


    /**
     * Formats all items onto a string with separators if more than one exists,
     * return an empty string if the items are null or empty.
     *
     * @param items     Object[]
     * @param separator String
     *
     * @return String
     */
    public static String asString(Object[] items, String separator) {

        if (items == null || items.length == 0) {
            return "";
        }
        if (items.length == 1) {
            return items[0].toString();
        }

        StringBuilder sb = new StringBuilder(items[0].toString());
        for (int i = 1; i < items.length; i++) {
            sb.append(separator).append(items[i]);
        }

        return sb.toString();
    }


    /**
     * Returns an empty array of string
     *
     * @return String
     */
    public static String[] getEmptyStrings() {
        return EMPTY_STRINGS;
    }


    /**
     * Converts the given string to Camel case,
     * that is, removing all spaces, and capitalising
     * the first letter of each word except the first.
     *
     * <p>If the first word starts with an uppercase
     * letter, it's kept as is. This method can thus
     * be used for Pascal case too.
     *
     * @param name The string to convert
     *
     * @return The string converted to Camel case
     *
     * @deprecated Use {@link CaseConvention}
     */
    @Deprecated
    public static String toCamelCase(String name) {
        return toCamelCase(name, false);
    }


    /**
     * Converts the given string to Camel case,
     * that is, removing all spaces, and capitalising
     * the first letter of each word except the first.
     *
     * <p>The second parameter can be used to force the
     * words to be converted to lowercase before capitalising.
     * This can be useful if eg the first word contains
     * several uppercase letters.
     *
     * @param name           The string to convert
     * @param forceLowerCase Whether to force removal of all upper
     *                       case letters except on word start
     *
     * @return The string converted to Camel case
     *
     * @deprecated Use {@link CaseConvention}
     */
    @Deprecated
    public static String toCamelCase(String name, boolean forceLowerCase) {
        StringBuilder sb = new StringBuilder();
        boolean isFirst = true;
        for (String word : name.trim().split("\\s++")) {
            String pretreated = forceLowerCase ? word.toLowerCase(Locale.ROOT) : word;
            if (isFirst) {
                sb.append(pretreated);
                isFirst = false;
            } else {
                sb.append(StringUtils.capitalize(pretreated));
            }
        }
        return sb.toString();
    }

    /**
     * Replaces unprintable characters by their escaped (or unicode escaped)
     * equivalents in the given string
     */
    public static String escapeJava(String str) {
        StringBuilder retval = new StringBuilder();
        for (int i = 0; i < str.length(); i++) {
            final char ch = str.charAt(i);
            switch (ch) {
            case 0:
                break;
            case '\b':
                retval.append("\\b");
                break;
            case '\t':
                retval.append("\\t");
                break;
            case '\n':
                retval.append("\\n");
                break;
            case '\f':
                retval.append("\\f");
                break;
            case '\r':
                retval.append("\\r");
                break;
            case '\"':
                retval.append("\\\"");
                break;
            case '\'':
                retval.append("\\'");
                break;
            case '\\':
                retval.append("\\\\");
                break;
            default:
                if (ch < 0x20 || ch > 0x7e) {
                    String s = "0000" + Integer.toString(ch, 16);
                    retval.append("\\u").append(s.substring(s.length() - 4));
                } else {
                    retval.append(ch);
                }
                break;
            }
        }
        return retval.toString();
    }


    public enum CaseConvention {
        /** SCREAMING_SNAKE_CASE. */
        SCREAMING_SNAKE_CASE {
            @Override
            List<String> toWords(String name) {
                return CollectionUtil.map(name.split("_"), s -> s.toLowerCase(Locale.ROOT));
            }

            @Override
            String joinWords(List<String> words) {
                return words.stream().map(s -> s.toLowerCase(Locale.ROOT)).collect(Collectors.joining("_"));
            }
        },
        /** camelCase. */
        CAMEL_CASE {
            @Override
            List<String> toWords(String name) {
                return PASCAL_CASE.toWords(name);
            }

            @Override
            String joinWords(List<String> words) {
                if (words.isEmpty()) {
                    return "";
                }
                return words.get(0).toLowerCase(Locale.ROOT) + PASCAL_CASE.joinWords(words.subList(1, words.size()));
            }
        },
        /** PascalCase. */
        PASCAL_CASE {
            @Override
            List<String> toWords(String name) {
                return CollectionUtil.map(name.split("(?<![A-Z])(?=[A-Z])"), s -> s.toLowerCase(Locale.ROOT));
            }

            @Override
            String joinWords(List<String> words) {
                return words.stream().map(StringUtils::capitalize).collect(Collectors.joining());
            }
        },
        /** space separated. */
        SPACE_SEPARATED {
            @Override
            List<String> toWords(String name) {
                return CollectionUtil.map(name.split("\\s++"), s -> s.toLowerCase(Locale.ROOT));
            }

            @Override
            String joinWords(List<String> words) {
                return String.join(" ", words);
            }
        };

        /** Split a name written with this convention into a list of *lowercase* words. */
        abstract List<String> toWords(String name);

        /** Takes a list of lowercase words and joins them into a name following this convention. */
        abstract String joinWords(List<String> words);

        public String convertTo(CaseConvention to, String name) {
            return to.joinWords(toWords(name));
        }
    }
}<|MERGE_RESOLUTION|>--- conflicted
+++ resolved
@@ -9,12 +9,9 @@
 import java.util.Iterator;
 import java.util.List;
 import java.util.Locale;
-<<<<<<< HEAD
-import java.util.stream.Collectors;
-=======
 import java.util.regex.Matcher;
 import java.util.regex.Pattern;
->>>>>>> fb6ec96b
+import java.util.stream.Collectors;
 
 import org.apache.commons.lang3.StringUtils;
 import org.apache.commons.text.StringEscapeUtils;
@@ -323,10 +320,7 @@
     /**
      * @param supportUTF8 override the default setting, whether special characters should be replaced with entities (
      *                    <code>false</code>) or should be included as is ( <code>true</code>).
-<<<<<<< HEAD
-=======
      * @deprecated for removal. Use {@link StringEscapeUtils#escapeXml10(String)} instead.
->>>>>>> fb6ec96b
      */
     @Deprecated
     public static void appendXmlEscaped(StringBuilder buf, String src, boolean supportUTF8) {
