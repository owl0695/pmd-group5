--- conflicted
+++ resolved
@@ -156,11 +156,7 @@
      */
     public static StringBuilder append(StringBuilder sb, CharSequence charSeq) {
         if (charSeq instanceof Chars) {
-<<<<<<< HEAD
-            ((Chars) charSeq).appendChars(sb, 0, charSeq.length());
-=======
             ((Chars) charSeq).appendChars(sb);
->>>>>>> 76fe12d9
             return sb;
         } else {
             return sb.append(charSeq);
