--- conflicted
+++ resolved
@@ -71,53 +71,6 @@
      */
     protected abstract void logImpl(Level level, String message, Object[] formatArgs);
 
-<<<<<<< HEAD
-=======
-    @Override
-    public void trace(String message, Object... formatArgs) {
-        log(Level.TRACE, message, formatArgs);
-    }
-
-    @Override
-    public void debug(String message, Object... formatArgs) {
-        log(Level.DEBUG, message, formatArgs);
-    }
-
-    @Override
-    public void info(String message, Object... formatArgs) {
-        log(Level.INFO, message, formatArgs);
-    }
-
-    @Override
-    public void warn(String message, Object... formatArgs) {
-        log(Level.WARN, message, formatArgs);
-    }
-
-    @Override
-    public final void warnEx(String message, Throwable error) {
-        warnEx(message, new Object[0], error);
-    }
-
-    @Override
-    public void warnEx(String message, Object[] formatArgs, Throwable error) {
-        logEx(Level.WARN, message, formatArgs, error);
-    }
-
-    @Override
-    public void error(String message, Object... formatArgs) {
-        log(Level.ERROR, message, formatArgs);
-    }
-
-    @Override
-    public final void errorEx(String message, Throwable error) {
-        errorEx(message, new Object[0], error);
-    }
-
-    @Override
-    public void errorEx(String message, Object[] formatArgs, Throwable error) {
-        logEx(Level.ERROR, message, formatArgs, error);
-    }
->>>>>>> 80e1265f
 
     @Override
     public int numErrors() {
