/*
 * BSD-style license; for more info see http://pmd.sourceforge.net/license.html
 */

package net.sourceforge.pmd.util.treeexport;

import java.io.File;
import java.io.IOException;
import java.io.Reader;
import java.io.StringReader;
import java.nio.charset.Charset;
import java.nio.charset.StandardCharsets;
import java.nio.file.Files;
import java.util.HashMap;
import java.util.List;
import java.util.Map;
import java.util.Scanner;

import org.apache.commons.io.IOUtils;
import org.apache.commons.io.input.CloseShieldInputStream;
import org.apache.commons.lang3.StringEscapeUtils;

import net.sourceforge.pmd.annotation.Experimental;
<<<<<<< HEAD
import net.sourceforge.pmd.lang.LanguageLoader;
=======
import net.sourceforge.pmd.internal.Slf4jSimpleConfiguration;
import net.sourceforge.pmd.lang.Language;
>>>>>>> 32a02cec
import net.sourceforge.pmd.lang.LanguageRegistry;
import net.sourceforge.pmd.lang.LanguageVersion;
import net.sourceforge.pmd.lang.LanguageVersionHandler;
import net.sourceforge.pmd.lang.ast.Parser;
import net.sourceforge.pmd.lang.ast.Parser.ParserTask;
import net.sourceforge.pmd.lang.ast.RootNode;
import net.sourceforge.pmd.lang.ast.SemanticErrorReporter;
import net.sourceforge.pmd.lang.rule.xpath.Attribute;
import net.sourceforge.pmd.properties.PropertyDescriptor;
import net.sourceforge.pmd.properties.PropertySource;

import com.beust.jcommander.DynamicParameter;
import com.beust.jcommander.JCommander;
import com.beust.jcommander.Parameter;
import com.beust.jcommander.ParameterException;

@Experimental
public class TreeExportCli {
    @Parameter(names = { "--format", "-f" }, description = "The output format.")
    private String format = "xml";
    @Parameter(names = { "--language", "-l" }, description = "Specify the language to use.")
    private String language = LanguageRegistry.STATIC.getDefaultLanguage().getTerseName();
    @Parameter(names = { "--encoding", "-e" }, description = "Encoding of the source file.")
    private String encoding = StandardCharsets.UTF_8.name();
    @DynamicParameter(names = "-P", description = "Properties for the renderer.")
    private Map<String, String> properties = new HashMap<>();

    @Parameter(names = { "--help", "-h" }, description = "Display usage.", help = true)
    private boolean help;

    @Parameter(names = "--file", description = "The file to dump")
    private String file;

    @Parameter(names = { "--read-stdin", "-i" }, description = "Read source from standard input")
    private boolean readStdin;


    public static void main(String[] args) throws Exception {
        TreeExportCli cli = new TreeExportCli();
        JCommander jcommander = new JCommander(cli);

        try {
            jcommander.parse(args);
        } catch (ParameterException e) {
            System.err.println(e.getMessage());
            cli.usage(jcommander);
            System.exit(1);
        }

        if (cli.help) {
            cli.usage(jcommander);
            System.exit(0);
        }


        TreeRendererDescriptor descriptor = TreeRenderers.findById(cli.format);
        if (descriptor == null) {
            throw cli.bail("Unknown format '" + cli.format + "'");
        }

        PropertySource bundle = parseProperties(cli, descriptor);

        try (LanguageRegistry lr = LanguageLoader.DEFAULT.load()) {
            cli.run(lr, descriptor.produceRenderer(bundle));
        }
    }

    public static PropertySource parseProperties(TreeExportCli cli, TreeRendererDescriptor descriptor) {
        PropertySource bundle = descriptor.newPropertyBundle();

        for (String key : cli.properties.keySet()) {
            PropertyDescriptor<?> d = bundle.getPropertyDescriptor(key);
            if (d == null) {
                throw cli.bail("Unknown property '" + key + "'");
            }

            setProperty(d, bundle, cli.properties.get(key));
        }
        return bundle;
    }


    private void usage(JCommander commander) {
        StringBuilder sb = new StringBuilder();
        commander.setProgramName("ast-dump");
        commander.usage(sb);
        sb.append(System.lineSeparator());

        sb.append("Available languages: ");
        for (String id : LanguageLoader.DEFAULT.availableLanguageIds()) {
            sb.append(id).append(' ');
        }
        sb.append(System.lineSeparator());
        sb.append("Available formats: ");
        for (TreeRendererDescriptor t : TreeRenderers.registeredRenderers()) {
            describeRenderer(30, t, sb);
        }
        sb.append(System.lineSeparator())
            .append(System.lineSeparator());

        sb.append("Example: ast-dump --format xml --language java MyFile.java")
            .append(System.lineSeparator());

        System.err.print(sb);
    }

    private void describeRenderer(int marginWidth, TreeRendererDescriptor descriptor, StringBuilder sb) {


        sb.append(String.format("%-" + marginWidth + "s%s", descriptor.id(), descriptor.description()))
            .append(System.lineSeparator());

        List<PropertyDescriptor<?>> props = descriptor.newPropertyBundle().getPropertyDescriptors();

        if (!props.isEmpty()) {

            sb.append(String.format("%-" + marginWidth + "s", "+ Properties"))
                .append(System.lineSeparator());

            for (PropertyDescriptor<?> prop : props) {
                sb.append(String.format(
                    "  + %-" + marginWidth + "s%s %s",
                    prop.name(), prop.description(), "(default " + getDefault(prop) + ")"))
                    .append(System.lineSeparator());
            }
        } else {
            sb.append(System.lineSeparator());
        }
    }

    private <T> String getDefault(PropertyDescriptor<T> prop) {
        return StringEscapeUtils.escapeJava(prop.asDelimitedString(prop.defaultValue()));
    }

    private void run(LanguageRegistry languageRegistry, TreeRenderer renderer) throws IOException {
        printWarning();

        LanguageVersion langVersion = languageRegistry.findLanguageByTerseName(language).getDefaultVersion();
        LanguageVersionHandler languageHandler = langVersion.getLanguageVersionHandler();
        Parser parser = languageHandler.getParser();

        @SuppressWarnings("PMD.CloseResource")
        final Reader source;
        final String filename;
        if (file == null && !readStdin) {
            throw bail("One of --file or --read-stdin must be mentioned");
        } else if (readStdin) {
            System.err.println("Reading from stdin...");
            source = new StringReader(readFromSystemIn());
            filename = "stdin";
        } else {
            source = Files.newBufferedReader(new File(file).toPath(), Charset.forName(encoding));
            filename = file;
        }

        // disable warnings for deprecated attributes
        Slf4jSimpleConfiguration.disableLogging(Attribute.class);

        try {
            String fullSource = IOUtils.toString(source);
            ParserTask task = new ParserTask(langVersion, filename, fullSource, SemanticErrorReporter.noop());
            RootNode root = parser.parse(task);

            renderer.renderSubtree(root, System.out);
        } finally {
            source.close();
        }
    }

    private String readFromSystemIn() {


        StringBuilder sb = new StringBuilder();
        try (Scanner scanner = new Scanner(new CloseShieldInputStream(System.in))) {
            while (scanner.hasNextLine()) {
                sb.append(scanner.nextLine());
            }
        }
        return sb.toString();

    }

    private void printWarning() {
        System.err.println("-------------------------------------------------------------------------------");
        System.err.println("This command line utility is experimental. It might change at any time without");
        System.err.println("prior notice.");
        System.err.println("-------------------------------------------------------------------------------");
    }

    private static <T> void setProperty(PropertyDescriptor<T> descriptor, PropertySource bundle, String value) {
        bundle.setProperty(descriptor, descriptor.valueFrom(value));
    }


    private RuntimeException bail(String message) {
        System.err.println(message);
        System.err.println("Use --help for usage information");
        System.exit(1);
        return new RuntimeException();
    }
}<|MERGE_RESOLUTION|>--- conflicted
+++ resolved
@@ -21,12 +21,8 @@
 import org.apache.commons.lang3.StringEscapeUtils;
 
 import net.sourceforge.pmd.annotation.Experimental;
-<<<<<<< HEAD
-import net.sourceforge.pmd.lang.LanguageLoader;
-=======
 import net.sourceforge.pmd.internal.Slf4jSimpleConfiguration;
 import net.sourceforge.pmd.lang.Language;
->>>>>>> 32a02cec
 import net.sourceforge.pmd.lang.LanguageRegistry;
 import net.sourceforge.pmd.lang.LanguageVersion;
 import net.sourceforge.pmd.lang.LanguageVersionHandler;
@@ -48,7 +44,7 @@
     @Parameter(names = { "--format", "-f" }, description = "The output format.")
     private String format = "xml";
     @Parameter(names = { "--language", "-l" }, description = "Specify the language to use.")
-    private String language = LanguageRegistry.STATIC.getDefaultLanguage().getTerseName();
+    private String language = LanguageRegistry.getDefaultLanguage().getTerseName();
     @Parameter(names = { "--encoding", "-e" }, description = "Encoding of the source file.")
     private String encoding = StandardCharsets.UTF_8.name();
     @DynamicParameter(names = "-P", description = "Properties for the renderer.")
@@ -64,7 +60,7 @@
     private boolean readStdin;
 
 
-    public static void main(String[] args) throws Exception {
+    public static void main(String[] args) throws IOException {
         TreeExportCli cli = new TreeExportCli();
         JCommander jcommander = new JCommander(cli);
 
@@ -89,9 +85,7 @@
 
         PropertySource bundle = parseProperties(cli, descriptor);
 
-        try (LanguageRegistry lr = LanguageLoader.DEFAULT.load()) {
-            cli.run(lr, descriptor.produceRenderer(bundle));
-        }
+        cli.run(descriptor.produceRenderer(bundle));
     }
 
     public static PropertySource parseProperties(TreeExportCli cli, TreeRendererDescriptor descriptor) {
@@ -116,8 +110,8 @@
         sb.append(System.lineSeparator());
 
         sb.append("Available languages: ");
-        for (String id : LanguageLoader.DEFAULT.availableLanguageIds()) {
-            sb.append(id).append(' ');
+        for (Language l : LanguageRegistry.getLanguages()) {
+            sb.append(l.getTerseName()).append(' ');
         }
         sb.append(System.lineSeparator());
         sb.append("Available formats: ");
@@ -161,10 +155,10 @@
         return StringEscapeUtils.escapeJava(prop.asDelimitedString(prop.defaultValue()));
     }
 
-    private void run(LanguageRegistry languageRegistry, TreeRenderer renderer) throws IOException {
+    private void run(TreeRenderer renderer) throws IOException {
         printWarning();
 
-        LanguageVersion langVersion = languageRegistry.findLanguageByTerseName(language).getDefaultVersion();
+        LanguageVersion langVersion = LanguageRegistry.findLanguageByTerseName(language).getDefaultVersion();
         LanguageVersionHandler languageHandler = langVersion.getLanguageVersionHandler();
         Parser parser = languageHandler.getParser();
 
