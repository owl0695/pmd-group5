/*
 * BSD-style license; for more info see http://pmd.sourceforge.net/license.html
 */

package net.sourceforge.pmd.util.treeexport;

import java.io.BufferedReader;
import java.io.File;
import java.io.IOException;
import java.io.InputStreamReader;
import java.io.Reader;
import java.nio.charset.Charset;
import java.nio.charset.StandardCharsets;
import java.nio.file.Files;
import java.util.HashMap;
import java.util.List;
import java.util.Map;
<<<<<<< HEAD
import java.util.Scanner;

import org.apache.commons.io.IOUtils;
import org.apache.commons.io.input.CloseShieldInputStream;
=======
import java.util.logging.Level;
import java.util.logging.Logger;

>>>>>>> 764920f6
import org.apache.commons.lang3.StringEscapeUtils;

import net.sourceforge.pmd.annotation.Experimental;
import net.sourceforge.pmd.internal.Slf4jSimpleConfiguration;
import net.sourceforge.pmd.lang.Language;
import net.sourceforge.pmd.lang.LanguageRegistry;
import net.sourceforge.pmd.lang.LanguageVersion;
import net.sourceforge.pmd.lang.LanguageVersionHandler;
import net.sourceforge.pmd.lang.ast.Parser;
import net.sourceforge.pmd.lang.ast.Parser.ParserTask;
import net.sourceforge.pmd.lang.ast.RootNode;
import net.sourceforge.pmd.lang.ast.SemanticErrorReporter;
import net.sourceforge.pmd.lang.rule.xpath.Attribute;
import net.sourceforge.pmd.properties.PropertyDescriptor;
import net.sourceforge.pmd.properties.PropertySource;

import com.beust.jcommander.DynamicParameter;
import com.beust.jcommander.JCommander;
import com.beust.jcommander.Parameter;
import com.beust.jcommander.ParameterException;

@Experimental
public class TreeExportCli {

    @Parameter(names = { "--format", "-f" }, description = "The output format.")
    private String format = "xml";
    @Parameter(names = { "--language", "-l" }, description = "Specify the language to use.")
    private String language = LanguageRegistry.getDefaultLanguage().getTerseName();
    @Parameter(names = { "--encoding", "-e" }, description = "Encoding of the source file.")
    private String encoding = StandardCharsets.UTF_8.name();
    @DynamicParameter(names = "-P", description = "Properties for the renderer.")
    private Map<String, String> properties = new HashMap<>();
    @Parameter(names = { "--help", "-h" }, description = "Display usage.", help = true)
    private boolean help;
    @Parameter(names = "--file", description = "The file to dump")
    private String file;
    @Parameter(names = { "--read-stdin", "-i" }, description = "Read source from standard input")
    private boolean readStdin;

    private final Io io;

    TreeExportCli(Io io) {
        this.io = io;
    }

    public static void main(String... args) {
        TreeExportCli cli = new TreeExportCli(Io.SYSTEM);
        System.exit(cli.runMain(args));
    }

    public int runMain(String... args) {
        try {
            return runMainOrThrow(args);
        } catch (AbortedError e) {
            return 1;
        } catch (IOException e) {
            io.stderr.println("Error: " + e);
            e.printStackTrace(io.stderr);
            return 1;
        }
    }

    private int runMainOrThrow(String[] args) throws IOException {

        JCommander jcommander = new JCommander(this);

        try {
            jcommander.parse(args);
        } catch (ParameterException e) {
            io.stderr.println(e.getMessage());
            usage(jcommander);
            return 1;
        }

        if (help) {
            usage(jcommander);
            return 0;
        }


        TreeRendererDescriptor descriptor = TreeRenderers.findById(this.format);
        if (descriptor == null) {
            throw this.bail("Unknown format '" + this.format + "'");
        }

        PropertySource bundle = parseProperties(this, descriptor);

        run(descriptor.produceRenderer(bundle));
        return 0;
    }

    public static PropertySource parseProperties(TreeExportCli cli, TreeRendererDescriptor descriptor) {
        PropertySource bundle = descriptor.newPropertyBundle();

        for (String key : cli.properties.keySet()) {
            PropertyDescriptor<?> d = bundle.getPropertyDescriptor(key);
            if (d == null) {
                throw cli.bail("Unknown property '" + key + "'");
            }

            setProperty(d, bundle, cli.properties.get(key));
        }
        return bundle;
    }


    private void usage(JCommander commander) {
        StringBuilder sb = new StringBuilder();
        commander.setProgramName("ast-dump");
        commander.usage(sb);
        sb.append(System.lineSeparator());

        sb.append("Available languages: ");
        for (Language l : LanguageRegistry.getLanguages()) {
            sb.append(l.getTerseName()).append(' ');
        }
        sb.append(System.lineSeparator());
        sb.append("Available formats: ");
        for (TreeRendererDescriptor t : TreeRenderers.registeredRenderers()) {
            describeRenderer(30, t, sb);
        }
        sb.append(System.lineSeparator())
            .append(System.lineSeparator());

        sb.append("Example: ast-dump --format xml --language java MyFile.java")
            .append(System.lineSeparator());

        System.err.print(sb);
    }

    private void describeRenderer(int marginWidth, TreeRendererDescriptor descriptor, StringBuilder sb) {


        sb.append(String.format("%-" + marginWidth + "s%s", descriptor.id(), descriptor.description()))
            .append(System.lineSeparator());

        List<PropertyDescriptor<?>> props = descriptor.newPropertyBundle().getPropertyDescriptors();

        if (!props.isEmpty()) {

            sb.append(String.format("%-" + marginWidth + "s", "+ Properties"))
                .append(System.lineSeparator());

            for (PropertyDescriptor<?> prop : props) {
                sb.append(String.format(
                    "  + %-" + marginWidth + "s%s %s",
                    prop.name(), prop.description(), "(default " + getDefault(prop) + ")"))
                    .append(System.lineSeparator());
            }
        } else {
            sb.append(System.lineSeparator());
        }
    }

    private <T> String getDefault(PropertyDescriptor<T> prop) {
        return StringEscapeUtils.escapeJava(prop.asDelimitedString(prop.defaultValue()));
    }

    private void run(TreeRenderer renderer) throws IOException {
        printWarning();

        LanguageVersion langVersion = LanguageRegistry.findLanguageByTerseName(language).getDefaultVersion();
        LanguageVersionHandler languageHandler = langVersion.getLanguageVersionHandler();
        Parser parser = languageHandler.getParser();

        @SuppressWarnings("PMD.CloseResource")
<<<<<<< HEAD
        final Reader source;
        final String filename;
        if (file == null && !readStdin) {
            throw bail("One of --file or --read-stdin must be mentioned");
        } else if (readStdin) {
            System.err.println("Reading from stdin...");
            source = new StringReader(readFromSystemIn());
            filename = "stdin";
        } else {
            source = Files.newBufferedReader(new File(file).toPath(), Charset.forName(encoding));
            filename = file;
=======
        Reader source;
        String fileName;
        if (file == null && !readStdin) {
            throw bail("One of --file or --read-stdin must be mentioned");
        } else if (readStdin) {
            io.stderr.println("Reading from stdin...");
            source = readFromSystemIn();
            fileName = "stdin";
        } else {
            source = Files.newBufferedReader(new File(file).toPath(), Charset.forName(encoding));
            fileName = file;
>>>>>>> 764920f6
        }

        // disable warnings for deprecated attributes
        Slf4jSimpleConfiguration.disableLogging(Attribute.class);

<<<<<<< HEAD
        try {
            String fullSource = IOUtils.toString(source);
            ParserTask task = new ParserTask(langVersion, filename, fullSource, SemanticErrorReporter.noop());
            RootNode root = parser.parse(task);

            renderer.renderSubtree(root, System.out);
        } finally {
            source.close();
=======
        try (Reader reader = source) {
            Node root = AbstractParser.doParse(parser, fileName, reader);
            languageHandler.getQualifiedNameResolutionFacade(this.getClass().getClassLoader()).start(root);

            renderer.renderSubtree(root, io.stdout);
>>>>>>> 764920f6
        }
    }

    private Reader readFromSystemIn() {
        return new BufferedReader(new InputStreamReader(io.stdin));
    }

    private void printWarning() {
        io.stderr.println("-------------------------------------------------------------------------------");
        io.stderr.println("This command line utility is experimental. It might change at any time without");
        io.stderr.println("prior notice.");
        io.stderr.println("-------------------------------------------------------------------------------");
    }

    private static <T> void setProperty(PropertyDescriptor<T> descriptor, PropertySource bundle, String value) {
        bundle.setProperty(descriptor, descriptor.valueFrom(value));
    }


    private AbortedError bail(String message) {
        io.stderr.println(message);
        io.stderr.println("Use --help for usage information");
        return new AbortedError();
    }

    private static class AbortedError extends Error {

    }
}<|MERGE_RESOLUTION|>--- conflicted
+++ resolved
@@ -15,16 +15,8 @@
 import java.util.HashMap;
 import java.util.List;
 import java.util.Map;
-<<<<<<< HEAD
-import java.util.Scanner;
 
 import org.apache.commons.io.IOUtils;
-import org.apache.commons.io.input.CloseShieldInputStream;
-=======
-import java.util.logging.Level;
-import java.util.logging.Logger;
-
->>>>>>> 764920f6
 import org.apache.commons.lang3.StringEscapeUtils;
 
 import net.sourceforge.pmd.annotation.Experimental;
@@ -191,19 +183,6 @@
         Parser parser = languageHandler.getParser();
 
         @SuppressWarnings("PMD.CloseResource")
-<<<<<<< HEAD
-        final Reader source;
-        final String filename;
-        if (file == null && !readStdin) {
-            throw bail("One of --file or --read-stdin must be mentioned");
-        } else if (readStdin) {
-            System.err.println("Reading from stdin...");
-            source = new StringReader(readFromSystemIn());
-            filename = "stdin";
-        } else {
-            source = Files.newBufferedReader(new File(file).toPath(), Charset.forName(encoding));
-            filename = file;
-=======
         Reader source;
         String fileName;
         if (file == null && !readStdin) {
@@ -215,28 +194,19 @@
         } else {
             source = Files.newBufferedReader(new File(file).toPath(), Charset.forName(encoding));
             fileName = file;
->>>>>>> 764920f6
         }
 
         // disable warnings for deprecated attributes
         Slf4jSimpleConfiguration.disableLogging(Attribute.class);
 
-<<<<<<< HEAD
         try {
             String fullSource = IOUtils.toString(source);
-            ParserTask task = new ParserTask(langVersion, filename, fullSource, SemanticErrorReporter.noop());
+            ParserTask task = new ParserTask(langVersion, fileName, fullSource, SemanticErrorReporter.noop());
             RootNode root = parser.parse(task);
 
-            renderer.renderSubtree(root, System.out);
+            renderer.renderSubtree(root, io.stdout);
         } finally {
             source.close();
-=======
-        try (Reader reader = source) {
-            Node root = AbstractParser.doParse(parser, fileName, reader);
-            languageHandler.getQualifiedNameResolutionFacade(this.getClass().getClassLoader()).start(root);
-
-            renderer.renderSubtree(root, io.stdout);
->>>>>>> 764920f6
         }
     }
 
