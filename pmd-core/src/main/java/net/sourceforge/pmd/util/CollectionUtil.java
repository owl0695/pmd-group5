/**
 * BSD-style license; for more info see http://pmd.sourceforge.net/license.html
 */

package net.sourceforge.pmd.util;

import static java.util.Arrays.asList;
import static java.util.Collections.emptyIterator;
import static java.util.Collections.emptyList;
import static java.util.Collections.emptyMap;
import static java.util.Collections.emptySet;
import static java.util.Collections.singletonList;

import java.util.ArrayList;
import java.util.Collection;
import java.util.Collections;
import java.util.EnumSet;
import java.util.HashMap;
import java.util.HashSet;
import java.util.Iterator;
import java.util.LinkedHashMap;
import java.util.LinkedHashSet;
import java.util.List;
import java.util.Map;
import java.util.Set;
import java.util.function.BiConsumer;
import java.util.function.BiFunction;
import java.util.function.BinaryOperator;
import java.util.function.Consumer;
import java.util.function.Function;
import java.util.function.Predicate;
import java.util.stream.Collector;
import java.util.stream.Collector.Characteristics;
import java.util.stream.Collectors;

import org.apache.commons.lang3.Validate;
import org.checkerframework.checker.nullness.qual.NonNull;
import org.checkerframework.checker.nullness.qual.Nullable;
import org.pcollections.HashTreePSet;
import org.pcollections.PMap;
import org.pcollections.PSet;

import net.sourceforge.pmd.annotation.InternalApi;
import net.sourceforge.pmd.internal.util.AssertionUtil;
import net.sourceforge.pmd.internal.util.IteratorUtil;
import net.sourceforge.pmd.lang.document.Chars;

/**
 * Generic collection and array-related utility functions for java.util types.
 * See ClassUtil for comparable facilities for short name lookup.
 *
 * @author Brian Remedios
 * @version $Revision$
 * @deprecated Is internal API
 */
@Deprecated
@InternalApi
public final class CollectionUtil {

    private static final int UNKNOWN_SIZE = -1;

    @SuppressWarnings("PMD.UnnecessaryFullyQualifiedName")
    public static final Set<String> COLLECTION_INTERFACES_BY_NAMES = collectionTypes(List.class, Collection.class, Map.class, Set.class);

    @SuppressWarnings({"PMD.LooseCoupling", "PMD.UnnecessaryFullyQualifiedName"})
    public static final Set<String> COLLECTION_CLASSES_BY_NAMES
        = collectionTypes(ArrayList.class, java.util.LinkedList.class, java.util.Vector.class, HashMap.class,
                          java.util.LinkedHashMap.class, java.util.TreeMap.class, java.util.TreeSet.class,
                          HashSet.class, java.util.LinkedHashSet.class, java.util.Hashtable.class);


    private CollectionUtil() {
    }

    private static Set<String> collectionTypes(Class<?>... types) {
        Set<String> set = new HashSet<>();

        for (Class<?> type : types) {
            if (!set.add(type.getSimpleName()) || !set.add(type.getName())) {
                throw new IllegalArgumentException("Duplicate or name collision for " + type);
            }
        }

        return set;
    }

    /**
     * Return whether we can identify the typeName as a java.util collection
     * class or interface as specified.
     *
     * @param typeName
     *            String
     * @param includeInterfaces
     *            boolean
     * @return boolean
     *
     * @deprecated Will be replaced with type resolution
     */
    @Deprecated
    public static boolean isCollectionType(String typeName, boolean includeInterfaces) {
        return COLLECTION_CLASSES_BY_NAMES.contains(typeName)
                || includeInterfaces && COLLECTION_INTERFACES_BY_NAMES.contains(typeName);
    }

    /**
     * Creates and returns a map populated with the keyValuesSets where the
     * value held by the tuples are they key and value in that order.
     *
     * @param keys
     *            K[]
     * @param values
     *            V[]
     * @return Map
     *
     * @deprecated Used by deprecated property types
     */
    @Deprecated
    public static <K, V> Map<K, V> mapFrom(K[] keys, V[] values) {
        if (keys.length != values.length) {
            throw new RuntimeException("mapFrom keys and values arrays have different sizes");
        }
        Map<K, V> map = new HashMap<>(keys.length);
        for (int i = 0; i < keys.length; i++) {
            map.put(keys[i], values[i]);
        }
        return map;
    }

    /**
     * Returns a map based on the source but with the key &amp; values swapped.
     *
     * @param source
     *            Map
     * @return Map
     *
     * @deprecated Used by deprecated property types
     */
    @Deprecated
    public static <K, V> Map<V, K> invertedMapFrom(Map<K, V> source) {
        Map<V, K> map = new HashMap<>(source.size());
        for (Map.Entry<K, V> entry : source.entrySet()) {
            map.put(entry.getValue(), entry.getKey());
        }
        return map;
    }


    /**
     * Returns a list view that pretends it is the concatenation of
     * both lists. The returned view is unmodifiable. The implementation
     * is pretty stupid and not optimized for repeated concatenation,
     * but should be ok for smallish chains of random-access lists.
     *
     * @param head Head elements (to the left)
     * @param tail Tail elements (to the right)
     * @param <T>  Type of elements in both lists
     *
     * @return A concatenated view
     */
    public static <T> List<T> concatView(List<? extends T> head, List<? extends T> tail) {
        if (head.isEmpty()) {
            return Collections.unmodifiableList(tail);
        } else if (tail.isEmpty()) {
            return Collections.unmodifiableList(head);
        } else {
            return new ConsList<>(head, tail);
        }
    }


    /**
     * Returns the set union of the given collections.
     *
     * @param c1 First collection
     * @param c2 Second collection
     *
     * @return Union of both arguments
     */
    @SafeVarargs
    public static <T> Set<T> union(Collection<? extends T> c1, Collection<? extends T> c2, Collection<? extends T>... rest) {
        Set<T> union = new LinkedHashSet<>(c1);
        union.addAll(c2);
        for (Collection<? extends T> ts : rest) {
            union.addAll(ts);
        }
        return union;
    }

    /**
     * Returns the set intersection of the given collections.
     *
     * @param c1 First collection
     * @param c2 Second collection
     *
     * @return Intersection of both arguments
     */
    @SafeVarargs
    public static <T> Set<T> intersect(Collection<? extends T> c1, Collection<? extends T> c2, Collection<? extends T>... rest) {
        Set<T> union = new LinkedHashSet<>(c1);
        union.retainAll(c2);
        for (Collection<? extends T> ts : rest) {
            union.retainAll(ts);
        }
        return union;
    }


    /**
     * Returns the set difference of the first collection with the other
     * collections.
     *
     * @param c1 First collection
     * @param c2 Second collection
     *
     * @return Difference of arguments
     */
    @SafeVarargs
    public static <T> Set<T> diff(Collection<? extends T> c1, Collection<? extends T> c2, Collection<? extends T>... rest) {
        Set<T> union = new LinkedHashSet<>(c1);
        union.removeAll(c2);
        for (Collection<? extends T> ts : rest) {
            union.removeAll(ts);
        }
        return union;
    }

    /**
     * Returns a set containing the given elements. No guarantee is
     * made about mutability.
     *
     * @param first First element
     * @param rest  Following elements
     */
    @SafeVarargs
    public static <T> Set<T> setOf(T first, T... rest) {
        return immutableSetOf(first, rest);
    }

    /**
     * Returns an unmodifiable set containing the given elements.
     *
     * @param first First element
     * @param rest  Following elements
     */
    @SafeVarargs
    public static <T> Set<T> immutableSetOf(T first, T... rest) {
        if (rest.length == 0) {
            return Collections.singleton(first);
        }
        Set<T> union = new LinkedHashSet<>();
        union.add(first);
        Collections.addAll(union, rest);
        return Collections.unmodifiableSet(union);
    }

    /**
     * Returns an unmodifiable set containing the given elements.
     *
     * @param first First element
     * @param rest  Following elements
     */
    @SafeVarargs
    public static <T extends Enum<T>> Set<T> immutableEnumSet(T first, T... rest) {
        return Collections.unmodifiableSet(EnumSet.of(first, rest));
    }


    @SafeVarargs
    public static <T> List<T> listOf(T first, T... rest) {
        if (rest.length == 0) {
            return Collections.singletonList(first);
        }
        List<T> union = new ArrayList<>();
        union.add(first);
        union.addAll(asList(rest));
        return Collections.unmodifiableList(union);
    }

    public static <K, V> Map<K, V> mapOf(K k0, V v0) {
        return Collections.singletonMap(k0, v0);
    }

    public static <K, V> Map<K, V> buildMap(Consumer<Map<K, V>> effect) {
        Map<K, V> map = new LinkedHashMap<>();
        effect.accept(map);
        return Collections.unmodifiableMap(map);
    }

    public static <K, V> Map<K, V> buildMap(Map<K, V> initialMap, Consumer<Map<K, V>> effect) {
        Map<K, V> map = new LinkedHashMap<>(initialMap);
        effect.accept(map);
        return Collections.unmodifiableMap(map);
    }

    public static <T, R> List<@NonNull R> mapNotNull(Iterable<? extends T> from, Function<? super T, ? extends @Nullable R> f) {
        Iterator<? extends T> it = from.iterator();
        if (!it.hasNext()) {
            return Collections.emptyList();
        }
        List<R> res = new ArrayList<>();
        while (it.hasNext()) {
            R r = f.apply(it.next());
            if (r != null) {
                res.add(r);
            }
        }
        return res;
    }

    /**
     * Produce a new map with the mappings of the first, and one additional
     * mapping. The returned map may be unmodifiable.
     */
    public static <K, V> Map<K, V> plus(Map<K, V> m, K k, V v) {
        if (m instanceof PMap) {
            return ((PMap<K, V>) m).plus(k, v);
        }
        if (m.isEmpty()) {
            return Collections.singletonMap(k, v);
        }
        Map<K, V> newM = new HashMap<>(m);
        newM.put(k, v);
        return newM;
    }

    /**
     * Returns an unmodifiable set containing the set union of the collection,
     * and the new elements.
     */
    @SafeVarargs
    @SuppressWarnings("unchecked")
    public static <V> Set<V> setUnion(Collection<? extends V> set, V first, V... newElements) {
        if (set instanceof PSet) {
            return ((PSet<V>) set).plus(first).plusAll(asList(newElements));
        }
        Set<V> newSet = new LinkedHashSet<>(set.size() + 1 + newElements.length);
        newSet.addAll(set);
        newSet.add(first);
        Collections.addAll(newSet, newElements);
        return Collections.unmodifiableSet(newSet);
    }


    /**
     * Returns a map associating each key in the first list to its
     * corresponding value in the second.
     *
     * @throws IllegalArgumentException If the list size are mismatched
     * @throws NullPointerException     If either of the parameter is null,
     *                                  or any of the keys or values are null
     */
    public static <K, V> Map<K, V> zip(List<? extends @NonNull K> from, List<? extends @NonNull V> to) {
        AssertionUtil.requireParamNotNull("keys", from);
        AssertionUtil.requireParamNotNull("values", to);
        Validate.isTrue(from.size() == to.size(), "Mismatched list sizes %s to %s", from, to);

        if (from.isEmpty()) { //NOPMD: we really want to compare references here
            return emptyMap();
        }

        Map<K, V> map = new HashMap<>(from.size());

        for (int i = 0; i < from.size(); i++) {
            K key = from.get(i);
            V val = to.get(i);

            Validate.notNull(key);
            Validate.notNull(val);

            map.put(key, val);
        }

        return map;
    }

    public static <K, V> Map<K, V> associateWith(Collection<? extends @NonNull K> keys, Function<? super K, ? extends V> mapper) {
        AssertionUtil.requireParamNotNull("keys", keys);
        if (keys.isEmpty()) {
            return emptyMap();
        }

        return associateWithTo(new HashMap<>(keys.size()), keys, mapper);
    }

    public static <K, V> Map<K, V> associateWithTo(Map<K, V> collector, Collection<? extends @NonNull K> keys, Function<? super K, ? extends V> mapper) {
        AssertionUtil.requireParamNotNull("collector", collector);
        AssertionUtil.requireParamNotNull("keys", keys);
        AssertionUtil.requireParamNotNull("mapper", mapper);
        for (K key : keys) {
            collector.put(key, mapper.apply(key));
        }
        return collector;
    }


    public static <K, V> Map<K, V> associateBy(Collection<? extends @NonNull V> values, Function<? super V, ? extends K> keyMapper) {
        AssertionUtil.requireParamNotNull("values", values);
        if (values.isEmpty()) {
            return emptyMap();
        }

        return associateByTo(new HashMap<>(values.size()), values, keyMapper);
    }


    public static <K, V> Map<K, V> associateByTo(Map<K, V> collector, Collection<? extends @NonNull V> values, Function<? super V, ? extends K> keyMapper) {
        AssertionUtil.requireParamNotNull("collector", collector);
        AssertionUtil.requireParamNotNull("values", values);
        AssertionUtil.requireParamNotNull("keyMapper", keyMapper);
        for (V v : values) {
            collector.put(keyMapper.apply(v), v);
        }
        return collector;
    }

    /**
     * Map each element of the given collection with the given function,
     * and accumulates it into an unmodifiable list.
     */
    public static <T, R> List<R> map(Collection<? extends T> from, Function<? super T, ? extends R> f) {
        if (from == null) {
            return emptyList();
        }
        return map(from.iterator(), from.size(), f);
    }

    /**
     * Map each element of the given iterable with the given function,
     * and accumulates it into an unmodifiable list.
     */
    public static <T, R> List<R> map(Iterable<? extends T> from, Function<? super T, ? extends R> f) {
        if (from == null) {
            return emptyList();
        }
        return map(from.iterator(), UNKNOWN_SIZE, f);
    }

    /**
     * Map each element of the given array with the given function,
     * and accumulates it into an unmodifiable list.
     */
    public static <T, R> List<R> map(T[] from, Function<? super T, ? extends R> f) {
        if (from == null) {
            return emptyList();
        }
        return map(asList(from), f);
    }

    /**
     * Map each element of the given iterator with the given function,
     * and accumulates it into an unmodifiable list.
     */
    public static <T, R> List<R> map(Iterator<? extends T> from, Function<? super T, ? extends R> f) {
        if (from == null) {
            return emptyList();
        }
        return map(from, UNKNOWN_SIZE, f);
    }

    private static <T, R> List<R> map(Iterator<? extends T> from, int sizeHint, Function<? super T, ? extends R> f) {
        if (!from.hasNext()) {
            return emptyList();
        } else if (sizeHint == 1) {
            return Collections.singletonList(f.apply(from.next()));
        }
        List<R> res = sizeHint == UNKNOWN_SIZE ? new ArrayList<>() : new ArrayList<>(sizeHint);
        while (from.hasNext()) {
            res.add(f.apply(from.next()));
        }
        return Collections.unmodifiableList(res);
    }

    /**
     * Map each element of the given iterable with the given function,
     * and accumulates it into the collector.
     */
    public static <T, U, A, C> C map(Collector<? super U, A, ? extends C> collector,
                                     Iterable<? extends T> from,
                                     Function<? super T, ? extends U> f) {
        if (from == null) {
            return map(collector, emptyIterator(), f);
        }
        return map(collector, from.iterator(), f);
    }

    /**
     * Map each element of the given iterator with the given function,
     * and accumulates it into the collector.
     */
    // one more type param and we can write tupac
    public static <T, U, A, C> C map(Collector<? super U, A, ? extends C> collector,
                                     Iterator<? extends T> from,
                                     Function<? super T, ? extends U> f) {
        A a = collector.supplier().get();
        BiConsumer<A, ? super U> accumulator = collector.accumulator();
        from.forEachRemaining(t -> accumulator.accept(a, f.apply(t)));
        return finish(collector, a);
    }

    /**
     * A collector that returns a mutable list. This contrasts with
     * {@link Collectors#toList()}, which makes no guarantee about the
     * mutability of the list.
     *
     * @param <T> Type of accumulated values
     */
    public static <T> Collector<T, ?, List<T>> toMutableList() {
        return Collectors.toCollection(ArrayList::new);
    }


    /**
     * A collector that returns a mutable set. This contrasts with
     * {@link Collectors#toSet()}, which makes no guarantee about the
     * mutability of the set. The set preserves insertion order.
     *
     * @param <T> Type of accumulated values
     */
    public static <T> Collector<T, ?, Set<T>> toMutableSet() {
        return Collectors.toCollection(LinkedHashSet::new);
    }

    /**
     * A collector that returns an unmodifiable list. This contrasts with
     * {@link Collectors#toList()}, which makes no guarantee about the
     * mutability of the list. {@code Collectors::toUnmodifiableList} was
     * only added in JDK 9.
     *
     * @param <T> Type of accumulated values
     */
    public static <T> Collector<T, ?, List<T>> toUnmodifiableList() {
        return Collectors.collectingAndThen(toMutableList(), Collections::unmodifiableList);
    }

    /**
     * A collector that returns an unmodifiable set. This contrasts with
     * {@link Collectors#toSet()}, which makes no guarantee about the
     * mutability of the set. {@code Collectors::toUnmodifiableSet} was
     * only added in JDK 9. The set preserves insertion order.
     *
     * @param <T> Type of accumulated values
     */
    public static <T> Collector<T, ?, Set<T>> toUnmodifiableSet() {
        return Collectors.collectingAndThen(toMutableSet(), Collections::unmodifiableSet);
    }

    /**
     * A collectors that accumulates into a persistent set.
     *
     * @param <T> Type of accumulated values
     */
    public static <T> Collector<T, ?, PSet<T>> toPersistentSet() {
        class Holder {

            PSet<T> set = HashTreePSet.empty();
        }

        return Collector.of(
            Holder::new,
            (h, t) -> h.set = h.set.plus(t),
            (left, right) -> {
                left.set = left.set.plusAll(right.set);
                return left;
            },
            a -> a.set
        );
    }

    /**
     * Finish the accumulated value of the collector.
     */
    public static <V, A, C> C finish(Collector<? super V, A, ? extends C> collector, A acc) {
        if (collector.characteristics().contains(Characteristics.IDENTITY_FINISH)) {
            return (C) acc;
        } else {
            return collector.finisher().apply(acc);
        }
    }

    public static <T> List<T> drop(List<T> list, int n) {
        AssertionUtil.requireNonNegative("n", n);

        return list.size() <= n ? emptyList()
                                : list.subList(n, list.size());
    }

    public static <T> List<T> take(List<T> list, int n) {
        AssertionUtil.requireNonNegative("n", n);
        return list.size() <= n ? list
                                : list.subList(0, n);
    }


    public static <T> List<T> listOfNotNull(T t) {
        return t == null ? emptyList() : singletonList(t);
    }

    /**
     * Returns true if any element of the iterable matches the predicate. Return
     * false if the list is null or empty.
     */
    public static <N> boolean any(@Nullable Iterable<? extends N> list, Predicate<? super N> predicate) {
        return list != null && IteratorUtil.anyMatch(list.iterator(), predicate);
    }

    /**
     * Returns true if all elements of the iterable match the predicate. Return
     * true if the list is null or empty.
     */
    public static <N> boolean all(@Nullable Iterable<? extends N> list, Predicate<? super N> predicate) {
        return list == null || IteratorUtil.allMatch(list.iterator(), predicate);
    }

    /**
     * Returns true if no element of the iterable matches the predicate. Return
     * true if the list is null or empty.
     */
    public static <N> boolean none(@Nullable Iterable<? extends N> list, Predicate<? super N> predicate) {
        return list == null || IteratorUtil.noneMatch(list.iterator(), predicate);
    }

    /**
     * If the set has a single element, returns it, otherwise returns null.
     * Obviously the set should not contain null elements.
     */
    public static <@NonNull T> @Nullable T asSingle(Set<T> set) {
        if (set.size() == 1) {
            return set.iterator().next();
        } else {
            return null;
        }
    }

    /**
     * Returns an unmodifiable copy of the list. This is to be preferred
     * to {@link Collections#unmodifiableList(List)} if you don't trust
     * the source of the list, because no one holds a reference to the buffer
     * except the returned unmodifiable list.
     *
     * @param list A list
     * @param <T>  Type of items
     */
    public static <T> List<T> defensiveUnmodifiableCopy(List<? extends T> list) {
        if (list.isEmpty()) {
            return emptyList();
        }
        return Collections.unmodifiableList(new ArrayList<>(list));
    }

    public static <T> Set<T> defensiveUnmodifiableCopyToSet(Collection<? extends T> list) {
        if (list.isEmpty()) {
            return emptySet();
        }
        return Collections.unmodifiableSet(new LinkedHashSet<>(list));
    }

    /**
     * Like {@link String#join(CharSequence, Iterable)}, except it appends
     * on a preexisting {@link StringBuilder}. The result value is that StringBuilder.
     */
    public static <T> StringBuilder joinOn(StringBuilder sb,
                                           Iterable<? extends T> iterable,
                                           BiConsumer<? super StringBuilder, ? super T> appendItem,
                                           String delimiter) {
        boolean first = true;
        for (T t : iterable) {
            if (first) {
                first = false;
            } else {
                sb.append(delimiter);
            }
            appendItem.accept(sb, t);
        }
        return sb;
    }

<<<<<<< HEAD
    public static @NonNull <T> List<T> makeUnmodifiableAndNonNull(@Nullable List<? extends T> list) {
        return list == null || list.isEmpty() ? emptyList()
                                              : Collections.unmodifiableList(list);
=======
    public static @NonNull StringBuilder joinCharsIntoStringBuilder(List<Chars> lines, String delimiter) {
        return joinOn(
            new StringBuilder(),
            lines,
            (buf, line) -> line.appendChars(buf),
            delimiter
        );
    }


    /**
     * Merge the second map into the first. If some keys are in common,
     * merge them using the merge function, like {@link Map#merge(Object, Object, BiFunction)}.
     */
    public static <K, V> void mergeMaps(Map<K, V> result, Map<K, V> other, BinaryOperator<V> mergeFun) {
        for (K otherKey : other.keySet()) {
            V otherInfo = other.get(otherKey); // non-null
            result.merge(otherKey, otherInfo, mergeFun);
        }
>>>>>>> 208f190d
    }
}<|MERGE_RESOLUTION|>--- conflicted
+++ resolved
@@ -674,11 +674,6 @@
         return sb;
     }
 
-<<<<<<< HEAD
-    public static @NonNull <T> List<T> makeUnmodifiableAndNonNull(@Nullable List<? extends T> list) {
-        return list == null || list.isEmpty() ? emptyList()
-                                              : Collections.unmodifiableList(list);
-=======
     public static @NonNull StringBuilder joinCharsIntoStringBuilder(List<Chars> lines, String delimiter) {
         return joinOn(
             new StringBuilder(),
@@ -698,6 +693,10 @@
             V otherInfo = other.get(otherKey); // non-null
             result.merge(otherKey, otherInfo, mergeFun);
         }
->>>>>>> 208f190d
+    }
+
+    public static @NonNull <T> List<T> makeUnmodifiableAndNonNull(@Nullable List<? extends T> list) {
+        return list == null || list.isEmpty() ? emptyList()
+                                              : Collections.unmodifiableList(list);
     }
 }