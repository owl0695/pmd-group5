--- conflicted
+++ resolved
@@ -462,10 +462,7 @@
         return Collectors.toCollection(ArrayList::new);
     }
 
-<<<<<<< HEAD
-=======
-
->>>>>>> 791fff43
+
     /**
      * A collector that returns a mutable set. This contrasts with
      * {@link Collectors#toSet()}, which makes no guarantee about the
