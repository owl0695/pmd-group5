/*
 * BSD-style license; for more info see http://pmd.sourceforge.net/license.html
 */

package net.sourceforge.pmd.util.document;

import java.util.Comparator;
import java.util.Objects;

import org.checkerframework.checker.nullness.qual.Nullable;

import net.sourceforge.pmd.RuleViolation;
import net.sourceforge.pmd.internal.util.AssertionUtil;
import net.sourceforge.pmd.lang.ast.GenericToken;
import net.sourceforge.pmd.lang.ast.Node;

/**
 * A kind of {@link TextRegion} used for reporting. This provides access
 * to the line and column positions, as well as the text file. Instances
 * can be obtained from a {@link TextRegion} with {@link TextDocument#toLocation(TextRegion) TextDocument::toLocation}.
 *
 * <p>This admittedly should replace the text coordinates methods in {@link Node},
 * {@link GenericToken}, and {@link RuleViolation} at least.
 *
 * TODO the end line/end column are barely used, mostly ignored even by
 *  renderers. Maybe these could be optional, or replaced by just a length
 *  in case a renderer wants to cut out a piece of the file.
 */
public final class FileLocation {

    public static final Comparator<FileLocation> COORDS_COMPARATOR =
        Comparator.comparingInt(FileLocation::getBeginLine)
                  .thenComparingInt(FileLocation::getBeginColumn)
                  .thenComparingInt(FileLocation::getEndLine)
                  .thenComparingInt(FileLocation::getEndColumn);


    public static final Comparator<FileLocation> COMPARATOR =
        Comparator.comparing(FileLocation::getFileName).thenComparing(COORDS_COMPARATOR);

    private final int beginLine;
    private final int endLine;
    private final int beginColumn;
    private final int endColumn;
    private final String fileName;
    private final @Nullable TextRegion region;

<<<<<<< HEAD
    /** @see #range(String, int, int, int, int) */
=======
>>>>>>> 50c00f4f
    FileLocation(String fileName, int beginLine, int beginColumn, int endLine, int endColumn) {
        this(fileName, beginLine, beginColumn, endLine, endColumn, null);
    }

    FileLocation(String fileName, int beginLine, int beginColumn, int endLine, int endColumn, @Nullable TextRegion region) {
        this.fileName = Objects.requireNonNull(fileName);
        this.beginLine = AssertionUtil.requireOver1("Begin line", beginLine);
        this.endLine = AssertionUtil.requireOver1("End line", endLine);
        this.beginColumn = AssertionUtil.requireOver1("Begin column", beginColumn);
        this.endColumn = AssertionUtil.requireOver1("End column", endColumn);
        this.region = region;

        requireLinesCorrectlyOrdered();
    }

    private void requireLinesCorrectlyOrdered() {
        if (beginLine > endLine) {
            throw AssertionUtil.mustBe("endLine", endLine, ">= beginLine (= " + beginLine + ")");
        } else if (beginLine == endLine && beginColumn > endColumn) {
            throw AssertionUtil.mustBe("endColumn", endColumn, ">= beginColumn (= " + beginColumn + ")");
        }
    }

    /**
     * File name of this position.
     */
    public String getFileName() {
        return fileName;
    }

    /** Inclusive, 1-based line number. */
    public int getBeginLine() {
        return beginLine;
    }

    /** Inclusive, 1-based line number. */
    public int getEndLine() {
        return endLine;
    }

    /** Inclusive, 1-based column number. */
    public int getBeginColumn() {
        return beginColumn;
    }

    /** <b>Exclusive</b>, 1-based column number. */
    public int getEndColumn() {
        return endColumn;
    }

    /** Returns the region in the file, or null if this was not available. */
    public @Nullable TextRegion getRegionInFile() {
        return region;
    }

    /**
     * Formats the start position as e.g. {@code "line 1, column 2"}.
     */
    public String startPosToString() {
        return "line " + getBeginLine() + ", column " + getBeginColumn();
    }


    /**
     * Formats the start position as e.g. {@code "/path/to/file:1:2"}.
     */
    public String startPosToStringWithFile() {
        return getFileName() + ":" + getBeginLine() + ":" + getBeginColumn();
    }

    /**
     * Creates a new location for a range of text.
     *
     * @throws IllegalArgumentException If the file name is null
     * @throws IllegalArgumentException If any of the line/col parameters are strictly less than 1
     * @throws IllegalArgumentException If the line and column are not correctly ordered
     * @throws IllegalArgumentException If the start offset or length are negative
     */
    public static FileLocation range(String fileName, int beginLine, int beginColumn, int endLine, int endColumn) {
        return new FileLocation(fileName, beginLine, beginColumn, endLine, endColumn);
    }

    /**
     * Returns a new location that starts and ends at the same position.
     *
     * @param fileName File name
     * @param line     Line number
     * @param column   Column number
     *
     * @return A new location
     *
     * @throws IllegalArgumentException See {@link #range(String, int, int, int, int)}
     */
    public static FileLocation caret(String fileName, int line, int column) {
        return new FileLocation(fileName, line, column, line, column);
    }


    @Override
    public String toString() {
        return "!debug only! " + startPosToStringWithFile();
    }
}<|MERGE_RESOLUTION|>--- conflicted
+++ resolved
@@ -45,10 +45,6 @@
     private final String fileName;
     private final @Nullable TextRegion region;
 
-<<<<<<< HEAD
-    /** @see #range(String, int, int, int, int) */
-=======
->>>>>>> 50c00f4f
     FileLocation(String fileName, int beginLine, int beginColumn, int endLine, int endColumn) {
         this(fileName, beginLine, beginColumn, endLine, endColumn, null);
     }
