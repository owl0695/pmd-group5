--- conflicted
+++ resolved
@@ -256,11 +256,6 @@
      */
     RuleTargetSelector getTargetSelector();
 
-<<<<<<< HEAD
-
-    /**
-     * Start processing. Called once, before apply() is first called.
-=======
     /**
      * Initialize the rule using the language processor if needed.
      *
@@ -272,7 +267,6 @@
 
     /**
      * Start processing. Called once per file, before apply() is first called.
->>>>>>> eee8b95a
      *
      * @param ctx the rule context
      */
