--- conflicted
+++ resolved
@@ -42,11 +42,7 @@
             final String className, final String methodName, final String variableName) {
         this.mapper = mapper;
         this.description = description;
-<<<<<<< HEAD
-        this.location = FileLocation.range(fileName, beginLine, beginColumn, endLine, endColumn);
-=======
-        this.location = FileLocation.location(fileName, TextRange2d.range2d(beginLine, beginColumn, endLine, endColumn));
->>>>>>> f567b8ca
+        this.location = FileLocation.range(fileName, TextRange2d.range2d(beginLine, beginColumn, endLine, endColumn));
         this.ruleClassName = ruleClassName;
         this.ruleName = ruleName;
         this.ruleTargetLanguage = ruleTargetLanguage;
