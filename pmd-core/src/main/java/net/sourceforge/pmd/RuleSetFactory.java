/**
 * BSD-style license; for more info see http://pmd.sourceforge.net/license.html
 */

package net.sourceforge.pmd;

import java.io.IOException;
import java.io.InputStream;
import java.util.ArrayList;
import java.util.HashMap;
import java.util.HashSet;
import java.util.List;
import java.util.Map;
import java.util.Set;
import java.util.logging.Level;
import java.util.logging.Logger;
import java.util.regex.Pattern;
import java.util.regex.PatternSyntaxException;
import java.util.zip.Adler32;
import java.util.zip.CheckedInputStream;
import javax.xml.parsers.DocumentBuilder;
import javax.xml.parsers.DocumentBuilderFactory;
import javax.xml.parsers.ParserConfigurationException;

import org.apache.commons.lang3.StringUtils;
import org.w3c.dom.Document;
import org.w3c.dom.Element;
import org.w3c.dom.Node;
import org.w3c.dom.NodeList;
import org.xml.sax.InputSource;
import org.xml.sax.SAXException;

import net.sourceforge.pmd.RuleSet.RuleSetBuilder;
import net.sourceforge.pmd.lang.rule.RuleReference;
import net.sourceforge.pmd.rules.RuleFactory;
import net.sourceforge.pmd.util.ResourceLoader;

/**
 * RuleSetFactory is responsible for creating RuleSet instances from XML
 * content. See {@link RuleSetLoader} for configuration options and
 * their defaults.
 */
final class RuleSetFactory {

    private static final Logger LOG = Logger.getLogger(RuleSetLoader.class.getName());

    private static final String DESCRIPTION = "description";
    private static final String UNEXPECTED_ELEMENT = "Unexpected element <";
    private static final String PRIORITY = "priority";

    private final ResourceLoader resourceLoader;
    private final RulePriority minimumPriority;
    private final boolean warnDeprecated;
    private final RuleSetFactoryCompatibility compatibilityFilter;
    private final boolean includeDeprecatedRuleReferences;

    private final Map<RuleSetReferenceId, RuleSet> parsedRulesets = new HashMap<>();

    RuleSetFactory(ResourceLoader resourceLoader,
                   RulePriority minimumPriority,
                   boolean warnDeprecated,
                   RuleSetFactoryCompatibility compatFilter,
                   boolean includeDeprecatedRuleReferences) {
        this.resourceLoader = resourceLoader;
        this.minimumPriority = minimumPriority;
        this.warnDeprecated = warnDeprecated;
        this.includeDeprecatedRuleReferences = includeDeprecatedRuleReferences;

        this.compatibilityFilter = compatFilter;
    }

<<<<<<< HEAD
    /**
     * Returns an Iterator of RuleSet objects loaded from descriptions from the
     * "categories.properties" resource for each Language with Rule support.
     *
     * @return An Iterator of RuleSet objects.
     *
     * @throws RuleSetNotFoundException if the ruleset file could not be found
     *
     * @deprecated Use {@link RuleSetLoader#getStandardRuleSets()}
     */
    @Deprecated
    public Iterator<RuleSet> getRegisteredRuleSets() throws RuleSetNotFoundException {
        return toLoader().getStandardRuleSets().iterator();
    }

    /**
     * Create a RuleSets from a comma separated list of RuleSet reference IDs.
     * This is a convenience method which calls
     * {@link RuleSetReferenceId#parse(String)}, and then calls
     * {@link #createRuleSets(List)}. The currently configured ResourceLoader is
     * used.
     *
     * @param referenceString
     *            A comma separated list of RuleSet reference IDs.
     * @return The new RuleSets.
     * @throws RuleSetNotFoundException
     *             if unable to find a resource.
     *
     * @deprecated Use {@link RuleSetLoader#loadFromResource(String)},
     * but note that that method does not split on commas
     */
    @Deprecated
    public List<RuleSet> createRuleSets(String referenceString) throws RuleSetNotFoundException {
        return createRuleSets(RuleSetReferenceId.parse(referenceString));
    }

    /**
     * Create a RuleSets from a list of RuleSetReferenceIds. The currently
     * configured ResourceLoader is used.
     *
     * @param ruleSetReferenceIds
     *            The List of RuleSetReferenceId of the RuleSets to create.
     * @return The new RuleSets.
     * @throws RuleSetNotFoundException
     *             if unable to find a resource.
     *
     * @deprecated Will not be replaced
     */
    @Deprecated
    public List<RuleSet> createRuleSets(List<RuleSetReferenceId> ruleSetReferenceIds) throws RuleSetNotFoundException {
        List<RuleSet> ruleSets = new ArrayList<>();
        for (RuleSetReferenceId ruleSetReferenceId : ruleSetReferenceIds) {
            RuleSet ruleSet = createRuleSet(ruleSetReferenceId);
            ruleSets.add(ruleSet);
        }
        return ruleSets;
    }

    /**
     * Create a RuleSet from a RuleSet reference ID string. This is a
     * convenience method which calls {@link RuleSetReferenceId#parse(String)},
     * gets the first item in the List, and then calls
     * {@link #createRuleSet(RuleSetReferenceId)}. The currently configured
     * ResourceLoader is used.
     *
     * @param referenceString
     *            A comma separated list of RuleSet reference IDs.
     * @return A new RuleSet.
     * @throws RuleSetNotFoundException
     *             if unable to find a resource.
     *
     * @deprecated Use {@link RuleSetLoader#loadFromResource(String)} and discard the rest of the list.
     */
    @Deprecated
    public RuleSet createRuleSet(String referenceString) throws RuleSetNotFoundException {
        List<RuleSetReferenceId> references = RuleSetReferenceId.parse(referenceString);
        if (references.isEmpty()) {
            throw new RuleSetNotFoundException(
                    "No RuleSetReferenceId can be parsed from the string: <" + referenceString + '>');
        }
        return createRuleSet(references.get(0));
    }
=======
>>>>>>> 52d8904a

    /**
     * Create a RuleSet from a RuleSetReferenceId. Priority filtering is ignored
     * when loading a single Rule. The currently configured ResourceLoader is used.
     *
     * @param ruleSetReferenceId
     *            The RuleSetReferenceId of the RuleSet to create.
     * @return A new RuleSet.
     */
    RuleSet createRuleSet(RuleSetReferenceId ruleSetReferenceId) {
        return createRuleSet(ruleSetReferenceId, includeDeprecatedRuleReferences);
    }

    private RuleSet createRuleSet(RuleSetReferenceId ruleSetReferenceId, boolean withDeprecatedRuleReferences)
        throws RuleSetLoadException {
        return parseRuleSetNode(ruleSetReferenceId, withDeprecatedRuleReferences);
    }

    /**
     * Create a Rule from a RuleSet created from a file name resource. The
     * currently configured ResourceLoader is used.
     * <p>
     * Any Rules in the RuleSet other than the one being created, are _not_
     * created. Deprecated rules are _not_ ignored, so that they can be
     * referenced.
     *
     * @param ruleSetReferenceId
     *            The RuleSetReferenceId of the RuleSet with the Rule to create.
     * @param withDeprecatedRuleReferences
     *            Whether RuleReferences that are deprecated should be ignored
     *            or not
     * @return A new Rule.
     */
    private Rule createRule(RuleSetReferenceId ruleSetReferenceId, boolean withDeprecatedRuleReferences) {
        if (ruleSetReferenceId.isAllRules()) {
            throw new IllegalArgumentException(
                "Cannot parse a single Rule from an all Rule RuleSet reference: <" + ruleSetReferenceId + ">.");
        }
        RuleSet ruleSet;
        // java8: computeIfAbsent
        if (parsedRulesets.containsKey(ruleSetReferenceId)) {
            ruleSet = parsedRulesets.get(ruleSetReferenceId);
        } else {
            ruleSet = createRuleSet(ruleSetReferenceId, withDeprecatedRuleReferences);
            parsedRulesets.put(ruleSetReferenceId, ruleSet);
        }
        return ruleSet.getRuleByName(ruleSetReferenceId.getRuleName());
    }

    /**
     * Parse a ruleset node to construct a RuleSet.
     *
     * @param ruleSetReferenceId           The RuleSetReferenceId of the RuleSet being parsed.
     * @param withDeprecatedRuleReferences whether rule references that are deprecated should be ignored
     *                                     or not
     *
     * @return The new RuleSet.
     */
    private RuleSet parseRuleSetNode(RuleSetReferenceId ruleSetReferenceId, boolean withDeprecatedRuleReferences) {
        try (CheckedInputStream inputStream = new CheckedInputStream(
            ruleSetReferenceId.getInputStream(resourceLoader), new Adler32());) {
            if (!ruleSetReferenceId.isExternal()) {
                throw new IllegalArgumentException(
                    "Cannot parse a RuleSet from a non-external reference: <" + ruleSetReferenceId + ">.");
            }
            DocumentBuilder builder = createDocumentBuilder();
            InputSource inputSource = new InputSource(inputStream);
            Document document = builder.parse(inputSource);
            Element ruleSetElement = document.getDocumentElement();

            RuleSetBuilder ruleSetBuilder = new RuleSetBuilder(inputStream.getChecksum().getValue())
                    .withFileName(ruleSetReferenceId.getRuleSetFileName());

            if (ruleSetElement.hasAttribute("name")) {
                ruleSetBuilder.withName(ruleSetElement.getAttribute("name"));
            } else {
                LOG.warning("RuleSet name is missing. Future versions of PMD will require it.");
                ruleSetBuilder.withName("Missing RuleSet Name");
            }

            Set<String> rulesetReferences = new HashSet<>();

            NodeList nodeList = ruleSetElement.getChildNodes();
            for (int i = 0; i < nodeList.getLength(); i++) {
                Node node = nodeList.item(i);
                if (node.getNodeType() == Node.ELEMENT_NODE) {
                    String nodeName = node.getNodeName();
                    String text = parseTextNode(node);
                    if (DESCRIPTION.equals(nodeName)) {
                        ruleSetBuilder.withDescription(text);
                    } else if ("include-pattern".equals(nodeName)) {
                        final Pattern pattern = parseRegex(text);
                        if (pattern == null) {
                            continue;
                        }
                        ruleSetBuilder.withFileInclusions(pattern);
                    } else if ("exclude-pattern".equals(nodeName)) {
                        final Pattern pattern = parseRegex(text);
                        if (pattern == null) {
                            continue;
                        }
                        ruleSetBuilder.withFileExclusions(pattern);
                    } else if ("rule".equals(nodeName)) {
                        parseRuleNode(ruleSetReferenceId, ruleSetBuilder, node, withDeprecatedRuleReferences, rulesetReferences);
                    } else {
                        throw new IllegalArgumentException(UNEXPECTED_ELEMENT + node.getNodeName()
                                + "> encountered as child of <ruleset> element.");
                    }
                }
            }

            if (!ruleSetBuilder.hasDescription()) {
                LOG.warning("RuleSet description is missing. Future versions of PMD will require it.");
                ruleSetBuilder.withDescription("Missing description");
            }

            ruleSetBuilder.filterRulesByPriority(minimumPriority);

            return ruleSetBuilder.build();
        } catch (ParserConfigurationException | IOException | SAXException ex) {
            ex.printStackTrace();
            throw new RuntimeException("Couldn't read the ruleset " + ruleSetReferenceId + ": " + ex.getMessage(), ex);
        }
    }

    private Pattern parseRegex(String text) {
        final Pattern pattern;
        try {
            pattern = Pattern.compile(text);
        } catch (PatternSyntaxException pse) {
            LOG.warning(pse.getMessage());
            return null;
        }
        return pattern;
    }


    private DocumentBuilder createDocumentBuilder() throws ParserConfigurationException {
        final DocumentBuilderFactory dbf = DocumentBuilderFactory.newInstance();

        try {
            /*
             * parser hardening
             * https://www.owasp.org/index.php/XML_External_Entity_(XXE)_Prevention_Cheat_Sheet#JAXP_DocumentBuilderFactory.2C_SAXParserFactory_and_DOM4J
             */
            // This is the PRIMARY defense. If DTDs (doctypes) are disallowed, almost all XML entity attacks are prevented
            // Xerces 2 only - http://xerces.apache.org/xerces2-j/features.html#disallow-doctype-decl
            dbf.setFeature("http://apache.org/xml/features/disallow-doctype-decl", true);

            // If you can't completely disable DTDs, then at least do the following:
            // Xerces 1 - http://xerces.apache.org/xerces-j/features.html#external-general-entities
            // Xerces 2 - http://xerces.apache.org/xerces2-j/features.html#external-general-entities
            // JDK7+ - http://xml.org/sax/features/external-general-entities
            dbf.setFeature("http://xml.org/sax/features/external-general-entities", false);

            // Xerces 1 - http://xerces.apache.org/xerces-j/features.html#external-parameter-entities
            // Xerces 2 - http://xerces.apache.org/xerces2-j/features.html#external-parameter-entities
            // JDK7+ - http://xml.org/sax/features/external-parameter-entities
            dbf.setFeature("http://xml.org/sax/features/external-parameter-entities", false);

            // Disable external DTDs as well
            dbf.setFeature("http://apache.org/xml/features/nonvalidating/load-external-dtd", false);

            // and these as well, per Timothy Morgan's 2014 paper: "XML Schema, DTD, and Entity Attacks"
            dbf.setXIncludeAware(false);
            dbf.setExpandEntityReferences(false);
        } catch (final ParserConfigurationException e) {
            // an unsupported feature... too bad, but won't fail execution due to this
            LOG.log(Level.WARNING, "Ignored unsupported XML Parser Feature for parsing rulesets", e);
        }

        return dbf.newDocumentBuilder();
    }

    /**
     * Parse a rule node.
     *
     * @param ruleSetReferenceId
     *            The RuleSetReferenceId of the RuleSet being parsed.
     * @param ruleSetBuilder
     *            The RuleSet being constructed.
     * @param ruleNode
     *            Must be a rule element node.
     * @param withDeprecatedRuleReferences
     *            whether rule references that are deprecated should be ignored
     *            or not
     * @param rulesetReferences keeps track of already processed complete ruleset references in order to log a warning
     */
    private void parseRuleNode(RuleSetReferenceId ruleSetReferenceId, RuleSetBuilder ruleSetBuilder, Node ruleNode,
            boolean withDeprecatedRuleReferences, Set<String> rulesetReferences) {
        Element ruleElement = (Element) ruleNode;
        String ref = ruleElement.getAttribute("ref");
        ref = compatibilityFilter.applyRef(ref, this.warnDeprecated);
        if (ref == null) {
            return; // deleted rule
        }
        if (ref.endsWith("xml")) {
            parseRuleSetReferenceNode(ruleSetBuilder, ruleElement, ref, rulesetReferences);
        } else if (StringUtils.isBlank(ref)) {
            parseSingleRuleNode(ruleSetReferenceId, ruleSetBuilder, ruleNode);
        } else {
            parseRuleReferenceNode(ruleSetReferenceId, ruleSetBuilder, ruleNode, ref, withDeprecatedRuleReferences);
        }
    }

    /**
     * Parse a rule node as an RuleSetReference for all Rules. Every Rule from
     * the referred to RuleSet will be added as a RuleReference except for those
     * explicitly excluded, below the minimum priority threshold for this
     * RuleSetFactory, or which are deprecated.
     *
     * @param ruleSetBuilder
     *            The RuleSet being constructed.
     * @param ruleElement
     *            Must be a rule element node.
     * @param ref
     *            The RuleSet reference.
     * @param rulesetReferences keeps track of already processed complete ruleset references in order to log a warning
     */
    private void parseRuleSetReferenceNode(RuleSetBuilder ruleSetBuilder, Element ruleElement, String ref, Set<String> rulesetReferences) {
        String priority = null;
        NodeList childNodes = ruleElement.getChildNodes();
        Set<String> excludedRulesCheck = new HashSet<>();
        for (int i = 0; i < childNodes.getLength(); i++) {
            Node child = childNodes.item(i);
            if (isElementNode(child, "exclude")) {
                Element excludeElement = (Element) child;
                String excludedRuleName = excludeElement.getAttribute("name");
                excludedRuleName = compatibilityFilter.applyExclude(ref, excludedRuleName, this.warnDeprecated);
                if (excludedRuleName != null) {
                    excludedRulesCheck.add(excludedRuleName);
                }
            } else if (isElementNode(child, PRIORITY)) {
                priority = parseTextNode(child).trim();
            }
        }
        final RuleSetReference ruleSetReference = new RuleSetReference(ref, true, excludedRulesCheck);

        // load the ruleset with minimum priority low, so that we get all rules, to be able to exclude any rule
        // minimum priority will be applied again, before constructing the final ruleset
        RuleSetFactory ruleSetFactory = toLoader().filterAbovePriority(RulePriority.LOW).warnDeprecated(false).toFactory();
        RuleSet otherRuleSet = ruleSetFactory.createRuleSet(RuleSetReferenceId.parse(ref).get(0));
        List<RuleReference> potentialRules = new ArrayList<>();
        int countDeprecated = 0;
        for (Rule rule : otherRuleSet.getRules()) {
            excludedRulesCheck.remove(rule.getName());
            if (!ruleSetReference.getExcludes().contains(rule.getName())) {
                RuleReference ruleReference = new RuleReference(rule, ruleSetReference);
                // override the priority
                if (priority != null) {
                    ruleReference.setPriority(RulePriority.valueOf(Integer.parseInt(priority)));
                }

                if (rule.isDeprecated()) {
                    countDeprecated++;
                }
                potentialRules.add(ruleReference);
            }
        }

        boolean rulesetDeprecated = false;
        if (!potentialRules.isEmpty() && potentialRules.size() == countDeprecated) {
            // all rules in the ruleset have been deprecated - the ruleset itself is considered to be deprecated
            rulesetDeprecated = true;
            LOG.warning("The RuleSet " + ref + " has been deprecated and will be removed in PMD " + PMDVersion.getNextMajorRelease());
        }

        for (RuleReference r : potentialRules) {
            if (rulesetDeprecated || !r.getRule().isDeprecated()) {
                // add the rule, if either the ruleset itself is deprecated (then we add all rules)
                // or if the rule is not deprecated (in that case, the ruleset might contain deprecated as well
                // as valid rules)
                ruleSetBuilder.addRuleIfNotExists(r);
            }
        }

        if (!excludedRulesCheck.isEmpty()) {
            if (LOG.isLoggable(Level.WARNING)) {
                LOG.warning(
                    "Unable to exclude rules " + excludedRulesCheck + " from ruleset reference " + ref
                    + "; perhaps the rule name is misspelled or the rule doesn't exist anymore?");
            }
        }

        if (rulesetReferences.contains(ref)) {
            LOG.warning("The ruleset " + ref + " is referenced multiple times in \""
                    + ruleSetBuilder.getName() + "\".");
        }
        rulesetReferences.add(ref);
    }

    /**
     * Parse a rule node as a single Rule. The Rule has been fully defined
     * within the context of the current RuleSet.
     *
     * @param ruleSetReferenceId
     *            The RuleSetReferenceId of the RuleSet being parsed.
     * @param ruleSetBuilder
     *            The RuleSet being constructed.
     * @param ruleNode
     *            Must be a rule element node.
     */
    private void parseSingleRuleNode(RuleSetReferenceId ruleSetReferenceId, RuleSetBuilder ruleSetBuilder,
            Node ruleNode) {
        Element ruleElement = (Element) ruleNode;

        // Stop if we're looking for a particular Rule, and this element is not
        // it.
        if (StringUtils.isNotBlank(ruleSetReferenceId.getRuleName())
            && !isRuleName(ruleElement, ruleSetReferenceId.getRuleName())) {
            return;
        }
        Rule rule = new RuleFactory(resourceLoader).buildRule(ruleElement);
        rule.setRuleSetName(ruleSetBuilder.getName());

        if (warnDeprecated && StringUtils.isBlank(ruleElement.getAttribute("language"))) {
            LOG.warning("Rule " + ruleSetReferenceId.getRuleSetFileName() + "/" + rule.getName() + " does not mention attribute"
                            + " language='" + rule.getLanguage().getTerseName() + "',"
                            + " please mention it explicitly to be compatible with PMD 7");
        }

        ruleSetBuilder.addRule(rule);
    }


    /**
     * Parse a rule node as a RuleReference. A RuleReference is a single Rule
     * which comes from another RuleSet with some of it's attributes potentially
     * overridden.
     *
     * @param ruleSetReferenceId
     *            The RuleSetReferenceId of the RuleSet being parsed.
     * @param ruleSetBuilder
     *            The RuleSet being constructed.
     * @param ruleNode
     *            Must be a rule element node.
     * @param ref
     *            A reference to a Rule.
     * @param withDeprecatedRuleReferences
     *            whether rule references that are deprecated should be ignored
     *            or not
     */
    private void parseRuleReferenceNode(RuleSetReferenceId ruleSetReferenceId, RuleSetBuilder ruleSetBuilder,
                                        Node ruleNode, String ref, boolean withDeprecatedRuleReferences) {
        Element ruleElement = (Element) ruleNode;

        // Stop if we're looking for a particular Rule, and this element is not
        // it.
        if (StringUtils.isNotBlank(ruleSetReferenceId.getRuleName())
            && !isRuleName(ruleElement, ruleSetReferenceId.getRuleName())) {
            return;
        }

        // load the ruleset with minimum priority low, so that we get all rules, to be able to exclude any rule
        // minimum priority will be applied again, before constructing the final ruleset
        RuleSetFactory ruleSetFactory = toLoader().filterAbovePriority(RulePriority.LOW).warnDeprecated(false).toFactory();

        boolean isSameRuleSet = false;
        RuleSetReferenceId otherRuleSetReferenceId = RuleSetReferenceId.parse(ref).get(0);
        if (!otherRuleSetReferenceId.isExternal()
                && containsRule(ruleSetReferenceId, otherRuleSetReferenceId.getRuleName())) {
            otherRuleSetReferenceId = new RuleSetReferenceId(ref, ruleSetReferenceId);
            isSameRuleSet = true;
        } else if (otherRuleSetReferenceId.isExternal()
                && otherRuleSetReferenceId.getRuleSetFileName().equals(ruleSetReferenceId.getRuleSetFileName())) {
            otherRuleSetReferenceId = new RuleSetReferenceId(otherRuleSetReferenceId.getRuleName(), ruleSetReferenceId);
            isSameRuleSet = true;
        }
        // do not ignore deprecated rule references
        Rule referencedRule = ruleSetFactory.createRule(otherRuleSetReferenceId, true);

        if (referencedRule == null) {
            throw new IllegalArgumentException("Unable to find referenced rule " + otherRuleSetReferenceId.getRuleName()
                    + "; perhaps the rule name is misspelled?");
        }

        if (warnDeprecated && referencedRule.isDeprecated()) {
            if (referencedRule instanceof RuleReference) {
                RuleReference ruleReference = (RuleReference) referencedRule;
                if (LOG.isLoggable(Level.WARNING)) {
                    LOG.warning("Use Rule name " + ruleReference.getRuleSetReference().getRuleSetFileName() + '/'
                            + ruleReference.getOriginalName() + " instead of the deprecated Rule name "
                            + otherRuleSetReferenceId
                            + ". PMD " + PMDVersion.getNextMajorRelease()
                            + " will remove support for this deprecated Rule name usage.");
                }
            } else {
                if (LOG.isLoggable(Level.WARNING)) {
                    LOG.warning("Discontinue using Rule name " + otherRuleSetReferenceId
                            + " as it is scheduled for removal from PMD."
                            + " PMD " + PMDVersion.getNextMajorRelease()
                            + " will remove support for this Rule.");
                }
            }
        }

        RuleSetReference ruleSetReference = new RuleSetReference(otherRuleSetReferenceId.getRuleSetFileName(), false);

        RuleReference ruleReference = new RuleFactory(resourceLoader).decorateRule(referencedRule, ruleSetReference, ruleElement);

        if (warnDeprecated && ruleReference.isDeprecated() && !isSameRuleSet) {
            if (LOG.isLoggable(Level.WARNING)) {
                LOG.warning("Use Rule name " + ruleReference.getRuleSetReference().getRuleSetFileName() + '/'
                        + ruleReference.getOriginalName() + " instead of the deprecated Rule name "
                        + ruleSetReferenceId.getRuleSetFileName() + '/' + ruleReference.getName()
                        + ". PMD " + PMDVersion.getNextMajorRelease()
                        + " will remove support for this deprecated Rule name usage.");
            }
        }

        if (withDeprecatedRuleReferences || !isSameRuleSet || !ruleReference.isDeprecated()) {
            Rule existingRule = ruleSetBuilder.getExistingRule(ruleReference);
            if (existingRule instanceof RuleReference) {
                RuleReference existingRuleReference = (RuleReference) existingRule;
                // the only valid use case is: the existing rule does not override anything yet
                // which means, it is a plain reference. And the new reference overrides.
                // for all other cases, we should log a warning
                if (existingRuleReference.hasOverriddenAttributes() || !ruleReference.hasOverriddenAttributes()) {
                    LOG.warning("The rule " + ruleReference.getName() + " is referenced multiple times in \""
                            + ruleSetBuilder.getName() + "\". "
                            + "Only the last rule configuration is used.");
                }
            }

            ruleSetBuilder.addRuleReplaceIfExists(ruleReference);
        }
    }


    /**
     * Check whether the given ruleName is contained in the given ruleset.
     *
     * @param ruleSetReferenceId the ruleset to check
     * @param ruleName           the rule name to search for
     *
     * @return {@code true} if the ruleName exists
     */
    private boolean containsRule(RuleSetReferenceId ruleSetReferenceId, String ruleName) {
        boolean found = false;
        try (InputStream ruleSet = ruleSetReferenceId.getInputStream(resourceLoader)) {
            DocumentBuilder builder = createDocumentBuilder();
            Document document = builder.parse(ruleSet);
            Element ruleSetElement = document.getDocumentElement();

            NodeList rules = ruleSetElement.getElementsByTagName("rule");
            for (int i = 0; i < rules.getLength(); i++) {
                Element rule = (Element) rules.item(i);
                if (rule.hasAttribute("name") && rule.getAttribute("name").equals(ruleName)) {
                    found = true;
                    break;
                }
            }
        } catch (Exception e) {
            throw new RuleSetLoadException("Cannot load " + ruleSetReferenceId, e);
        }

        return found;
    }

    private static boolean isElementNode(Node node, String name) {
        return node.getNodeType() == Node.ELEMENT_NODE && node.getNodeName().equals(name);
    }

    /**
     * Parse a String from a textually type node.
     *
     * @param node
     *            The node.
     * @return The String.
     */
    private static String parseTextNode(Node node) {

        final int nodeCount = node.getChildNodes().getLength();
        if (nodeCount == 0) {
            return "";
        }

        StringBuilder buffer = new StringBuilder();

        for (int i = 0; i < nodeCount; i++) {
            Node childNode = node.getChildNodes().item(i);
            if (childNode.getNodeType() == Node.CDATA_SECTION_NODE || childNode.getNodeType() == Node.TEXT_NODE) {
                buffer.append(childNode.getNodeValue());
            }
        }
        return buffer.toString();
    }


    /**
     * Determine if the specified rule element will represent a Rule with the
     * given name.
     *
     * @param ruleElement The rule element.
     * @param ruleName    The Rule name.
     *
     * @return {@code true} if the Rule would have the given name, {@code false} otherwise.
     */
    private boolean isRuleName(Element ruleElement, String ruleName) {
        if (ruleElement.hasAttribute("name")) {
            return ruleElement.getAttribute("name").equals(ruleName);
        } else if (ruleElement.hasAttribute("ref")) {
            RuleSetReferenceId ruleSetReferenceId = RuleSetReferenceId.parse(ruleElement.getAttribute("ref")).get(0);
            return ruleSetReferenceId.getRuleName() != null && ruleSetReferenceId.getRuleName().equals(ruleName);
        } else {
            return false;
        }
    }


    /**
     * Create a new {@link RuleSetLoader} with the same config as this
     * factory. This is a transitional API.
     */
    public RuleSetLoader toLoader() {
        return new RuleSetLoader().loadResourcesWith(resourceLoader)
                                  .filterAbovePriority(minimumPriority)
                                  .warnDeprecated(warnDeprecated)
                                  .enableCompatibility(compatibilityFilter != null)
                                  .includeDeprecatedRuleReferences(includeDeprecatedRuleReferences);
    }


}<|MERGE_RESOLUTION|>--- conflicted
+++ resolved
@@ -69,91 +69,6 @@
         this.compatibilityFilter = compatFilter;
     }
 
-<<<<<<< HEAD
-    /**
-     * Returns an Iterator of RuleSet objects loaded from descriptions from the
-     * "categories.properties" resource for each Language with Rule support.
-     *
-     * @return An Iterator of RuleSet objects.
-     *
-     * @throws RuleSetNotFoundException if the ruleset file could not be found
-     *
-     * @deprecated Use {@link RuleSetLoader#getStandardRuleSets()}
-     */
-    @Deprecated
-    public Iterator<RuleSet> getRegisteredRuleSets() throws RuleSetNotFoundException {
-        return toLoader().getStandardRuleSets().iterator();
-    }
-
-    /**
-     * Create a RuleSets from a comma separated list of RuleSet reference IDs.
-     * This is a convenience method which calls
-     * {@link RuleSetReferenceId#parse(String)}, and then calls
-     * {@link #createRuleSets(List)}. The currently configured ResourceLoader is
-     * used.
-     *
-     * @param referenceString
-     *            A comma separated list of RuleSet reference IDs.
-     * @return The new RuleSets.
-     * @throws RuleSetNotFoundException
-     *             if unable to find a resource.
-     *
-     * @deprecated Use {@link RuleSetLoader#loadFromResource(String)},
-     * but note that that method does not split on commas
-     */
-    @Deprecated
-    public List<RuleSet> createRuleSets(String referenceString) throws RuleSetNotFoundException {
-        return createRuleSets(RuleSetReferenceId.parse(referenceString));
-    }
-
-    /**
-     * Create a RuleSets from a list of RuleSetReferenceIds. The currently
-     * configured ResourceLoader is used.
-     *
-     * @param ruleSetReferenceIds
-     *            The List of RuleSetReferenceId of the RuleSets to create.
-     * @return The new RuleSets.
-     * @throws RuleSetNotFoundException
-     *             if unable to find a resource.
-     *
-     * @deprecated Will not be replaced
-     */
-    @Deprecated
-    public List<RuleSet> createRuleSets(List<RuleSetReferenceId> ruleSetReferenceIds) throws RuleSetNotFoundException {
-        List<RuleSet> ruleSets = new ArrayList<>();
-        for (RuleSetReferenceId ruleSetReferenceId : ruleSetReferenceIds) {
-            RuleSet ruleSet = createRuleSet(ruleSetReferenceId);
-            ruleSets.add(ruleSet);
-        }
-        return ruleSets;
-    }
-
-    /**
-     * Create a RuleSet from a RuleSet reference ID string. This is a
-     * convenience method which calls {@link RuleSetReferenceId#parse(String)},
-     * gets the first item in the List, and then calls
-     * {@link #createRuleSet(RuleSetReferenceId)}. The currently configured
-     * ResourceLoader is used.
-     *
-     * @param referenceString
-     *            A comma separated list of RuleSet reference IDs.
-     * @return A new RuleSet.
-     * @throws RuleSetNotFoundException
-     *             if unable to find a resource.
-     *
-     * @deprecated Use {@link RuleSetLoader#loadFromResource(String)} and discard the rest of the list.
-     */
-    @Deprecated
-    public RuleSet createRuleSet(String referenceString) throws RuleSetNotFoundException {
-        List<RuleSetReferenceId> references = RuleSetReferenceId.parse(referenceString);
-        if (references.isEmpty()) {
-            throw new RuleSetNotFoundException(
-                    "No RuleSetReferenceId can be parsed from the string: <" + referenceString + '>');
-        }
-        return createRuleSet(references.get(0));
-    }
-=======
->>>>>>> 52d8904a
 
     /**
      * Create a RuleSet from a RuleSetReferenceId. Priority filtering is ignored
