/**
 * BSD-style license; for more info see http://pmd.sourceforge.net/license.html
 */

package net.sourceforge.pmd;

import java.io.IOException;
import java.io.InputStream;
import java.util.ArrayList;
import java.util.HashMap;
import java.util.HashSet;
import java.util.List;
import java.util.Map;
import java.util.Set;
import java.util.regex.Pattern;
import java.util.regex.PatternSyntaxException;
import java.util.zip.Adler32;
import java.util.zip.CheckedInputStream;
import javax.xml.parsers.DocumentBuilder;
import javax.xml.parsers.DocumentBuilderFactory;
import javax.xml.parsers.ParserConfigurationException;

import org.apache.commons.lang3.StringUtils;
import org.slf4j.Logger;
import org.slf4j.LoggerFactory;
import org.w3c.dom.Document;
import org.w3c.dom.Element;
import org.w3c.dom.Node;
import org.w3c.dom.NodeList;
import org.xml.sax.InputSource;
import org.xml.sax.SAXException;

import net.sourceforge.pmd.RuleSet.RuleSetBuilder;
import net.sourceforge.pmd.internal.DOMUtils;
import net.sourceforge.pmd.lang.rule.RuleReference;
import net.sourceforge.pmd.rules.RuleFactory;
import net.sourceforge.pmd.util.ResourceLoader;

/**
 * RuleSetFactory is responsible for creating RuleSet instances from XML
 * content. See {@link RuleSetLoader} for configuration options and
 * their defaults.
 */
final class RuleSetFactory {

    private static final Logger LOG = LoggerFactory.getLogger(RuleSetFactory.class);

    private static final String DESCRIPTION = "description";
    private static final String UNEXPECTED_ELEMENT = "Unexpected element <";
    private static final String PRIORITY = "priority";

    private final ResourceLoader resourceLoader;
    private final RulePriority minimumPriority;
    private final boolean warnDeprecated;
    private final RuleSetFactoryCompatibility compatibilityFilter;
    private final boolean includeDeprecatedRuleReferences;

    private final Map<RuleSetReferenceId, RuleSet> parsedRulesets = new HashMap<>();

    RuleSetFactory(ResourceLoader resourceLoader,
                   RulePriority minimumPriority,
                   boolean warnDeprecated,
                   RuleSetFactoryCompatibility compatFilter,
                   boolean includeDeprecatedRuleReferences) {
        this.resourceLoader = resourceLoader;
        this.minimumPriority = minimumPriority;
        this.warnDeprecated = warnDeprecated;
        this.includeDeprecatedRuleReferences = includeDeprecatedRuleReferences;

        this.compatibilityFilter = compatFilter;
    }


    /**
     * Create a RuleSet from a RuleSetReferenceId. Priority filtering is ignored
     * when loading a single Rule. The currently configured ResourceLoader is used.
     *
     * @param ruleSetReferenceId
     *            The RuleSetReferenceId of the RuleSet to create.
     * @return A new RuleSet.
     */
    RuleSet createRuleSet(RuleSetReferenceId ruleSetReferenceId) {
        return createRuleSet(ruleSetReferenceId, includeDeprecatedRuleReferences);
    }

    private RuleSet createRuleSet(RuleSetReferenceId ruleSetReferenceId, boolean withDeprecatedRuleReferences)
        throws RuleSetLoadException {
        return parseRuleSetNode(ruleSetReferenceId, withDeprecatedRuleReferences);
    }

    /**
     * Create a Rule from a RuleSet created from a file name resource. The
     * currently configured ResourceLoader is used.
     * <p>
     * Any Rules in the RuleSet other than the one being created, are _not_
     * created. Deprecated rules are _not_ ignored, so that they can be
     * referenced.
     *
     * @param ruleSetReferenceId
     *            The RuleSetReferenceId of the RuleSet with the Rule to create.
     * @param withDeprecatedRuleReferences
     *            Whether RuleReferences that are deprecated should be ignored
     *            or not
     * @return A new Rule.
     */
    private Rule createRule(RuleSetReferenceId ruleSetReferenceId, boolean withDeprecatedRuleReferences) {
        if (ruleSetReferenceId.isAllRules()) {
            throw new IllegalArgumentException(
                "Cannot parse a single Rule from an all Rule RuleSet reference: <" + ruleSetReferenceId + ">.");
        }
        RuleSet ruleSet;
        // java8: computeIfAbsent
        if (parsedRulesets.containsKey(ruleSetReferenceId)) {
            ruleSet = parsedRulesets.get(ruleSetReferenceId);
        } else {
            ruleSet = createRuleSet(ruleSetReferenceId, withDeprecatedRuleReferences);
            parsedRulesets.put(ruleSetReferenceId, ruleSet);
        }
        return ruleSet.getRuleByName(ruleSetReferenceId.getRuleName());
    }

    /**
     * Parse a ruleset node to construct a RuleSet.
     *
     * @param ruleSetReferenceId           The RuleSetReferenceId of the RuleSet being parsed.
     * @param withDeprecatedRuleReferences whether rule references that are deprecated should be ignored
     *                                     or not
     *
     * @return The new RuleSet.
     */
    private RuleSet parseRuleSetNode(RuleSetReferenceId ruleSetReferenceId, boolean withDeprecatedRuleReferences) {
        try (CheckedInputStream inputStream = new CheckedInputStream(
            ruleSetReferenceId.getInputStream(resourceLoader), new Adler32());) {
            if (!ruleSetReferenceId.isExternal()) {
                throw new IllegalArgumentException(
                    "Cannot parse a RuleSet from a non-external reference: <" + ruleSetReferenceId + ">.");
            }
            DocumentBuilder builder = createDocumentBuilder();
            InputSource inputSource = new InputSource(inputStream);
            Document document = builder.parse(inputSource);
            Element ruleSetElement = document.getDocumentElement();

            RuleSetBuilder ruleSetBuilder = new RuleSetBuilder(inputStream.getChecksum().getValue())
                    .withFileName(ruleSetReferenceId.getRuleSetFileName());

            if (ruleSetElement.hasAttribute("name")) {
                ruleSetBuilder.withName(ruleSetElement.getAttribute("name"));
            } else {
                LOG.warn("RuleSet name is missing. Future versions of PMD will require it.");
                ruleSetBuilder.withName("Missing RuleSet Name");
            }

            Set<String> rulesetReferences = new HashSet<>();

            NodeList nodeList = ruleSetElement.getChildNodes();
            for (int i = 0; i < nodeList.getLength(); i++) {
                Node node = nodeList.item(i);
                if (node.getNodeType() == Node.ELEMENT_NODE) {
                    String nodeName = node.getNodeName();
                    String text = DOMUtils.parseTextNode(node);
                    if (DESCRIPTION.equals(nodeName)) {
                        ruleSetBuilder.withDescription(text);
                    } else if ("include-pattern".equals(nodeName)) {
                        final Pattern pattern = parseRegex(text);
                        if (pattern == null) {
                            continue;
                        }
                        ruleSetBuilder.withFileInclusions(pattern);
                    } else if ("exclude-pattern".equals(nodeName)) {
                        final Pattern pattern = parseRegex(text);
                        if (pattern == null) {
                            continue;
                        }
                        ruleSetBuilder.withFileExclusions(pattern);
                    } else if ("rule".equals(nodeName)) {
                        parseRuleNode(ruleSetReferenceId, ruleSetBuilder, node, withDeprecatedRuleReferences, rulesetReferences);
                    } else {
                        throw new IllegalArgumentException(UNEXPECTED_ELEMENT + node.getNodeName()
                                + "> encountered as child of <ruleset> element.");
                    }
                }
            }

            if (!ruleSetBuilder.hasDescription()) {
                LOG.warn("RuleSet description is missing. Future versions of PMD will require it.");
                ruleSetBuilder.withDescription("Missing description");
            }

            ruleSetBuilder.filterRulesByPriority(minimumPriority);

            return ruleSetBuilder.build();
        } catch (ParserConfigurationException | IOException | SAXException ex) {
            ex.printStackTrace();
            throw new RuntimeException("Couldn't read the ruleset " + ruleSetReferenceId + ": " + ex.getMessage(), ex);
        }
    }

    private Pattern parseRegex(String text) {
        final Pattern pattern;
        try {
            pattern = Pattern.compile(text);
        } catch (PatternSyntaxException pse) {
            LOG.warn(pse.getMessage());
            return null;
        }
        return pattern;
    }


    private DocumentBuilder createDocumentBuilder() throws ParserConfigurationException {
        final DocumentBuilderFactory dbf = DocumentBuilderFactory.newInstance();

        try {
            /*
             * parser hardening
             * https://www.owasp.org/index.php/XML_External_Entity_(XXE)_Prevention_Cheat_Sheet#JAXP_DocumentBuilderFactory.2C_SAXParserFactory_and_DOM4J
             */
            // This is the PRIMARY defense. If DTDs (doctypes) are disallowed, almost all XML entity attacks are prevented
            // Xerces 2 only - http://xerces.apache.org/xerces2-j/features.html#disallow-doctype-decl
            dbf.setFeature("http://apache.org/xml/features/disallow-doctype-decl", true);

            // If you can't completely disable DTDs, then at least do the following:
            // Xerces 1 - http://xerces.apache.org/xerces-j/features.html#external-general-entities
            // Xerces 2 - http://xerces.apache.org/xerces2-j/features.html#external-general-entities
            // JDK7+ - http://xml.org/sax/features/external-general-entities
            dbf.setFeature("http://xml.org/sax/features/external-general-entities", false);

            // Xerces 1 - http://xerces.apache.org/xerces-j/features.html#external-parameter-entities
            // Xerces 2 - http://xerces.apache.org/xerces2-j/features.html#external-parameter-entities
            // JDK7+ - http://xml.org/sax/features/external-parameter-entities
            dbf.setFeature("http://xml.org/sax/features/external-parameter-entities", false);

            // Disable external DTDs as well
            dbf.setFeature("http://apache.org/xml/features/nonvalidating/load-external-dtd", false);

            // and these as well, per Timothy Morgan's 2014 paper: "XML Schema, DTD, and Entity Attacks"
            dbf.setXIncludeAware(false);
            dbf.setExpandEntityReferences(false);
        } catch (final ParserConfigurationException e) {
            // an unsupported feature... too bad, but won't fail execution due to this
            LOG.warn("Ignored unsupported XML Parser Feature for parsing rulesets", e);
        }

        return dbf.newDocumentBuilder();
    }

    /**
     * Parse a rule node.
     *
     * @param ruleSetReferenceId
     *            The RuleSetReferenceId of the RuleSet being parsed.
     * @param ruleSetBuilder
     *            The RuleSet being constructed.
     * @param ruleNode
     *            Must be a rule element node.
     * @param withDeprecatedRuleReferences
     *            whether rule references that are deprecated should be ignored
     *            or not
     * @param rulesetReferences keeps track of already processed complete ruleset references in order to log a warning
     */
    private void parseRuleNode(RuleSetReferenceId ruleSetReferenceId, RuleSetBuilder ruleSetBuilder, Node ruleNode,
<<<<<<< HEAD
            boolean withDeprecatedRuleReferences, Set<String> rulesetReferences) {
        Element ruleElement = (Element) ruleNode;
        String ref = ruleElement.getAttribute("ref");
        ref = compatibilityFilter.applyRef(ref, this.warnDeprecated);
        if (ref == null) {
            return; // deleted rule
        }
        if (ref.endsWith("xml")) {
            parseRuleSetReferenceNode(ruleSetBuilder, ruleElement, ref, rulesetReferences);
        } else if (StringUtils.isBlank(ref)) {
            parseSingleRuleNode(ruleSetReferenceId, ruleSetBuilder, ruleNode);
        } else {
            parseRuleReferenceNode(ruleSetReferenceId, ruleSetBuilder, ruleNode, ref, withDeprecatedRuleReferences);
=======
                               boolean withDeprecatedRuleReferences, Set<String> rulesetReferences)
        throws RuleSetNotFoundException {
        Element ruleElement = (Element) ruleNode;
        if (ruleElement.hasAttribute("ref")) {
            String ref = ruleElement.getAttribute("ref");
            RuleSetReferenceId refId = parseReferenceAndWarn(ruleSetBuilder, ref);
            if (refId != null) {
                if (refId.isAllRules()) {
                    parseRuleSetReferenceNode(ruleSetBuilder, ruleElement, ref, refId, rulesetReferences);
                } else {
                    parseRuleReferenceNode(ruleSetReferenceId, ruleSetBuilder, ruleNode, ref, refId, withDeprecatedRuleReferences);
                }
                return;
            }
>>>>>>> 650e66bb
        }
        parseSingleRuleNode(ruleSetReferenceId, ruleSetBuilder, ruleNode);
    }

    /**
     * Parse a rule node as an RuleSetReference for all Rules. Every Rule from
     * the referred to RuleSet will be added as a RuleReference except for those
     * explicitly excluded, below the minimum priority threshold for this
     * RuleSetFactory, or which are deprecated.
     *
     * @param ruleSetBuilder
     *            The RuleSet being constructed.
     * @param ruleElement
     *            Must be a rule element node.
     * @param ref
     *            The RuleSet reference.
     * @param rulesetReferences keeps track of already processed complete ruleset references in order to log a warning
     */
<<<<<<< HEAD
    private void parseRuleSetReferenceNode(RuleSetBuilder ruleSetBuilder, Element ruleElement, String ref, Set<String> rulesetReferences) {
=======
    private void parseRuleSetReferenceNode(RuleSetBuilder ruleSetBuilder, Element ruleElement,
                                           String ref,
                                           RuleSetReferenceId ruleSetReferenceId, Set<String> rulesetReferences)
        throws RuleSetNotFoundException {
>>>>>>> 650e66bb
        String priority = null;
        NodeList childNodes = ruleElement.getChildNodes();
        Set<String> excludedRulesCheck = new HashSet<>();
        for (int i = 0; i < childNodes.getLength(); i++) {
            Node child = childNodes.item(i);
            if (isElementNode(child, "exclude")) {
                Element excludeElement = (Element) child;
                String excludedRuleName = excludeElement.getAttribute("name");
                excludedRuleName = compatibilityFilter.applyExclude(ref, excludedRuleName, this.warnDeprecated);
                if (excludedRuleName != null) {
                    excludedRulesCheck.add(excludedRuleName);
                }
            } else if (isElementNode(child, PRIORITY)) {
                priority = DOMUtils.parseTextNode(child).trim();
            }
        }
        final RuleSetReference ruleSetReference = new RuleSetReference(ref, true, excludedRulesCheck);

        // load the ruleset with minimum priority low, so that we get all rules, to be able to exclude any rule
        // minimum priority will be applied again, before constructing the final ruleset
        RuleSetFactory ruleSetFactory = toLoader().filterAbovePriority(RulePriority.LOW).warnDeprecated(false).toFactory();
        RuleSet otherRuleSet = ruleSetFactory.createRuleSet(ruleSetReferenceId);
        List<RuleReference> potentialRules = new ArrayList<>();
        int countDeprecated = 0;
        for (Rule rule : otherRuleSet.getRules()) {
            excludedRulesCheck.remove(rule.getName());
            if (!ruleSetReference.getExcludes().contains(rule.getName())) {
                RuleReference ruleReference = new RuleReference(rule, ruleSetReference);
                // override the priority
                if (priority != null) {
                    ruleReference.setPriority(RulePriority.valueOf(Integer.parseInt(priority)));
                }

                if (rule.isDeprecated()) {
                    countDeprecated++;
                }
                potentialRules.add(ruleReference);
            }
        }

        boolean rulesetDeprecated = false;
        if (!potentialRules.isEmpty() && potentialRules.size() == countDeprecated) {
            // all rules in the ruleset have been deprecated - the ruleset itself is considered to be deprecated
            rulesetDeprecated = true;
            LOG.warn("The RuleSet {} has been deprecated and will be removed in PMD {}",
                    ref, PMDVersion.getNextMajorRelease());
        }

        for (RuleReference r : potentialRules) {
            if (rulesetDeprecated || !r.getRule().isDeprecated()) {
                // add the rule, if either the ruleset itself is deprecated (then we add all rules)
                // or if the rule is not deprecated (in that case, the ruleset might contain deprecated as well
                // as valid rules)
                ruleSetBuilder.addRuleIfNotExists(r);
            }
        }

        if (!excludedRulesCheck.isEmpty()) {
            LOG.warn(
                "Unable to exclude rules {} from ruleset reference {}"
                + "; perhaps the rule name is misspelled or the rule doesn't exist anymore?",
                excludedRulesCheck, ref);
        }

        if (rulesetReferences.contains(ref)) {
<<<<<<< HEAD
            LOG.warn("The ruleset {} is referenced multiple times in \"{}\".", ref, ruleSetBuilder.getName());
=======
            LOG.warning("The ruleset " + ref + " is referenced multiple times in \""
                        + ruleSetBuilder.getName() + "\".");
>>>>>>> 650e66bb
        }
        rulesetReferences.add(ref);
    }

    private RuleSetReferenceId parseReferenceAndWarn(RuleSetBuilder ruleSetBuilder, String ref) {
        List<RuleSetReferenceId> references = RuleSetReferenceId.parse(ref, warnDeprecated);
        if (references.size() > 1 && warnDeprecated) {
            LOG.warning("Using a comma separated list as a ref attribute is deprecated. "
                        + "All references but the first are ignored. Reference: '" + ref + "'");
        } else if (references.isEmpty()) {
            LOG.warning("Empty ref attribute in ruleset '" + ruleSetBuilder.getName() + "'");
            return null;
        }
        return references.get(0);
    }

    /**
     * Parse a rule node as a single Rule. The Rule has been fully defined
     * within the context of the current RuleSet.
     *
     * @param ruleSetReferenceId
     *            The RuleSetReferenceId of the RuleSet being parsed.
     * @param ruleSetBuilder
     *            The RuleSet being constructed.
     * @param ruleNode
     *            Must be a rule element node.
     */
    private void parseSingleRuleNode(RuleSetReferenceId ruleSetReferenceId, RuleSetBuilder ruleSetBuilder,
            Node ruleNode) {
        Element ruleElement = (Element) ruleNode;

        // Stop if we're looking for a particular Rule, and this element is not
        // it.
        if (StringUtils.isNotBlank(ruleSetReferenceId.getRuleName())
            && !isRuleName(ruleElement, ruleSetReferenceId.getRuleName())) {
            return;
        }
        Rule rule = new RuleFactory(resourceLoader).buildRule(ruleElement);
        rule.setRuleSetName(ruleSetBuilder.getName());

        if (warnDeprecated && StringUtils.isBlank(ruleElement.getAttribute("language"))) {
            LOG.warn("Rule {}/{} does not mention attribute language='{}',"
                        + " please mention it explicitly to be compatible with PMD 7",
                        ruleSetReferenceId.getRuleSetFileName(), rule.getName(),
                        rule.getLanguage().getTerseName());
        }

        ruleSetBuilder.addRule(rule);
    }


    /**
     * Parse a rule node as a RuleReference. A RuleReference is a single Rule
     * which comes from another RuleSet with some of it's attributes potentially
     * overridden.
     *
     * @param ruleSetReferenceId
     *            The RuleSetReferenceId of the RuleSet being parsed.
     * @param ruleSetBuilder
     *            The RuleSet being constructed.
     * @param ruleNode
     *            Must be a rule element node.
     * @param ref
     *            A reference to a Rule.
     * @param withDeprecatedRuleReferences
     *            whether rule references that are deprecated should be ignored
     *            or not
     */
    private void parseRuleReferenceNode(RuleSetReferenceId ruleSetReferenceId, RuleSetBuilder ruleSetBuilder,
<<<<<<< HEAD
                                        Node ruleNode, String ref, boolean withDeprecatedRuleReferences) {
=======
                                        Node ruleNode, String ref,
                                        RuleSetReferenceId otherRuleSetReferenceId,
                                        boolean withDeprecatedRuleReferences) throws RuleSetNotFoundException {
>>>>>>> 650e66bb
        Element ruleElement = (Element) ruleNode;

        // Stop if we're looking for a particular Rule, and this element is not
        // it.
        if (StringUtils.isNotBlank(ruleSetReferenceId.getRuleName())
            && !isRuleName(ruleElement, ruleSetReferenceId.getRuleName())) {
            return;
        }

        // load the ruleset with minimum priority low, so that we get all rules, to be able to exclude any rule
        // minimum priority will be applied again, before constructing the final ruleset
        RuleSetFactory ruleSetFactory = toLoader().filterAbovePriority(RulePriority.LOW).warnDeprecated(false).toFactory();

        boolean isSameRuleSet = false;
        if (!otherRuleSetReferenceId.isExternal()
                && containsRule(ruleSetReferenceId, otherRuleSetReferenceId.getRuleName())) {
            otherRuleSetReferenceId = new RuleSetReferenceId(ref, ruleSetReferenceId);
            isSameRuleSet = true;
        } else if (otherRuleSetReferenceId.isExternal()
                && otherRuleSetReferenceId.getRuleSetFileName().equals(ruleSetReferenceId.getRuleSetFileName())) {
            otherRuleSetReferenceId = new RuleSetReferenceId(otherRuleSetReferenceId.getRuleName(), ruleSetReferenceId);
            isSameRuleSet = true;
        }
        // do not ignore deprecated rule references
        Rule referencedRule = ruleSetFactory.createRule(otherRuleSetReferenceId, true);

        if (referencedRule == null) {
            throw new IllegalArgumentException("Unable to find referenced rule " + otherRuleSetReferenceId.getRuleName()
                    + "; perhaps the rule name is misspelled?");
        }

        if (warnDeprecated && referencedRule.isDeprecated()) {
            if (referencedRule instanceof RuleReference) {
                RuleReference ruleReference = (RuleReference) referencedRule;
                LOG.warn("Use Rule name {}/{} instead of the deprecated Rule name {}. PMD {}"
                        + " will remove support for this deprecated Rule name usage.",
                        ruleReference.getRuleSetReference().getRuleSetFileName(),
                        ruleReference.getOriginalName(), otherRuleSetReferenceId,
                        PMDVersion.getNextMajorRelease());
            } else {
                LOG.warn("Discontinue using Rule name {} as it is scheduled for removal from PMD."
                        + " PMD {} will remove support for this Rule.",
                        otherRuleSetReferenceId, PMDVersion.getNextMajorRelease());
            }
        }

        RuleSetReference ruleSetReference = new RuleSetReference(otherRuleSetReferenceId.getRuleSetFileName(), false);

        RuleReference ruleReference = new RuleFactory(resourceLoader).decorateRule(referencedRule, ruleSetReference, ruleElement);

        if (warnDeprecated && ruleReference.isDeprecated() && !isSameRuleSet) {
            LOG.warn("Use Rule name {}/{} instead of the deprecated Rule name {}/{}. PMD {}"
                    + " will remove support for this deprecated Rule name usage.",
                    ruleReference.getRuleSetReference().getRuleSetFileName(),
                    ruleReference.getOriginalName(),
                    ruleSetReferenceId.getRuleSetFileName(),
                    ruleReference.getName(),
                    PMDVersion.getNextMajorRelease());
        }

        if (withDeprecatedRuleReferences || !isSameRuleSet || !ruleReference.isDeprecated()) {
            Rule existingRule = ruleSetBuilder.getExistingRule(ruleReference);
            if (existingRule instanceof RuleReference) {
                RuleReference existingRuleReference = (RuleReference) existingRule;
                // the only valid use case is: the existing rule does not override anything yet
                // which means, it is a plain reference. And the new reference overrides.
                // for all other cases, we should log a warning
                if (existingRuleReference.hasOverriddenAttributes() || !ruleReference.hasOverriddenAttributes()) {
                    LOG.warn("The rule {} is referenced multiple times in \"{}\". "
                            + "Only the last rule configuration is used.",
                            ruleReference.getName(),
                            ruleSetBuilder.getName());
                }
            }

            ruleSetBuilder.addRuleReplaceIfExists(ruleReference);
        }
    }


    /**
     * Check whether the given ruleName is contained in the given ruleset.
     *
     * @param ruleSetReferenceId the ruleset to check
     * @param ruleName           the rule name to search for
     *
     * @return {@code true} if the ruleName exists
     */
    private boolean containsRule(RuleSetReferenceId ruleSetReferenceId, String ruleName) {
        // TODO: avoid reloading the ruleset once again
        boolean found = false;
        try (InputStream ruleSet = ruleSetReferenceId.getInputStream(resourceLoader)) {
            DocumentBuilder builder = createDocumentBuilder();
            Document document = builder.parse(ruleSet);
            Element ruleSetElement = document.getDocumentElement();

            NodeList rules = ruleSetElement.getElementsByTagName("rule");
            for (int i = 0; i < rules.getLength(); i++) {
                Element rule = (Element) rules.item(i);
                if (rule.hasAttribute("name") && rule.getAttribute("name").equals(ruleName)) {
                    found = true;
                    break;
                }
            }
        } catch (Exception e) {
            throw new RuleSetLoadException("Cannot load " + ruleSetReferenceId, e);
        }

        return found;
    }

    private static boolean isElementNode(Node node, String name) {
        return node.getNodeType() == Node.ELEMENT_NODE && node.getNodeName().equals(name);
    }

    /**
     * Determine if the specified rule element will represent a Rule with the
     * given name.
     *
     * @param ruleElement The rule element.
     * @param ruleName    The Rule name.
     *
     * @return {@code true} if the Rule would have the given name, {@code false} otherwise.
     */
    private boolean isRuleName(Element ruleElement, String ruleName) {
        if (ruleElement.hasAttribute("name")) {
            return ruleElement.getAttribute("name").equals(ruleName);
        } else if (ruleElement.hasAttribute("ref")) {
            RuleSetReferenceId ruleSetReferenceId = RuleSetReferenceId.parse(ruleElement.getAttribute("ref")).get(0);
            return ruleSetReferenceId.getRuleName() != null && ruleSetReferenceId.getRuleName().equals(ruleName);
        } else {
            return false;
        }
    }


    /**
     * Create a new {@link RuleSetLoader} with the same config as this
     * factory. This is a transitional API.
     */
    public RuleSetLoader toLoader() {
        return new RuleSetLoader().loadResourcesWith(resourceLoader)
                                  .filterAbovePriority(minimumPriority)
                                  .warnDeprecated(warnDeprecated)
                                  .enableCompatibility(compatibilityFilter != null)
                                  .includeDeprecatedRuleReferences(includeDeprecatedRuleReferences);
    }


}<|MERGE_RESOLUTION|>--- conflicted
+++ resolved
@@ -259,23 +259,7 @@
      * @param rulesetReferences keeps track of already processed complete ruleset references in order to log a warning
      */
     private void parseRuleNode(RuleSetReferenceId ruleSetReferenceId, RuleSetBuilder ruleSetBuilder, Node ruleNode,
-<<<<<<< HEAD
             boolean withDeprecatedRuleReferences, Set<String> rulesetReferences) {
-        Element ruleElement = (Element) ruleNode;
-        String ref = ruleElement.getAttribute("ref");
-        ref = compatibilityFilter.applyRef(ref, this.warnDeprecated);
-        if (ref == null) {
-            return; // deleted rule
-        }
-        if (ref.endsWith("xml")) {
-            parseRuleSetReferenceNode(ruleSetBuilder, ruleElement, ref, rulesetReferences);
-        } else if (StringUtils.isBlank(ref)) {
-            parseSingleRuleNode(ruleSetReferenceId, ruleSetBuilder, ruleNode);
-        } else {
-            parseRuleReferenceNode(ruleSetReferenceId, ruleSetBuilder, ruleNode, ref, withDeprecatedRuleReferences);
-=======
-                               boolean withDeprecatedRuleReferences, Set<String> rulesetReferences)
-        throws RuleSetNotFoundException {
         Element ruleElement = (Element) ruleNode;
         if (ruleElement.hasAttribute("ref")) {
             String ref = ruleElement.getAttribute("ref");
@@ -288,7 +272,6 @@
                 }
                 return;
             }
->>>>>>> 650e66bb
         }
         parseSingleRuleNode(ruleSetReferenceId, ruleSetBuilder, ruleNode);
     }
@@ -307,14 +290,9 @@
      *            The RuleSet reference.
      * @param rulesetReferences keeps track of already processed complete ruleset references in order to log a warning
      */
-<<<<<<< HEAD
-    private void parseRuleSetReferenceNode(RuleSetBuilder ruleSetBuilder, Element ruleElement, String ref, Set<String> rulesetReferences) {
-=======
     private void parseRuleSetReferenceNode(RuleSetBuilder ruleSetBuilder, Element ruleElement,
                                            String ref,
-                                           RuleSetReferenceId ruleSetReferenceId, Set<String> rulesetReferences)
-        throws RuleSetNotFoundException {
->>>>>>> 650e66bb
+                                           RuleSetReferenceId ruleSetReferenceId, Set<String> rulesetReferences) {
         String priority = null;
         NodeList childNodes = ruleElement.getChildNodes();
         Set<String> excludedRulesCheck = new HashSet<>();
@@ -380,23 +358,24 @@
         }
 
         if (rulesetReferences.contains(ref)) {
-<<<<<<< HEAD
             LOG.warn("The ruleset {} is referenced multiple times in \"{}\".", ref, ruleSetBuilder.getName());
-=======
-            LOG.warning("The ruleset " + ref + " is referenced multiple times in \""
-                        + ruleSetBuilder.getName() + "\".");
->>>>>>> 650e66bb
         }
         rulesetReferences.add(ref);
     }
 
     private RuleSetReferenceId parseReferenceAndWarn(RuleSetBuilder ruleSetBuilder, String ref) {
+        ref = compatibilityFilter.applyRef(ref, this.warnDeprecated);
+        if (ref == null) {
+            LOG.debug("Rule ref {} references a deleted rule, ignoring", ref);
+            return null; // deleted rule
+        }
+
         List<RuleSetReferenceId> references = RuleSetReferenceId.parse(ref, warnDeprecated);
         if (references.size() > 1 && warnDeprecated) {
-            LOG.warning("Using a comma separated list as a ref attribute is deprecated. "
-                        + "All references but the first are ignored. Reference: '" + ref + "'");
+            LOG.warn("Using a comma separated list as a ref attribute is deprecated. "
+                        + "All references but the first are ignored. Reference: '{}'", ref);
         } else if (references.isEmpty()) {
-            LOG.warning("Empty ref attribute in ruleset '" + ruleSetBuilder.getName() + "'");
+            LOG.warn("Empty ref attribute in ruleset '{}'", ruleSetBuilder.getName());
             return null;
         }
         return references.get(0);
@@ -455,13 +434,9 @@
      *            or not
      */
     private void parseRuleReferenceNode(RuleSetReferenceId ruleSetReferenceId, RuleSetBuilder ruleSetBuilder,
-<<<<<<< HEAD
-                                        Node ruleNode, String ref, boolean withDeprecatedRuleReferences) {
-=======
                                         Node ruleNode, String ref,
                                         RuleSetReferenceId otherRuleSetReferenceId,
-                                        boolean withDeprecatedRuleReferences) throws RuleSetNotFoundException {
->>>>>>> 650e66bb
+                                        boolean withDeprecatedRuleReferences) {
         Element ruleElement = (Element) ruleNode;
 
         // Stop if we're looking for a particular Rule, and this element is not
