/**
 * BSD-style license; for more info see http://pmd.sourceforge.net/license.html
 */

package net.sourceforge.pmd.lang.ast.xpath;

import java.lang.reflect.Method;
<<<<<<< HEAD
=======
import java.lang.reflect.ParameterizedType;
import java.lang.reflect.Type;
import java.util.ArrayList;
>>>>>>> 8ac3a100
import java.util.Arrays;
import java.util.HashSet;
import java.util.Iterator;
import java.util.List;
import java.util.Set;
import java.util.concurrent.ConcurrentHashMap;
import java.util.concurrent.ConcurrentMap;
import java.util.stream.Collectors;

import net.sourceforge.pmd.annotation.InternalApi;
import net.sourceforge.pmd.lang.ast.AbstractNode;
import net.sourceforge.pmd.lang.ast.Node;
import net.sourceforge.pmd.lang.ast.xpath.NoAttribute.NoAttrScope;


/**
 * Explores an AST node reflectively to iterate over its XPath
 * attributes. This is the default way the attributes of a node
 * are made accessible to XPath rules, and defines an important
 * piece of PMD's XPath support.
 *
 * @deprecated Use {@link Node#getXPathAttributesIterator()}
 */
@Deprecated
@InternalApi
public class AttributeAxisIterator implements Iterator<Attribute> {

    /** Caches the precomputed attribute accessors of a given class. */
    private static final ConcurrentMap<Class<?>, List<MethodWrapper>> METHOD_CACHE = new ConcurrentHashMap<>();

    /* Constants used to determine which methods are accessors */
    private static final Set<Class<?>> CONSIDERED_RETURN_TYPES
            = new HashSet<>(Arrays.<Class<?>>asList(Integer.TYPE, Boolean.TYPE, Double.TYPE, String.class,
                    Long.TYPE, Character.TYPE, Float.TYPE));
    private static final Set<String> FILTERED_OUT_NAMES
            = new HashSet<>(Arrays.asList("toString", "getClass", "getXPathNodeName", "getTypeNameNode", "hashCode", "getImportedNameNode", "getScope"));

    /* Iteration variables */
    private final Iterator<MethodWrapper> iterator;
    private final Node node;


    /**
     * Creates a new iterator that enumerates the attributes of the given node.
     * Note: if you want to access the attributes of a node, don't use this directly,
     * use instead the overridable {@link Node#getXPathAttributesIterator()}.
     */
    public AttributeAxisIterator(Node contextNode) {
        this.node = contextNode;
        this.iterator = METHOD_CACHE.computeIfAbsent(contextNode.getClass(), this::getWrappersForClass).iterator();
    }

    private List<MethodWrapper> getWrappersForClass(Class<?> nodeClass) {
        return Arrays.stream(nodeClass.getMethods())
                     .filter(m -> isAttributeAccessor(nodeClass, m))
                     .map(MethodWrapper::new)
                     .collect(Collectors.toList());
    }

    /**
     * Returns whether the given method is an attribute accessor,
     * in which case a corresponding Attribute will be added to
     * the iterator.
     *
     * @param method The method to test
     */
    protected boolean isAttributeAccessor(Class<?> nodeClass, Method method) {
        String methodName = method.getName();

        return !methodName.startsWith("jjt")
                && !FILTERED_OUT_NAMES.contains(methodName)
                && method.getParameterTypes().length == 0
<<<<<<< HEAD
                && !methodName.startsWith("jjt")
                && !isIgnored(nodeClass, method)
                && !FILTERED_OUT_NAMES.contains(methodName);
    }

    private boolean isIgnored(Class<?> nodeClass, Method method) {
        Class<?> declaration = method.getDeclaringClass();
        if (method.isAnnotationPresent(NoAttribute.class)) {
            return true;
        } else if (declaration == Node.class || declaration == AbstractNode.class) {
            // attributes from Node and AbstractNode are never suppressed
            // we don't know what might go wrong if we do suppress them
            return false;
        }

        NoAttribute declAnnot = declaration.getAnnotation(NoAttribute.class);
=======
                && isConsideredReturnType(method);
    }

    private boolean isConsideredReturnType(Method method) {
        return isSimpleType(method.getReturnType()) || isSequence(method.getGenericReturnType());
    }

    private boolean isSimpleType(Class<?> klass) {
        return CONSIDERED_RETURN_TYPES.contains(klass) || klass.isEnum();
    }

    private boolean isSequence(Type returnType) {
        if (returnType instanceof ParameterizedType && ((ParameterizedType) returnType).getRawType() == List.class) {
            Type[] actualTypeArguments = ((ParameterizedType) returnType).getActualTypeArguments();
            return actualTypeArguments.length == 1
                    && actualTypeArguments[0] instanceof Class
                    && isSimpleType((Class<?>) actualTypeArguments[0]);
        }
        return false;
    }
>>>>>>> 8ac3a100

        if (declAnnot != null && declAnnot.scope() == NoAttrScope.ALL) {
            // then the parent didn't want children to inherit the attr
            return true;
        }

        // we don't care about the parent annotation in the following

        NoAttribute localAnnot = nodeClass.getAnnotation(NoAttribute.class);

        if (localAnnot == null) {
            return false;
        } else if (!declaration.equals(nodeClass)) {
            // then the node suppressed the attributes of its parent
            return localAnnot.scope() == NoAttrScope.INHERITED;
        } else {
            // then declaration == nodeClass so we need the scope to be ALL
            return localAnnot.scope() == NoAttrScope.ALL;

        }
    }

    private boolean isConsideredReturnType(Class<?> klass) {
        return CONSIDERED_RETURN_TYPES.contains(klass) || klass.isEnum();
    }


    @Override
    public Attribute next() {
        MethodWrapper m = iterator.next();
        return new Attribute(node, m.name, m.method);
    }


    @Override
    public boolean hasNext() {
        return iterator.hasNext();
    }


    /**
     * Associates an attribute accessor with the XPath-accessible
     * name of the attribute. This is used to avoid recomputing
     * the name of the attribute for each attribute (it's only done
     * once and put inside the {@link #METHOD_CACHE}).
     */
    private static class MethodWrapper {
        public Method method;
        public String name;


        MethodWrapper(Method m) {
            this.method = m;
            this.name = truncateMethodName(m.getName());
        }


        /**
         * This method produces the actual XPath name of an attribute
         * from the name of its accessor.
         */
        private String truncateMethodName(String n) {
            // about 70% of the methods start with 'get', so this case goes
            // first
            if (n.startsWith("get")) {
                return n.substring("get".length());
            }
            if (n.startsWith("is")) {
                return n.substring("is".length());
            }
            if (n.startsWith("has")) {
                return n.substring("has".length());
            }
            if (n.startsWith("uses")) {
                return n.substring("uses".length());
            }

            return n;
        }
    }
}<|MERGE_RESOLUTION|>--- conflicted
+++ resolved
@@ -5,12 +5,9 @@
 package net.sourceforge.pmd.lang.ast.xpath;
 
 import java.lang.reflect.Method;
-<<<<<<< HEAD
-=======
 import java.lang.reflect.ParameterizedType;
 import java.lang.reflect.Type;
 import java.util.ArrayList;
->>>>>>> 8ac3a100
 import java.util.Arrays;
 import java.util.HashSet;
 import java.util.Iterator;
@@ -83,25 +80,8 @@
         return !methodName.startsWith("jjt")
                 && !FILTERED_OUT_NAMES.contains(methodName)
                 && method.getParameterTypes().length == 0
-<<<<<<< HEAD
-                && !methodName.startsWith("jjt")
-                && !isIgnored(nodeClass, method)
-                && !FILTERED_OUT_NAMES.contains(methodName);
-    }
-
-    private boolean isIgnored(Class<?> nodeClass, Method method) {
-        Class<?> declaration = method.getDeclaringClass();
-        if (method.isAnnotationPresent(NoAttribute.class)) {
-            return true;
-        } else if (declaration == Node.class || declaration == AbstractNode.class) {
-            // attributes from Node and AbstractNode are never suppressed
-            // we don't know what might go wrong if we do suppress them
-            return false;
-        }
-
-        NoAttribute declAnnot = declaration.getAnnotation(NoAttribute.class);
-=======
-                && isConsideredReturnType(method);
+                && isConsideredReturnType(method)
+                && !isIgnored(nodeClass, method);
     }
 
     private boolean isConsideredReturnType(Method method) {
@@ -121,7 +101,19 @@
         }
         return false;
     }
->>>>>>> 8ac3a100
+
+
+    private boolean isIgnored(Class<?> nodeClass, Method method) {
+        Class<?> declaration = method.getDeclaringClass();
+        if (method.isAnnotationPresent(NoAttribute.class)) {
+            return true;
+        } else if (declaration == Node.class || declaration == AbstractNode.class) {
+            // attributes from Node and AbstractNode are never suppressed
+            // we don't know what might go wrong if we do suppress them
+            return false;
+        }
+
+        NoAttribute declAnnot = declaration.getAnnotation(NoAttribute.class);
 
         if (declAnnot != null && declAnnot.scope() == NoAttrScope.ALL) {
             // then the parent didn't want children to inherit the attr
@@ -142,10 +134,6 @@
             return localAnnot.scope() == NoAttrScope.ALL;
 
         }
-    }
-
-    private boolean isConsideredReturnType(Class<?> klass) {
-        return CONSIDERED_RETURN_TYPES.contains(klass) || klass.isEnum();
     }
 
 
