--- conflicted
+++ resolved
@@ -101,20 +101,10 @@
         // it may also rethrow the error.
         listener.onError(new ProcessingError(e, node.getTextDocument().getDisplayName()));
 
-<<<<<<< HEAD
-        if (LOG.isLoggable(Level.WARNING)) { //fixme
-            LOG.log(Level.WARNING, "Exception applying rule " + rule.getName() + " on file "
-                + node.getAstInfo().getTextDocument().getDisplayName() + ", continuing with next rule", e);
-
-            String nodeToString = StringUtil.elide(node.toString(), 600, " ... (truncated)");
-            LOG.log(Level.WARNING, "Exception occurred on node " + nodeToString);
-        }
-=======
         // fixme - maybe duplicated logging
         LOG.warn("Exception applying rule {} on file {}, continuing with next rule", rule.getName(), node.getAstInfo().getFileName(), e);
         String nodeToString = StringUtil.elide(node.toString(), 600, " ... (truncated)");
         LOG.warn("Exception occurred on node {}", nodeToString);
->>>>>>> 6349f134
     }
 
 
