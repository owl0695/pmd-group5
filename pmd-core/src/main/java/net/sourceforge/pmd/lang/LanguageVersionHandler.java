/**
 * BSD-style license; for more info see http://pmd.sourceforge.net/license.html
 */

package net.sourceforge.pmd.lang;

import java.util.Collections;
import java.util.List;

import net.sourceforge.pmd.ViolationSuppressor;
import net.sourceforge.pmd.annotation.Experimental;
import net.sourceforge.pmd.lang.ast.Parser;
import net.sourceforge.pmd.lang.metrics.LanguageMetricsProvider;
import net.sourceforge.pmd.lang.rule.xpath.impl.XPathHandler;
<<<<<<< HEAD
import net.sourceforge.pmd.properties.PropertySource;
=======
>>>>>>> eee8b95a
import net.sourceforge.pmd.reporting.ViolationDecorator;
import net.sourceforge.pmd.util.designerbindings.DesignerBindings;
import net.sourceforge.pmd.util.designerbindings.DesignerBindings.DefaultDesignerBindings;


/**
 * Interface for obtaining the classes necessary for checking source files of a
 * specific language.
 *
 * @author pieter_van_raemdonck - Application Engineers NV/SA - www.ae.be
 */
public interface LanguageVersionHandler {


    /**
     * Get the XPathHandler.
     */
    default XPathHandler getXPathHandler() {
        return XPathHandler.noFunctionDefinitions();
    }
<<<<<<< HEAD


    /**
     * @deprecated This is transitional
     */
    @Deprecated
    default void declareParserTaskProperties(PropertySource source) {
        // do nothing
    }
=======
>>>>>>> eee8b95a


    /**
     * Returns the parser instance.
     */
    Parser getParser();

    /**
     * Returns the language-specific violation decorator.
     */
    default ViolationDecorator getViolationDecorator() {
        return ViolationDecorator.noop();
    }

    /**
     * Returns additional language-specific violation suppressors.
     * These take precedence over the default suppressors (eg nopmd comment),
     * but do not replace them.
     */
    default List<ViolationSuppressor> getExtraViolationSuppressors() {
        return Collections.emptyList();
    }


    /**
     * Returns the metrics provider for this language version,
     * or null if it has none.
     *
     * Note: this is experimental, ie unstable until 7.0.0, after
     * which it will probably be promoted to a stable API. For
     * instance the return type will probably be changed to an Optional.
     */
    @Experimental
    default LanguageMetricsProvider getLanguageMetricsProvider() {
        return null;
    }


    /**
     * Returns the designer bindings for this language version.
     * Null is not an acceptable result, use {@link DefaultDesignerBindings#getInstance()}
     * instead.
     *
     * @since 6.20.0
     */
    @Experimental
    default DesignerBindings getDesignerBindings() {
        return DefaultDesignerBindings.getInstance();
    }

}<|MERGE_RESOLUTION|>--- conflicted
+++ resolved
@@ -12,10 +12,6 @@
 import net.sourceforge.pmd.lang.ast.Parser;
 import net.sourceforge.pmd.lang.metrics.LanguageMetricsProvider;
 import net.sourceforge.pmd.lang.rule.xpath.impl.XPathHandler;
-<<<<<<< HEAD
-import net.sourceforge.pmd.properties.PropertySource;
-=======
->>>>>>> eee8b95a
 import net.sourceforge.pmd.reporting.ViolationDecorator;
 import net.sourceforge.pmd.util.designerbindings.DesignerBindings;
 import net.sourceforge.pmd.util.designerbindings.DesignerBindings.DefaultDesignerBindings;
@@ -36,18 +32,6 @@
     default XPathHandler getXPathHandler() {
         return XPathHandler.noFunctionDefinitions();
     }
-<<<<<<< HEAD
-
-
-    /**
-     * @deprecated This is transitional
-     */
-    @Deprecated
-    default void declareParserTaskProperties(PropertySource source) {
-        // do nothing
-    }
-=======
->>>>>>> eee8b95a
 
 
     /**
