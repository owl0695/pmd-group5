--- conflicted
+++ resolved
@@ -5,13 +5,9 @@
 package net.sourceforge.pmd.lang;
 
 import java.util.ArrayList;
-<<<<<<< HEAD
-import java.util.Comparator;
-=======
 import java.util.Collections;
 import java.util.Comparator;
 import java.util.HashSet;
->>>>>>> eee8b95a
 import java.util.Iterator;
 import java.util.List;
 import java.util.Map;
@@ -45,7 +41,6 @@
      * of the classloader of this class. This can be used as a "default" registry.
      */
     public static final LanguageRegistry PMD = loadLanguages(LanguageRegistry.class.getClassLoader());
-<<<<<<< HEAD
 
     private final Set<Language> languages;
 
@@ -64,36 +59,6 @@
         this.languagesByFullName = CollectionUtil.associateBy(languages, Language::getName);
     }
 
-    @Override
-    public @NonNull Iterator<Language> iterator() {
-        return languages.iterator();
-    }
-
-    /**
-     * Create a new registry by loading the languages registered via {@link ServiceLoader}
-     * on the classpath of the given classloader.
-     *
-     * @param classLoader A classloader
-     */
-=======
-
-    private final Set<Language> languages;
-
-    private final Map<String, Language> languagesById;
-    private final Map<String, Language> languagesByFullName;
-
-    /**
-     * Create a new registry that contains the given set of languages.
-     * @throws NullPointerException If the parameter is null
-     */
-    public LanguageRegistry(Set<Language> languages) {
-        this.languages = languages.stream()
-                                  .sorted(Comparator.comparing(Language::getTerseName, String::compareToIgnoreCase))
-                                  .collect(CollectionUtil.toUnmodifiableSet());
-        this.languagesById = CollectionUtil.associateBy(languages, Language::getTerseName);
-        this.languagesByFullName = CollectionUtil.associateBy(languages, Language::getName);
-    }
-
     /**
      * Creates a language registry containing a single language. Note
      * that this may be inconvertible to a {@link LanguageProcessorRegistry}
@@ -141,7 +106,6 @@
      *
      * @param classLoader A classloader
      */
->>>>>>> eee8b95a
     public static @NonNull LanguageRegistry loadLanguages(ClassLoader classLoader) {
         // sort languages by terse name. Avoiding differences in the order of languages
         // across JVM versions / OS.
@@ -276,12 +240,8 @@
         return getLanguages().stream().map(languageToString).sorted().collect(Collectors.joining(", "));
     }
 
-<<<<<<< HEAD
-
-=======
     @Override
     public String toString() {
         return "LanguageRegistry(" + commaSeparatedList(Language::getId) + ")";
     }
->>>>>>> eee8b95a
 }