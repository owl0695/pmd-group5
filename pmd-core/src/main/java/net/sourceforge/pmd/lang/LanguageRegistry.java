/*
 * BSD-style license; for more info see http://pmd.sourceforge.net/license.html
 */

package net.sourceforge.pmd.lang;

import java.util.ArrayList;
import java.util.Collection;
<<<<<<< HEAD
import java.util.Collections;
import java.util.Iterator;
import java.util.LinkedHashMap;
import java.util.LinkedHashSet;
import java.util.List;
import java.util.Map;
import java.util.ServiceConfigurationError;
import java.util.ServiceLoader;
import java.util.Set;
import java.util.TreeSet;
=======
import java.util.Comparator;
import java.util.List;

import org.apache.commons.lang3.StringUtils;
>>>>>>> bd6c72e0

import net.sourceforge.pmd.internal.LanguageServiceBase;

/**
 * Provides access to the registered PMD languages. These are found
 * from the classpath of the {@link ClassLoader} of this class.
 */
public final class LanguageRegistry extends LanguageServiceBase<Language> {

<<<<<<< HEAD
    private final Map<String, Language> languagesByName;
    private final Map<String, Language> languagesByTerseName;
    private final Set<Language> languages;

    private LanguageRegistry() {
        // sort languages by terse name. Avoiding differences in the order of languages
        // across JVM versions / OS.
        Set<Language> sortedLangs = new TreeSet<>((o1, o2) -> o1.getTerseName().compareToIgnoreCase(o2.getTerseName()));
        // Use current class' classloader instead of the threads context classloader, see https://github.com/pmd/pmd/issues/1377
        ServiceLoader<Language> languageLoader = ServiceLoader.load(Language.class, getClass().getClassLoader());
        Iterator<Language> iterator = languageLoader.iterator();

        while (true) {
            // this loop is weird, but both hasNext and next may throw ServiceConfigurationError,
            // it's more robust that way
            try {
                if (iterator.hasNext()) {
                    Language language = iterator.next();
                    sortedLangs.add(language);
                } else {
                    break;
                }
            } catch (UnsupportedClassVersionError | ServiceConfigurationError e) {
                // Some languages require java8 and are therefore only available
                // if java8 or later is used as runtime.
                System.err.println("Ignoring language for PMD: " + e.toString());
            }
=======
    private static final Comparator<Language> LANGUAGE_COMPARATOR = new Comparator<Language>() {
        @Override
        public int compare(Language o1, Language o2) {
            return o1.getTerseName().compareToIgnoreCase(o2.getTerseName());
        }
    };

    private static final NameExtractor<Language> NAME_EXTRACTOR = new NameExtractor<Language>() {
        @Override
        public String getName(Language language) {
            return language.getName();
>>>>>>> bd6c72e0
        }
    };

<<<<<<< HEAD
        languages = Collections.unmodifiableSet(new LinkedHashSet<>(sortedLangs));

        // using a linked hash map to maintain insertion order
        // TODO there may be languages with duplicate names
        Map<String, Language> byName = new LinkedHashMap<>();
        Map<String, Language> byTerseName = new LinkedHashMap<>();
        for (Language language : sortedLangs) {
            byName.put(language.getName(), language);
            byTerseName.put(language.getTerseName(), language);
        }
        languagesByName = Collections.unmodifiableMap(byName);
        languagesByTerseName = Collections.unmodifiableMap(byTerseName);
=======
    // Important: the INSTANCE needs to be defined *after* LANGUAGE_COMPARATOR and NAME_EXTRACTOR
    // as these are needed in the constructor.
    private static final LanguageRegistry INSTANCE = new LanguageRegistry();

    private LanguageRegistry() {
        super(Language.class, LANGUAGE_COMPARATOR, NAME_EXTRACTOR);
>>>>>>> bd6c72e0
    }

    /**
     * @deprecated Use the static methods instead, will be made private
     */
    @Deprecated
    public static LanguageRegistry getInstance() {
        return INSTANCE;
    }

    /**
     * Returns a set of all the known languages. The ordering of the languages
     * is by terse name.
     */
    public static Set<Language> getLanguages() {
        return getInstance().languages;
    }

    /**
     * Returns a language from its {@linkplain Language#getName() full name}
     * (eg {@code "Java"}). This is case sensitive.
     *
     * @param languageName Language name
     *
     * @return A language, or null if the name is unknown
     */
    public static Language getLanguage(String languageName) {
        return getInstance().languagesByName.get(languageName);
    }

    /**
     * Returns a "default language" known to the service loader. This
     * is the Java language if available, otherwise an arbitrary one.
     * If no languages are loaded, returns null.
     *
     * @return A language, or null if the name is unknown
     */
    public static Language getDefaultLanguage() {
        Language defaultLanguage = getLanguage("Java");
        if (defaultLanguage == null) {
            Collection<Language> allLanguages = getInstance().languagesByName.values();
            if (!allLanguages.isEmpty()) {
                defaultLanguage = allLanguages.iterator().next();
            }
        }
        return defaultLanguage;
    }

    /**
     * Returns a language from its {@linkplain Language#getTerseName() terse name}
     * (eg {@code "java"}). This is case sensitive.
     *
     * @param terseName Language terse name
     *
     * @return A language, or null if the name is unknown
     */
    public static Language findLanguageByTerseName(String terseName) {
        return getInstance().languagesByTerseName.get(terseName);
    }

    /**
     * Returns all languages that support the given extension.
     *
     * @param extensionWithoutDot A file extension (without '.' prefix)
     */
    public static List<Language> findByExtension(String extensionWithoutDot) {
        List<Language> languages = new ArrayList<>();
        for (Language language : getLanguages()) {
            if (language.hasExtension(extensionWithoutDot)) {
                languages.add(language);
            }
        }
        return languages;
    }

}<|MERGE_RESOLUTION|>--- conflicted
+++ resolved
@@ -6,23 +6,9 @@
 
 import java.util.ArrayList;
 import java.util.Collection;
-<<<<<<< HEAD
-import java.util.Collections;
-import java.util.Iterator;
-import java.util.LinkedHashMap;
-import java.util.LinkedHashSet;
-import java.util.List;
-import java.util.Map;
-import java.util.ServiceConfigurationError;
-import java.util.ServiceLoader;
-import java.util.Set;
-import java.util.TreeSet;
-=======
 import java.util.Comparator;
 import java.util.List;
-
-import org.apache.commons.lang3.StringUtils;
->>>>>>> bd6c72e0
+import java.util.Set;
 
 import net.sourceforge.pmd.internal.LanguageServiceBase;
 
@@ -32,35 +18,8 @@
  */
 public final class LanguageRegistry extends LanguageServiceBase<Language> {
 
-<<<<<<< HEAD
-    private final Map<String, Language> languagesByName;
-    private final Map<String, Language> languagesByTerseName;
-    private final Set<Language> languages;
-
-    private LanguageRegistry() {
-        // sort languages by terse name. Avoiding differences in the order of languages
-        // across JVM versions / OS.
-        Set<Language> sortedLangs = new TreeSet<>((o1, o2) -> o1.getTerseName().compareToIgnoreCase(o2.getTerseName()));
-        // Use current class' classloader instead of the threads context classloader, see https://github.com/pmd/pmd/issues/1377
-        ServiceLoader<Language> languageLoader = ServiceLoader.load(Language.class, getClass().getClassLoader());
-        Iterator<Language> iterator = languageLoader.iterator();
-
-        while (true) {
-            // this loop is weird, but both hasNext and next may throw ServiceConfigurationError,
-            // it's more robust that way
-            try {
-                if (iterator.hasNext()) {
-                    Language language = iterator.next();
-                    sortedLangs.add(language);
-                } else {
-                    break;
-                }
-            } catch (UnsupportedClassVersionError | ServiceConfigurationError e) {
-                // Some languages require java8 and are therefore only available
-                // if java8 or later is used as runtime.
-                System.err.println("Ignoring language for PMD: " + e.toString());
-            }
-=======
+    // sort languages by name. Avoiding differences in the order of languages
+    // across JVM versions / OS.
     private static final Comparator<Language> LANGUAGE_COMPARATOR = new Comparator<Language>() {
         @Override
         public int compare(Language o1, Language o2) {
@@ -72,31 +31,22 @@
         @Override
         public String getName(Language language) {
             return language.getName();
->>>>>>> bd6c72e0
         }
     };
 
-<<<<<<< HEAD
-        languages = Collections.unmodifiableSet(new LinkedHashSet<>(sortedLangs));
+    private static final NameExtractor<Language> TERSE_NAME_EXTRACTOR = new NameExtractor<Language>() {
+        @Override
+        public String getName(Language language) {
+            return language.getTerseName();
+        }
+    };
 
-        // using a linked hash map to maintain insertion order
-        // TODO there may be languages with duplicate names
-        Map<String, Language> byName = new LinkedHashMap<>();
-        Map<String, Language> byTerseName = new LinkedHashMap<>();
-        for (Language language : sortedLangs) {
-            byName.put(language.getName(), language);
-            byTerseName.put(language.getTerseName(), language);
-        }
-        languagesByName = Collections.unmodifiableMap(byName);
-        languagesByTerseName = Collections.unmodifiableMap(byTerseName);
-=======
-    // Important: the INSTANCE needs to be defined *after* LANGUAGE_COMPARATOR and NAME_EXTRACTOR
+    // Important: the INSTANCE needs to be defined *after* LANGUAGE_COMPARATOR and *NAME_EXTRACTOR
     // as these are needed in the constructor.
     private static final LanguageRegistry INSTANCE = new LanguageRegistry();
 
     private LanguageRegistry() {
-        super(Language.class, LANGUAGE_COMPARATOR, NAME_EXTRACTOR);
->>>>>>> bd6c72e0
+        super(Language.class, LANGUAGE_COMPARATOR, NAME_EXTRACTOR, TERSE_NAME_EXTRACTOR);
     }
 
     /**
@@ -112,7 +62,7 @@
      * is by terse name.
      */
     public static Set<Language> getLanguages() {
-        return getInstance().languages;
+        return INSTANCE.languages;
     }
 
     /**
@@ -124,7 +74,7 @@
      * @return A language, or null if the name is unknown
      */
     public static Language getLanguage(String languageName) {
-        return getInstance().languagesByName.get(languageName);
+        return INSTANCE.languagesByName.get(languageName);
     }
 
     /**
@@ -154,7 +104,7 @@
      * @return A language, or null if the name is unknown
      */
     public static Language findLanguageByTerseName(String terseName) {
-        return getInstance().languagesByTerseName.get(terseName);
+        return INSTANCE.languagesByTerseName.get(terseName);
     }
 
     /**
