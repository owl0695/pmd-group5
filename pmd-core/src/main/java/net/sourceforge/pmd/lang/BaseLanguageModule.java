--- conflicted
+++ resolved
@@ -11,13 +11,8 @@
 import java.util.List;
 import java.util.Map;
 
-<<<<<<< HEAD
 import org.checkerframework.checker.nullness.qual.NonNull;
 
-import net.sourceforge.pmd.annotation.Experimental;
-
-=======
->>>>>>> 382a1a15
 /**
  * Created by christoferdutz on 21.09.14.
  */
