/*
 * BSD-style license; for more info see http://pmd.sourceforge.net/license.html
 */

package net.sourceforge.pmd.lang.ast;

import java.util.Iterator;
import java.util.List;
import javax.xml.parsers.DocumentBuilder;
import javax.xml.parsers.DocumentBuilderFactory;
import javax.xml.parsers.ParserConfigurationException;

import org.checkerframework.checker.nullness.qual.NonNull;
import org.checkerframework.checker.nullness.qual.Nullable;
import org.jaxen.BaseXPath;
import org.jaxen.JaxenException;
import org.w3c.dom.Document;

<<<<<<< HEAD
import net.sourceforge.pmd.lang.ast.NodeStream.DescendantNodeStream;
=======
import net.sourceforge.pmd.annotation.InternalApi;
>>>>>>> 560f9127
import net.sourceforge.pmd.lang.ast.internal.StreamImpl;
import net.sourceforge.pmd.lang.ast.xpath.Attribute;
import net.sourceforge.pmd.lang.ast.xpath.AttributeAxisIterator;
import net.sourceforge.pmd.lang.ast.xpath.DocumentNavigator;
import net.sourceforge.pmd.lang.ast.xpath.internal.DeprecatedAttribute;
import net.sourceforge.pmd.lang.dfa.DataFlowNode;


/**
 * Root interface for all AST nodes. This interface provides only the API
 * shared by all AST implementations in PMD language modules. This includes for now:
 * <ul>
 * <li>Tree traversal methods, like {@link #getParent()} and {@link #getFirstChildOfType(Class)}
 * <li>The API used to describe nodes in a form understandable by XPath expressions:
 * {@link #getXPathNodeName()},  {@link #getXPathAttributesIterator()}
 * <li>Location metadata: eg {@link #getBeginLine()}, {@link #getBeginColumn()}
 * </ul>
 *
 * <p>Every language implementation must publish a sub-interface of Node
 * which serves as a supertype for all nodes of that language (e.g.
 * pmd-java provides JavaNode, pmd-apex provides ApexNode, etc.). It is
 * assumed in many places that the {@link #getChild(int)} and {@link #getParent()}
 * method return an instance of this sub-interface. For example,
 * no JSP node should have a Java node as its child. Embedding nodes from
 * different languages will not be done via these methods, and conforming
 * implementations should ensure that every node returned by these methods
 * are indeed of the same type. Possibly, a type parameter will be added to
 * the Node interface in 7.0.0 to enforce it at compile-time.
 *
 * <p>A number of methods are deprecated and will be removed in 7.0.0.
 * Most of them are implementation details that clutter this API and
 * make implementation more difficult. Some methods prefixed with {@code jjt}
 * have a more conventional counterpart (e.g. {@link #jjtGetParent()} and
 * {@link #getParent()}) that should be preferred.
 */
public interface Node {

    // COMMENT: is it ok to take the opportunity on PMD 7 to rename this API and take out of there the methods
    // that are only needed for javaCC implementations?


    /**
     * This method is called after the node has been made the current node. It
     * indicates that child nodes can now be added to it.
     *
     * @deprecated This is JJTree-specific and will be removed from this interface
     */
    @Deprecated
    default void jjtOpen() {
        // do nothing
    }


    /**
     * This method is called after all the child nodes have been added.
     *
     * @deprecated This is JJTree-specific and will be removed from this interface
     */
    @Deprecated
    default void jjtClose() {
        // do nothing
    }


    /**
     * Sets the parent of this node.
     *
     * @param parent The parent
     *
     * @deprecated This is JJTree-specific and will be removed from this interface
     */
    @Deprecated
    default void jjtSetParent(Node parent) {
        throw new UnsupportedOperationException("JJTree specific");
    }


    /**
     * Returns the parent of this node.
     *
     * @return The parent of the node
     *
     * @deprecated Use {@link #getParent()}
     */
    @Deprecated
    @Nullable
    default Node jjtGetParent() {
        return getParent();
    }


    /**
     * This method tells the node to add its argument to the node's list of children.
     *
     * @param child The child to add
     * @param index The index to which the child will be added
     *
     * @deprecated This is JJTree-specific and will be removed from this interface
     */
    @Deprecated
    default void jjtAddChild(Node child, int index) {
        throw new UnsupportedOperationException("JJTree specific");
    }


    /**
     * Sets the index of this node from the perspective of its parent. This
     * means: this.getParent().getChild(index) == this.
     *
     * @param index the child index
     *
     * @deprecated This is JJTree-specific and will be removed from this interface
     */
    @Deprecated
    default void jjtSetChildIndex(int index) {
        throw new UnsupportedOperationException("JJTree specific");
    }


    /**
     * This method returns a child node. The children are numbered from zero, left to right.
     *
     * @param index the child index. Must be nonnegative and less than
     *              {@link #jjtGetNumChildren}.
     *
     * @deprecated Use {@link #getChild(int)}
     */
    @Deprecated
    default Node jjtGetChild(int index) {
        return getChild(index);
    }


    /**
     * Returns the number of children the node has.
     *
     * @deprecated Use {@link #getNumChildren()}
     */
    @Deprecated
    default int jjtGetNumChildren() {
        return getNumChildren();
    }


    /**
     * @deprecated This is JJTree-specific and will be removed from this interface.
     */
    @Deprecated
    default int jjtGetId() {
        throw new UnsupportedOperationException("JJTree specific");
    }


    /**
     * Returns a string token, usually filled-in by the parser, which describes some textual characteristic of this
     * node. This is usually an identifier, but you should check that using the Designer. On most nodes though, this
     * method returns {@code null}.
     */
    default String getImage() {
        return null;
    }


    /**
     * @deprecated This is internal API, the image should never be set by developers.
     */
    @InternalApi
    @Deprecated
    default void setImage(String image) {
        throw new UnsupportedOperationException("setImage");
    }


    /**
     * Returns true if this node's image is equal to the given string.
     *
     * @param image The image to check
     */
    default boolean hasImageEqualTo(String image) {
        return getImage() != null && getImage().equals(image);
    }


    int getBeginLine();


    int getBeginColumn();


    int getEndLine();


    // FIXME should not be inclusive
    int getEndColumn();


    /**
     * @deprecated This is Java-specific and will be removed from this interface
     */
    @Deprecated
    default DataFlowNode getDataFlowNode() {
        throw new UnsupportedOperationException("JJTree specific");
    }


    /**
     * @deprecated This is Java-specific and will be removed from this interface
     */
    @Deprecated
    default void setDataFlowNode(DataFlowNode dataFlowNode) {
        throw new UnsupportedOperationException("JJTree specific");
    }



    /**
<<<<<<< HEAD
     * Returns true if this node is considered a boundary by traversal
     * methods. Traversal methods such as {@link #descendants()}
     * don't look past such boundaries by default, which is usually the
     * expected thing to do. For example, in Java, lambdas and nested
     * classes are considered find boundaries.
     *
     * @return True if this node is a find boundary
     *
     * @see DescendantNodeStream#crossFindBoundaries(boolean)
=======
     * Returns true if this node is considered a boundary by traversal methods. Traversal methods such as {@link
     * #getFirstDescendantOfType(Class)} don't look past such boundaries by default, which is usually the expected thing
     * to do. For example, in Java, lambdas and nested classes are considered find boundaries.
     *
     * <p>Note: This attribute is deprecated for XPath queries. It is not useful
     * for XPath queries and will be removed with PMD 7.0.0.
>>>>>>> 560f9127
     */
    @DeprecatedAttribute
    default boolean isFindBoundary() {
        return false;
    }

    /**
     * Returns the n-th parent or null if there are less than {@code n} ancestors.
     *
     * <pre>{@code
     *    getNthParent(1) == jjtGetParent
     * }</pre>
     *
     * @param n how many ancestors to iterate over.
     * @return the n-th parent or null.
     * @throws IllegalArgumentException if {@code n} is negative or zero.
     */
    default Node getNthParent(int n) {
        return ancestors().get(n - 1);
    }

    /**
     * Traverses up the tree to find the first parent instance of type parentType or one of its subclasses.
     *
     * @param parentType Class literal of the type you want to find
     * @param <T> The type you want to find
     * @return Node of type parentType. Returns null if none found.
     */
    default <T extends Node> T getFirstParentOfType(Class<T> parentType) {
        return ancestors(parentType).first();
    }

    /**
     * Traverses up the tree to find all of the parent instances of type parentType or one of its subclasses. The nodes
     * are ordered deepest-first.
     *
     * @param parentType Class literal of the type you want to find
     * @param <T> The type you want to find
     * @return List of parentType instances found.
     */
    default <T extends Node> List<T> getParentsOfType(Class<T> parentType) {
        return ancestors(parentType).toList();
    }

    /**
     * Gets the first parent that's an instance of any of the given types.
     *
     * @param parentTypes Types to look for
     * @param <T> Most specific common type of the parameters
     * @return The first parent with a matching type. Returns null if there is no such parent
     */
    default <T extends Node> T getFirstParentOfAnyType(Class<? extends T>... parentTypes) {
        return ancestors().map(it -> {
            for (final Class<? extends T> c : parentTypes) {
                if (c.isInstance(it)) {
                    return c.cast(it);
                }
            }
            return null;
        }).first();
    }

    /**
     * Traverses the children to find all the instances of type childType or one of its subclasses.
     *
     * @param childType class which you want to find.
     * @return List of all children of type childType. Returns an empty list if none found.
     * @see #findDescendantsOfType(Class) if traversal of the entire tree is needed.
     */
    default <T extends Node> List<T> findChildrenOfType(Class<T> childType) {
        return children(childType).toList();
    }


    /**
     * Traverses down the tree to find all the descendant instances of type descendantType without crossing find
     * boundaries.
     *
     * @param targetType class which you want to find.
     * @return List of all children of type targetType. Returns an empty list if none found.
     */
    default <T extends Node> List<T> findDescendantsOfType(Class<T> targetType) {
        return descendants(targetType).toList();
    }

    /**
     * Traverses down the tree to find all the descendant instances of type targetType
     *
     * @param targetType class which you want to find.
     * @param crossBoundaries if <code>false</code>, recursion stops for nodes for which {@link #isFindBoundary()} is
     * <code>true</code>
     * @return List of all children of type targetType. Returns an empty list if none found.
     */
    default <T extends Node> List<T> findDescendantsOfType(Class<T> targetType, boolean crossBoundaries) {
        return descendants(targetType).crossFindBoundaries(crossBoundaries).toList();
    }

    /**
     * Traverses down the tree to find all the descendant instances of type descendantType.
     *
     * @param targetType class which you want to find.
     * @param results list to store the matching descendants
     * @param crossFindBoundaries if <code>false</code>, recursion stops for nodes for which {@link #isFindBoundary()}
     * is <code>true</code>
     */
    default <T extends Node> void findDescendantsOfType(Class<T> targetType, List<T> results, boolean crossFindBoundaries) {
        descendants(targetType).crossFindBoundaries(crossFindBoundaries).forEach(results::add);
    }

    /**
     * Traverses the children to find the first instance of type childType.
     *
     * @param childType class which you want to find.
     * @return Node of type childType. Returns <code>null</code> if none found.
     * @see #getFirstDescendantOfType(Class) if traversal of the entire tree is needed.
     */
    default <T extends Node> T getFirstChildOfType(Class<T> childType) {
        return children(childType).first();
    }

    /**
     * Traverses down the tree to find the first descendant instance of type descendantType without crossing find
     * boundaries.
     *
     * @param descendantType class which you want to find.
     * @return Node of type descendantType. Returns <code>null</code> if none found.
     */
    default <T extends Node> T getFirstDescendantOfType(Class<T> descendantType) {
        return descendants(descendantType).first();
    }

    /**
     * Finds if this node contains a descendant of the given type without crossing find boundaries.
     *
     * @param type the node type to search
     * @return <code>true</code> if there is at least one descendant of the given type
     */
    default <T extends Node> boolean hasDescendantOfType(Class<T> type) {
        return descendants(type).nonEmpty();
    }

    /**
     * Returns all the nodes matching the xpath expression.
     *
     * @param xpathString the expression to check
     * @return List of all matching nodes. Returns an empty list if none found.
     * @throws JaxenException if the xpath is incorrect or fails altogether
     *
     * @deprecated This is very inefficient and should not be used in new code. PMD 7.0.0 will remove
     *             support for this method.
     */
    @Deprecated
    @SuppressWarnings("unchecked")
    default List<Node> findChildNodesWithXPath(String xpathString) throws JaxenException {
        return new BaseXPath(xpathString, new DocumentNavigator()).selectNodes(this);
    }

    /**
     * Checks whether at least one descendant matches the xpath expression.
     *
     * @param xpathString the expression to check
     * @return true if there is a match
     *
     * @deprecated This is very inefficient and should not be used in new code. PMD 7.0.0 will remove
     *             support for this method.
     */
    @Deprecated
    default boolean hasDescendantMatchingXPath(String xpathString) {
        try {
            return !findChildNodesWithXPath(xpathString).isEmpty();
        } catch (final JaxenException e) {
            throw new RuntimeException("XPath expression " + xpathString + " failed: " + e.getLocalizedMessage(), e);
        }
    }

    /**
     * Get a DOM Document which contains Elements and Attributes representative of this Node and it's children.
     * Essentially a DOM tree representation of the Node AST, thereby allowing tools which can operate upon DOM to also
     * indirectly operate on the AST.
     */
    default Document getAsDocument() {
        try {
            final DocumentBuilderFactory dbf = DocumentBuilderFactory.newInstance();
            final DocumentBuilder db = dbf.newDocumentBuilder();
            final Document document = db.newDocument();
            DocumentUtils.appendElement(this, document);
            return document;
        } catch (final ParserConfigurationException pce) {
            throw new RuntimeException(pce);
        }
    }

    /**
     * Get the user data associated with this node. By default there is no data, unless it has been set via {@link
     * #setUserData(Object)}.
     *
     * @return The user data set on this node.
     */
    Object getUserData();

    /**
     * Set the user data associated with this node.
     * <p>
     * <p>PMD itself will never set user data onto a node. Nor should any Rule
     * implementation, as the AST nodes are shared between concurrently executing Rules (i.e. it is <strong>not</strong>
     * thread-safe).
     * <p>
     * <p>This API is most useful for external applications looking to leverage
     * PMD's robust support for AST structures, in which case application specific annotations on the AST nodes can be
     * quite useful.
     *
     * @param userData The data to set on this node.
     */
    void setUserData(Object userData);


    /**
     * Remove the current node from its parent.
     *
     * @deprecated This is internal API and will be removed from this interface with 7.0.0
     */
    @Deprecated
    @InternalApi
    default void remove() {
        throw new UnsupportedOperationException();
    }


    /**
     * This method tells the node to remove the child node at the given index from the node's list of children, if any;
     * if not, no changes are done.
     *
     * @param childIndex The index of the child to be removed
     *
     * @deprecated This is internal API and will be removed from this interface with 7.0.0
     */
    @Deprecated
    @InternalApi
    default void removeChildAtIndex(int childIndex) {
        throw new UnsupportedOperationException();
    }


    /**
     * Returns the parent of this node, or null if this is the {@linkplain RootNode root}
     * of the tree.
     *
     * <p>This method should be preferred to {@link #getParent()}.
     *
     * @return The parent of this node
     */
    Node getParent();

    /**
     * Returns the child of this node at the given index.
     *
     * @throws IndexOutOfBoundsException if the index is negative or greater than {@link #getNumChildren()}.
     */
    Node getChild(int index);


    /**
     * Returns the number of children of this node.
     */
    int getNumChildren();

    /**
     * Returns the index of this node in its parent's children. If this
     * node is a {@linkplain RootNode root node}, returns -1.
     *
     * <p>This method replaces {@link #getIndexInParent()}, whose name was
     * JJTree-specific.
     *
     * @return The index of this node in its parent's children
     */
    int getIndexInParent();

    /**
     * Gets the name of the node that is used to match it with XPath queries.
     *
     * @return The XPath node name
     */
    String getXPathNodeName();

    /**
     * Returns an iterator enumerating all the attributes that are available from XPath for this node.
     *
     * @return An attribute iterator for this node
     */
    default Iterator<Attribute> getXPathAttributesIterator() {
        return new AttributeAxisIterator(this);
    }


    /**
     * Returns a node stream containing only this node.
     * {@link NodeStream#of(Node)} is a null-safe version
     * of this method.
     *
     * @return A node stream containing only this node
     *
     * @see NodeStream#of(Node)
     */
    default NodeStream<Node> asStream() {
        return StreamImpl.singleton(this);
    }


    /**
     * Returns a node stream containing all the children of
     * this node. This method does not provide much type safety,
     * you'll probably want to use {@link #children(Class)}.
     *
     * @see NodeStream#children(Class)
     */
    default NodeStream<? extends Node> children() {
        return StreamImpl.children(this);
    }


    /**
     * Returns a node stream containing all the descendants
     * of this node. See {@link DescendantNodeStream} for details.
     *
     * @return A node stream of the descendants of this node
     *
     * @see NodeStream#descendants()
     */
    default DescendantNodeStream<Node> descendants() {
        return StreamImpl.descendants(this);
    }


    /**
     * Returns a node stream containing this node, then all its
     * descendants. See {@link DescendantNodeStream} for details.
     *
     * @return A node stream of the whole subtree topped by this node
     *
     * @see NodeStream#descendantsOrSelf()
     */
    default DescendantNodeStream<Node> descendantsOrSelf() {
        return StreamImpl.descendantsOrSelf(this);
    }


    /**
     * Returns a node stream containing all the strict ancestors of this node,
     * in innermost to outermost order. The returned stream doesn't contain this
     * node, and is empty if this node has no parent.
     *
     * @return A node stream of the ancestors of this node
     *
     * @see NodeStream#ancestors()
     */
    default NodeStream<Node> ancestors() {
        return StreamImpl.ancestors(this);

    }


    /**
     * Returns a node stream containing this node and its ancestors.
     * The nodes of the returned stream are yielded in a depth-first fashion.
     *
     * @return A stream of ancestors
     *
     * @see NodeStream#ancestorsOrSelf()
     */
    default NodeStream<Node> ancestorsOrSelf() {
        return StreamImpl.ancestorsOrSelf(this);
    }


    /**
     * Returns a {@linkplain NodeStream node stream} of the {@linkplain #children() children}
     * of this node that are of the given type.
     *
     * @param rClass Type of node the returned stream should contain
     * @param <R>    Type of node the returned stream should contain
     *
     * @return A new node stream
     *
     * @see NodeStream#children(Class)
     */
    default <R extends Node> NodeStream<R> children(Class<R> rClass) {
        return StreamImpl.children(this, rClass);
    }


    /**
     * Returns a {@linkplain NodeStream node stream} of the {@linkplain #descendants() descendants}
     * of this node that are of the given type. See {@link DescendantNodeStream}
     * for details.
     *
     * @param rClass Type of node the returned stream should contain
     * @param <R>    Type of node the returned stream should contain
     *
     * @return A new node stream
     *
     * @see NodeStream#descendants(Class)
     */
    default <R extends Node> DescendantNodeStream<R> descendants(Class<R> rClass) {
        return StreamImpl.descendants(this, rClass);
    }


    /**
     * Returns the {@linkplain #ancestors() ancestor stream} of each node
     * in this stream, filtered by the given node type.
     *
     * @param rClass Type of node the returned stream should contain
     * @param <R>    Type of node the returned stream should contain
     *
     * @return A new node stream
     *
     * @see NodeStream#ancestors(Class)
     */
    default <R extends Node> NodeStream<R> ancestors(Class<R> rClass) {
        return StreamImpl.ancestors(this, rClass);
    }

    @NonNull
    default RootNode getRoot() {
        Node r = this;
        while (r != null && !(r instanceof RootNode)) {
            r = r.getParent();
        }
        if (r == null) {
            throw new IllegalStateException("No root node in tree ?");
        }
        return (RootNode) r;
    }
}<|MERGE_RESOLUTION|>--- conflicted
+++ resolved
@@ -16,11 +16,8 @@
 import org.jaxen.JaxenException;
 import org.w3c.dom.Document;
 
-<<<<<<< HEAD
+import net.sourceforge.pmd.annotation.InternalApi;
 import net.sourceforge.pmd.lang.ast.NodeStream.DescendantNodeStream;
-=======
-import net.sourceforge.pmd.annotation.InternalApi;
->>>>>>> 560f9127
 import net.sourceforge.pmd.lang.ast.internal.StreamImpl;
 import net.sourceforge.pmd.lang.ast.xpath.Attribute;
 import net.sourceforge.pmd.lang.ast.xpath.AttributeAxisIterator;
@@ -237,24 +234,18 @@
 
 
     /**
-<<<<<<< HEAD
      * Returns true if this node is considered a boundary by traversal
      * methods. Traversal methods such as {@link #descendants()}
      * don't look past such boundaries by default, which is usually the
      * expected thing to do. For example, in Java, lambdas and nested
      * classes are considered find boundaries.
      *
-     * @return True if this node is a find boundary
-     *
-     * @see DescendantNodeStream#crossFindBoundaries(boolean)
-=======
-     * Returns true if this node is considered a boundary by traversal methods. Traversal methods such as {@link
-     * #getFirstDescendantOfType(Class)} don't look past such boundaries by default, which is usually the expected thing
-     * to do. For example, in Java, lambdas and nested classes are considered find boundaries.
-     *
      * <p>Note: This attribute is deprecated for XPath queries. It is not useful
      * for XPath queries and will be removed with PMD 7.0.0.
->>>>>>> 560f9127
+     *
+     * @return True if this node is a find boundary
+     *
+     * @see DescendantNodeStream#crossFindBoundaries(boolean)
      */
     @DeprecatedAttribute
     default boolean isFindBoundary() {
