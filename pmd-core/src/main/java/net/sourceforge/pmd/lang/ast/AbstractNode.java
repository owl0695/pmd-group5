/**
 * BSD-style license; for more info see http://pmd.sourceforge.net/license.html
 */

package net.sourceforge.pmd.lang.ast;

import java.util.Objects;

import org.apache.commons.lang3.ArrayUtils;
import org.checkerframework.checker.nullness.qual.Nullable;

import net.sourceforge.pmd.annotation.InternalApi;
import net.sourceforge.pmd.lang.dfa.DataFlowNode;
import net.sourceforge.pmd.util.DataMap;
import net.sourceforge.pmd.util.DataMap.DataKey;
import net.sourceforge.pmd.util.DataMap.SimpleDataKey;

/**
 * Base class for all implementations of the Node interface.
 *
 * <p>Please use the {@link Node} interface wherever possible and
 * not this class, unless you're compelled to do so.
 *
 * <p>Note that nearly all methods of the {@link Node} interface
 * will have default implementations with PMD 7.0.0, so that it
 * will not be necessary to extend this class directly.
 */
public abstract class AbstractNode implements Node {

    private static final Node[] EMPTY_ARRAY = new Node[0];

    @Deprecated
    public static final SimpleDataKey<Object> LEGACY_USER_DATA = DataMap.simpleDataKey("legacy user data");

    // lazy initialized, many nodes don't need it
    private @Nullable DataMap<DataKey<?, ?>> userData;

    /**
     * @deprecated Use {@link #getParent()}
     */
    @Deprecated
    protected Node parent;
    // never null, never contains null elements
    protected Node[] children = EMPTY_ARRAY;
    /** @deprecated Use {@link #getIndexInParent()} */
    @Deprecated
    protected int childIndex;
    /** @deprecated Use {@link #jjtGetId()} if you are a jjtree node. */
    @Deprecated
    protected int id;
    /** @deprecated This will be removed to delegate to the tokens for nodes that are backed by tokens. */
    @Deprecated
    protected int beginLine = -1;
    /** @deprecated This will be removed to delegate to the tokens for nodes that are backed by tokens. */
    @Deprecated
    protected int endLine;
    /** @deprecated This will be removed to delegate to the tokens for nodes that are backed by tokens. */
    @Deprecated
    protected int beginColumn = -1;
    /** @deprecated This will be removed to delegate to the tokens for nodes that are backed by tokens. */
    @Deprecated
    protected int endColumn;
    // Those should have been private.
    @Deprecated
    protected GenericToken firstToken;
    @Deprecated
    protected GenericToken lastToken;
    private DataFlowNode dataFlowNode;
    // @Deprecated?
    private String image;

    public AbstractNode(final int id) {
        this.id = id;
    }

    public AbstractNode(final int id, final int theBeginLine, final int theEndLine, final int theBeginColumn,
                        final int theEndColumn) {
        this(id);

        beginLine = theBeginLine;
        endLine = theEndLine;
        beginColumn = theBeginColumn;
        endColumn = theEndColumn;
    }


    @Override
    public Node getParent() {
        return jjtGetParent();
    }

    @Override
    public int getIndexInParent() {
        return childIndex;
    }

    @Override
    public Node getChild(final int index) {
        if (children == null) {
            throw new IndexOutOfBoundsException();
        }
        return children[index];
    }

    @Override
    public int getNumChildren() {
        return jjtGetNumChildren();
    }


    /**
     * @deprecated This is never used and is trivial, will be removed from this class.
     */
    @Deprecated
    public boolean isSingleLine() {
        return beginLine == endLine;
    }

    @Override
    @Deprecated
    @InternalApi
    public void jjtOpen() {
        // to be overridden by subclasses
    }

    @Override
    @Deprecated
    @InternalApi
    public void jjtClose() {
        // to be overridden by subclasses
    }

    @Override
    @Deprecated
    @InternalApi
    public void jjtSetParent(final Node parent) {
        this.parent = parent;
    }

    @Override
    @Deprecated
    public Node jjtGetParent() {
        return parent;
    }

    @Override
    @Deprecated
    @InternalApi
    public void jjtAddChild(final Node child, final int index) {
        if (index >= children.length) {
            final Node[] newChildren = new Node[index + 1];
            System.arraycopy(children, 0, newChildren, 0, children.length);
            children = newChildren;
        }
        children[index] = child;
        child.jjtSetChildIndex(index);
        child.jjtSetParent(this);
    }

    @Override
    @Deprecated
    @InternalApi
    public void jjtSetChildIndex(final int index) {
        childIndex = index;
    }


    @Override
    @Deprecated
    public Node jjtGetChild(final int index) {
        return children[index];
    }

    @Override
    @Deprecated
    public int jjtGetNumChildren() {
        return children.length;
    }


    /**
     * @deprecated Will be made protected with 7.0.0.
     */
    @Override
    @Deprecated
    public int jjtGetId() {
        return id;
    }

    @Override
    public String getImage() {
        return image;
    }

    @Override
    @Deprecated
    public void setImage(final String image) {
        this.image = image;
    }

    @Override
    public boolean hasImageEqualTo(final String image) {
        return Objects.equals(this.getImage(), image);
    }

    @Override
    public int getBeginLine() {
        return beginLine;
    }

    /**
     * @deprecated This will be removed with 7.0.0
     */
    @Deprecated
    @InternalApi
    public void testingOnlySetBeginLine(int i) {
        this.beginLine = i;
    }

    @Override
    public int getBeginColumn() {
        if (beginColumn == -1) {
            if (children.length > 0) {
                return children[0].getBeginColumn();
            } else {
                throw new RuntimeException("Unable to determine beginning line of Node.");
            }
        } else {
            return beginColumn;
        }
    }

    /**
     * @deprecated This will be removed with 7.0.0
     */
    @Deprecated
    @InternalApi
    public void testingOnlySetBeginColumn(final int i) {
        this.beginColumn = i;
    }

    @Override
    public int getEndLine() {
        return endLine;
    }

    /**
     * @deprecated This will be removed with 7.0.0
     */
    @Deprecated
    @InternalApi
    public void testingOnlySetEndLine(final int i) {
        this.endLine = i;
    }

    @Override
    public int getEndColumn() {
        return endColumn;
    }

    /**
     * @deprecated This will be removed with 7.0.0
     */
    @Deprecated
    @InternalApi
    public void testingOnlySetEndColumn(final int i) {
        this.endColumn = i;
    }

    @Override
    public DataFlowNode getDataFlowNode() {
        if (this.dataFlowNode == null) {
            if (this.parent != null) {
                return parent.getDataFlowNode();
            }
            return null; // TODO wise?
        }
        return dataFlowNode;
    }

    @Override
    public void setDataFlowNode(final DataFlowNode dataFlowNode) {
        this.dataFlowNode = dataFlowNode;
    }

<<<<<<< HEAD
=======
    @Override
    public Node getNthParent(final int n) {
        if (n <= 0) {
            throw new IllegalArgumentException();
        }
        Node result = this.getParent();
        for (int i = 1; i < n; i++) {
            if (result == null) {
                return null;
            }
            result = result.getParent();
        }
        return result;
    }

    @Override
    public <T> T getFirstParentOfType(final Class<T> parentType) {
        Node parentNode = getParent();
        while (parentNode != null && !parentType.isInstance(parentNode)) {
            parentNode = parentNode.getParent();
        }
        return parentType.cast(parentNode);
    }

    @Override
    public <T> List<T> getParentsOfType(final Class<T> parentType) {
        final List<T> parents = new ArrayList<>();
        Node parentNode = getParent();
        while (parentNode != null) {
            if (parentType.isInstance(parentNode)) {
                parents.add(parentType.cast(parentNode));
            }
            parentNode = parentNode.getParent();
        }
        return parents;
    }

    @SafeVarargs
    @Override
    @Deprecated
    public final <T> T getFirstParentOfAnyType(final Class<? extends T>... parentTypes) {
        Node parentNode = getParent();
        while (parentNode != null) {
            for (final Class<? extends T> c : parentTypes) {
                if (c.isInstance(parentNode)) {
                    return c.cast(parentNode);
                }
            }
            parentNode = parentNode.getParent();
        }
        return null;
    }

    @Override
    public <T> List<T> findDescendantsOfType(final Class<? extends T> targetType) {
        final List<T> list = new ArrayList<>();
        findDescendantsOfType(this, targetType, list, false);
        return list;
    }

    @Override
    public <T> List<T> findDescendantsOfType(final Class<T> targetType, final boolean crossBoundaries) {
        final List<T> list = new ArrayList<>();
        findDescendantsOfType(this, targetType, list, crossBoundaries);
        return list;
    }

    /**
    * @deprecated Use {@link #findDescendantsOfType(Class, boolean)} instead, which
    * returns a result list.
    */
    @Deprecated
    @Override
    public <T> void findDescendantsOfType(final Class<T> targetType, final List<T> results,
                                          final boolean crossBoundaries) {
        findDescendantsOfType(this, targetType, results, crossBoundaries);
    }

    private static <T> void findDescendantsOfType(final Node node, final Class<? extends T> targetType, final List<T> results,
                                                  final boolean crossFindBoundaries) {

        for (Node child : node.children()) {
            if (targetType.isAssignableFrom(child.getClass())) {
                results.add(targetType.cast(child));
            }

            if (crossFindBoundaries || !child.isFindBoundary()) {
                findDescendantsOfType(child, targetType, results, crossFindBoundaries);
            }
        }
    }

    @Override
    public <T> List<T> findChildrenOfType(final Class<T> targetType) {
        final List<T> list = new ArrayList<>();
        for (Node child : children()) {
            if (targetType.isInstance(child)) {
                list.add(targetType.cast(child));
            }
        }
        return list;
    }

    @Override
    public boolean isFindBoundary() {
        return false;
    }

    @Override
    @Deprecated
    public Document getAsDocument() {
        try {
            final DocumentBuilderFactory dbf = DocumentBuilderFactory.newInstance();
            final DocumentBuilder db = dbf.newDocumentBuilder();
            final Document document = db.newDocument();
            appendElement(document);
            return document;
        } catch (final ParserConfigurationException pce) {
            throw new RuntimeException(pce);
        }
    }

    protected void appendElement(final org.w3c.dom.Node parentNode) {
        final DocumentNavigator docNav = new DocumentNavigator();
        Document ownerDocument = parentNode.getOwnerDocument();
        if (ownerDocument == null) {
            // If the parentNode is a Document itself, it's ownerDocument is
            // null
            ownerDocument = (Document) parentNode;
        }
        final String elementName = docNav.getElementName(this);
        final Element element = ownerDocument.createElement(elementName);
        parentNode.appendChild(element);
        for (final Iterator<Attribute> iter = docNav.getAttributeAxisIterator(this); iter.hasNext();) {
            final Attribute attr = iter.next();
            element.setAttribute(attr.getName(), attr.getStringValue());
        }
        for (final Iterator<Node> iter = docNav.getChildAxisIterator(this); iter.hasNext();) {
            final AbstractNode child = (AbstractNode) iter.next();
            child.appendElement(element);
        }
    }

    @Override
    public <T> T getFirstDescendantOfType(final Class<T> descendantType) {
        return getFirstDescendantOfType(descendantType, this);
    }

    @Override
    public <T> T getFirstChildOfType(final Class<T> childType) {
        for (Node child : children()) {
            if (childType.isInstance(child)) {
                return childType.cast(child);
            }
        }
        return null;
    }

    private static <T> T getFirstDescendantOfType(final Class<T> descendantType, final Node node) {
        for (Node n1 : node.children()) {
            if (descendantType.isAssignableFrom(n1.getClass())) {
                return descendantType.cast(n1);
            }
            if (!n1.isFindBoundary()) {
                final T n2 = getFirstDescendantOfType(descendantType, n1);
                if (n2 != null) {
                    return n2;
                }
            }
        }
        return null;
    }

    @Override
    public final <T> boolean hasDescendantOfType(final Class<T> type) {
        return getFirstDescendantOfType(type) != null;
    }

>>>>>>> 7f154e10
    /**
     * Returns true if this node has a descendant of any type among the provided types.
     *
     * @param types Types to test
<<<<<<< HEAD
     */
    public final boolean hasDescendantOfAnyType(final Class<? extends Node>... types) {
=======
     *
     * @deprecated See {@link #hasDescendantOfAnyType(Class[])} for reasons
     */
    @Deprecated
    public final boolean hasDecendantOfAnyType(final Class<?>... types) {
        return hasDescendantOfAnyType(types);
    }

    /**
     * Returns true if this node has a descendant of any type among the provided types.
     *
     * @param types Types to test
     *
     * @deprecated This is implemented inefficiently, with PMD 7 Node streams
     *     will provide a better alternative. We cannot ensure binary compatibility
     *     because the methods on 7.0 expect at least one class type, by requiring
     *     one Class parameter before the varargs (Effective Java 2nd ed., Item 42).
     */
    @Deprecated
    public final boolean hasDescendantOfAnyType(final Class<?>... types) {
>>>>>>> 7f154e10
        // TODO consider implementing that with a single traversal!
        // -> this is done if you use node streams
        for (final Class<? extends Node> type : types) {
            if (hasDescendantOfType(type)) {
                return true;
            }
        }
        return false;
    }

    @Override
    @Deprecated
    public Object getUserData() {
        return getUserMap().get(LEGACY_USER_DATA);
    }

    @Override
    @Deprecated
    public void setUserData(final Object userData) {
        getUserMap().set(LEGACY_USER_DATA, userData);
    }

    @Override
    public DataMap<DataKey<?, ?>> getUserMap() {
        if (userData == null) {
            userData = DataMap.newDataMap();
        }
        return userData;
    }

    /**
     * @deprecated Not all nodes are based on tokens, and this is an implementation detail
     */
    @Deprecated
    public GenericToken jjtGetFirstToken() {
        return firstToken;
    }

    /**
     * @deprecated This is JJTree-specific and will be removed from this superclass.
     */
    @Deprecated
    public void jjtSetFirstToken(final GenericToken token) {
        this.firstToken = token;
        this.beginLine = token.getBeginLine();
        this.beginColumn = token.getBeginColumn();
    }

    /**
     * @deprecated Not all nodes are based on tokens, and this is an implementation detail
     */
    @Deprecated
    public GenericToken jjtGetLastToken() {
        return lastToken;
    }

    /**
     * @deprecated This is JJTree-specific and will be removed from this superclass.
     */
    @Deprecated
    public void jjtSetLastToken(final GenericToken token) {
        this.lastToken = token;
        this.endLine = token.getEndLine();
        this.endColumn = token.getEndColumn();
    }


    /**
     * @deprecated This is internal API
     */
    @Deprecated
    @InternalApi
    @Override
    public void remove() {
        // Detach current node of its parent, if any
        final Node parent = getParent();
        if (parent != null) {
            parent.removeChildAtIndex(getIndexInParent());
            jjtSetParent(null);
        }

        // TODO [autofix]: Notify action for handling text edition
    }

    /**
     * @deprecated This is internal API
     */
    @Deprecated
    @InternalApi
    @Override
    public void removeChildAtIndex(final int childIndex) {
        if (0 <= childIndex && childIndex < getNumChildren()) {
            // Remove the child at the given index
            children = ArrayUtils.remove(children, childIndex);
            // Update the remaining & left-shifted children indexes
            for (int i = childIndex; i < getNumChildren(); i++) {
                getChild(i).jjtSetChildIndex(i);
            }
        }
    }

    @Override
    public String toString() {
        return getXPathNodeName();
    }

}<|MERGE_RESOLUTION|>--- conflicted
+++ resolved
@@ -283,203 +283,6 @@
         this.dataFlowNode = dataFlowNode;
     }
 
-<<<<<<< HEAD
-=======
-    @Override
-    public Node getNthParent(final int n) {
-        if (n <= 0) {
-            throw new IllegalArgumentException();
-        }
-        Node result = this.getParent();
-        for (int i = 1; i < n; i++) {
-            if (result == null) {
-                return null;
-            }
-            result = result.getParent();
-        }
-        return result;
-    }
-
-    @Override
-    public <T> T getFirstParentOfType(final Class<T> parentType) {
-        Node parentNode = getParent();
-        while (parentNode != null && !parentType.isInstance(parentNode)) {
-            parentNode = parentNode.getParent();
-        }
-        return parentType.cast(parentNode);
-    }
-
-    @Override
-    public <T> List<T> getParentsOfType(final Class<T> parentType) {
-        final List<T> parents = new ArrayList<>();
-        Node parentNode = getParent();
-        while (parentNode != null) {
-            if (parentType.isInstance(parentNode)) {
-                parents.add(parentType.cast(parentNode));
-            }
-            parentNode = parentNode.getParent();
-        }
-        return parents;
-    }
-
-    @SafeVarargs
-    @Override
-    @Deprecated
-    public final <T> T getFirstParentOfAnyType(final Class<? extends T>... parentTypes) {
-        Node parentNode = getParent();
-        while (parentNode != null) {
-            for (final Class<? extends T> c : parentTypes) {
-                if (c.isInstance(parentNode)) {
-                    return c.cast(parentNode);
-                }
-            }
-            parentNode = parentNode.getParent();
-        }
-        return null;
-    }
-
-    @Override
-    public <T> List<T> findDescendantsOfType(final Class<? extends T> targetType) {
-        final List<T> list = new ArrayList<>();
-        findDescendantsOfType(this, targetType, list, false);
-        return list;
-    }
-
-    @Override
-    public <T> List<T> findDescendantsOfType(final Class<T> targetType, final boolean crossBoundaries) {
-        final List<T> list = new ArrayList<>();
-        findDescendantsOfType(this, targetType, list, crossBoundaries);
-        return list;
-    }
-
-    /**
-    * @deprecated Use {@link #findDescendantsOfType(Class, boolean)} instead, which
-    * returns a result list.
-    */
-    @Deprecated
-    @Override
-    public <T> void findDescendantsOfType(final Class<T> targetType, final List<T> results,
-                                          final boolean crossBoundaries) {
-        findDescendantsOfType(this, targetType, results, crossBoundaries);
-    }
-
-    private static <T> void findDescendantsOfType(final Node node, final Class<? extends T> targetType, final List<T> results,
-                                                  final boolean crossFindBoundaries) {
-
-        for (Node child : node.children()) {
-            if (targetType.isAssignableFrom(child.getClass())) {
-                results.add(targetType.cast(child));
-            }
-
-            if (crossFindBoundaries || !child.isFindBoundary()) {
-                findDescendantsOfType(child, targetType, results, crossFindBoundaries);
-            }
-        }
-    }
-
-    @Override
-    public <T> List<T> findChildrenOfType(final Class<T> targetType) {
-        final List<T> list = new ArrayList<>();
-        for (Node child : children()) {
-            if (targetType.isInstance(child)) {
-                list.add(targetType.cast(child));
-            }
-        }
-        return list;
-    }
-
-    @Override
-    public boolean isFindBoundary() {
-        return false;
-    }
-
-    @Override
-    @Deprecated
-    public Document getAsDocument() {
-        try {
-            final DocumentBuilderFactory dbf = DocumentBuilderFactory.newInstance();
-            final DocumentBuilder db = dbf.newDocumentBuilder();
-            final Document document = db.newDocument();
-            appendElement(document);
-            return document;
-        } catch (final ParserConfigurationException pce) {
-            throw new RuntimeException(pce);
-        }
-    }
-
-    protected void appendElement(final org.w3c.dom.Node parentNode) {
-        final DocumentNavigator docNav = new DocumentNavigator();
-        Document ownerDocument = parentNode.getOwnerDocument();
-        if (ownerDocument == null) {
-            // If the parentNode is a Document itself, it's ownerDocument is
-            // null
-            ownerDocument = (Document) parentNode;
-        }
-        final String elementName = docNav.getElementName(this);
-        final Element element = ownerDocument.createElement(elementName);
-        parentNode.appendChild(element);
-        for (final Iterator<Attribute> iter = docNav.getAttributeAxisIterator(this); iter.hasNext();) {
-            final Attribute attr = iter.next();
-            element.setAttribute(attr.getName(), attr.getStringValue());
-        }
-        for (final Iterator<Node> iter = docNav.getChildAxisIterator(this); iter.hasNext();) {
-            final AbstractNode child = (AbstractNode) iter.next();
-            child.appendElement(element);
-        }
-    }
-
-    @Override
-    public <T> T getFirstDescendantOfType(final Class<T> descendantType) {
-        return getFirstDescendantOfType(descendantType, this);
-    }
-
-    @Override
-    public <T> T getFirstChildOfType(final Class<T> childType) {
-        for (Node child : children()) {
-            if (childType.isInstance(child)) {
-                return childType.cast(child);
-            }
-        }
-        return null;
-    }
-
-    private static <T> T getFirstDescendantOfType(final Class<T> descendantType, final Node node) {
-        for (Node n1 : node.children()) {
-            if (descendantType.isAssignableFrom(n1.getClass())) {
-                return descendantType.cast(n1);
-            }
-            if (!n1.isFindBoundary()) {
-                final T n2 = getFirstDescendantOfType(descendantType, n1);
-                if (n2 != null) {
-                    return n2;
-                }
-            }
-        }
-        return null;
-    }
-
-    @Override
-    public final <T> boolean hasDescendantOfType(final Class<T> type) {
-        return getFirstDescendantOfType(type) != null;
-    }
-
->>>>>>> 7f154e10
-    /**
-     * Returns true if this node has a descendant of any type among the provided types.
-     *
-     * @param types Types to test
-<<<<<<< HEAD
-     */
-    public final boolean hasDescendantOfAnyType(final Class<? extends Node>... types) {
-=======
-     *
-     * @deprecated See {@link #hasDescendantOfAnyType(Class[])} for reasons
-     */
-    @Deprecated
-    public final boolean hasDecendantOfAnyType(final Class<?>... types) {
-        return hasDescendantOfAnyType(types);
-    }
-
     /**
      * Returns true if this node has a descendant of any type among the provided types.
      *
@@ -491,8 +294,7 @@
      *     one Class parameter before the varargs (Effective Java 2nd ed., Item 42).
      */
     @Deprecated
-    public final boolean hasDescendantOfAnyType(final Class<?>... types) {
->>>>>>> 7f154e10
+    public final boolean hasDescendantOfAnyType(final Class<? extends Node>... types) {
         // TODO consider implementing that with a single traversal!
         // -> this is done if you use node streams
         for (final Class<? extends Node> type : types) {
