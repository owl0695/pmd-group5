--- conflicted
+++ resolved
@@ -76,11 +76,7 @@
 
     @Override
     public DataSource toDataSourceCompat() {
-<<<<<<< HEAD
-        return new LanguageAwareDataSource(new FileDataSource(path.toFile(), displayName), languageVersion);
-=======
-        return new LanguageAwareDataSource(new PathDataSource(path), languageVersion);
->>>>>>> 774a8fba
+        return new LanguageAwareDataSource(new PathDataSource(path, displayName), languageVersion);
     }
 
     @Override
