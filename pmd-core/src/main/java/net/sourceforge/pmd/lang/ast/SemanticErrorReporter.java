--- conflicted
+++ resolved
@@ -18,18 +18,6 @@
  */
 public interface SemanticErrorReporter {
     // TODO use resource bundle keys instead of string messages.
-
-
-    /**
-     * Report an informational message at the given location.
-     *
-     * @param location   Location where the message should be reported
-     * @param message    Message (rendered using a {@link MessageFormat})
-     * @param formatArgs Format arguments
-     */
-    default void info(Node location, String message, Object... formatArgs) {
-        // noop
-    }
 
 
     /**
@@ -98,21 +86,13 @@
      * Forwards to a {@link MessageReporter}, except trace and debug
      * messages which are reported on a logger.
      */
-<<<<<<< HEAD
-    static SemanticErrorReporter reportToLogger(MessageReporter reporter, Logger logger) {
-=======
     static SemanticErrorReporter reportToLogger(MessageReporter reporter) {
->>>>>>> 9d1782d9
         return new SemanticErrorReporter() {
 
             private SemanticException exception = null;
 
             private String locPrefix(Node loc) {
-<<<<<<< HEAD
                 return "at " + loc.getReportLocation()
-=======
-                return "at " + loc.getAstInfo().getFileName() + " :" + loc.getBeginLine() + ":" + loc.getBeginColumn()
->>>>>>> 9d1782d9
                     + ": ";
             }
 
@@ -122,21 +102,8 @@
 
             private String logMessage(Level level, Node location, String message, Object[] args) {
                 String fullMessage = makeMessage(location, message, args);
-<<<<<<< HEAD
-                if (level.compareTo(Level.INFO) > 0) {
-                    logger.atLevel(level).log(fullMessage);
-                } else {
-                    reporter.log(level, StringUtil.quoteMessageFormat(fullMessage)); // already formatted
-                }
-=======
                 reporter.log(level, StringUtil.quoteMessageFormat(fullMessage)); // already formatted
->>>>>>> 9d1782d9
                 return fullMessage;
-            }
-
-            @Override
-            public void info(Node location, String message, Object... formatArgs) {
-                logMessage(Level.INFO, location, message, formatArgs);
             }
 
             @Override
