--- conflicted
+++ resolved
@@ -78,7 +78,7 @@
      * Returns a new collector using the configuration except for the logger.
      */
     @InternalApi
-    public FileCollector newCollector(PmdLogger logger) {
+    public FileCollector newCollector(MessageReporter logger) {
         FileCollector fileCollector = new FileCollector(discoverer, logger);
         fileCollector.charset = this.charset;
         fileCollector.relativizeRoots.addAll(this.relativizeRoots);
@@ -138,11 +138,7 @@
      */
     public boolean addFile(Path file) {
         if (!Files.isRegularFile(file)) {
-<<<<<<< HEAD
-            log.error("Not a regular file {}", file);
-=======
-            reporter.error("Not a regular file {0}", file);
->>>>>>> 55f5b45f
+            reporter.error("Not a regular file {}", file);
             return false;
         }
         LanguageVersion languageVersion = discoverLanguage(file.toString());
@@ -166,11 +162,7 @@
     public boolean addFile(Path file, Language language) {
         AssertionUtil.requireParamNotNull("language", language);
         if (!Files.isRegularFile(file)) {
-<<<<<<< HEAD
-            log.error("Not a regular file {}", file);
-=======
-            reporter.error("Not a regular file {0}", file);
->>>>>>> 55f5b45f
+            reporter.error("Not a regular file {}", file);
             return false;
         }
         NioTextFile nioTextFile = new NioTextFile(file, charset, discoverer.getDefaultLanguageVersion(language), getDisplayName(file));
@@ -214,11 +206,7 @@
     }
 
     private void addFileImpl(TextFile textFile) {
-<<<<<<< HEAD
         LOG.trace("Adding file {} (lang: {}) ", textFile.getPathId(), textFile.getLanguageVersion().getTerseName());
-=======
-        reporter.trace("Adding file {0} (lang: {1}) ", textFile.getPathId(), textFile.getLanguageVersion().getTerseName());
->>>>>>> 55f5b45f
         allFilesToProcess.add(textFile);
     }
 
@@ -229,20 +217,12 @@
         List<Language> languages = discoverer.getLanguagesForFile(file);
 
         if (languages.isEmpty()) {
-<<<<<<< HEAD
             LOG.trace("File {} matches no known language, ignoring", file);
-=======
-            reporter.trace("File {0} matches no known language, ignoring", file);
->>>>>>> 55f5b45f
             return null;
         }
         Language lang = languages.get(0);
         if (languages.size() > 1) {
-<<<<<<< HEAD
             LOG.trace("File {} matches multiple languages ({}), selecting {}", file, languages, lang);
-=======
-            reporter.trace("File {0} matches multiple languages ({1}), selecting {2}", file, languages, lang);
->>>>>>> 55f5b45f
         }
         return discoverer.getDefaultLanguageVersion(lang);
     }
@@ -257,13 +237,8 @@
         Language language = fileVersion.getLanguage();
         LanguageVersion contextVersion = discoverer.getDefaultLanguageVersion(language);
         if (!fileVersion.equals(contextVersion)) {
-<<<<<<< HEAD
-            log.error(
+            reporter.error(
                 "Cannot add file {}: version ''{}'' does not match ''{}''",
-=======
-            reporter.error(
-                "Cannot add file {0}: version ''{2}'' does not match ''{1}''",
->>>>>>> 55f5b45f
                 textFile.getPathId(),
                 fileVersion,
                 contextVersion
@@ -306,11 +281,7 @@
      */
     public boolean addDirectory(Path dir) throws IOException {
         if (!Files.isDirectory(dir)) {
-<<<<<<< HEAD
-            log.error("Not a directory {}", dir);
-=======
-            reporter.error("Not a directory {0}", dir);
->>>>>>> 55f5b45f
+            reporter.error("Not a directory {}", dir);
             return false;
         }
         Files.walkFileTree(dir, new SimpleFileVisitor<Path>() {
@@ -338,11 +309,7 @@
         } else if (Files.isRegularFile(file)) {
             return addFile(file);
         } else {
-<<<<<<< HEAD
-            log.error("Not a file or directory {}", file);
-=======
-            reporter.error("Not a file or directory {0}", file);
->>>>>>> 55f5b45f
+            reporter.error("Not a file or directory {}", file);
             return false;
         }
     }
@@ -405,11 +372,7 @@
         for (Iterator<TextFile> iterator = allFilesToProcess.iterator(); iterator.hasNext();) {
             TextFile file = iterator.next();
             if (toExclude.contains(file)) {
-<<<<<<< HEAD
                 LOG.trace("Excluding file {}", file.getPathId());
-=======
-                reporter.trace("Excluding file {0}", file.getPathId());
->>>>>>> 55f5b45f
                 iterator.remove();
             }
         }
@@ -424,11 +387,7 @@
             TextFile file = iterator.next();
             Language lang = file.getLanguageVersion().getLanguage();
             if (!languages.contains(lang)) {
-<<<<<<< HEAD
                 LOG.trace("Filtering out {}, no rules for language {}", file.getPathId(), lang);
-=======
-                reporter.trace("Filtering out {0}, no rules for language {1}", file.getPathId(), lang);
->>>>>>> 55f5b45f
                 iterator.remove();
             }
         }
