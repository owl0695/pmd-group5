/**
 * BSD-style license; for more info see http://pmd.sourceforge.net/license.html
 */

package net.sourceforge.pmd.lang;

import java.util.Objects;

import org.checkerframework.checker.nullness.qual.NonNull;

import net.sourceforge.pmd.PMD;

/**
 * Represents a set of configuration options for a {@link Parser}. For each
 * unique combination of ParserOptions a Parser will be used to create an AST.
 * Therefore, implementations must implement {@link Object#equals(Object)} and
 * {@link Object#hashCode()}.
 */
public class ParserOptions {
<<<<<<< HEAD
=======
    private String suppressMarker = PMD.SUPPRESS_MARKER;
>>>>>>> 649ad997

    private @NonNull String suppressMarker;

    public final @NonNull String getSuppressMarker() {
        return suppressMarker;
    }

<<<<<<< HEAD
    public final void setSuppressMarker(String suppressMarker) {
=======
    public final void setSuppressMarker(@NonNull String suppressMarker) {
>>>>>>> 649ad997
        Objects.requireNonNull(suppressMarker);
        this.suppressMarker = suppressMarker;
    }

    public ParserOptions() {
        this(PMD.SUPPRESS_MARKER);
    }

    public ParserOptions(String suppressMarker) {
        setSuppressMarker(suppressMarker);
    }

    @Override
    public boolean equals(Object obj) {
        if (this == obj) {
            return true;
        }
        if (obj == null || getClass() != obj.getClass()) {
            return false;
        }
        final ParserOptions that = (ParserOptions) obj;
        return this.getSuppressMarker().equals(that.getSuppressMarker());
    }

    @Override
    public int hashCode() {
        return getSuppressMarker() != null ? getSuppressMarker().hashCode() : 0;
    }
}<|MERGE_RESOLUTION|>--- conflicted
+++ resolved
@@ -17,22 +17,13 @@
  * {@link Object#hashCode()}.
  */
 public class ParserOptions {
-<<<<<<< HEAD
-=======
     private String suppressMarker = PMD.SUPPRESS_MARKER;
->>>>>>> 649ad997
-
-    private @NonNull String suppressMarker;
 
     public final @NonNull String getSuppressMarker() {
         return suppressMarker;
     }
 
-<<<<<<< HEAD
-    public final void setSuppressMarker(String suppressMarker) {
-=======
     public final void setSuppressMarker(@NonNull String suppressMarker) {
->>>>>>> 649ad997
         Objects.requireNonNull(suppressMarker);
         this.suppressMarker = suppressMarker;
     }
