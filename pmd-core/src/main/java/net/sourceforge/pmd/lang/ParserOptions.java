--- conflicted
+++ resolved
@@ -10,12 +10,9 @@
 import org.checkerframework.checker.nullness.qual.NonNull;
 
 import net.sourceforge.pmd.PMD;
-<<<<<<< HEAD
-import net.sourceforge.pmd.lang.ast.Parser;
-=======
 import net.sourceforge.pmd.properties.AbstractPropertySource;
 import net.sourceforge.pmd.properties.PropertyDescriptor;
->>>>>>> 7d69a67a
+import net.sourceforge.pmd.lang.ast.Parser;
 
 /**
  * Represents a set of configuration options for a {@link Parser}. For each
@@ -26,9 +23,6 @@
 public class ParserOptions {
     private String suppressMarker = PMD.SUPPRESS_MARKER;
 
-<<<<<<< HEAD
-    public final @NonNull String getSuppressMarker() {
-=======
     /**
      * Language used to construct environment variable names that match PropertyDescriptors.
      */
@@ -46,8 +40,7 @@
         this.parserOptionsProperties = new ParserOptionsProperties();
     }
 
-    public String getSuppressMarker() {
->>>>>>> 7d69a67a
+    public final @NonNull String getSuppressMarker() {
         return suppressMarker;
     }
 
@@ -56,14 +49,6 @@
         this.suppressMarker = suppressMarker;
     }
 
-<<<<<<< HEAD
-    public ParserOptions() {
-        this(PMD.SUPPRESS_MARKER);
-    }
-
-    public ParserOptions(String suppressMarker) {
-        setSuppressMarker(suppressMarker);
-=======
     protected final void defineProperty(PropertyDescriptor<?> propertyDescriptor) {
         parserOptionsProperties.definePropertyDescriptor(propertyDescriptor);
     }
@@ -79,7 +64,6 @@
 
     public final <T> T getProperty(PropertyDescriptor<T> propertyDescriptor) {
         return parserOptionsProperties.getProperty(propertyDescriptor);
->>>>>>> 7d69a67a
     }
 
     @Override
