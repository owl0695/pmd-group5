/**
 * BSD-style license; for more info see http://pmd.sourceforge.net/license.html
 */

package net.sourceforge.pmd.lang.rule.xpath;

import java.util.ArrayDeque;
import java.util.ArrayList;
import java.util.Deque;
import java.util.HashMap;
import java.util.List;
import java.util.Map;
import java.util.Map.Entry;
import java.util.logging.Level;
import java.util.logging.Logger;

import org.jaxen.BaseXPath;
import org.jaxen.JaxenException;
import org.jaxen.Navigator;
import org.jaxen.SimpleVariableContext;
import org.jaxen.XPath;
import org.jaxen.expr.AllNodeStep;
import org.jaxen.expr.DefaultXPathFactory;
import org.jaxen.expr.Expr;
import org.jaxen.expr.LocationPath;
import org.jaxen.expr.NameStep;
import org.jaxen.expr.Predicate;
import org.jaxen.expr.Step;
import org.jaxen.expr.UnionExpr;
import org.jaxen.expr.XPathFactory;
import org.jaxen.saxpath.Axis;

import net.sourceforge.pmd.RuleContext;
import net.sourceforge.pmd.lang.ast.Node;
import net.sourceforge.pmd.properties.PropertyDescriptor;

/**
 * This is a Jaxen based XPathRule query.
 */
public class JaxenXPathRuleQuery extends AbstractXPathRuleQuery {

    private static final Logger LOG = Logger.getLogger(JaxenXPathRuleQuery.class.getName());

    private enum InitializationStatus {
        NONE, PARTIAL, FULL
    }

    // Mapping from Node name to applicable XPath queries
    private InitializationStatus initializationStatus = InitializationStatus.NONE;
    private Map<String, List<XPath>> nodeNameToXPaths;

    private static final String AST_ROOT = "_AST_ROOT_";

    @Override
    public boolean isSupportedVersion(String version) {
        return XPATH_1_0.equals(version);
    }

    @Override
    public List<Node> evaluate(final Node node, final RuleContext data) {
        final List<Node> results = new ArrayList<>();

        try {
<<<<<<< HEAD
            initializeXPathExpression(
                    data.getLanguageVersion().getLanguageVersionHandler().getXPathHandler().getNavigator());
            List<XPath> xpaths = nodeNameToXPaths.get(node.getXPathNodeName());
            if (xpaths == null) {
                xpaths = nodeNameToXPaths.get(AST_ROOT);
            }
            for (XPath xpath : xpaths) {
                List<Node> nodes = xpath.selectNodes(node);
                results.addAll(nodes);
=======
            initializeExpressionIfStatusIsNoneOrPartial(data.getLanguageVersion().getLanguageVersionHandler().getXPathHandler().getNavigator());

            List<XPath> xPaths = getXPathsForNodeOrDefault(node.toString());
            for (XPath xpath : xPaths) {
                @SuppressWarnings("unchecked")
                final List<Node> matchedNodes = xpath.selectNodes(node);
                results.addAll(matchedNodes);
>>>>>>> 95eede54
            }
        } catch (final JaxenException e) {
            throw new RuntimeException(e);
        }
        return results;
    }

    /**
     * Get the XPath queries associated with the node name. If there are none, the XPath queries for the {@link #AST_ROOT}
     * are obtained.
     *
     * @param nodeName the id of the node
     * @return the list of XPath queries that match the node name
     */
    private List<XPath> getXPathsForNodeOrDefault(final String nodeName) {
        List<XPath> xPaths = nodeNameToXPaths.get(nodeName);
        if (xPaths == null) {
            xPaths = nodeNameToXPaths.get(AST_ROOT);
        }
        return xPaths;
    }

    @Override
    public List<String> getRuleChainVisits() {
        try {
            // No Navigator available in this context
            initializeExpressionIfStatusIsNoneOrPartial(null);
            return super.getRuleChainVisits();
        } catch (final JaxenException ex) {
            throw new RuntimeException(ex);
        }
    }

    /**
     *
     * @param navigator the navigator which is required to be non-null if the {@link #initializationStatus} is PARTIAL.
     * @throws JaxenException
     */
    @SuppressWarnings("unchecked")
    private void initializeExpressionIfStatusIsNoneOrPartial(final Navigator navigator) throws JaxenException {
        if (initializationStatus == InitializationStatus.FULL) {
            return;
        }
        if (initializationStatus == InitializationStatus.PARTIAL && navigator == null) {
            LOG.severe("XPathRule is not initialized because no navigator was provided. "
                    + "Please make sure to implement getXPathHandler in the handler of the language. "
                    + "See also AbstractLanguageVersionHandler.");
            return;
        }
        initializeXPathExpression(navigator);
    }

    private void initializeXPathExpression(final Navigator navigator) throws JaxenException {
        /*
        Attempt to use the RuleChain with this XPath query.

        To do so, the queries should generally look like //TypeA or //TypeA | //TypeB. We will look at the parsed XPath
        AST using the Jaxen APIs to make this determination.

        If the query is not exactly what we are looking for, do not use the
        RuleChain.
        */
        nodeNameToXPaths = new HashMap<>();

        final BaseXPath originalXPath = createXPath(xpath, navigator);
        addQueryToNode(originalXPath, AST_ROOT);

        boolean useRuleChain = true;
        final Deque<Expr> pending = new ArrayDeque<>();
        pending.push(originalXPath.getRootExpr());
        while (!pending.isEmpty()) {
            final Expr node = pending.pop();

            // Need to prove we can handle this part of the query
            boolean valid = false;

            // Must be a LocationPath... that is something like //Type
            if (node instanceof LocationPath) {
                final LocationPath locationPath = (LocationPath) node;
                if (locationPath.isAbsolute()) {
                    // Should be at least two steps
                    @SuppressWarnings("unchecked")
                    final List<Step> steps = locationPath.getSteps();

                    if (steps.size() >= 2) {
                        final Step step1 = steps.get(0);
                        final Step step2 = steps.get(1);
                        // First step should be an AllNodeStep using the
                        // descendant or self axis
                        if (step1 instanceof AllNodeStep
                                && step1.getAxis() == Axis.DESCENDANT_OR_SELF) {
                            // Second step should be a NameStep using the child
                            // axis.
                            if (step2 instanceof NameStep && step2.getAxis() == Axis.CHILD) {
                                // Construct a new expression that is
                                // appropriate for RuleChain use
                                final XPathFactory xpathFactory = new DefaultXPathFactory();

                                // Instead of an absolute location path, we'll
                                // be using a relative path
                                final LocationPath relativeLocationPath = xpathFactory.createRelativeLocationPath();
                                // The first step will be along the self axis
                                final Step allNodeStep = xpathFactory.createAllNodeStep(Axis.SELF);
                                // Retain all predicates from the original name
                                // step
                                @SuppressWarnings("unchecked")
                                final List<Predicate> predicates = step2.getPredicates();

                                for (Predicate predicate : predicates) {
                                    allNodeStep.addPredicate(predicate);
                                }
                                relativeLocationPath.addStep(allNodeStep);

                                // Retain the remaining steps from the original
                                // location path
                                for (int i = 2; i < steps.size(); i++) {
                                    relativeLocationPath.addStep(steps.get(i));
                                }

                                final BaseXPath xpath = createXPath(relativeLocationPath.getText(), navigator);
                                addQueryToNode(xpath, ((NameStep) step2).getLocalName());
                                valid = true;
                            }
                        }
                    }
                }
            } else if (node instanceof UnionExpr) { // Or a UnionExpr, that is
                // something like //TypeA |
                // //TypeB
                UnionExpr unionExpr = (UnionExpr) node;
                pending.push(unionExpr.getLHS());
                pending.push(unionExpr.getRHS());
                valid = true;
            }
            if (!valid) {
                useRuleChain = false;
                break;
            }
        }

        if (useRuleChain) {
            // Use the RuleChain for all the nodes extracted from the xpath
            // queries
            super.ruleChainVisits.addAll(nodeNameToXPaths.keySet());
        } else {
            // Use original XPath if we cannot use the RuleChain
            nodeNameToXPaths.clear();
            addQueryToNode(originalXPath, AST_ROOT);
            if (LOG.isLoggable(Level.FINE)) {
                LOG.log(Level.FINE, "Unable to use RuleChain for XPath: " + xpath);
            }
        }

        if (navigator == null) {
            this.initializationStatus = InitializationStatus.PARTIAL;
            // Clear the node data, because we did not have a Navigator
            nodeNameToXPaths = null;
        } else {
            this.initializationStatus = InitializationStatus.FULL;
        }
    }

    /**
     * Relates an XPath query to a node by adding the query to the {@link #nodeNameToXPaths}.
     *
     * @param xPath    the query to do over a node
     * @param nodeName the node on which to do the query
     */
    private void addQueryToNode(final XPath xPath, final String nodeName) {
        List<XPath> xPathsForNode = nodeNameToXPaths.get(nodeName);
        if (xPathsForNode == null) {
            xPathsForNode = new ArrayList<>();
            nodeNameToXPaths.put(nodeName, xPathsForNode);
        }
        xPathsForNode.add(xPath);
    }

    private BaseXPath createXPath(final String xpathQueryString, final Navigator navigator) throws JaxenException {
        final BaseXPath xpath = new BaseXPath(xpathQueryString, navigator);

        if (properties.size() > 1) {
            final SimpleVariableContext vc = new SimpleVariableContext();
            for (Entry<PropertyDescriptor<?>, Object> e : properties.entrySet()) {
                final String propName = e.getKey().name();
                if (!"xpath".equals(propName)) {
                    final Object value = e.getValue();
                    vc.setVariableValue(propName, value != null ? value.toString() : null);
                }
            }
            xpath.setVariableContext(vc);
        }
        return xpath;
    }
}<|MERGE_RESOLUTION|>--- conflicted
+++ resolved
@@ -61,25 +61,13 @@
         final List<Node> results = new ArrayList<>();
 
         try {
-<<<<<<< HEAD
-            initializeXPathExpression(
-                    data.getLanguageVersion().getLanguageVersionHandler().getXPathHandler().getNavigator());
-            List<XPath> xpaths = nodeNameToXPaths.get(node.getXPathNodeName());
-            if (xpaths == null) {
-                xpaths = nodeNameToXPaths.get(AST_ROOT);
-            }
-            for (XPath xpath : xpaths) {
-                List<Node> nodes = xpath.selectNodes(node);
-                results.addAll(nodes);
-=======
             initializeExpressionIfStatusIsNoneOrPartial(data.getLanguageVersion().getLanguageVersionHandler().getXPathHandler().getNavigator());
 
-            List<XPath> xPaths = getXPathsForNodeOrDefault(node.toString());
+            List<XPath> xPaths = getXPathsForNodeOrDefault(node.getXPathNodeName());
             for (XPath xpath : xPaths) {
                 @SuppressWarnings("unchecked")
                 final List<Node> matchedNodes = xpath.selectNodes(node);
                 results.addAll(matchedNodes);
->>>>>>> 95eede54
             }
         } catch (final JaxenException e) {
             throw new RuntimeException(e);
