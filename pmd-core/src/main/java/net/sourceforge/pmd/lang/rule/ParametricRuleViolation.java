/**
 * BSD-style license; for more info see http://pmd.sourceforge.net/license.html
 */

package net.sourceforge.pmd.lang.rule;

import net.sourceforge.pmd.Rule;
import net.sourceforge.pmd.RuleViolation;
import net.sourceforge.pmd.internal.util.AssertionUtil;
import net.sourceforge.pmd.lang.ast.Node;
import net.sourceforge.pmd.properties.PropertyDescriptor;

public class ParametricRuleViolation<T extends Node> implements RuleViolation {
    // todo move to package reporting

    protected final Rule rule;
    protected final String description;
    protected String filename;

    protected int beginLine;
    protected int beginColumn;

    protected int endLine;
    protected int endColumn;

    protected String packageName = "";
    protected String className = "";
    protected String methodName = "";
    protected String variableName = "";

    // FUTURE Fix to understand when a violation _must_ have a Node, and when it
    // must not (to prevent erroneous Rules silently logging w/o a Node). Modify
    // RuleViolationFactory to support identifying without a Node, and update
    // Rule base classes too.
    // TODO we never need a node. We just have to have a "position", ie line/column, or offset, + file, whatever
<<<<<<< HEAD
    public ParametricRuleViolation(Rule theRule, String filename, T node, String message) {
        rule = theRule;
        description = message;
        this.filename = filename == null ? "" : filename;
=======

    /**
     * @deprecated Use {@link #ParametricRuleViolation(Rule, String, Node, String)}
     */
    @Deprecated
    public ParametricRuleViolation(Rule theRule, RuleContext ctx, T node, String message) {
        this(theRule, getFilename(ctx), node, message);
    }

    public ParametricRuleViolation(Rule theRule, String filename, T node, String message) {
        this.rule = AssertionUtil.requireParamNotNull("rule", theRule);
        this.description = AssertionUtil.requireParamNotNull("message", message);
        this.filename = AssertionUtil.requireParamNotNull("file name", filename);
>>>>>>> 649ad997

        if (node != null) {
            beginLine = node.getBeginLine();
            beginColumn = node.getBeginColumn();
            endLine = node.getEndLine();
            endColumn = node.getEndColumn();
        }
    }

    private static String getFilename(RuleContext ctx) {
        File file = ctx.getSourceCodeFile();
        if (file != null) {
            return file.getPath();
        } else {
            return "";
        }
    }

    protected String expandVariables(String message) {
        // TODO move that to RuleContext with the rest of the formatting logic

        if (!message.contains("${")) {
            return message;
        }

        StringBuilder buf = new StringBuilder(message);
        int startIndex = -1;
        while ((startIndex = buf.indexOf("${", startIndex + 1)) >= 0) {
            final int endIndex = buf.indexOf("}", startIndex);
            if (endIndex >= 0) {
                final String name = buf.substring(startIndex + 2, endIndex);
                String variableValue = getVariableValue(name);
                if (variableValue != null) {
                    buf.replace(startIndex, endIndex + 1, variableValue);
                }
            }
        }
        return buf.toString();
    }

    protected String getVariableValue(String name) {
        if ("variableName".equals(name)) {
            return variableName;
        } else if ("methodName".equals(name)) {
            return methodName;
        } else if ("className".equals(name)) {
            return className;
        } else if ("packageName".equals(name)) {
            return packageName;
        } else {
            final PropertyDescriptor<?> propertyDescriptor = rule.getPropertyDescriptor(name);
            return propertyDescriptor == null ? null : String.valueOf(rule.getProperty(propertyDescriptor));
        }
    }

    @Override
    public Rule getRule() {
        return rule;
    }

    @Override
    public String getDescription() {
        return expandVariables(description);
    }

    @Override
    public String getFilename() {
        return filename;
    }

    @Override
    public int getBeginLine() {
        return beginLine;
    }

    @Override
    public int getBeginColumn() {
        return beginColumn;
    }

    @Override
    public int getEndLine() {
        return endLine;
    }

    @Override
    public int getEndColumn() {
        return endColumn;
    }

    @Override
    public String getPackageName() {
        return packageName;
    }

    @Override
    public String getClassName() {
        return className;
    }

    @Override
    public String getMethodName() {
        return methodName;
    }

    @Override
    public String getVariableName() {
        return variableName;
    }

    public void setLines(int theBeginLine, int theEndLine) {
        assert theBeginLine > 0 && theEndLine > 0 && theBeginLine <= theEndLine : "Line numbers are 1-based";
        beginLine = theBeginLine;
        endLine = theEndLine;
    }

    @Override
    public String toString() {
        return getFilename() + ':' + getRule() + ':' + getDescription() + ':' + beginLine;
    }
}<|MERGE_RESOLUTION|>--- conflicted
+++ resolved
@@ -33,41 +33,16 @@
     // RuleViolationFactory to support identifying without a Node, and update
     // Rule base classes too.
     // TODO we never need a node. We just have to have a "position", ie line/column, or offset, + file, whatever
-<<<<<<< HEAD
-    public ParametricRuleViolation(Rule theRule, String filename, T node, String message) {
-        rule = theRule;
-        description = message;
-        this.filename = filename == null ? "" : filename;
-=======
-
-    /**
-     * @deprecated Use {@link #ParametricRuleViolation(Rule, String, Node, String)}
-     */
-    @Deprecated
-    public ParametricRuleViolation(Rule theRule, RuleContext ctx, T node, String message) {
-        this(theRule, getFilename(ctx), node, message);
-    }
-
     public ParametricRuleViolation(Rule theRule, String filename, T node, String message) {
         this.rule = AssertionUtil.requireParamNotNull("rule", theRule);
         this.description = AssertionUtil.requireParamNotNull("message", message);
         this.filename = AssertionUtil.requireParamNotNull("file name", filename);
->>>>>>> 649ad997
 
         if (node != null) {
             beginLine = node.getBeginLine();
             beginColumn = node.getBeginColumn();
             endLine = node.getEndLine();
             endColumn = node.getEndColumn();
-        }
-    }
-
-    private static String getFilename(RuleContext ctx) {
-        File file = ctx.getSourceCodeFile();
-        if (file != null) {
-            return file.getPath();
-        } else {
-            return "";
         }
     }
 
