/**
 * BSD-style license; for more info see http://pmd.sourceforge.net/license.html
 */

package net.sourceforge.pmd.lang.rule;

import net.sourceforge.pmd.Rule;
import net.sourceforge.pmd.RuleViolation;
import net.sourceforge.pmd.internal.util.AssertionUtil;
import net.sourceforge.pmd.lang.ast.Node;
import net.sourceforge.pmd.properties.PropertyDescriptor;

public class ParametricRuleViolation<T extends Node> implements RuleViolation {
    // todo move to package reporting

    protected final Rule rule;
    protected final String description;
    protected String filename;

    protected int beginLine;
    protected int beginColumn;

    protected int endLine;
    protected int endColumn;

    protected String packageName = "";
    protected String className = "";
    protected String methodName = "";
    protected String variableName = "";

<<<<<<< HEAD
    // FUTURE Fix to understand when a violation _must_ have a Node, and when it
    // must not (to prevent erroneous Rules silently logging w/o a Node). Modify
    // RuleViolationFactory to support identifying without a Node, and update
    // Rule base classes too.
    // TODO we never need a node. We just have to have a Reportable instance
    public ParametricRuleViolation(Rule theRule, String filename, T node, String message) {
        rule = theRule;
        description = message;
        this.filename = filename == null ? "" : filename;

        if (node != null) {
            beginLine = node.getBeginLine();
            beginColumn = node.getBeginColumn();
            endLine = node.getEndLine();
            endColumn = node.getEndColumn();
        }
=======
    public ParametricRuleViolation(Rule theRule, T node, String message) {
        this.rule = AssertionUtil.requireParamNotNull("rule", theRule);
        this.description = AssertionUtil.requireParamNotNull("message", message);
        this.filename = node.getSourceCodeFile();
>>>>>>> 9c0ea3a9

        beginLine = node.getBeginLine();
        beginColumn = node.getBeginColumn();
        endLine = node.getEndLine();
        endColumn = node.getEndColumn();
    }

    protected String expandVariables(String message) {
        // TODO move that to RuleContext with the rest of the formatting logic

        if (!message.contains("${")) {
            return message;
        }

        StringBuilder buf = new StringBuilder(message);
        int startIndex = -1;
        while ((startIndex = buf.indexOf("${", startIndex + 1)) >= 0) {
            final int endIndex = buf.indexOf("}", startIndex);
            if (endIndex >= 0) {
                final String name = buf.substring(startIndex + 2, endIndex);
                String variableValue = getVariableValue(name);
                if (variableValue != null) {
                    buf.replace(startIndex, endIndex + 1, variableValue);
                }
            }
        }
        return buf.toString();
    }

    protected String getVariableValue(String name) {
        if ("variableName".equals(name)) {
            return variableName;
        } else if ("methodName".equals(name)) {
            return methodName;
        } else if ("className".equals(name)) {
            return className;
        } else if ("packageName".equals(name)) {
            return packageName;
        } else {
            final PropertyDescriptor<?> propertyDescriptor = rule.getPropertyDescriptor(name);
            return propertyDescriptor == null ? null : String.valueOf(rule.getProperty(propertyDescriptor));
        }
    }

    @Override
    public Rule getRule() {
        return rule;
    }

    @Override
    public String getDescription() {
        return expandVariables(description);
    }

    @Override
    public String getFilename() {
        return filename;
    }

    @Override
    public int getBeginLine() {
        return beginLine;
    }

    @Override
    public int getBeginColumn() {
        return beginColumn;
    }

    @Override
    public int getEndLine() {
        return endLine;
    }

    @Override
    public int getEndColumn() {
        return endColumn;
    }

    @Override
    public String getPackageName() {
        return packageName;
    }

    @Override
    public String getClassName() {
        return className;
    }

    @Override
    public String getMethodName() {
        return methodName;
    }

    @Override
    public String getVariableName() {
        return variableName;
    }

    public void setLines(int theBeginLine, int theEndLine) {
        assert theBeginLine > 0 && theEndLine > 0 && theBeginLine <= theEndLine : "Line numbers are 1-based";
        beginLine = theBeginLine;
        endLine = theEndLine;
    }

    @Override
    public String toString() {
        return getFilename() + ':' + getRule() + ':' + getDescription() + ':' + beginLine;
    }
}<|MERGE_RESOLUTION|>--- conflicted
+++ resolved
@@ -28,29 +28,10 @@
     protected String methodName = "";
     protected String variableName = "";
 
-<<<<<<< HEAD
-    // FUTURE Fix to understand when a violation _must_ have a Node, and when it
-    // must not (to prevent erroneous Rules silently logging w/o a Node). Modify
-    // RuleViolationFactory to support identifying without a Node, and update
-    // Rule base classes too.
-    // TODO we never need a node. We just have to have a Reportable instance
-    public ParametricRuleViolation(Rule theRule, String filename, T node, String message) {
-        rule = theRule;
-        description = message;
-        this.filename = filename == null ? "" : filename;
-
-        if (node != null) {
-            beginLine = node.getBeginLine();
-            beginColumn = node.getBeginColumn();
-            endLine = node.getEndLine();
-            endColumn = node.getEndColumn();
-        }
-=======
     public ParametricRuleViolation(Rule theRule, T node, String message) {
         this.rule = AssertionUtil.requireParamNotNull("rule", theRule);
         this.description = AssertionUtil.requireParamNotNull("message", message);
-        this.filename = node.getSourceCodeFile();
->>>>>>> 9c0ea3a9
+        this.filename = node.getTextDocument().getDisplayName();
 
         beginLine = node.getBeginLine();
         beginColumn = node.getBeginColumn();
