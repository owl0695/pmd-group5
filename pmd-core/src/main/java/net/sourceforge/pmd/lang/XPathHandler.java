/**
 * BSD-style license; for more info see http://pmd.sourceforge.net/license.html
 */

package net.sourceforge.pmd.lang;

import org.jaxen.Navigator;

import net.sourceforge.pmd.annotation.InternalApi;
import net.sourceforge.pmd.lang.ast.xpath.DefaultASTXPathHandler;
import net.sourceforge.pmd.lang.xpath.Initializer;

import net.sf.saxon.sxpath.IndependentContext;

/**
 * Interface for performing Language specific XPath handling, such as
 * initialization and navigation.
 */
@InternalApi
@Deprecated
public interface XPathHandler {

<<<<<<< HEAD
=======
    XPathHandler DUMMY = new DefaultASTXPathHandler();

>>>>>>> ac21dc95
    /**
     * Initialize. This is intended to be called by {@link Initializer} to
     * perform Language specific initialization.
     */
    void initialize();

    /**
     * Initialize. This is intended to be called by {@link Initializer} to
     * perform Language specific initialization for Saxon.
     */
    void initialize(IndependentContext context);

    /**
     * Get a Jaxen Navigator for this Language. May return <code>null</code> if
     * there is no Jaxen Navigation for this language.
     *
     * @deprecated PMD 7.0.0 will remove support for Jaxen
     */
    @Deprecated
    Navigator getNavigator();
}<|MERGE_RESOLUTION|>--- conflicted
+++ resolved
@@ -20,11 +20,7 @@
 @Deprecated
 public interface XPathHandler {
 
-<<<<<<< HEAD
-=======
     XPathHandler DUMMY = new DefaultASTXPathHandler();
-
->>>>>>> ac21dc95
     /**
      * Initialize. This is intended to be called by {@link Initializer} to
      * perform Language specific initialization.
