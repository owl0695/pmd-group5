--- conflicted
+++ resolved
@@ -16,12 +16,8 @@
 
     /**
      * Visit the children. By default the data parameter is passed unchanged
-<<<<<<< HEAD
-     * to all descendants, and this returns null .
-=======
      * to all descendants, and null is returned. Override this method to customize
      * this behavior.
->>>>>>> daa51685
      *
      * @param node Node whose children should be visited
      * @param data Parameter of the visit
