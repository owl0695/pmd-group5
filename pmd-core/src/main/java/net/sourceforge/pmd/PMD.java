/**
 * BSD-style license; for more info see http://pmd.sourceforge.net/license.html
 */

package net.sourceforge.pmd;

import java.io.File;
import java.io.FilenameFilter;
import java.io.IOException;
import java.io.OutputStreamWriter;
import java.io.Writer;
import java.net.URISyntaxException;
import java.sql.SQLException;
import java.text.MessageFormat;
import java.util.ArrayList;
import java.util.Collection;
import java.util.Collections;
import java.util.Comparator;
import java.util.List;
import java.util.Map.Entry;
import java.util.Set;
import java.util.logging.ConsoleHandler;
import java.util.logging.Level;
import java.util.logging.Logger;

import net.sourceforge.pmd.annotation.InternalApi;
import net.sourceforge.pmd.benchmark.TextTimingReportRenderer;
import net.sourceforge.pmd.benchmark.TimeTracker;
import net.sourceforge.pmd.benchmark.TimedOperation;
import net.sourceforge.pmd.benchmark.TimedOperationCategory;
import net.sourceforge.pmd.benchmark.TimingReport;
import net.sourceforge.pmd.benchmark.TimingReportRenderer;
import net.sourceforge.pmd.cache.NoopAnalysisCache;
import net.sourceforge.pmd.cli.PMDCommandLineInterface;
import net.sourceforge.pmd.cli.PmdParametersParseResult;
<<<<<<< HEAD
import net.sourceforge.pmd.internal.util.FileCollectionUtil;
=======
import net.sourceforge.pmd.cli.internal.CliMessages;
>>>>>>> a6e55845
import net.sourceforge.pmd.lang.Language;
import net.sourceforge.pmd.lang.LanguageVersion;
import net.sourceforge.pmd.lang.LanguageVersionHandler;
import net.sourceforge.pmd.lang.Parser;
import net.sourceforge.pmd.lang.ParserOptions;
import net.sourceforge.pmd.processor.AbstractPMDProcessor;
import net.sourceforge.pmd.processor.MonoThreadProcessor;
import net.sourceforge.pmd.processor.MultiThreadProcessor;
import net.sourceforge.pmd.renderers.Renderer;
import net.sourceforge.pmd.util.database.DBMSMetadata;
import net.sourceforge.pmd.util.database.DBURI;
import net.sourceforge.pmd.util.database.SourceObject;
import net.sourceforge.pmd.util.datasource.DataSource;
import net.sourceforge.pmd.util.datasource.ReaderDataSource;
import net.sourceforge.pmd.util.document.FileCollector;
import net.sourceforge.pmd.util.log.ScopedLogHandlersManager;
import net.sourceforge.pmd.util.log.SimplePmdLogger;

/**
<<<<<<< HEAD
 * Entry point for PMD's CLI. Use {@link #runPmd(PMDConfiguration)}
 * or {@link #runPmd(String...)} to mimic a CLI run. This class is
 * not a supported programmatic API anymore, use {@link PmdAnalysis}
 * for fine control over the PMD execution.
=======
 * This is the main class for interacting with PMD. The primary flow of all Rule
 * process is controlled via interactions with this class. A command line
 * interface is supported, as well as a programmatic API for integrating PMD
 * with other software such as IDEs and Ant.
 * 
 * <p>Main entrypoints are:
 * <ul>
 *   <li>{@link #main(String[])} which exits the java process</li>
 *   <li>{@link #runPmd(String...)} which returns a {@link StatusCode}</li>
 *   <li>{@link #runPmd(PMDConfiguration)}</li>
 *   <li>{@link #processFiles(PMDConfiguration, List, Collection, List)}</li>
 * </ul>
 * 
 * <p><strong>Warning:</strong> This class is not intended to be instantiated or subclassed. It will
 * be made final in PMD7.
>>>>>>> a6e55845
 */
public class PMD {

    private static final Logger LOG = Logger.getLogger(PMD.class.getName());

    /**
     * The line delimiter used by PMD in outputs. Usually the platform specific
     * line separator.
     *
     * @deprecated Use {@link System#lineSeparator()}
     */
    @Deprecated
    public static final String EOL = System.getProperty("line.separator", "\n");

    /**
     * The default suppress marker string.
     *
     * @deprecated Use {@link PMDConfiguration#SUPPRESS_MARKER}
     */
    @Deprecated
    public static final String SUPPRESS_MARKER = PMDConfiguration.SUPPRESS_MARKER;

    /**
     * Contains the configuration with which this PMD instance has been created.
<<<<<<< HEAD
     *
     * @deprecated Create a {@link PMDConfiguration} directly
=======
     * 
     * @deprecated this configuration field is unused and will be removed. The class
     * {@link PMD} should not be instantiated or subclassed.
>>>>>>> a6e55845
     */
    @Deprecated
    protected final PMDConfiguration configuration;

    private final SourceCodeProcessor rulesetsFileProcessor;

    /**
     * Constant that contains always the current version of PMD.
     * @deprecated Use {@link PMDVersion#VERSION} instead.
     */
    @Deprecated // to be removed with PMD 7.0.0.
    public static final String VERSION = PMDVersion.VERSION;

    /**
     * Create a PMD instance using a default Configuration. Changes to the
     * configuration may be required.
     *
     * @deprecated Just use the static methods, and maintain your {@link PMDConfiguration} separately.
     */
    @Deprecated
    public PMD() {
        this(new PMDConfiguration());
    }

    /**
     * Create a PMD instance using the specified Configuration.
     *
     * @param configuration The runtime Configuration of PMD to use.
     *
     * @deprecated Just use the static methods, and maintain your {@link PMDConfiguration} separately.
     */
    @Deprecated
    public PMD(PMDConfiguration configuration) {
        this.configuration = configuration;
        this.rulesetsFileProcessor = new SourceCodeProcessor(configuration);
    }

    /**
     * Parses the given string as a database uri and returns a list of
     * datasources.
     *
     * @param uriString
     *            the URI to parse
     * @return list of data sources
     * @throws PMDException
     *             if the URI couldn't be parsed
     * @see DBURI
     *
     * @deprecated Will be hidden as part of the parsing of {@link PMD#getApplicableFiles(PMDConfiguration, Set)}
     */
    @Deprecated
    public static List<DataSource> getURIDataSources(String uriString) throws PMDException {
        List<DataSource> dataSources = new ArrayList<>();

        try {
            DBURI dbUri = new DBURI(uriString);
            DBMSMetadata dbmsMetadata = new DBMSMetadata(dbUri);
            LOG.log(Level.FINE, "DBMSMetadata retrieved");
            List<SourceObject> sourceObjectList = dbmsMetadata.getSourceObjectList();
            LOG.log(Level.FINE, "Located {0} database source objects", sourceObjectList.size());
            for (SourceObject sourceObject : sourceObjectList) {
                String falseFilePath = sourceObject.getPseudoFileName();
                LOG.log(Level.FINEST, "Adding database source object {0}", falseFilePath);

                try {
                    dataSources.add(new ReaderDataSource(dbmsMetadata.getSourceCode(sourceObject), falseFilePath));
                } catch (SQLException ex) {
                    if (LOG.isLoggable(Level.WARNING)) {
                        LOG.log(Level.WARNING, "Cannot get SourceCode for " + falseFilePath + "  - skipping ...", ex);
                    }
                }
            }
        } catch (URISyntaxException e) {
            throw new PMDException("Cannot get DataSources from DBURI - \"" + uriString + "\"", e);
        } catch (SQLException e) {
            throw new PMDException(
                    "Cannot get DataSources from DBURI, couldn't access the database - \"" + uriString + "\"", e);
        } catch (ClassNotFoundException e) {
            throw new PMDException(
                    "Cannot get DataSources from DBURI, probably missing database jdbc driver - \"" + uriString + "\"",
                    e);
        } catch (Exception e) {
            throw new PMDException("Encountered unexpected problem with URI \"" + uriString + "\"", e);
        }
        return dataSources;
    }

    /**
     * Helper method to get a configured parser for the requested language. The
     * parser is configured based on the given {@link PMDConfiguration}.
     *
     * @param languageVersion
     *            the requested language
     * @param configuration
     *            the given configuration
     * @return the pre-configured parser
     *
     * @deprecated This is internal
     */
    @Deprecated
    @InternalApi
    public static Parser parserFor(LanguageVersion languageVersion, PMDConfiguration configuration) {

        // TODO Handle Rules having different parser options.
        LanguageVersionHandler languageVersionHandler = languageVersion.getLanguageVersionHandler();
        if (languageVersionHandler == null) {
            throw new IllegalArgumentException(MessageFormat.format("Language version ''{0}'' does not support parsing!", languageVersion.getTerseName()));
        }
        ParserOptions options = languageVersionHandler.getDefaultParserOptions();
        if (configuration != null) {
            options.setSuppressMarker(configuration.getSuppressMarker());
        }
        return languageVersionHandler.getParser(options);
    }

    /**
     * Get the runtime configuration. The configuration can be modified to
     * affect how PMD behaves.
     *
     * @return The configuration.
     * @see PMDConfiguration
     *
     * @deprecated Don't create a PMD instance just to create a {@link PMDConfiguration}
     */
    @Deprecated
    public PMDConfiguration getConfiguration() {
        return configuration;
    }

    /**
     * Gets the source code processor.
     *
     * @return SourceCodeProcessor
     * @deprecated Source code processor is internal
     */
    @Deprecated
    public SourceCodeProcessor getSourceCodeProcessor() {
        return rulesetsFileProcessor;
    }

    /**
     * This method is the main entry point for command line usage.
     *
     * @param configuration the configuration to use
     *
     * @return number of violations found.
     *
     * @deprecated Use {@link #runPmd(PMDConfiguration)}.
     */
    @Deprecated
    @InternalApi
    public static int doPMD(PMDConfiguration configuration) {
        try (PmdAnalysis pmd = PmdAnalysis.create(configuration)) {
            if (pmd.getRulesets().isEmpty()) {
                return PMDCommandLineInterface.NO_ERRORS_STATUS;
            }
<<<<<<< HEAD
            try {
                Report report = pmd.performAnalysisAndCollectReport();
                return report.getViolations().size();
            } catch (Exception e) {
                pmd.getLog().errorEx("Exception during processing", e);
                pmd.getLog().info(PMDCommandLineInterface.buildUsageText());
                return PMDCommandLineInterface.NO_ERRORS_STATUS;
=======

            try (TimedOperation rto = TimeTracker.startOperation(TimedOperationCategory.REPORTING)) {
                renderer.end();
                renderer.flush();
            }

            if (!report.getProcessingErrors().isEmpty()) {
                printErrorDetected(report.getProcessingErrors().size());
            }

            return report.getViolations().size();

        } catch (Exception e) {
            String message = e.getMessage();
            if (message != null) {
                LOG.severe(message);
                LOG.log(Level.FINE, "Exception during processing", e);
            } else {
                LOG.log(Level.SEVERE, "Exception during processing", e);
            }
            printErrorDetected(1);
            return PMDCommandLineInterface.NO_ERRORS_STATUS; // fixme?
        } finally {
            /*
             * Make sure it's our own classloader before attempting to close it....
             * Maven + Jacoco provide us with a cloaseable classloader that if closed
             * will throw a ClassNotFoundException.
             */
            if (configuration.getClassLoader() instanceof ClasspathClassLoader) {
                IOUtil.tryCloseClassLoader(configuration.getClassLoader());
>>>>>>> a6e55845
            }
        }
    }

    /**
     * Creates a new rule context, initialized with a new, empty report.
     *
     * @param sourceCodeFilename
     *            the source code filename
     * @param sourceCodeFile
     *            the source code file
     * @return the rule context
     *
     * @deprecated Not useful
     */
    @Deprecated
    public static RuleContext newRuleContext(String sourceCodeFilename, File sourceCodeFile) {

        RuleContext context = new RuleContext();
        context.setSourceCodeFile(sourceCodeFile);
        context.setReport(new Report());
        return context;
    }

    /**
     * Run PMD on a list of files using multiple threads - if more than one is
     * available
     *
     * @param configuration
     *            Configuration
     * @param ruleSetFactory
     *            RuleSetFactory
     * @param files
     *            List of {@link DataSource}s
     * @param ctx
     *            RuleContext
     * @param renderers
     *            List of {@link Renderer}s
     *
     * @deprecated Use {@link PmdAnalysis}
     */
    @Deprecated
    public static void processFiles(final PMDConfiguration configuration, final RuleSetFactory ruleSetFactory,
                                    final List<DataSource> files, final RuleContext ctx, final List<Renderer> renderers) {
        // Note that this duplicates the other routine, because the old behavior was
        // that we parsed rulesets (a second time) inside the processor execution.
        // To not mess up error handling, we keep this behavior.

        encourageToUseIncrementalAnalysis(configuration);
        sortFiles(configuration, files);
        // Make sure the cache is listening for analysis results
        ctx.getReport().addListener(configuration.getAnalysisCache());

        final RuleSetFactory silentFactory = ruleSetFactory.toLoader().warnDeprecated(false).toFactory();
        newFileProcessor(configuration).processFiles(silentFactory, files, ctx, renderers);
        configuration.getAnalysisCache().persist();
    }

    /**
     * Run PMD using the given configuration. This replaces the other overload.
     *
     * @param configuration Configuration for the run. Note that the files,
     *                      and rulesets, are ignored, as they are supplied
     *                      as parameters
     * @param rulesets      Parsed rulesets
     * @param files         Files to process, will be closed by this method.
     * @param renderers     Renderers that render the report
     *
     * @return Report in which violations are accumulated
     *
     * @throws RuntimeException If processing fails
     *
     * @deprecated Use {@link PmdAnalysis}
     */
    @Deprecated
    public static Report processFiles(final PMDConfiguration configuration,
                                      final List<RuleSet> rulesets,
                                      final Collection<? extends DataSource> files,
                                      final List<Renderer> renderers) {
        @SuppressWarnings("PMD.CloseResource")
        PmdAnalysis builder = PmdAnalysis.createWithoutCollectingFiles(configuration);
        for (RuleSet ruleset : rulesets) {
            builder.addRuleSet(ruleset);
        }
        for (Renderer renderer : renderers) {
            builder.addRenderer(renderer);
        }
        List<DataSource> sortedFiles = new ArrayList<>(files);
        sortFiles(configuration, sortedFiles);

        return builder.performAnalysisImpl(sortedFiles);
    }

    private static void sortFiles(final PMDConfiguration configuration, final List<DataSource> files) {
        if (configuration.isStressTest()) {
            // randomize processing order
            Collections.shuffle(files);
        } else {
            final boolean useShortNames = configuration.isReportShortNames();
            final String inputPaths = configuration.getInputPaths();
            Collections.sort(files, new Comparator<DataSource>() {
                @Override
                public int compare(DataSource left, DataSource right) {
                    String leftString = left.getNiceFileName(useShortNames, inputPaths);
                    String rightString = right.getNiceFileName(useShortNames, inputPaths);
                    return leftString.compareTo(rightString);
                }
            });
        }
    }

    static void encourageToUseIncrementalAnalysis(final PMDConfiguration configuration) {
        if (!configuration.isIgnoreIncrementalAnalysis()
            && configuration.getAnalysisCache() instanceof NoopAnalysisCache
            && LOG.isLoggable(Level.WARNING)) {
            final String version =
                PMDVersion.isUnknown() || PMDVersion.isSnapshot() ? "latest" : "pmd-" + PMDVersion.VERSION;
            LOG.warning("This analysis could be faster, please consider using Incremental Analysis: "
                            + "https://pmd.github.io/" + version + "/pmd_userdocs_incremental_analysis.html");
        }
    }

    /*
     * Check if multithreaded support is available. ExecutorService can also
     * be disabled if threadCount is not positive, e.g. using the
     * "-threads 0" command line option.
     */
    private static AbstractPMDProcessor newFileProcessor(final PMDConfiguration configuration) {
        return configuration.getThreads() > 0 ? new MultiThreadProcessor(configuration) : new MonoThreadProcessor(configuration);
    }

    /**
     * Determines all the files, that should be analyzed by PMD.
     *
     * @param configuration
     *            contains either the file path or the DB URI, from where to
     *            load the files
     * @param languages
     *            used to filter by file extension
     * @return List of {@link DataSource} of files
     *
     * @deprecated This may leak resources and should not be used directly.
     *     Use {@link PmdAnalysis}.
     */
    @Deprecated
    public static List<DataSource> getApplicableFiles(PMDConfiguration configuration, Set<Language> languages) {
        try (TimedOperation to = TimeTracker.startOperation(TimedOperationCategory.COLLECT_FILES)) {
            @SuppressWarnings("PMD.CloseResource") // if we close the collector, data sources become invalid
            FileCollector collector = FileCollectionUtil.collectFiles(configuration, languages, new SimplePmdLogger(LOG));
            return FileCollectionUtil.collectorToDataSource(collector);
        }
    }

    /**
     * Entry to invoke PMD as command line tool. Note that this will
     * invoke {@link System#exit(int)}.
     *
     * @param args command line arguments
     */
    public static void main(String[] args) {
        StatusCode exitCode = runPmd(args);
        PMDCommandLineInterface.setStatusCodeOrExit(exitCode.toInt());
    }

    /**
     * Parses the command line arguments and executes PMD. Returns the
     * exit code without exiting the VM.
     *
     * @param args command line arguments
     *
     * @return the exit code, where <code>0</code> means successful execution,
     *     <code>1</code> means error, <code>4</code> means there have been
     *     violations found.
     *
     * @deprecated Use {@link #runPmd(String...)}.
     */
    @Deprecated
    public static int run(String[] args) {
        return runPmd(args).toInt();
    }

    /**
     * Parses the command line arguments and executes PMD. Returns the
     * status code without exiting the VM. Note that the arguments parsing
     * may itself fail and produce a {@link StatusCode#ERROR}. This will
     * print the error message to standard error.
     *
     * @param args command line arguments
     *
     * @return the status code. Note that {@link PMDConfiguration#isFailOnViolation()}
     *     (flag {@code --failOnViolation}) may turn an {@link StatusCode#OK} into a {@link
     *     StatusCode#VIOLATIONS_FOUND}.
     */
    public static StatusCode runPmd(String... args) {
        PmdParametersParseResult parseResult = PmdParametersParseResult.extractParameters(args);

        if (!parseResult.getDeprecatedOptionsUsed().isEmpty()) {
            Entry<String, String> first = parseResult.getDeprecatedOptionsUsed().entrySet().iterator().next();
            LOG.warning("Some deprecated options were used on the command-line, including " + first.getKey());
            LOG.warning("Consider replacing it with " + first.getValue());
        }

        if (parseResult.isVersion()) {
            System.out.println("PMD " + PMDVersion.VERSION);
            return StatusCode.OK;
        } else if (parseResult.isHelp()) {
            PMDCommandLineInterface.printJcommanderUsageOnConsole();
            System.out.println(PMDCommandLineInterface.buildUsageText());
            return StatusCode.OK;
        } else if (parseResult.isError()) {
            System.err.println(parseResult.getError().getMessage());
            System.err.println(CliMessages.runWithHelpFlagMessage());
            return StatusCode.ERROR;
        }
        return runPmd(parseResult.toConfiguration());
    }

    private static void printErrorDetected(int errors) {
        String msg = CliMessages.errorDetectedMessage(errors, "PMD");
        LOG.severe(msg);
    }

    /**
     * Execute PMD from a configuration. Returns the status code without
     * exiting the VM. This is the main entry point to run a full PMD run
     * with a manually created configuration.
     *
     * @param configuration Configuration to run
     *
     * @return the status code. Note that {@link PMDConfiguration#isFailOnViolation()}
     *     (flag {@code --failOnViolation}) may turn an {@link StatusCode#OK} into a {@link
     *     StatusCode#VIOLATIONS_FOUND}.
     */
    public static StatusCode runPmd(PMDConfiguration configuration) {
        if (configuration.isBenchmark()) {
            TimeTracker.startGlobalTracking();
        }

        final Level logLevel = configuration.isDebug() ? Level.FINER : Level.INFO;
        final ScopedLogHandlersManager logHandlerManager = new ScopedLogHandlersManager(logLevel, new ConsoleHandler());
        final Level oldLogLevel = LOG.getLevel();
        // Need to do this, since the static logger has already been initialized
        // at this point
        LOG.setLevel(logLevel);

        StatusCode status;
        try {
            int violations = PMD.doPMD(configuration);
            if (violations > 0 && configuration.isFailOnViolation()) {
                status = StatusCode.VIOLATIONS_FOUND;
            } else {
                status = StatusCode.OK;
            }
        } catch (Exception e) {
            System.err.println(e.getMessage());
            status = StatusCode.ERROR;
        } finally {
            logHandlerManager.close();
            LOG.setLevel(oldLogLevel);

            if (configuration.isBenchmark()) {
                final TimingReport timingReport = TimeTracker.stopGlobalTracking();

                // TODO get specified report format from config
                final TimingReportRenderer renderer = new TextTimingReportRenderer();
                try {
                    // Don't close this writer, we don't want to close stderr
                    @SuppressWarnings("PMD.CloseResource")
                    final Writer writer = new OutputStreamWriter(System.err);
                    renderer.render(timingReport, writer);
                } catch (final IOException e) {
                    System.err.println(e.getMessage());
                }
            }
        }
        return status;
    }

    /**
     * Represents status codes that are used as exit codes during CLI runs.
     *
     * @see #runPmd(String[])
     */
    public enum StatusCode {
        /** No errors, no violations. This is exit code {@code 0}. */
        OK(0),
        /**
         * Errors were detected, PMD may have not run to the end.
         * This is exit code {@code 1}.
         */
        ERROR(1),
        /**
         * No errors, but PMD found violations. This is exit code {@code 4}.
         * This is only returned if {@link PMDConfiguration#isFailOnViolation()}
         * is set (CLI flag {@code --failOnViolation}).
         */
        VIOLATIONS_FOUND(4);

        private final int code;

        StatusCode(int code) {
            this.code = code;
        }

        /** Returns the exit code as used in CLI. */
        public int toInt() {
            return this.code;
        }

    }

    private static class AcceptAllFilenames implements FilenameFilter {
        @Override
        public boolean accept(File dir, String name) {
            return true;
        }
    }
}<|MERGE_RESOLUTION|>--- conflicted
+++ resolved
@@ -33,11 +33,8 @@
 import net.sourceforge.pmd.cache.NoopAnalysisCache;
 import net.sourceforge.pmd.cli.PMDCommandLineInterface;
 import net.sourceforge.pmd.cli.PmdParametersParseResult;
-<<<<<<< HEAD
+import net.sourceforge.pmd.cli.internal.CliMessages;
 import net.sourceforge.pmd.internal.util.FileCollectionUtil;
-=======
-import net.sourceforge.pmd.cli.internal.CliMessages;
->>>>>>> a6e55845
 import net.sourceforge.pmd.lang.Language;
 import net.sourceforge.pmd.lang.LanguageVersion;
 import net.sourceforge.pmd.lang.LanguageVersionHandler;
@@ -57,28 +54,13 @@
 import net.sourceforge.pmd.util.log.SimplePmdLogger;
 
 /**
-<<<<<<< HEAD
  * Entry point for PMD's CLI. Use {@link #runPmd(PMDConfiguration)}
  * or {@link #runPmd(String...)} to mimic a CLI run. This class is
  * not a supported programmatic API anymore, use {@link PmdAnalysis}
  * for fine control over the PMD execution.
-=======
- * This is the main class for interacting with PMD. The primary flow of all Rule
- * process is controlled via interactions with this class. A command line
- * interface is supported, as well as a programmatic API for integrating PMD
- * with other software such as IDEs and Ant.
- * 
- * <p>Main entrypoints are:
- * <ul>
- *   <li>{@link #main(String[])} which exits the java process</li>
- *   <li>{@link #runPmd(String...)} which returns a {@link StatusCode}</li>
- *   <li>{@link #runPmd(PMDConfiguration)}</li>
- *   <li>{@link #processFiles(PMDConfiguration, List, Collection, List)}</li>
- * </ul>
- * 
+ *
  * <p><strong>Warning:</strong> This class is not intended to be instantiated or subclassed. It will
  * be made final in PMD7.
->>>>>>> a6e55845
  */
 public class PMD {
 
@@ -103,14 +85,10 @@
 
     /**
      * Contains the configuration with which this PMD instance has been created.
-<<<<<<< HEAD
-     *
-     * @deprecated Create a {@link PMDConfiguration} directly
-=======
-     * 
-     * @deprecated this configuration field is unused and will be removed. The class
-     * {@link PMD} should not be instantiated or subclassed.
->>>>>>> a6e55845
+     *
+     * @deprecated this configuration field is unused and will be removed. This class
+     * {@link PMD} should not be instantiated or subclassed. If you need a PMDConfiguration,
+     * create a {@link PMDConfiguration} instance directly.
      */
     @Deprecated
     protected final PMDConfiguration configuration;
@@ -267,46 +245,18 @@
             if (pmd.getRulesets().isEmpty()) {
                 return PMDCommandLineInterface.NO_ERRORS_STATUS;
             }
-<<<<<<< HEAD
             try {
                 Report report = pmd.performAnalysisAndCollectReport();
+
+                if (!report.getProcessingErrors().isEmpty()) {
+                    printErrorDetected(report.getProcessingErrors().size());
+                }
+
                 return report.getViolations().size();
             } catch (Exception e) {
                 pmd.getLog().errorEx("Exception during processing", e);
-                pmd.getLog().info(PMDCommandLineInterface.buildUsageText());
-                return PMDCommandLineInterface.NO_ERRORS_STATUS;
-=======
-
-            try (TimedOperation rto = TimeTracker.startOperation(TimedOperationCategory.REPORTING)) {
-                renderer.end();
-                renderer.flush();
-            }
-
-            if (!report.getProcessingErrors().isEmpty()) {
-                printErrorDetected(report.getProcessingErrors().size());
-            }
-
-            return report.getViolations().size();
-
-        } catch (Exception e) {
-            String message = e.getMessage();
-            if (message != null) {
-                LOG.severe(message);
-                LOG.log(Level.FINE, "Exception during processing", e);
-            } else {
-                LOG.log(Level.SEVERE, "Exception during processing", e);
-            }
-            printErrorDetected(1);
-            return PMDCommandLineInterface.NO_ERRORS_STATUS; // fixme?
-        } finally {
-            /*
-             * Make sure it's our own classloader before attempting to close it....
-             * Maven + Jacoco provide us with a cloaseable classloader that if closed
-             * will throw a ClassNotFoundException.
-             */
-            if (configuration.getClassLoader() instanceof ClasspathClassLoader) {
-                IOUtil.tryCloseClassLoader(configuration.getClassLoader());
->>>>>>> a6e55845
+                printErrorDetected(1);
+                return PMDCommandLineInterface.NO_ERRORS_STATUS; // fixme?
             }
         }
     }
