--- conflicted
+++ resolved
@@ -36,11 +36,8 @@
 import net.sourceforge.pmd.cache.NoopAnalysisCache;
 import net.sourceforge.pmd.cli.PMDCommandLineInterface;
 import net.sourceforge.pmd.cli.PmdParametersParseResult;
-<<<<<<< HEAD
+import net.sourceforge.pmd.cli.internal.CliMessages;
 import net.sourceforge.pmd.internal.Slf4jSimpleConfiguration;
-=======
-import net.sourceforge.pmd.cli.internal.CliMessages;
->>>>>>> 02464a2e
 import net.sourceforge.pmd.internal.util.AssertionUtil;
 import net.sourceforge.pmd.lang.Language;
 import net.sourceforge.pmd.lang.LanguageFilenameFilter;
@@ -184,22 +181,10 @@
 
             return violationCounter.getResult();
         } catch (final Exception e) {
-<<<<<<< HEAD
             log.error("Exception during processing: {}", e.toString()); // only exception without stacktrace
             log.debug("Exception during processing", e); // with stacktrace
-            log.info(PMDCommandLineInterface.buildUsageText());
-            return PMDCommandLineInterface.NO_ERRORS_STATUS;
-=======
-            String message = e.getMessage();
-            if (message == null) {
-                LOG.log(Level.SEVERE, "Exception during processing", e);
-            } else {
-                LOG.severe(message);
-                LOG.log(Level.FINE, "Exception during processing", e);
-            }
             printErrorDetected(1);
             return PMDCommandLineInterface.NO_ERRORS_STATUS; // fixme?
->>>>>>> 02464a2e
         } finally {
             /*
              * Make sure it's our own classloader before attempting to close it....
@@ -553,7 +538,7 @@
 
     private static void printErrorDetected(int errors) {
         String msg = CliMessages.errorDetectedMessage(errors, "PMD");
-        LOG.severe(msg);
+        log.error(msg);
     }
 
     /**
