--- conflicted
+++ resolved
@@ -356,13 +356,11 @@
 
         sortFiles(configuration, files);
 
-<<<<<<< HEAD
         // Make sure the cache is listening for analysis results
         ctx.getReport().addListener(configuration.getAnalysisCache());
-=======
+
         final RuleSetFactory silentFactoy = new RuleSetFactory(ruleSetFactory, false);
->>>>>>> 57256ec6
-        
+
         /*
          * Check if multithreaded support is available. ExecutorService can also
          * be disabled if threadCount is not positive, e.g. using the
