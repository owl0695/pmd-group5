--- conflicted
+++ resolved
@@ -201,25 +201,16 @@
     public static int doPMD(final PMDConfiguration configuration) {
 
         // Load the RuleSets
-<<<<<<< HEAD
         final RuleSetFactory ruleSetFactory =
             RulesetsFactoryUtils.getRulesetFactory(configuration, new ResourceLoader());
         final RuleSets ruleSets =
             RulesetsFactoryUtils.getRuleSetsWithBenchmark(configuration.getRuleSets(), ruleSetFactory);
-=======
-        final RuleSetFactory ruleSetFactory = RulesetsFactoryUtils.getRulesetFactory(configuration, new ResourceLoader());
-        final RuleSets ruleSets = RulesetsFactoryUtils.getRuleSetsWithBenchmark(configuration.getRuleSets(), ruleSetFactory);
->>>>>>> 8257fc2e
         if (ruleSets == null) {
             return PMDCommandLineInterface.NO_ERRORS_STATUS;
         }
 
-<<<<<<< HEAD
         final Set<Language> languages = getApplicableLanguages(configuration, ruleSets);
         final List<DataSource> files = getApplicableFiles(configuration, languages);
-=======
-        final List<DataSource> files = getApplicableFiles(configuration, getApplicableLanguages(configuration, ruleSets));
->>>>>>> 8257fc2e
 
         try {
             Renderer renderer;
@@ -474,11 +465,7 @@
             TimeTracker.startGlobalTracking();
         }
         
-<<<<<<< HEAD
-        int status;
-=======
         int status = PMDCommandLineInterface.NO_ERRORS_STATUS;
->>>>>>> 8257fc2e
         final PMDConfiguration configuration = params.toConfiguration();
 
         final Level logLevel = params.isDebug() ? Level.FINER : Level.INFO;
