--- conflicted
+++ resolved
@@ -14,6 +14,7 @@
 import java.net.URISyntaxException;
 import java.sql.SQLException;
 import java.util.ArrayList;
+import java.util.Collection;
 import java.util.Collections;
 import java.util.HashSet;
 import java.util.List;
@@ -22,6 +23,7 @@
 import java.util.logging.Level;
 import java.util.logging.Logger;
 
+import net.sourceforge.pmd.Report.GlobalReportBuilderListener;
 import net.sourceforge.pmd.benchmark.TextTimingReportRenderer;
 import net.sourceforge.pmd.benchmark.TimeTracker;
 import net.sourceforge.pmd.benchmark.TimedOperation;
@@ -31,6 +33,7 @@
 import net.sourceforge.pmd.cache.NoopAnalysisCache;
 import net.sourceforge.pmd.cli.PMDCommandLineInterface;
 import net.sourceforge.pmd.cli.PMDParameters;
+import net.sourceforge.pmd.internal.util.AssertionUtil;
 import net.sourceforge.pmd.lang.Language;
 import net.sourceforge.pmd.lang.LanguageFilenameFilter;
 import net.sourceforge.pmd.lang.LanguageVersion;
@@ -120,34 +123,6 @@
     }
 
     /**
-<<<<<<< HEAD
-=======
-     * Get the runtime configuration. The configuration can be modified to
-     * affect how PMD behaves.
-     *
-     * @return The configuration.
-     * @see PMDConfiguration
-     *
-     * @deprecated Don't create a PMD instance just to create a {@link PMDConfiguration}
-     */
-    @Deprecated
-    public PMDConfiguration getConfiguration() {
-        return configuration;
-    }
-
-    /**
-     * Gets the source code processor.
-     *
-     * @return SourceCodeProcessor
-     * @deprecated Source code processor is internal
-     */
-    @Deprecated
-    public SourceCodeProcessor getSourceCodeProcessor() {
-        return rulesetsFileProcessor;
-    }
-
-    /**
->>>>>>> 52d8904a
      * This method is the main entry point for command line usage.
      *
      * @param configuration the configuration to use
@@ -157,18 +132,7 @@
 
         // Load the RuleSets
         final RuleSetLoader ruleSetFactory = RuleSetLoader.fromPmdConfig(configuration);
-<<<<<<< HEAD
-
-        final List<RuleSet> ruleSets;
-        try (TimedOperation ignored = TimeTracker.startOperation(TimedOperationCategory.LOAD_RULES)) {
-            ruleSets = RulesetsFactoryUtils.getRuleSets(configuration.getRuleSets(), ruleSetFactory);
-        }
-        if (ruleSets == null) {
-            return PMDCommandLineInterface.NO_ERRORS_STATUS;
-        }
-=======
-        final RuleSets ruleSets = new RuleSets(getRuleSetsWithBenchmark(configuration.getRuleSetPaths(), ruleSetFactory));
->>>>>>> 52d8904a
+        final List<RuleSet> ruleSets = getRuleSetsWithBenchmark(configuration.getRuleSetPaths(), ruleSetFactory);
 
         final Set<Language> languages = getApplicableLanguages(configuration, ruleSets);
 
@@ -251,21 +215,67 @@
     }
 
     /**
-     * Run PMD on a list of files using the number of threads specified
-     * by the configuration.
-     *
-     * TODO rulesets should be validated more strictly upon construction.
-     *   We shouldn't be removing rules after construction.
-     *
-     * @param configuration Configuration
-     * @param ruleSets      RuleSetFactory
-     * @param files         List of {@link DataSource}s
-     * @param listener      RuleContext
-     *
-     * @throws Exception If an exception occurs while closing the data sources
-     *                   Todo wrap that into a known exception type
-     */
-    @Deprecated
+     * Run PMD using the given configuration. This replaces the other overload.
+     *
+     * @param configuration Configuration for the run. Note that the files,
+     *                      and rulesets, are ignored, as they are supplied
+     *                      as parameters
+     * @param ruleSets      Parsed rulesets
+     * @param files         Files to process, will be closed by this method.
+     * @param renderers     Renderers that render the report
+     *
+     * @return Report in which violations are accumulated
+     *
+     * @throws Exception If there was a problem when opening or closing the renderers
+     */
+    @SuppressWarnings("PMD.CloseResource")
+    public static Report processFiles(PMDConfiguration configuration,
+                                      List<RuleSet> ruleSets,
+                                      List<DataSource> files,
+                                      List<Renderer> renderers) throws Exception {
+
+
+        GlobalAnalysisListener rendererListeners = createComposedRendererListener(renderers);
+        GlobalReportBuilderListener reportBuilder = new GlobalReportBuilderListener();
+
+        List<GlobalAnalysisListener> allListeners = listOf(reportBuilder, rendererListeners);
+
+        try (GlobalAnalysisListener listener = GlobalAnalysisListener.tee(allListeners)) {
+            processFiles(configuration, ruleSets, files, listener);
+        }
+
+        return reportBuilder.getResult();
+    }
+
+    private static GlobalAnalysisListener createComposedRendererListener(List<Renderer> renderers) throws Exception {
+        List<GlobalAnalysisListener> rendererListeners = new ArrayList<>(renderers.size());
+        for (Renderer renderer : renderers) {
+            try {
+                rendererListeners.add(renderer.newListener());
+            } catch (IOException ioe) {
+                // close listeners so far, throw their close exception or the ioe
+                IOUtil.ensureClosed(rendererListeners, ioe);
+                throw AssertionUtil.shouldNotReachHere("ensureClosed should have thrown");
+            }
+        }
+        return GlobalAnalysisListener.tee(rendererListeners);
+    }
+
+
+    /**
+     * Run PMD using the given configuration. This replaces the other overload.
+     *
+     * @param configuration Configuration for the run. Note that the files,
+     *                      and rulesets, are ignored, as they are supplied
+     *                      as parameters
+     * @param ruleSets      Parsed rulesets
+     * @param files         Files to process, will be closed by this method.
+     * @param listener      Listener to which analysis events are forwarded.
+     *                      The listener is NOT closed by this routine and should
+     *                      be closed by the caller.
+     *
+     * @throws Exception If there was a problem when opening or closing the renderers
+     */
     public static void processFiles(PMDConfiguration configuration,
                                     List<RuleSet> ruleSets,
                                     List<DataSource> files,
@@ -273,7 +283,6 @@
 
         final RuleSets rs = new RuleSets(ruleSets);
 
-<<<<<<< HEAD
         // todo Just like we throw for invalid properties, "broken rules"
         // shouldn't be a "config error". This is the only instance of
         // config errors...
@@ -284,7 +293,7 @@
 
         encourageToUseIncrementalAnalysis(configuration);
 
-        files = sortFiles(configuration, files);
+        List<DataSource> sortedFiles = sortFiles(configuration, files);
 
         // Make sure the cache is listening for analysis results
         listener = GlobalAnalysisListener.tee(listOf(listener, configuration.getAnalysisCache()));
@@ -293,27 +302,12 @@
 
         Exception ex = null;
         try (AbstractPMDProcessor processor = AbstractPMDProcessor.newFileProcessor(configuration)) {
-            processor.processFiles(rs, files, listener);
+            processor.processFiles(rs, sortedFiles, listener);
         } catch (Exception e) {
             ex = e;
         } finally {
             configuration.getAnalysisCache().persist();
-
-            // in case we analyzed files within Zip Files/Jars, we need to close them after
-            // the analysis is finished
-            Exception closed = IOUtil.closeAll(files);
-
-            if (closed != null) {
-                if (ex != null) {
-                    ex.addSuppressed(closed);
-                } else {
-                    ex = closed;
-                }
-            }
-        }
-
-        if (ex != null) {
-            throw ex;
+            IOUtil.ensureClosed(sortedFiles, ex);
         }
     }
 
@@ -321,10 +315,6 @@
     /**
      * Remove and return the misconfigured rules from the rulesets and log them
      * for good measure.
-=======
-    /**
-     * Run PMD using the given configuration. This replaces the other overload.
->>>>>>> 52d8904a
      *
      * @param ruleSets RuleSets to prune of broken rules.
      *
@@ -345,24 +335,24 @@
     }
 
 
-    private static List<DataSource> sortFiles(final PMDConfiguration configuration, List<DataSource> files) {
+    private static List<DataSource> sortFiles(final PMDConfiguration configuration, Collection<? extends DataSource> files) {
         // the input collection may be unmodifiable
-        files = new ArrayList<>(files);
+        List<DataSource> result = new ArrayList<>(files);
 
         if (configuration.isStressTest()) {
             // randomize processing order
-            Collections.shuffle(files);
+            Collections.shuffle(result);
         } else {
             final boolean useShortNames = configuration.isReportShortNames();
             final String inputPaths = configuration.getInputPaths();
-            files.sort((left, right) -> {
+            result.sort((left, right) -> {
                 String leftString = left.getNiceFileName(useShortNames, inputPaths);
                 String rightString = right.getNiceFileName(useShortNames, inputPaths);
                 return leftString.compareTo(rightString);
             });
         }
 
-        return files;
+        return result;
     }
 
     private static void encourageToUseIncrementalAnalysis(final PMDConfiguration configuration) {
