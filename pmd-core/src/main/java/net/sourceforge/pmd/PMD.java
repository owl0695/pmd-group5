/**
 * BSD-style license; for more info see http://pmd.sourceforge.net/license.html
 */

package net.sourceforge.pmd;

import static net.sourceforge.pmd.util.CollectionUtil.listOf;

import java.io.File;
<<<<<<< HEAD
import java.io.FileNotFoundException;
=======
import java.io.FilenameFilter;
>>>>>>> b9f259b1
import java.io.IOException;
import java.io.OutputStreamWriter;
import java.io.Writer;
import java.net.URISyntaxException;
import java.sql.SQLException;
import java.util.ArrayList;
import java.util.Collection;
import java.util.Collections;
import java.util.HashSet;
import java.util.List;
import java.util.Map.Entry;
import java.util.Set;
import java.util.logging.ConsoleHandler;
import java.util.logging.Level;
import java.util.logging.Logger;

import net.sourceforge.pmd.Report.GlobalReportBuilderListener;
import net.sourceforge.pmd.benchmark.TextTimingReportRenderer;
import net.sourceforge.pmd.benchmark.TimeTracker;
import net.sourceforge.pmd.benchmark.TimedOperation;
import net.sourceforge.pmd.benchmark.TimedOperationCategory;
import net.sourceforge.pmd.benchmark.TimingReport;
import net.sourceforge.pmd.benchmark.TimingReportRenderer;
import net.sourceforge.pmd.cache.NoopAnalysisCache;
import net.sourceforge.pmd.cli.PMDCommandLineInterface;
import net.sourceforge.pmd.cli.PmdParametersParseResult;
import net.sourceforge.pmd.internal.util.AssertionUtil;
import net.sourceforge.pmd.lang.Language;
import net.sourceforge.pmd.lang.LanguageFilenameFilter;
import net.sourceforge.pmd.lang.LanguageVersion;
import net.sourceforge.pmd.lang.LanguageVersionDiscoverer;
import net.sourceforge.pmd.processor.AbstractPMDProcessor;
import net.sourceforge.pmd.renderers.Renderer;
import net.sourceforge.pmd.reporting.GlobalAnalysisListener;
import net.sourceforge.pmd.reporting.GlobalAnalysisListener.ViolationCounterListener;
import net.sourceforge.pmd.util.ClasspathClassLoader;
import net.sourceforge.pmd.util.FileUtil;
import net.sourceforge.pmd.util.IOUtil;
import net.sourceforge.pmd.util.database.DBMSMetadata;
import net.sourceforge.pmd.util.database.DBURI;
import net.sourceforge.pmd.util.database.SourceObject;
import net.sourceforge.pmd.util.datasource.DataSource;
import net.sourceforge.pmd.util.datasource.ReaderDataSource;
import net.sourceforge.pmd.util.log.ScopedLogHandlersManager;

/**
 * This is the main class for interacting with PMD. The primary flow of all Rule
 * process is controlled via interactions with this class. A command line
 * interface is supported, as well as a programmatic API for integrating PMD
 * with other software such as IDEs and Ant.
 */
public final class PMD {

    private static final Logger LOG = Logger.getLogger(PMD.class.getName());

    /**
     * The line delimiter used by PMD in outputs. Usually the platform specific
     * line separator.
     */
    public static final String EOL = System.getProperty("line.separator", "\n");

    /** The default suppress marker string. */
    public static final String SUPPRESS_MARKER = "NOPMD";

    private PMD() {
    }


    /**
     * Parses the given string as a database uri and returns a list of
     * datasources.
     *
     * @param uriString the URI to parse
     *
     * @return list of data sources
     *
     * @throws IOException if the URI couldn't be parsed
     * @see DBURI
     *
     * @deprecated Will be hidden as part of the parsing of {@link PMD#getApplicableFiles(PMDConfiguration, Set)}
     */
    @Deprecated
    public static List<DataSource> getURIDataSources(String uriString) throws IOException {
        List<DataSource> dataSources = new ArrayList<>();

        try {
            DBURI dbUri = new DBURI(uriString);
            DBMSMetadata dbmsMetadata = new DBMSMetadata(dbUri);
            LOG.log(Level.FINE, "DBMSMetadata retrieved");
            List<SourceObject> sourceObjectList = dbmsMetadata.getSourceObjectList();
            LOG.log(Level.FINE, "Located {0} database source objects", sourceObjectList.size());
            for (SourceObject sourceObject : sourceObjectList) {
                String falseFilePath = sourceObject.getPseudoFileName();
                LOG.log(Level.FINEST, "Adding database source object {0}", falseFilePath);

                try {
                    dataSources.add(new ReaderDataSource(dbmsMetadata.getSourceCode(sourceObject), falseFilePath));
                } catch (SQLException ex) {
                    if (LOG.isLoggable(Level.WARNING)) {
                        LOG.log(Level.WARNING, "Cannot get SourceCode for " + falseFilePath + "  - skipping ...", ex);
                    }
                }
            }
        } catch (URISyntaxException e) {
            throw new IOException("Cannot get DataSources from DBURI - \"" + uriString + "\"", e);
        } catch (SQLException e) {
            throw new IOException("Cannot get DataSources from DBURI, couldn't access the database - \"" + uriString + "\"", e);
        } catch (ClassNotFoundException e) {
            throw new IOException("Cannot get DataSources from DBURI, probably missing database jdbc driver - \"" + uriString + "\"", e);
        } catch (Exception e) {
            throw new IOException("Encountered unexpected problem with URI \"" + uriString + "\"", e);
        }
        return dataSources;
    }

    /**
     * This method is the main entry point for command line usage.
     *
     * @param configuration the configuration to use
     *
     * @return number of violations found.
     *
     * @deprecated Use {@link #runPmd(PMDConfiguration)}.
     */
    @Deprecated
    public static int doPMD(final PMDConfiguration configuration) {

        // Load the RuleSets
        final RuleSetLoader ruleSetFactory = RuleSetLoader.fromPmdConfig(configuration);
        final List<RuleSet> ruleSets = getRuleSetsWithBenchmark(configuration.getRuleSetPaths(), ruleSetFactory);

        final Set<Language> languages = getApplicableLanguages(configuration, ruleSets);

        try {

            final List<DataSource> files = getApplicableFiles(configuration, languages);
            Renderer renderer = configuration.createRenderer(true);

            @SuppressWarnings("PMD.CloseResource")
            ViolationCounterListener violationCounter = new ViolationCounterListener();

            try (GlobalAnalysisListener listener = GlobalAnalysisListener.tee(listOf(renderer.newListener(),
                                                                                     violationCounter))) {


                try (TimedOperation to = TimeTracker.startOperation(TimedOperationCategory.FILE_PROCESSING)) {
                    processFiles(configuration, ruleSets, files, listener);
                }
            }
            return violationCounter.getResult();
        } catch (final Exception e) {
            String message = e.getMessage();
            if (message == null) {
                LOG.log(Level.SEVERE, "Exception during processing", e);
            } else {
                LOG.severe(message);
            }
            LOG.log(Level.FINE, "Exception during processing", e);
            LOG.info(PMDCommandLineInterface.buildUsageText());
            return PMDCommandLineInterface.NO_ERRORS_STATUS;
        } finally {
            /*
             * Make sure it's our own classloader before attempting to close it....
             * Maven + Jacoco provide us with a cloaseable classloader that if closed
             * will throw a ClassNotFoundException.
             */
            if (configuration.getClassLoader() instanceof ClasspathClassLoader) {
                IOUtil.tryCloseClassLoader(configuration.getClassLoader());
            }
        }
    }

    private static List<RuleSet> getRuleSetsWithBenchmark(List<String> rulesetPaths, RuleSetLoader factory) {
        try (TimedOperation to = TimeTracker.startOperation(TimedOperationCategory.LOAD_RULES)) {
            List<RuleSet> ruleSets;
            try {
                ruleSets = factory.loadFromResources(rulesetPaths);
                printRuleNamesInDebug(ruleSets);
                if (isEmpty(ruleSets)) {
                    String msg = "No rules found. Maybe you misspelled a rule name? ("
                        + String.join(",", rulesetPaths) + ')';
                    LOG.log(Level.SEVERE, msg);
                    throw new IllegalArgumentException(msg);
                }
            } catch (RuleSetLoadException rsnfe) {
                LOG.log(Level.SEVERE, "Ruleset not found", rsnfe);
                throw rsnfe;
            }
            return ruleSets;
        }
    }

    private static boolean isEmpty(List<RuleSet> rsets) {
        return rsets.stream().noneMatch(it -> it.size() > 0);
    }

    /**
     * If in debug modus, print the names of the rules.
     *
     * @param rulesets the RuleSets to print
     */
    private static void printRuleNamesInDebug(List<RuleSet> rulesets) {
        if (LOG.isLoggable(Level.FINER)) {
            for (RuleSet rset : rulesets) {
                for (Rule r : rset.getRules()) {
                    LOG.finer("Loaded rule " + r.getName());
                }
            }
        }
    }

    /**
     * Run PMD using the given configuration. This replaces the other overload.
     *
     * @param configuration Configuration for the run. Note that the files,
     *                      and rulesets, are ignored, as they are supplied
     *                      as parameters
     * @param ruleSets      Parsed rulesets
     * @param files         Files to process, will be closed by this method.
     * @param renderers     Renderers that render the report (may be empty)
     *
     * @return Report in which violations are accumulated
     *
     * @throws Exception If there was a problem when opening or closing the renderers
     */
    @SuppressWarnings("PMD.CloseResource")
    public static Report processFiles(PMDConfiguration configuration,
                                      List<RuleSet> ruleSets,
                                      List<DataSource> files,
                                      List<Renderer> renderers) throws Exception {


        GlobalAnalysisListener rendererListeners = createComposedRendererListener(renderers);
        GlobalReportBuilderListener reportBuilder = new GlobalReportBuilderListener();

        List<GlobalAnalysisListener> allListeners = listOf(reportBuilder, rendererListeners);

        try (GlobalAnalysisListener listener = GlobalAnalysisListener.tee(allListeners)) {
            processFiles(configuration, ruleSets, files, listener);
        }

        return reportBuilder.getResult();
    }

    private static GlobalAnalysisListener createComposedRendererListener(List<Renderer> renderers) throws Exception {
        if (renderers.isEmpty()) {
            return GlobalAnalysisListener.noop();
        }

        List<GlobalAnalysisListener> rendererListeners = new ArrayList<>(renderers.size());
        for (Renderer renderer : renderers) {
            try {
                rendererListeners.add(renderer.newListener());
            } catch (IOException ioe) {
                // close listeners so far, throw their close exception or the ioe
                IOUtil.ensureClosed(rendererListeners, ioe);
                throw AssertionUtil.shouldNotReachHere("ensureClosed should have thrown");
            }
        }
        return GlobalAnalysisListener.tee(rendererListeners);
    }


    /**
     * Run PMD using the given configuration. This replaces the other overload.
     *
     * @param configuration Configuration for the run. Note that the files,
     *                      and rulesets, are ignored, as they are supplied
     *                      as parameters
     * @param ruleSets      Parsed rulesets
     * @param files         Files to process, will be closed by this method.
     * @param listener      Listener to which analysis events are forwarded.
     *                      The listener is NOT closed by this routine and should
     *                      be closed by the caller.
     *
     * @throws Exception If there was a problem when opening or closing the renderers
     */
    public static void processFiles(PMDConfiguration configuration,
                                    List<RuleSet> ruleSets,
                                    List<DataSource> files,
                                    GlobalAnalysisListener listener) throws Exception {

        final RuleSets rs = new RuleSets(ruleSets);

        // todo Just like we throw for invalid properties, "broken rules"
        // shouldn't be a "config error". This is the only instance of
        // config errors...

        for (final Rule rule : removeBrokenRules(rs)) {
            listener.onConfigError(new Report.ConfigurationError(rule, rule.dysfunctionReason()));
        }

        encourageToUseIncrementalAnalysis(configuration);

        List<DataSource> sortedFiles = sortFiles(configuration, files);

        // Make sure the cache is listening for analysis results
        listener = GlobalAnalysisListener.tee(listOf(listener, configuration.getAnalysisCache()));

        configuration.getAnalysisCache().checkValidity(rs, configuration.getClassLoader());

        Exception ex = null;
        try (AbstractPMDProcessor processor = AbstractPMDProcessor.newFileProcessor(configuration)) {
            processor.processFiles(rs, sortedFiles, listener);
        } catch (Exception e) {
            ex = e;
        } finally {
            configuration.getAnalysisCache().persist();
            IOUtil.ensureClosed(sortedFiles, ex);
        }
    }


    /**
     * Remove and return the misconfigured rules from the rulesets and log them
     * for good measure.
     *
     * @param ruleSets RuleSets to prune of broken rules.
     *
     * @return Set<Rule>
     */
    private static Set<Rule> removeBrokenRules(final RuleSets ruleSets) {
        final Set<Rule> brokenRules = new HashSet<>();
        ruleSets.removeDysfunctionalRules(brokenRules);

        for (final Rule rule : brokenRules) {
            if (LOG.isLoggable(Level.WARNING)) {
                LOG.log(Level.WARNING,
                        "Removed misconfigured rule: " + rule.getName() + "  cause: " + rule.dysfunctionReason());
            }
        }

        return brokenRules;
    }


    private static List<DataSource> sortFiles(final PMDConfiguration configuration, Collection<? extends DataSource> files) {
        // the input collection may be unmodifiable
        List<DataSource> result = new ArrayList<>(files);

        if (configuration.isStressTest()) {
            // randomize processing order
            Collections.shuffle(result);
        } else {
            final boolean useShortNames = configuration.isReportShortNames();
            final String inputPaths = configuration.getInputPaths();
            result.sort((left, right) -> {
                String leftString = left.getNiceFileName(useShortNames, inputPaths);
                String rightString = right.getNiceFileName(useShortNames, inputPaths);
                return leftString.compareTo(rightString);
            });
        }

        return result;
    }

    private static void encourageToUseIncrementalAnalysis(final PMDConfiguration configuration) {
        if (!configuration.isIgnoreIncrementalAnalysis()
                && configuration.getAnalysisCache() instanceof NoopAnalysisCache
                && LOG.isLoggable(Level.WARNING)) {
            final String version =
                    PMDVersion.isUnknown() || PMDVersion.isSnapshot() ? "latest" : "pmd-" + PMDVersion.VERSION;
            LOG.warning("This analysis could be faster, please consider using Incremental Analysis: "
                    + "https://pmd.github.io/" + version + "/pmd_userdocs_incremental_analysis.html");
        }
    }

    /**
     * Determines all the files, that should be analyzed by PMD.
     *
     * @param configuration
     *            contains either the file path or the DB URI, from where to
     *            load the files
     * @param languages
     *            used to filter by file extension
     * @return List of {@link DataSource} of files
     */
    public static List<DataSource> getApplicableFiles(PMDConfiguration configuration, Set<Language> languages) throws IOException {
        try (TimedOperation to = TimeTracker.startOperation(TimedOperationCategory.COLLECT_FILES)) {
            return internalGetApplicableFiles(configuration, languages);
        }
    }

    private static List<DataSource> internalGetApplicableFiles(PMDConfiguration configuration,
<<<<<<< HEAD
                                                               Set<Language> languages) throws IOException {
        LanguageFilenameFilter fileSelector = new LanguageFilenameFilter(languages);
=======
                                                               Set<Language> languages) {
        FilenameFilter fileSelector = configuration.isForceLanguageVersion() ? new AcceptAllFilenames() : new LanguageFilenameFilter(languages);
>>>>>>> b9f259b1
        List<DataSource> files = new ArrayList<>();

        if (null != configuration.getInputPaths()) {
            files.addAll(FileUtil.collectFiles(configuration.getInputPaths(), fileSelector));
        }

        if (null != configuration.getInputUri()) {
            String uriString = configuration.getInputUri();
            files.addAll(getURIDataSources(uriString));
        }

        if (null != configuration.getInputFilePath()) {
            String inputFilePath = configuration.getInputFilePath();
            File file = new File(inputFilePath);
            if (!file.exists()) {
                throw new FileNotFoundException(inputFilePath);
            }

            try {
                String filePaths = FileUtil.readFilelist(file);
                files.addAll(FileUtil.collectFiles(filePaths, fileSelector));
            } catch (IOException ex) {
                throw new IOException("Problem with Input File Path: " + inputFilePath, ex);
            }

        }

        if (null != configuration.getIgnoreFilePath()) {
            String ignoreFilePath = configuration.getIgnoreFilePath();
            File file = new File(ignoreFilePath);
            if (!file.exists()) {
                throw new FileNotFoundException(ignoreFilePath);
            }

            try {
                String filePaths = FileUtil.readFilelist(file);
                files.removeAll(FileUtil.collectFiles(filePaths, fileSelector));
            } catch (IOException ex) {
                LOG.log(Level.SEVERE, "Problem with Ignore File", ex);
                throw new RuntimeException("Problem with Ignore File Path: " + ignoreFilePath, ex);
            }
        }
        return files;
    }

    private static Set<Language> getApplicableLanguages(final PMDConfiguration configuration, final List<RuleSet> ruleSets) {
        final Set<Language> languages = new HashSet<>();
        final LanguageVersionDiscoverer discoverer = configuration.getLanguageVersionDiscoverer();

        for (final RuleSet ruleSet : ruleSets) {
            for (Rule rule : ruleSet.getRules()) {
                final Language ruleLanguage = rule.getLanguage();
                if (!languages.contains(ruleLanguage)) {
                    final LanguageVersion version = discoverer.getDefaultLanguageVersion(ruleLanguage);
                    if (RuleSet.applies(rule, version)) {
                        languages.add(ruleLanguage);
                        if (LOG.isLoggable(Level.FINE)) {
                            LOG.fine("Using " + ruleLanguage.getShortName() + " version: " + version.getShortName());
                        }
                    }
                }
            }
        }
        return languages;
    }

    /**
     * Entry to invoke PMD as command line tool. Note that this will
     * invoke {@link System#exit(int)}.
     *
     * @param args command line arguments
     */
    public static void main(String[] args) {
        StatusCode exitCode = runPmd(args);
        PMDCommandLineInterface.setStatusCodeOrExit(exitCode.toInt());
    }

    /**
     * Parses the command line arguments and executes PMD. Returns the
     * exit code without exiting the VM.
     *
     * @param args command line arguments
     *
     * @return the exit code, where <code>0</code> means successful execution,
     *     <code>1</code> means error, <code>4</code> means there have been
     *     violations found.
     *
     * @deprecated Use {@link #runPmd(String...)}.
     */
    @Deprecated
    public static int run(final String[] args) {
        return runPmd(args).toInt();
    }

    /**
     * Parses the command line arguments and executes PMD. Returns the
     * status code without exiting the VM. Note that the arguments parsing
     * may itself fail and produce a {@link StatusCode#ERROR}. This will
     * print the error message to standard error.
     *
     * @param args command line arguments
     *
     * @return the status code. Note that {@link PMDConfiguration#isFailOnViolation()}
     *     (flag {@code --failOnViolation}) may turn an {@link StatusCode#OK} into a {@link
     *     StatusCode#VIOLATIONS_FOUND}.
     */
    public static StatusCode runPmd(String... args) {
        PmdParametersParseResult parseResult = PmdParametersParseResult.extractParameters(args);

        if (!parseResult.getDeprecatedOptionsUsed().isEmpty()) {
            Entry<String, String> first = parseResult.getDeprecatedOptionsUsed().entrySet().iterator().next();
            LOG.warning("Some deprecated options were used on the command-line, including " + first.getKey());
            LOG.warning("Consider replacing it with " + first.getValue());
        }

        if (parseResult.isVersion()) {
            System.out.println("PMD " + PMDVersion.VERSION);
            return StatusCode.OK;
        } else if (parseResult.isHelp()) {
            PMDCommandLineInterface.printJcommanderUsageOnConsole();
            System.out.println(PMDCommandLineInterface.buildUsageText());
            return StatusCode.OK;
        } else if (parseResult.isError()) {
            System.out.println(PMDCommandLineInterface.buildUsageText());
            System.err.println(parseResult.getError().getMessage());
            return StatusCode.ERROR;
        }
        return runPmd(parseResult.toConfiguration());
    }

    /**
     * Execute PMD from a configuration. Returns the status code without
     * exiting the VM. This is the main entry point to run a full PMD run
     * with a manually created configuration.
     *
     * @param configuration Configuration to run
     *
     * @return the status code. Note that {@link PMDConfiguration#isFailOnViolation()}
     *     (flag {@code --failOnViolation}) may turn an {@link StatusCode#OK} into a {@link
     *     StatusCode#VIOLATIONS_FOUND}.
     */
    public static StatusCode runPmd(PMDConfiguration configuration) {
        if (configuration.isBenchmark()) {
            TimeTracker.startGlobalTracking();
        }

        final Level logLevel = configuration.isDebug() ? Level.FINER : Level.INFO;
        final ScopedLogHandlersManager logHandlerManager = new ScopedLogHandlersManager(logLevel, new ConsoleHandler());
        final Level oldLogLevel = LOG.getLevel();
        // Need to do this, since the static logger has already been initialized
        // at this point
        LOG.setLevel(logLevel);

        StatusCode status;
        try {
            int violations = PMD.doPMD(configuration);
            if (violations > 0 && configuration.isFailOnViolation()) {
                status = StatusCode.VIOLATIONS_FOUND;
            } else {
                status = StatusCode.OK;
            }
        } catch (Exception e) {
            System.out.println(PMDCommandLineInterface.buildUsageText());
            System.out.println();
            System.err.println(e.getMessage());
            status = StatusCode.ERROR;
        } finally {
            logHandlerManager.close();
            LOG.setLevel(oldLogLevel);

            if (configuration.isBenchmark()) {
                final TimingReport timingReport = TimeTracker.stopGlobalTracking();

                // TODO get specified report format from config
                final TimingReportRenderer renderer = new TextTimingReportRenderer();
                try {
                    // Don't close this writer, we don't want to close stderr
                    @SuppressWarnings("PMD.CloseResource")
                    final Writer writer = new OutputStreamWriter(System.err);
                    renderer.render(timingReport, writer);
                } catch (final IOException e) {
                    System.err.println(e.getMessage());
                }
            }
        }
        return status;
    }

    /**
     * Represents status codes that are used as exit codes during CLI runs.
     *
     * @see #runPmd(String[])
     */
    public enum StatusCode {
        /** No errors, no violations. This is exit code {@code 0}. */
        OK(0),
        /**
         * Errors were detected, PMD may have not run to the end.
         * This is exit code {@code 1}.
         */
        ERROR(1),
        /**
         * No errors, but PMD found violations. This is exit code {@code 4}.
         * This is only returned if {@link PMDConfiguration#isFailOnViolation()}
         * is set (CLI flag {@code --failOnViolation}).
         */
        VIOLATIONS_FOUND(4);

        private final int code;

        StatusCode(int code) {
            this.code = code;
        }

        /** Returns the exit code as used in CLI. */
        public int toInt() {
            return this.code;
        }

    }

    private static class AcceptAllFilenames implements FilenameFilter {
        @Override
        public boolean accept(File dir, String name) {
            return true;
        }
    }
}<|MERGE_RESOLUTION|>--- conflicted
+++ resolved
@@ -7,11 +7,8 @@
 import static net.sourceforge.pmd.util.CollectionUtil.listOf;
 
 import java.io.File;
-<<<<<<< HEAD
+import java.io.FilenameFilter;
 import java.io.FileNotFoundException;
-=======
-import java.io.FilenameFilter;
->>>>>>> b9f259b1
 import java.io.IOException;
 import java.io.OutputStreamWriter;
 import java.io.Writer;
@@ -396,13 +393,8 @@
     }
 
     private static List<DataSource> internalGetApplicableFiles(PMDConfiguration configuration,
-<<<<<<< HEAD
                                                                Set<Language> languages) throws IOException {
-        LanguageFilenameFilter fileSelector = new LanguageFilenameFilter(languages);
-=======
-                                                               Set<Language> languages) {
         FilenameFilter fileSelector = configuration.isForceLanguageVersion() ? new AcceptAllFilenames() : new LanguageFilenameFilter(languages);
->>>>>>> b9f259b1
         List<DataSource> files = new ArrayList<>();
 
         if (null != configuration.getInputPaths()) {
