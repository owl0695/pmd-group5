/**
 * BSD-style license; for more info see http://pmd.sourceforge.net/license.html
 */

package net.sourceforge.pmd;

import static net.sourceforge.pmd.util.CollectionUtil.listOf;
import static net.sourceforge.pmd.util.CollectionUtil.map;

import java.io.IOException;
import java.io.OutputStreamWriter;
import java.io.Writer;
import java.util.ArrayList;
import java.util.Collections;
import java.util.Comparator;
import java.util.HashSet;
import java.util.List;
import java.util.Set;
import java.util.logging.ConsoleHandler;
import java.util.logging.Level;
import java.util.logging.Logger;

import net.sourceforge.pmd.benchmark.TextTimingReportRenderer;
import net.sourceforge.pmd.benchmark.TimeTracker;
import net.sourceforge.pmd.benchmark.TimedOperation;
import net.sourceforge.pmd.benchmark.TimedOperationCategory;
import net.sourceforge.pmd.benchmark.TimingReport;
import net.sourceforge.pmd.benchmark.TimingReportRenderer;
import net.sourceforge.pmd.cache.NoopAnalysisCache;
import net.sourceforge.pmd.cli.PMDCommandLineInterface;
import net.sourceforge.pmd.cli.PMDParameters;
import net.sourceforge.pmd.lang.Language;
import net.sourceforge.pmd.lang.LanguageVersion;
import net.sourceforge.pmd.lang.LanguageVersionDiscoverer;
import net.sourceforge.pmd.processor.AbstractPMDProcessor;
import net.sourceforge.pmd.renderers.Renderer;
import net.sourceforge.pmd.reporting.GlobalAnalysisListener;
import net.sourceforge.pmd.reporting.GlobalAnalysisListener.ViolationCounterListener;
import net.sourceforge.pmd.util.ClasspathClassLoader;
import net.sourceforge.pmd.util.FileUtil;
import net.sourceforge.pmd.util.IOUtil;
import net.sourceforge.pmd.util.datasource.DataSource;
import net.sourceforge.pmd.util.document.TextFile;
import net.sourceforge.pmd.util.log.ScopedLogHandlersManager;

/**
 * This is the main class for interacting with PMD. The primary flow of all Rule
 * process is controlled via interactions with this class. A command line
 * interface is supported, as well as a programmatic API for integrating PMD
 * with other software such as IDEs and Ant.
 */
public final class PMD {

    private static final Logger LOG = Logger.getLogger(PMD.class.getName());

    /**
     * The line delimiter used by PMD in outputs. Usually the platform specific
     * line separator.
     */
    public static final String EOL = System.getProperty("line.separator", "\n");

    /** The default suppress marker string. */
    public static final String SUPPRESS_MARKER = "NOPMD";

    private PMD() {
    }


    /**
     * This method is the main entry point for command line usage.
     *
     * @param configuration the configuration to use
     * @return number of violations found.
     */
    public static int doPMD(final PMDConfiguration configuration) {

        // Load the RuleSets
        final RuleSetLoader ruleSetFactory = RuleSetLoader.fromPmdConfig(configuration);
<<<<<<< HEAD
=======

>>>>>>> 5c940eb5
        final List<RuleSet> ruleSets;
        try (TimedOperation ignored = TimeTracker.startOperation(TimedOperationCategory.LOAD_RULES)) {
            ruleSets = RulesetsFactoryUtils.getRuleSets(configuration.getRuleSets(), ruleSetFactory);
        }
        if (ruleSets == null) {
            return PMDCommandLineInterface.NO_ERRORS_STATUS;
        }

        final Set<Language> languages = getApplicableLanguages(configuration, ruleSets);

        try {

            final List<TextFile> files = FileUtil.getApplicableFiles(configuration, languages);
            Renderer renderer = configuration.createRenderer(true);

            @SuppressWarnings("PMD.CloseResource")
            ViolationCounterListener violationCounter = new ViolationCounterListener();

            try (GlobalAnalysisListener listener = GlobalAnalysisListener.tee(listOf(renderer.newListener(),
                                                                                     violationCounter))) {


                try (TimedOperation to = TimeTracker.startOperation(TimedOperationCategory.FILE_PROCESSING)) {
                    processTextFiles(configuration, ruleSets, files, listener);
                }
            }
            return violationCounter.getResult();
        } catch (final Exception e) {
            String message = e.getMessage();
            if (message == null) {
                LOG.log(Level.SEVERE, "Exception during processing", e);
            } else {
                LOG.severe(message);
            }
            LOG.log(Level.FINE, "Exception during processing", e);
            LOG.info(PMDCommandLineInterface.buildUsageText());
            return PMDCommandLineInterface.NO_ERRORS_STATUS;
        } finally {
            /*
             * Make sure it's our own classloader before attempting to close it....
             * Maven + Jacoco provide us with a cloaseable classloader that if closed
             * will throw a ClassNotFoundException.
            */
            if (configuration.getClassLoader() instanceof ClasspathClassLoader) {
                IOUtil.tryCloseClassLoader(configuration.getClassLoader());
            }
        }
    }

    /**
     * Run PMD on a list of files using the number of threads specified
     * by the configuration.
     *
     * TODO rulesets should be validated more strictly upon construction.
     *   We shouldn't be removing rules after construction.
     *
     * @param configuration Configuration
     * @param ruleSets      RuleSetFactory
     * @param files         List of {@link DataSource}s
     * @param listener      RuleContext
     *
     * @throws Exception If an exception occurs while closing the data sources
     *                   Todo wrap that into a known exception type
     */
    @Deprecated
    public static void processFiles(PMDConfiguration configuration,
                                    List<RuleSet> ruleSets,
                                    List<DataSource> files,
                                    GlobalAnalysisListener listener) throws Exception {
        List<TextFile> inputFiles = map(files, ds -> TextFile.dataSourceCompat(ds, configuration));

        processTextFiles(configuration, ruleSets, inputFiles, listener);
    }

    public static void processTextFiles(PMDConfiguration configuration,
                                        List<RuleSet> ruleSets,
                                        List<TextFile> inputFiles,
                                        GlobalAnalysisListener listener) throws Exception {

        inputFiles = sortFiles(configuration, inputFiles);

        final RuleSets rs = new RuleSets(ruleSets);


        // todo Just like we throw for invalid properties, "broken rules"
        // shouldn't be a "config error". This is the only instance of
        // config errors...

        for (final Rule rule : removeBrokenRules(rs)) {
            listener.onConfigError(new Report.ConfigurationError(rule, rule.dysfunctionReason()));
        }

        encourageToUseIncrementalAnalysis(configuration);


        // Make sure the cache is listening for analysis results
        listener = GlobalAnalysisListener.tee(listOf(listener, configuration.getAnalysisCache()));

        configuration.getAnalysisCache().checkValidity(rs, configuration.getClassLoader());

        Exception ex = null;
        try (AbstractPMDProcessor processor = AbstractPMDProcessor.newFileProcessor(configuration)) {
            processor.processFiles(rs, inputFiles, listener);
        } catch (Exception e) {
            ex = e;
        } finally {
            configuration.getAnalysisCache().persist();

            // in case we analyzed files within Zip Files/Jars, we need to close them after
            // the analysis is finished
            Exception closed = IOUtil.closeAll(inputFiles);

            if (closed != null) {
                if (ex != null) {
                    ex.addSuppressed(closed);
                } else {
                    ex = closed;
                }
            }
        }

        if (ex != null) {
            throw ex;
        }
    }


    /**
     * Remove and return the misconfigured rules from the rulesets and log them
     * for good measure.
     *
     * @param ruleSets RuleSets to prune of broken rules.
     *
     * @return Set<Rule>
     */
    private static Set<Rule> removeBrokenRules(final RuleSets ruleSets) {
        final Set<Rule> brokenRules = new HashSet<>();
        ruleSets.removeDysfunctionalRules(brokenRules);

        for (final Rule rule : brokenRules) {
            if (LOG.isLoggable(Level.WARNING)) {
                LOG.log(Level.WARNING,
                        "Removed misconfigured rule: " + rule.getName() + "  cause: " + rule.dysfunctionReason());
            }
        }

        return brokenRules;
    }


    private static List<TextFile> sortFiles(final PMDConfiguration configuration, List<TextFile> files) {
        // the input collection may be unmodifiable
        files = new ArrayList<>(files);
        if (configuration.isStressTest()) {
            // randomize processing order
            Collections.shuffle(files);
        } else {
            files.sort(Comparator.comparing(TextFile::getPathId));
        }
        return files;
    }

    private static void encourageToUseIncrementalAnalysis(final PMDConfiguration configuration) {
        if (!configuration.isIgnoreIncrementalAnalysis()
                && configuration.getAnalysisCache() instanceof NoopAnalysisCache
                && LOG.isLoggable(Level.WARNING)) {
            final String version =
                    PMDVersion.isUnknown() || PMDVersion.isSnapshot() ? "latest" : "pmd-" + PMDVersion.VERSION;
            LOG.warning("This analysis could be faster, please consider using Incremental Analysis: "
                    + "https://pmd.github.io/" + version + "/pmd_userdocs_incremental_analysis.html");
        }
    }

    private static Set<Language> getApplicableLanguages(final PMDConfiguration configuration, final List<RuleSet> ruleSets) {
        final Set<Language> languages = new HashSet<>();
        final LanguageVersionDiscoverer discoverer = configuration.getLanguageVersionDiscoverer();

        for (final RuleSet ruleSet : ruleSets) {
            for (Rule rule : ruleSet.getRules()) {
                final Language ruleLanguage = rule.getLanguage();
                if (!languages.contains(ruleLanguage)) {
                    final LanguageVersion version = discoverer.getDefaultLanguageVersion(ruleLanguage);
                    if (RuleSet.applies(rule, version)) {
                        languages.add(ruleLanguage);
                        if (LOG.isLoggable(Level.FINE)) {
                            LOG.fine("Using " + ruleLanguage.getShortName() + " version: " + version.getShortName());
                        }
                    }
                }
            }
        }
        return languages;
    }

    /**
     * Entry to invoke PMD as command line tool. Note that this will invoke {@link System#exit(int)}.
     *
     * @param args
     *            command line arguments
     */
    public static void main(String[] args) {
        PMDCommandLineInterface.run(args);
    }

    /**
     * Parses the command line arguments and executes PMD. Returns the
     * exit code without exiting the VM.
     *
     * @param args
     *            command line arguments
     * @return the exit code, where <code>0</code> means successful execution,
     *         <code>1</code> means error, <code>4</code> means there have been
     *         violations found.
     */
    public static int run(final String[] args) {
        final PMDParameters params = PMDCommandLineInterface.extractParameters(new PMDParameters(), args, "pmd");

        if (params.isBenchmark()) {
            TimeTracker.startGlobalTracking();
        }

        int status = PMDCommandLineInterface.NO_ERRORS_STATUS;
        final PMDConfiguration configuration = params.toConfiguration();

        final Level logLevel = params.isDebug() ? Level.FINER : Level.INFO;
        final ScopedLogHandlersManager logHandlerManager = new ScopedLogHandlersManager(logLevel, new ConsoleHandler());
        final Level oldLogLevel = LOG.getLevel();
        // Need to do this, since the static logger has already been initialized
        // at this point
        LOG.setLevel(logLevel);

        try {
            int violations = PMD.doPMD(configuration);
            if (violations > 0 && configuration.isFailOnViolation()) {
                status = PMDCommandLineInterface.VIOLATIONS_FOUND;
            } else {
                status = PMDCommandLineInterface.NO_ERRORS_STATUS;
            }
        } catch (Exception e) {
            System.out.println(PMDCommandLineInterface.buildUsageText());
            System.out.println();
            System.err.println(e.getMessage());
            status = PMDCommandLineInterface.ERROR_STATUS;
        } finally {
            logHandlerManager.close();
            LOG.setLevel(oldLogLevel);

            if (params.isBenchmark()) {
                final TimingReport timingReport = TimeTracker.stopGlobalTracking();

                // TODO get specified report format from config
                final TimingReportRenderer renderer = new TextTimingReportRenderer();
                try {
                    // Don't close this writer, we don't want to close stderr
                    @SuppressWarnings("PMD.CloseResource")
                    final Writer writer = new OutputStreamWriter(System.err);
                    renderer.render(timingReport, writer);
                } catch (final IOException e) {
                    System.err.println(e.getMessage());
                }
            }
        }
        return status;
    }
}<|MERGE_RESOLUTION|>--- conflicted
+++ resolved
@@ -76,11 +76,10 @@
 
         // Load the RuleSets
         final RuleSetLoader ruleSetFactory = RuleSetLoader.fromPmdConfig(configuration);
-<<<<<<< HEAD
-=======
-
->>>>>>> 5c940eb5
+
         final List<RuleSet> ruleSets;
+        try (TimedOperation ignored = TimeTracker.startOperation(TimedOperationCategory.LOAD_RULES)) {
+            ruleSets;
         try (TimedOperation ignored = TimeTracker.startOperation(TimedOperationCategory.LOAD_RULES)) {
             ruleSets = RulesetsFactoryUtils.getRuleSets(configuration.getRuleSets(), ruleSetFactory);
         }
