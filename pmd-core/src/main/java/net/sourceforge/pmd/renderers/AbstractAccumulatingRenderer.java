/**
 * BSD-style license; for more info see http://pmd.sourceforge.net/license.html
 */

package net.sourceforge.pmd.renderers;

import java.io.IOException;
import java.util.Objects;

import net.sourceforge.pmd.Report;
import net.sourceforge.pmd.Report.ConfigurationError;
import net.sourceforge.pmd.Report.GlobalReportBuilderListener;
import net.sourceforge.pmd.benchmark.TimeTracker;
import net.sourceforge.pmd.benchmark.TimedOperation;
import net.sourceforge.pmd.benchmark.TimedOperationCategory;
import net.sourceforge.pmd.reporting.FileAnalysisListener;
import net.sourceforge.pmd.reporting.GlobalAnalysisListener;
import net.sourceforge.pmd.util.document.TextFile;

/**
 * Abstract base class for {@link Renderer} implementations which only produce
 * output once all source files are processed. Such {@link Renderer}s use
 * working memory proportional to the number of violations found, which can be
 * quite large in some scenarios. Consider using
 * {@link AbstractIncrementingRenderer} which can use significantly less memory.
 *
 * @see AbstractIncrementingRenderer
 */
public abstract class AbstractAccumulatingRenderer extends AbstractRenderer {


    public AbstractAccumulatingRenderer(String name, String description) {
        super(name, description);
    }

    @Override
    public void start() throws IOException {
        // do nothing
    }

    @Override
    public void end() throws IOException {
        // do nothing
    }

    @Override
<<<<<<< HEAD
    public final void startFileAnalysis(TextFile dataSource) {
        // do nothing, final because it will never be called by the listener
=======
    public void startFileAnalysis(DataSource dataSource) {
>>>>>>> 2a89d9a1
        Objects.requireNonNull(dataSource);
    }

    @Override
    public final void renderFileReport(Report report) throws IOException {
        // do nothing, final because it will never be called by the listener
        Objects.requireNonNull(report);
    }

    /**
     * Output the report, called once at the end of the analysis.
     *
     * {@inheritDoc}
     */
    protected abstract void outputReport(Report report) throws IOException;


    @Override
    public GlobalAnalysisListener newListener() throws IOException {
        try (TimedOperation ignored = TimeTracker.startOperation(TimedOperationCategory.REPORTING)) {
            this.start();
        }

        return new GlobalAnalysisListener() {
            final GlobalReportBuilderListener reportBuilder = new GlobalReportBuilderListener();

            @Override
<<<<<<< HEAD
            public FileAnalysisListener startFileAnalysis(TextFile file) {
=======
            public FileAnalysisListener startFileAnalysis(DataSource file) {
                AbstractAccumulatingRenderer.this.startFileAnalysis(file);
>>>>>>> 2a89d9a1
                return reportBuilder.startFileAnalysis(file);
            }

            @Override
            public void onConfigError(ConfigurationError error) {
                reportBuilder.onConfigError(error);
            }

            @Override
            public void close() throws Exception {
                reportBuilder.close();
                try (TimedOperation ignored = TimeTracker.startOperation(TimedOperationCategory.REPORTING)) {
                    outputReport(reportBuilder.getResult());
                    end();
                    flush();
                }
            }
        };
    }
}<|MERGE_RESOLUTION|>--- conflicted
+++ resolved
@@ -44,12 +44,7 @@
     }
 
     @Override
-<<<<<<< HEAD
-    public final void startFileAnalysis(TextFile dataSource) {
-        // do nothing, final because it will never be called by the listener
-=======
-    public void startFileAnalysis(DataSource dataSource) {
->>>>>>> 2a89d9a1
+    public void startFileAnalysis(TextFile dataSource) {
         Objects.requireNonNull(dataSource);
     }
 
@@ -77,12 +72,8 @@
             final GlobalReportBuilderListener reportBuilder = new GlobalReportBuilderListener();
 
             @Override
-<<<<<<< HEAD
             public FileAnalysisListener startFileAnalysis(TextFile file) {
-=======
-            public FileAnalysisListener startFileAnalysis(DataSource file) {
                 AbstractAccumulatingRenderer.this.startFileAnalysis(file);
->>>>>>> 2a89d9a1
                 return reportBuilder.startFileAnalysis(file);
             }
 
