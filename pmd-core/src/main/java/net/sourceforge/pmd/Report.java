/*
 * BSD-style license; for more info see http://pmd.sourceforge.net/license.html
 */

package net.sourceforge.pmd;

import java.io.File;
import java.io.IOException;
import java.io.PrintWriter;
import java.io.StringWriter;
import java.util.ArrayList;
import java.util.Collections;
import java.util.List;

import net.sourceforge.pmd.renderers.AbstractAccumulatingRenderer;

/**
 * A {@link Report} collects all informations during a PMD execution. This
 * includes violations, suppressed violations, metrics, error during processing
 * and configuration errors.
 */
public class Report {

    private final List<ThreadSafeReportListener> listeners = new ArrayList<>();

    private final List<RuleViolation> violations = new ArrayList<>();
<<<<<<< HEAD
    private final List<SuppressedViolation> suppressedRuleViolations = new ArrayList<>();
    private final List<ProcessingError> errors = new ArrayList<>();
    private final List<ConfigurationError> configErrors = new ArrayList<>();
=======
    private final List<ThreadSafeReportListener> listeners = new ArrayList<>();
    private final List<ProcessingError> errors = new ArrayList<>();
    private final List<ConfigurationError> configErrors = new ArrayList<>();
    private long start;
    private long end;
    private final List<SuppressedViolation> suppressedRuleViolations = new ArrayList<>();
>>>>>>> c554aceb

    /**
     * Creates a new, initialized, empty report for the given file name.
     *
     * @param ctx
     *            The context to use to connect to the report
     * @param fileName
     *            the filename used to report any violations
     * @return the new report
     */
    public static Report createReport(RuleContext ctx, String fileName) {
        Report report = new Report();

        // overtake the listener
        report.addListeners(ctx.getReport().getListeners());

        ctx.setReport(report);
        ctx.setSourceCodeFile(new File(fileName));
        return report;
    }

    /**
<<<<<<< HEAD
=======
     * Represents a duration. Useful for reporting processing time.
     *
     * @deprecated Not used within PMD. Rendering durations is format-specific.
     */
    @Deprecated
    public static class ReadableDuration {
        private final long duration;

        /**
         * Creates a new duration.
         *
         * @param duration
         *            the duration in milliseconds.
         */
        public ReadableDuration(long duration) {
            this.duration = duration;
        }

        /**
         * Gets a human readable representation of the duration, such as "1h 3m
         * 5s".
         *
         * @return human readable representation of the duration
         */
        public String getTime() {
            return DateTimeUtil.asHoursMinutesSeconds(duration);
        }
    }

    /**
>>>>>>> c554aceb
     * Represents a configuration error.
     */
    public static class ConfigurationError {
        private final Rule rule;
        private final String issue;

        /**
         * Creates a new configuration error for a specific rule.
         *
         * @param theRule
         *            the rule which is configured wrongly
         * @param theIssue
         *            the reason, why the configuration is wrong
         */
        public ConfigurationError(Rule theRule, String theIssue) {
            rule = theRule;
            issue = theIssue;
        }

        /**
         * Gets the wrongly configured rule
         *
         * @return the wrongly configured rule
         */
        public Rule rule() {
            return rule;
        }

        /**
         * Gets the reason for the configuration error.
         *
         * @return the issue
         */
        public String issue() {
            return issue;
        }
    }

    /**
     * Represents a processing error, such as a parse error.
     */
    public static class ProcessingError {
        private final Throwable error;
        private final String file;

        /**
         * Creates a new processing error
         *
         * @param error
         *            the error
         * @param file
         *            the file during which the error occurred
         */
        public ProcessingError(Throwable error, String file) {
            this.error = error;
            this.file = file;
        }

        public String getMsg() {
            return error.getClass().getSimpleName() + ": " + error.getMessage();
        }

        public String getDetail() {
            try (StringWriter stringWriter = new StringWriter();
                    PrintWriter writer = new PrintWriter(stringWriter)) {
                error.printStackTrace(writer);
                return stringWriter.toString();
            } catch (IOException e) {
                // IOException on close - should never happen when using StringWriter
                throw new RuntimeException(e);
            }
        }

        public String getFile() {
            return file;
        }

        public Throwable getError() {
            return error;
        }
    }

<<<<<<< HEAD
=======

    private static String keyFor(RuleViolation rv) {

        return StringUtils.isNotBlank(rv.getPackageName()) ? rv.getPackageName() + '.' + rv.getClassName() : "";
    }

    /**
     * Calculate a summary of violation counts per fully classified class name.
     *
     * @return violations per class name
     *
     * @deprecated This is too specific. Not every violation has a qualified name.
     */
    @Deprecated
    public Map<String, Integer> getCountSummary() {
        Map<String, Integer> summary = new HashMap<>();
        for (RuleViolation rv : violationTree) {
            String key = keyFor(rv);
            Integer o = summary.get(key);
            summary.put(key, o == null ? NumericConstants.ONE : o + 1);
        }
        return summary;
    }

    /**
     * @deprecated The {@link ReportTree} is deprecated
     */
    @Deprecated
    public ReportTree getViolationTree() {
        return this.violationTree;
    }

    /**
     * Calculate a summary of violations per rule.
     *
     * @return a Map summarizing the Report: String (rule name) -&gt; Integer (count
     *         of violations)
     *
     * @deprecated This is too specific, only used by one renderer.
     */
    @Deprecated
    public Map<String, Integer> getSummary() {
        Map<String, Integer> summary = new HashMap<>();
        for (RuleViolation rv : violations) {
            String name = rv.getRule().getName();
            if (!summary.containsKey(name)) {
                summary.put(name, NumericConstants.ZERO);
            }
            Integer count = summary.get(name);
            summary.put(name, count + 1);
        }
        return summary;
    }

    /**
     * Registers a report listener
     *
     * @param listener
     *            the listener
     */
    public void addListener(ThreadSafeReportListener listener) {
        listeners.add(listener);
    }

    /**
     * Returns the suppressed violations.
     *
     * @deprecated Use {@link #getSuppressedViolations()} (be aware, that that method returns an unmodifiable list)
     */
    @Deprecated
    public List<SuppressedViolation> getSuppressedRuleViolations() {
        return suppressedRuleViolations;
    }

>>>>>>> c554aceb
    /**
     * Represents a violation, that has been suppressed.
     */
    public static class SuppressedViolation {
        private final RuleViolation rv;
        private final String userMessage;
        private final ViolationSuppressor suppressor;

        /**
         * Creates a suppressed violation.
         *
         * @param rv          The violation, that has been suppressed
         * @param suppressor  The suppressor which suppressed the violation
         * @param userMessage Any relevant info given by the suppressor
         */
        public SuppressedViolation(RuleViolation rv, ViolationSuppressor suppressor, String userMessage) {
            this.suppressor = suppressor;
            this.rv = rv;
            this.userMessage = userMessage;
        }

        public ViolationSuppressor getSuppressor() {
            return suppressor;
        }

        public RuleViolation getRuleViolation() {
            return this.rv;
        }

        public String getUserMessage() {
            return userMessage;
        }
    }

    /**
     * Registers a report listener
     *
     * @param listener the listener
     */
    public void addListener(ThreadSafeReportListener listener) {
        listeners.add(listener);
    }

    /**
     * Adds a new rule violation to the report and notify the listeners.
     *
     * @param violation the violation to add
     */
    public void addRuleViolation(RuleViolation violation) {
        int index = Collections.binarySearch(violations, violation, RuleViolationComparator.INSTANCE);
        violations.add(index < 0 ? -index - 1 : index, violation);
        for (ThreadSafeReportListener listener : listeners) {
            listener.ruleViolationAdded(violation);
        }
    }

    /**
     * Adds a new suppressed violation.
     */
    public void addSuppressedViolation(SuppressedViolation sv) {
        suppressedRuleViolations.add(sv);
    }

    /**
     * Adds a new configuration error to the report.
     *
     * @param error the error to add
     */
    public void addConfigError(ConfigurationError error) {
        configErrors.add(error);
    }

    /**
     * Adds a new processing error to the report.
     *
     * @param error
     *            the error to add
     */
    public void addError(ProcessingError error) {
        errors.add(error);
    }

    /**
     * Merges the given report into this report. This might be necessary, if a
     * summary over all violations is needed as PMD creates one report per file
     * by default.
     *
     * @param r
     *            the report to be merged into this.
     * @see AbstractAccumulatingRenderer
     */
    public void merge(Report r) {
        errors.addAll(r.errors);
        configErrors.addAll(r.configErrors);
        suppressedRuleViolations.addAll(r.suppressedRuleViolations);

        for (RuleViolation violation : r.getViolations()) {
            int index = Collections.binarySearch(violations, violation, RuleViolationComparator.INSTANCE);
            violations.add(index < 0 ? -index - 1 : index, violation);
        }
<<<<<<< HEAD
    }

=======
    }


    /**
     * Checks whether there are no violations and no processing errors.
     * That means, that PMD analysis yielded nothing to worry about.
     *
     * @deprecated Use {@link #getViolations()} or {@link #getProcessingErrors()}
     */
    @Deprecated
    public boolean isEmpty() {
        return !violations.iterator().hasNext() && !hasErrors();
    }

    /**
     * Checks whether any processing errors have been reported.
     *
     * @return <code>true</code> if there were any processing errors,
     *         <code>false</code> otherwise
     *
     * @deprecated Use {@link #getProcessingErrors()}.isEmpty()
     */
    @Deprecated
    public boolean hasErrors() {
        return !getProcessingErrors().isEmpty();
    }

    /**
     * Checks whether any configuration errors have been reported.
     *
     * @return <code>true</code> if there were any configuration errors,
     *         <code>false</code> otherwise
     *
     * @deprecated Use {@link #getConfigurationErrors()}.isEmpty()
     */
    @Deprecated
    public boolean hasConfigErrors() {
        return !getConfigurationErrors().isEmpty();
    }

    /**
     * Checks whether no violations have been reported.
     *
     * @return <code>true</code> if no violations have been reported,
     *         <code>false</code> otherwise
     *
     * @deprecated The {@link ReportTree} is deprecated, use {@link #getViolations()}.isEmpty() instead.
     */
    @Deprecated
    public boolean treeIsEmpty() {
        return !violationTree.iterator().hasNext();
    }

    /**
     * Returns an iteration over the reported violations.
     *
     * @return an iterator
     *
     * @deprecated The {@link ReportTree} is deprecated
     */
    @Deprecated
    public Iterator<RuleViolation> treeIterator() {
        return violationTree.iterator();
    }

    /**
     * @deprecated Use {@link #getViolations()}
     */
    @Deprecated
    @Override
    public Iterator<RuleViolation> iterator() {
        return violations.iterator();
    }
>>>>>>> c554aceb


    /**
     * Returns an unmodifiable list of violations that were suppressed.
     */
    public final List<SuppressedViolation> getSuppressedViolations() {
        return Collections.unmodifiableList(suppressedRuleViolations);
    }

    /**
     * Returns an unmodifiable list of violations that have been
     * recorded until now. None of those violations were suppressed.
     *
     * <p>The violations list is sorted with {@link RuleViolationComparator#INSTANCE}.
     */
    public final List<RuleViolation> getViolations() {
        return Collections.unmodifiableList(violations);
    }


    /**
     * Returns an unmodifiable list of processing errors that have been
     * recorded until now.
     */
    public final List<ProcessingError> getProcessingErrors() {
        return Collections.unmodifiableList(errors);
    }


    /**
     * Returns an unmodifiable list of configuration errors that have
     * been recorded until now.
     */
    public final List<ConfigurationError> getConfigurationErrors() {
        return Collections.unmodifiableList(configErrors);
    }


    /**
<<<<<<< HEAD
     * Returns an unmodifiable list of violations that were suppressed.
     */
    public List<SuppressedViolation> getSuppressedRuleViolations() {
        return Collections.unmodifiableList(suppressedRuleViolations);
    }

    /**
     * Returns an unmodifiable list of violations that have been
     * recorded until now. None of those violations were suppressed.
     */
    public List<RuleViolation> getViolations() {
        return Collections.unmodifiableList(violations);
    }


    /**
     * Returns an unmodifiable list of processing errors that have been
     * recorded until now.
     */
    public List<ProcessingError> getProcessingErrors() {
        return Collections.unmodifiableList(errors);
    }


    /**
     * Returns an unmodifiable list of configuration errors that have
     * been recorded until now.
     */
    public List<ConfigurationError> getConfigErrors() {
        return Collections.unmodifiableList(configErrors);
    }

=======
     * Returns an iterator of the reported processing errors.
     *
     * @return the iterator
     *
     * @deprecated Use {@link #getProcessingErrors()}
     */
    @Deprecated
    public Iterator<ProcessingError> errors() {
        return getProcessingErrors().iterator();
    }

    /**
     * Returns an iterator of the reported configuration errors.
     *
     * @return the iterator
     * @deprecated Use {@link #getConfigurationErrors()}
     */
    @Deprecated
    public Iterator<ConfigurationError> configErrors() {
        return getConfigurationErrors().iterator();
    }

    /**
     * The number of violations.
     *
     * @return number of violations.
     *
     * @deprecated The {@link ReportTree} is deprecated
     */
    @Deprecated
    public int treeSize() {
        return violationTree.size();
    }

    /**
     * The number of violations.
     *
     * @return number of violations.
     *
     * @deprecated Use {@link #getViolations()}
     */
    @Deprecated
    public int size() {
        return violations.size();
    }

    /**
     * Mark the start time of the report. This is used to get the elapsed time
     * in the end.
     *
     * @see #getElapsedTimeInMillis()
     *
     * @deprecated Not used, {@link #getElapsedTimeInMillis()} will be removed
     */
    @Deprecated
    public void start() {
        start = System.currentTimeMillis();
    }

    /**
     * Mark the end time of the report. This is ued to get the elapsed time.
     *
     * @see #getElapsedTimeInMillis()
     * @deprecated Not used, {@link #getElapsedTimeInMillis()} will be removed
     */
    @Deprecated
    public void end() {
        end = System.currentTimeMillis();
    }

    /**
     * @deprecated Unused
     */
    @Deprecated
    public long getElapsedTimeInMillis() {
        return end - start;
    }
>>>>>>> c554aceb

    public List<ThreadSafeReportListener> getListeners() {
        return listeners;
    }

    /**
     * Adds all given listeners to this report
     *
     * @param allListeners
     *            the report listeners
     */
    public void addListeners(List<ThreadSafeReportListener> allListeners) {
        listeners.addAll(allListeners);
    }
}<|MERGE_RESOLUTION|>--- conflicted
+++ resolved
@@ -24,18 +24,9 @@
     private final List<ThreadSafeReportListener> listeners = new ArrayList<>();
 
     private final List<RuleViolation> violations = new ArrayList<>();
-<<<<<<< HEAD
     private final List<SuppressedViolation> suppressedRuleViolations = new ArrayList<>();
     private final List<ProcessingError> errors = new ArrayList<>();
     private final List<ConfigurationError> configErrors = new ArrayList<>();
-=======
-    private final List<ThreadSafeReportListener> listeners = new ArrayList<>();
-    private final List<ProcessingError> errors = new ArrayList<>();
-    private final List<ConfigurationError> configErrors = new ArrayList<>();
-    private long start;
-    private long end;
-    private final List<SuppressedViolation> suppressedRuleViolations = new ArrayList<>();
->>>>>>> c554aceb
 
     /**
      * Creates a new, initialized, empty report for the given file name.
@@ -58,39 +49,6 @@
     }
 
     /**
-<<<<<<< HEAD
-=======
-     * Represents a duration. Useful for reporting processing time.
-     *
-     * @deprecated Not used within PMD. Rendering durations is format-specific.
-     */
-    @Deprecated
-    public static class ReadableDuration {
-        private final long duration;
-
-        /**
-         * Creates a new duration.
-         *
-         * @param duration
-         *            the duration in milliseconds.
-         */
-        public ReadableDuration(long duration) {
-            this.duration = duration;
-        }
-
-        /**
-         * Gets a human readable representation of the duration, such as "1h 3m
-         * 5s".
-         *
-         * @return human readable representation of the duration
-         */
-        public String getTime() {
-            return DateTimeUtil.asHoursMinutesSeconds(duration);
-        }
-    }
-
-    /**
->>>>>>> c554aceb
      * Represents a configuration error.
      */
     public static class ConfigurationError {
@@ -173,83 +131,6 @@
         }
     }
 
-<<<<<<< HEAD
-=======
-
-    private static String keyFor(RuleViolation rv) {
-
-        return StringUtils.isNotBlank(rv.getPackageName()) ? rv.getPackageName() + '.' + rv.getClassName() : "";
-    }
-
-    /**
-     * Calculate a summary of violation counts per fully classified class name.
-     *
-     * @return violations per class name
-     *
-     * @deprecated This is too specific. Not every violation has a qualified name.
-     */
-    @Deprecated
-    public Map<String, Integer> getCountSummary() {
-        Map<String, Integer> summary = new HashMap<>();
-        for (RuleViolation rv : violationTree) {
-            String key = keyFor(rv);
-            Integer o = summary.get(key);
-            summary.put(key, o == null ? NumericConstants.ONE : o + 1);
-        }
-        return summary;
-    }
-
-    /**
-     * @deprecated The {@link ReportTree} is deprecated
-     */
-    @Deprecated
-    public ReportTree getViolationTree() {
-        return this.violationTree;
-    }
-
-    /**
-     * Calculate a summary of violations per rule.
-     *
-     * @return a Map summarizing the Report: String (rule name) -&gt; Integer (count
-     *         of violations)
-     *
-     * @deprecated This is too specific, only used by one renderer.
-     */
-    @Deprecated
-    public Map<String, Integer> getSummary() {
-        Map<String, Integer> summary = new HashMap<>();
-        for (RuleViolation rv : violations) {
-            String name = rv.getRule().getName();
-            if (!summary.containsKey(name)) {
-                summary.put(name, NumericConstants.ZERO);
-            }
-            Integer count = summary.get(name);
-            summary.put(name, count + 1);
-        }
-        return summary;
-    }
-
-    /**
-     * Registers a report listener
-     *
-     * @param listener
-     *            the listener
-     */
-    public void addListener(ThreadSafeReportListener listener) {
-        listeners.add(listener);
-    }
-
-    /**
-     * Returns the suppressed violations.
-     *
-     * @deprecated Use {@link #getSuppressedViolations()} (be aware, that that method returns an unmodifiable list)
-     */
-    @Deprecated
-    public List<SuppressedViolation> getSuppressedRuleViolations() {
-        return suppressedRuleViolations;
-    }
-
->>>>>>> c554aceb
     /**
      * Represents a violation, that has been suppressed.
      */
@@ -350,84 +231,7 @@
             int index = Collections.binarySearch(violations, violation, RuleViolationComparator.INSTANCE);
             violations.add(index < 0 ? -index - 1 : index, violation);
         }
-<<<<<<< HEAD
-    }
-
-=======
-    }
-
-
-    /**
-     * Checks whether there are no violations and no processing errors.
-     * That means, that PMD analysis yielded nothing to worry about.
-     *
-     * @deprecated Use {@link #getViolations()} or {@link #getProcessingErrors()}
-     */
-    @Deprecated
-    public boolean isEmpty() {
-        return !violations.iterator().hasNext() && !hasErrors();
-    }
-
-    /**
-     * Checks whether any processing errors have been reported.
-     *
-     * @return <code>true</code> if there were any processing errors,
-     *         <code>false</code> otherwise
-     *
-     * @deprecated Use {@link #getProcessingErrors()}.isEmpty()
-     */
-    @Deprecated
-    public boolean hasErrors() {
-        return !getProcessingErrors().isEmpty();
-    }
-
-    /**
-     * Checks whether any configuration errors have been reported.
-     *
-     * @return <code>true</code> if there were any configuration errors,
-     *         <code>false</code> otherwise
-     *
-     * @deprecated Use {@link #getConfigurationErrors()}.isEmpty()
-     */
-    @Deprecated
-    public boolean hasConfigErrors() {
-        return !getConfigurationErrors().isEmpty();
-    }
-
-    /**
-     * Checks whether no violations have been reported.
-     *
-     * @return <code>true</code> if no violations have been reported,
-     *         <code>false</code> otherwise
-     *
-     * @deprecated The {@link ReportTree} is deprecated, use {@link #getViolations()}.isEmpty() instead.
-     */
-    @Deprecated
-    public boolean treeIsEmpty() {
-        return !violationTree.iterator().hasNext();
-    }
-
-    /**
-     * Returns an iteration over the reported violations.
-     *
-     * @return an iterator
-     *
-     * @deprecated The {@link ReportTree} is deprecated
-     */
-    @Deprecated
-    public Iterator<RuleViolation> treeIterator() {
-        return violationTree.iterator();
-    }
-
-    /**
-     * @deprecated Use {@link #getViolations()}
-     */
-    @Deprecated
-    @Override
-    public Iterator<RuleViolation> iterator() {
-        return violations.iterator();
-    }
->>>>>>> c554aceb
+    }
 
 
     /**
@@ -466,120 +270,6 @@
     }
 
 
-    /**
-<<<<<<< HEAD
-     * Returns an unmodifiable list of violations that were suppressed.
-     */
-    public List<SuppressedViolation> getSuppressedRuleViolations() {
-        return Collections.unmodifiableList(suppressedRuleViolations);
-    }
-
-    /**
-     * Returns an unmodifiable list of violations that have been
-     * recorded until now. None of those violations were suppressed.
-     */
-    public List<RuleViolation> getViolations() {
-        return Collections.unmodifiableList(violations);
-    }
-
-
-    /**
-     * Returns an unmodifiable list of processing errors that have been
-     * recorded until now.
-     */
-    public List<ProcessingError> getProcessingErrors() {
-        return Collections.unmodifiableList(errors);
-    }
-
-
-    /**
-     * Returns an unmodifiable list of configuration errors that have
-     * been recorded until now.
-     */
-    public List<ConfigurationError> getConfigErrors() {
-        return Collections.unmodifiableList(configErrors);
-    }
-
-=======
-     * Returns an iterator of the reported processing errors.
-     *
-     * @return the iterator
-     *
-     * @deprecated Use {@link #getProcessingErrors()}
-     */
-    @Deprecated
-    public Iterator<ProcessingError> errors() {
-        return getProcessingErrors().iterator();
-    }
-
-    /**
-     * Returns an iterator of the reported configuration errors.
-     *
-     * @return the iterator
-     * @deprecated Use {@link #getConfigurationErrors()}
-     */
-    @Deprecated
-    public Iterator<ConfigurationError> configErrors() {
-        return getConfigurationErrors().iterator();
-    }
-
-    /**
-     * The number of violations.
-     *
-     * @return number of violations.
-     *
-     * @deprecated The {@link ReportTree} is deprecated
-     */
-    @Deprecated
-    public int treeSize() {
-        return violationTree.size();
-    }
-
-    /**
-     * The number of violations.
-     *
-     * @return number of violations.
-     *
-     * @deprecated Use {@link #getViolations()}
-     */
-    @Deprecated
-    public int size() {
-        return violations.size();
-    }
-
-    /**
-     * Mark the start time of the report. This is used to get the elapsed time
-     * in the end.
-     *
-     * @see #getElapsedTimeInMillis()
-     *
-     * @deprecated Not used, {@link #getElapsedTimeInMillis()} will be removed
-     */
-    @Deprecated
-    public void start() {
-        start = System.currentTimeMillis();
-    }
-
-    /**
-     * Mark the end time of the report. This is ued to get the elapsed time.
-     *
-     * @see #getElapsedTimeInMillis()
-     * @deprecated Not used, {@link #getElapsedTimeInMillis()} will be removed
-     */
-    @Deprecated
-    public void end() {
-        end = System.currentTimeMillis();
-    }
-
-    /**
-     * @deprecated Unused
-     */
-    @Deprecated
-    public long getElapsedTimeInMillis() {
-        return end - start;
-    }
->>>>>>> c554aceb
-
     public List<ThreadSafeReportListener> getListeners() {
         return listeners;
     }
