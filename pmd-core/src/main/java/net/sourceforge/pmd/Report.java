/*
 * BSD-style license; for more info see http://pmd.sourceforge.net/license.html
 */

package net.sourceforge.pmd;

import static java.util.Collections.synchronizedList;

import java.io.IOException;
import java.io.PrintWriter;
import java.io.StringWriter;
import java.util.ArrayList;
import java.util.Collections;
import java.util.List;
import java.util.function.Consumer;

import net.sourceforge.pmd.annotation.DeprecatedUntil700;
import net.sourceforge.pmd.annotation.InternalApi;
import net.sourceforge.pmd.renderers.AbstractAccumulatingRenderer;
import net.sourceforge.pmd.reporting.FileAnalysisListener;
import net.sourceforge.pmd.reporting.GlobalAnalysisListener;
import net.sourceforge.pmd.util.BaseResultProducingCloseable;
import net.sourceforge.pmd.util.datasource.DataSource;

/**
<<<<<<< HEAD
 * A {@link Report} collects all informations during a PMD execution. This
 * includes violations, suppressed violations, metrics, error during processing
 * and configuration errors.
 *
 * <p>A report may be created by a {@link GlobalReportBuilderListener} that you
 * use as the {@link GlobalAnalysisListener} in {@linkplain PMD#processFiles(PMDConfiguration, List, List, GlobalAnalysisListener) PMD's entry point}.
 * You can also create one manually with {@link #buildReport(Consumer)}.
=======
 * A {@link Report} is the output of a PMD execution. This
 * includes violations, suppressed violations, metrics, error
 * during processing and configuration errors. PMD's entry point creates
 * a report (see {@link PmdAnalysis#performAnalysisAndCollectReport()})
 * The mutation methods on this class are deprecated, as they will be
 * internalized in PMD 7.
>>>>>>> 80e1265f
 */
public final class Report {
    // todo move to package reporting

    private final List<RuleViolation> violations = synchronizedList(new ArrayList<>());
    private final List<SuppressedViolation> suppressedRuleViolations = synchronizedList(new ArrayList<>());
    private final List<ProcessingError> errors = synchronizedList(new ArrayList<>());
    private final List<ConfigurationError> configErrors = synchronizedList(new ArrayList<>());

    @DeprecatedUntil700
    @InternalApi
    public Report() { // NOPMD - UnnecessaryConstructor
        // TODO: should be package-private, you have to use a listener to build a report.
    }

    /**
     * Represents a configuration error.
     */
    public static class ConfigurationError {

        private final Rule rule;
        private final String issue;

        /**
         * Creates a new configuration error for a specific rule.
         *
         * @param theRule
         *            the rule which is configured wrongly
         * @param theIssue
         *            the reason, why the configuration is wrong
         */
        public ConfigurationError(Rule theRule, String theIssue) {
            rule = theRule;
            issue = theIssue;
        }

        /**
         * Gets the wrongly configured rule
         *
         * @return the wrongly configured rule
         */
        public Rule rule() {
            return rule;
        }

        /**
         * Gets the reason for the configuration error.
         *
         * @return the issue
         */
        public String issue() {
            return issue;
        }
    }

    /**
     * Represents a processing error, such as a parse error.
     */
    public static class ProcessingError {

        private final Throwable error;
        private final String file;

        /**
         * Creates a new processing error
         *
         * @param error
         *            the error
         * @param file
         *            the file during which the error occurred
         */
        public ProcessingError(Throwable error, String file) {
            this.error = error;
            this.file = file;
        }

        public String getMsg() {
            return error.getClass().getSimpleName() + ": " + error.getMessage();
        }

        public String getDetail() {
            try (StringWriter stringWriter = new StringWriter();
                 PrintWriter writer = new PrintWriter(stringWriter)) {
                error.printStackTrace(writer);
                return stringWriter.toString();
            } catch (IOException e) {
                // IOException on close - should never happen when using StringWriter
                throw new RuntimeException(e);
            }
        }

        public String getFile() {
            return file;
        }

        public Throwable getError() {
            return error;
        }
    }

    /**
     * Represents a violation, that has been suppressed.
     */
    public static class SuppressedViolation {

        private final RuleViolation rv;
        private final String userMessage;
        private final ViolationSuppressor suppressor;

        /**
         * Creates a suppressed violation.
         *
         * @param rv          The violation, that has been suppressed
         * @param suppressor  The suppressor which suppressed the violation
         * @param userMessage Any relevant info given by the suppressor
         */
        public SuppressedViolation(RuleViolation rv, ViolationSuppressor suppressor, String userMessage) {
            this.suppressor = suppressor;
            this.rv = rv;
            this.userMessage = userMessage;
        }

        public ViolationSuppressor getSuppressor() {
            return suppressor;
        }

        public RuleViolation getRuleViolation() {
            return this.rv;
        }

        public String getUserMessage() {
            return userMessage;
        }
    }

    /**
     * Adds a new rule violation to the report and notify the listeners.
     *
     * @param violation the violation to add
     *
     * @deprecated PMD's way of creating a report is internal and may be changed in pmd 7.
     */
    @DeprecatedUntil700
    @Deprecated
    @InternalApi
    public void addRuleViolation(RuleViolation violation) {
        synchronized (violations) {
            int index = Collections.binarySearch(violations, violation, RuleViolation.DEFAULT_COMPARATOR);
            violations.add(index < 0 ? -index - 1 : index, violation);
        }
    }

    /**
     * Adds a new suppressed violation.
     */
    private void addSuppressedViolation(SuppressedViolation sv) {
        suppressedRuleViolations.add(sv);
    }

    /**
     * Adds a new configuration error to the report.
     *
     * @param error the error to add
     *
     * @deprecated PMD's way of creating a report is internal and may be changed in pmd 7.
     */
    @DeprecatedUntil700
    @Deprecated
    @InternalApi
    public void addConfigError(ConfigurationError error) {
        configErrors.add(error);
    }

    /**
     * Adds a new processing error to the report.
     *
     * @param error
     *            the error to add
     * @deprecated PMD's way of creating a report is internal and may be changed in pmd 7.
     */
    @DeprecatedUntil700
    @Deprecated
    @InternalApi
    public void addError(ProcessingError error) {
        errors.add(error);
    }

    /**
     * Merges the given report into this report. This might be necessary, if a
     * summary over all violations is needed as PMD creates one report per file
     * by default.
     *
     * <p>This is synchronized on an internal lock (note that other mutation
     * operations are not synchronized, todo for pmd 7).
     *
     * @param r the report to be merged into this.
     *
     * @see AbstractAccumulatingRenderer
     *
     * @deprecated Convert Renderer to use the reports.
     */
    @Deprecated
    public void merge(Report r) {
        errors.addAll(r.errors);
        configErrors.addAll(r.configErrors);
        suppressedRuleViolations.addAll(r.suppressedRuleViolations);

        for (RuleViolation violation : r.getViolations()) {
            addRuleViolation(violation);
        }
    }


    /**
     * Returns an unmodifiable list of violations that were suppressed.
     */
    public List<SuppressedViolation> getSuppressedViolations() {
        return Collections.unmodifiableList(suppressedRuleViolations);
    }

    /**
     * Returns an unmodifiable list of violations that have been
     * recorded until now. None of those violations were suppressed.
     *
     * <p>The violations list is sorted with {@link RuleViolation#DEFAULT_COMPARATOR}.
     */
    public List<RuleViolation> getViolations() {
        return Collections.unmodifiableList(violations);
    }


    /**
     * Returns an unmodifiable list of processing errors that have been
     * recorded until now.
     */
    public List<ProcessingError> getProcessingErrors() {
        return Collections.unmodifiableList(errors);
    }


    /**
     * Returns an unmodifiable list of configuration errors that have
     * been recorded until now.
     */
    public List<ConfigurationError> getConfigurationErrors() {
        return Collections.unmodifiableList(configErrors);
    }

    /**
     * Create a report by making side effects on a {@link FileAnalysisListener}.
     * This wraps a {@link ReportBuilderListener}.
     */
    public static Report buildReport(Consumer<? super FileAnalysisListener> lambda) {
        return BaseResultProducingCloseable.using(new ReportBuilderListener(), lambda);
    }

    /**
     * A {@link FileAnalysisListener} that accumulates events into a
     * {@link Report}.
     */
    public static final class ReportBuilderListener extends BaseResultProducingCloseable<Report> implements FileAnalysisListener {

        private final Report report;

        public ReportBuilderListener() {
            this(new Report());
        }

        ReportBuilderListener(Report report) {
            this.report = report;
        }

        @Override
        protected Report getResultImpl() {
            return report;
        }

        @Override
        public void onRuleViolation(RuleViolation violation) {
            report.addRuleViolation(violation);
        }

        @Override
        public void onSuppressedRuleViolation(SuppressedViolation violation) {
            report.addSuppressedViolation(violation);
        }

        @Override
        public void onError(ProcessingError error) {
            report.addError(error);
        }

        @Override
        public String toString() {
            return "ReportBuilderListener";
        }
    }

    /**
     * A {@link GlobalAnalysisListener} that accumulates the events of
     * all files into a {@link Report}.
     */
    public static final class GlobalReportBuilderListener extends BaseResultProducingCloseable<Report> implements GlobalAnalysisListener {

        private final Report report = new Report();

        @Override
        public FileAnalysisListener startFileAnalysis(DataSource file) {
            // note that the report is shared, but Report is now thread-safe
            return new ReportBuilderListener(this.report);
        }

        @Override
        public void onConfigError(ConfigurationError error) {
            report.addConfigError(error);
        }

        @Override
        protected Report getResultImpl() {
            return report;
        }
    }
}<|MERGE_RESOLUTION|>--- conflicted
+++ resolved
@@ -23,22 +23,13 @@
 import net.sourceforge.pmd.util.datasource.DataSource;
 
 /**
-<<<<<<< HEAD
  * A {@link Report} collects all informations during a PMD execution. This
  * includes violations, suppressed violations, metrics, error during processing
  * and configuration errors.
  *
  * <p>A report may be created by a {@link GlobalReportBuilderListener} that you
- * use as the {@link GlobalAnalysisListener} in {@linkplain PMD#processFiles(PMDConfiguration, List, List, GlobalAnalysisListener) PMD's entry point}.
+ * use as the {@linkplain GlobalAnalysisListener} in {@link PmdAnalysis#performAnalysisAndCollectReport() PMD's entry point}.
  * You can also create one manually with {@link #buildReport(Consumer)}.
-=======
- * A {@link Report} is the output of a PMD execution. This
- * includes violations, suppressed violations, metrics, error
- * during processing and configuration errors. PMD's entry point creates
- * a report (see {@link PmdAnalysis#performAnalysisAndCollectReport()})
- * The mutation methods on this class are deprecated, as they will be
- * internalized in PMD 7.
->>>>>>> 80e1265f
  */
 public final class Report {
     // todo move to package reporting
