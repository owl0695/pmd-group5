/**
 * BSD-style license; for more info see http://pmd.sourceforge.net/license.html
 */

package net.sourceforge.pmd;

import java.io.File;
import java.io.FileNotFoundException;
import java.io.IOException;
import java.io.InputStream;
import java.net.HttpURLConnection;
import java.net.URL;
import java.util.ArrayList;
import java.util.List;
import java.util.logging.Logger;

import org.apache.commons.lang3.StringUtils;

import net.sourceforge.pmd.annotation.InternalApi;
import net.sourceforge.pmd.util.ResourceLoader;

/**
 * This class is used to parse a RuleSet reference value. Most commonly used for
 * specifying a RuleSet to process, or in a Rule 'ref' attribute value in the
 * RuleSet XML. The RuleSet reference can refer to either an external RuleSet or
 * the current RuleSet when used as a Rule 'ref' attribute value. An individual
 * Rule in the RuleSet can be indicated.
 *
 * For an external RuleSet, referring to the entire RuleSet, the format is
 * <i>ruleSetName</i>, where the RuleSet name is either a resource file path to
 * a RuleSet that ends with <code>'.xml'</code>, or a simple RuleSet name.
 *
 * A simple RuleSet name, is one which contains no path separators, and either
 * contains a '-' or is entirely numeric release number. A simple name of the
 * form <code>[language]-[name]</code> is short for the full RuleSet name
 * <code>rulesets/[language]/[name].xml</code>. A numeric release simple name of
 * the form <code>[release]</code> is short for the full PMD Release RuleSet
 * name <code>rulesets/releases/[release].xml</code>.
 *
 * For an external RuleSet, referring to a single Rule, the format is
 * <i>ruleSetName/ruleName</i>, where the RuleSet name is as described above. A
 * Rule with the <i>ruleName</i> should exist in this external RuleSet.
 *
 * For the current RuleSet, the format is <i>ruleName</i>, where the Rule name
 * is not RuleSet name (i.e. contains no path separators, '-' or '.xml' in it,
 * and is not all numeric). A Rule with the <i>ruleName</i> should exist in the
 * current RuleSet.
 *
 * <table>
 * <caption>Examples</caption> <thead>
 * <tr>
 * <th>String</th>
 * <th>RuleSet file name</th>
 * <th>Rule</th>
 * </tr>
 * </thead> <tbody>
 * <tr>
 * <td>rulesets/java/basic.xml</td>
 * <td>rulesets/java/basic.xml</td>
 * <td>all</td>
 * </tr>
 * <tr>
 * <td>rulesets/java/basic.xml/EmptyCatchBlock</td>
 * <td>rulesets/java/basic.xml</td>
 * <td>EmptyCatchBlock</td>
 * </tr>
 * <tr>
 * <td>EmptyCatchBlock</td>
 * <td>null</td>
 * <td>EmptyCatchBlock</td>
 * </tr>
 * </tbody>
 * </table>
 *
 * @deprecated This is part of the internals of the {@link RuleSetLoader}.
 */
@Deprecated
@InternalApi
public class RuleSetReferenceId {

    // todo this class has issues... What is even an "external" ruleset?
    //  terminology and API should be clarified.

    // use the logger of RuleSetFactory, because the warnings conceptually come from there.
    private static final Logger LOG = Logger.getLogger(RuleSetFactory.class.getName());

    private final boolean external;
    private final String ruleSetFileName;
    private final boolean allRules;
    private final String ruleName;
    private final RuleSetReferenceId externalRuleSetReferenceId;

    private final String originalRef;

    /**
     * Construct a RuleSetReferenceId for the given single ID string.
     *
     * @param id
     *            The id string.
     * @throws IllegalArgumentException
     *             If the ID contains a comma character.
     */
    public RuleSetReferenceId(final String id) {

        this(id, null);
    }

    /**
     * Construct a RuleSetReferenceId for the given single ID string. If an
     * external RuleSetReferenceId is given, the ID must refer to a non-external
     * Rule. The external RuleSetReferenceId will be responsible for producing
     * the InputStream containing the Rule.
     *
     * @param id                         The id string.
     * @param externalRuleSetReferenceId A RuleSetReferenceId to associate with this new instance.
     *
     * @throws IllegalArgumentException If the ID contains a comma character.
     * @throws IllegalArgumentException If external RuleSetReferenceId is not external.
     * @throws IllegalArgumentException If the ID is not Rule reference when there is an external
     *                                  RuleSetReferenceId.
     */
    public RuleSetReferenceId(final String id, final RuleSetReferenceId externalRuleSetReferenceId) {
        this(id, externalRuleSetReferenceId, false);
    }

    /**
     * Construct a RuleSetReferenceId for the given single ID string. If an
     * external RuleSetReferenceId is given, the ID must refer to a non-external
     * Rule. The external RuleSetReferenceId will be responsible for producing
     * the InputStream containing the Rule.
     *
     * @param id                         The id string.
     * @param externalRuleSetReferenceId A RuleSetReferenceId to associate with this new instance.
     *
     * @throws IllegalArgumentException If the ID contains a comma character.
     * @throws IllegalArgumentException If external RuleSetReferenceId is not external.
     * @throws IllegalArgumentException If the ID is not Rule reference when there is an external
     *                                  RuleSetReferenceId.
     */
    RuleSetReferenceId(final String id, final RuleSetReferenceId externalRuleSetReferenceId, boolean warnDeprecated) {
        this.originalRef = id;

        if (externalRuleSetReferenceId != null && !externalRuleSetReferenceId.isExternal()) {
            throw new IllegalArgumentException("Cannot pair with non-external <" + externalRuleSetReferenceId + ">.");
        }

        if (id != null && id.indexOf(',') >= 0) {
            throw new IllegalArgumentException(
                    "A single RuleSetReferenceId cannot contain ',' (comma) characters: " + id);
        }

        // Damn this parsing sucks, but my brain is just not working to let me
        // write a simpler scheme.

        if (isValidUrl(id)) {
            // A full RuleSet name
            external = true;
            ruleSetFileName = StringUtils.strip(id);
            allRules = true;
            ruleName = null;
        } else if (isFullRuleSetName(id)) {
            // A full RuleSet name
            external = true;
            ruleSetFileName = id;
            allRules = true;
            ruleName = null;
        } else {
            String tempRuleName = getRuleName(id);
            String tempRuleSetFileName = tempRuleName != null && id != null
                    ? id.substring(0, id.length() - tempRuleName.length() - 1) : id;

            if (isValidUrl(tempRuleSetFileName)) {
                // remaining part is a xml ruleset file, so the tempRuleName is
                // probably a real rule name
                external = true;
                ruleSetFileName = StringUtils.strip(tempRuleSetFileName);
                ruleName = StringUtils.strip(tempRuleName);
                allRules = tempRuleName == null;
            } else if (isHttpUrl(id)) {
                // it's a url, we can't determine whether it's a full ruleset or
                // a single rule - so falling back to
                // a full RuleSet name
                external = true;
                ruleSetFileName = StringUtils.strip(id);
                allRules = true;
                ruleName = null;
            } else if (isFullRuleSetName(tempRuleSetFileName)) {
                // remaining part is a xml ruleset file, so the tempRuleName is
                // probably a real rule name
                external = true;
                ruleSetFileName = tempRuleSetFileName;
                ruleName = tempRuleName;
                allRules = tempRuleName == null;
            } else {
                // resolve the ruleset name - it's maybe a built in ruleset
                String expandedRuleset = resolveDeprecatedBuiltInRulesetShorthand(tempRuleSetFileName);
                String builtinRuleSet = expandedRuleset == null ? tempRuleSetFileName : expandedRuleset;
                if (checkRulesetExists(builtinRuleSet)) {
                    if (expandedRuleset != null && warnDeprecated) {
                        LOG.warning(
                            "Ruleset reference '" + tempRuleSetFileName + "' uses a deprecated form, use '"
                            + builtinRuleSet + "' instead"
                        );
                    }

                    external = true;
                    ruleSetFileName = builtinRuleSet;
                    ruleName = tempRuleName;
                    allRules = tempRuleName == null;
                } else {
                    // well, we didn't find the ruleset, so it's probably not a
                    // internal ruleset.
                    // at this time, we don't know, whether the tempRuleName is
                    // a name of the rule
                    // or the file name of the ruleset file.
                    // It is assumed, that tempRuleName is actually the filename
                    // of the ruleset,
                    // if there are more separator characters in the remaining
                    // ruleset filename (tempRuleSetFileName).
                    // This means, the only reliable way to specify single rules
                    // within a custom rulesest file is
                    // only possible, if the ruleset file has a .xml file
                    // extension.
                    if (tempRuleSetFileName == null || tempRuleSetFileName.contains(File.separator)) {
                        external = true;
                        ruleSetFileName = id;
                        ruleName = null;
                        allRules = true;
                    } else {
                        external = externalRuleSetReferenceId != null && externalRuleSetReferenceId.isExternal();
                        ruleSetFileName = externalRuleSetReferenceId != null
                                ? externalRuleSetReferenceId.getRuleSetFileName() : null;
                        ruleName = id;
                        allRules = false;
                    }
                }
            }
        }

        if (this.external && this.ruleName != null && !this.ruleName.equals(id) && externalRuleSetReferenceId != null) {
            throw new IllegalArgumentException(
                    "Cannot pair external <" + this + "> with external <" + externalRuleSetReferenceId + ">.");
        }
        this.externalRuleSetReferenceId = externalRuleSetReferenceId;
    }

    /**
     * Tries to load the given ruleset.
     *
     * @param name
     *            the ruleset name
     * @return <code>true</code> if the ruleset could be loaded,
     *         <code>false</code> otherwise.
     */
    private boolean checkRulesetExists(final String name) {
        boolean resourceFound = false;
        if (name != null) {
            try (InputStream ignored = new ResourceLoader().loadClassPathResourceAsStreamOrThrow(name)) {
                resourceFound = true;
            } catch (Exception ignored) {
                // ignored
            }
        }
        return resourceFound;
    }

    /**
     * Assumes that the ruleset name given is e.g. "java-basic". Then it will
     * return the full classpath name for the ruleset, in this example it would
     * return "rulesets/java/basic.xml".
     *
     * @param name
     *            the ruleset name
     * @return the full classpath to the ruleset
     */
    private String resolveDeprecatedBuiltInRulesetShorthand(final String name) {
        if (name == null) {
            return null;
        }
        // Likely a simple RuleSet name
        int index = name.indexOf('-');
        if (index > 0) {
            // Standard short name
            return "rulesets/" + name.substring(0, index) + '/' + name.substring(index + 1) + ".xml";
        }
        // A release RuleSet?
        if (name.matches("[0-9]+.*")) {
            return "rulesets/releases/" + name + ".xml";
        }
        // Appears to be a non-standard RuleSet name
        return null;
    }

    /**
     * Extracts the rule name out of a ruleset path. E.g. for
     * "/my/ruleset.xml/MyRule" it would return "MyRule". If no single rule is
     * specified, <code>null</code> is returned.
     *
     * @param rulesetName
     *            the full rule set path
     * @return the rule name or <code>null</code>.
     */
    private String getRuleName(final String rulesetName) {
        String result = null;
        if (rulesetName != null) {
            // Find last path separator if it exists... this might be a rule
            // name
            final int separatorIndex = Math.max(rulesetName.lastIndexOf('/'), rulesetName.lastIndexOf('\\'));
            if (separatorIndex >= 0 && separatorIndex != rulesetName.length() - 1) {
                result = rulesetName.substring(separatorIndex + 1);
            }
        }
        return result;
    }

    private static boolean isHttpUrl(String name) {
        String stripped = StringUtils.strip(name);
        return stripped != null && (stripped.startsWith("http://") || stripped.startsWith("https://"));
    }

    private static boolean isValidUrl(String name) {
        if (isHttpUrl(name)) {
            String url = StringUtils.strip(name);
            try {
                // FIXME : Do we really need to perform a request? if it's a url we should treat it as one even if the server is down
                HttpURLConnection connection = (HttpURLConnection) new URL(url).openConnection();
                connection.setRequestMethod("HEAD");
                connection.setConnectTimeout(ResourceLoader.TIMEOUT);
                connection.setReadTimeout(ResourceLoader.TIMEOUT);
                int responseCode = connection.getResponseCode();
                if (responseCode == 200) {
                    return true;
                }
            } catch (IOException e) {
                return false;
            }
        }
        return false;
    }

    private static boolean isFullRuleSetName(String name) {

        return name != null && name.endsWith(".xml");
    }

    /**
     * Parse a String comma separated list of RuleSet reference IDs into a List
     * of RuleReferenceId instances.
     *
     * @param referenceString A comma separated list of RuleSet reference IDs.
     *
     * @return The corresponding List of RuleSetReferenceId instances.
     */
    public static List<RuleSetReferenceId> parse(String referenceString) {
        return parse(referenceString, false);
    }

    /**
     * Parse a String comma separated list of RuleSet reference IDs into a List
     * of RuleReferenceId instances.
     *
     * @param referenceString A comma separated list of RuleSet reference IDs.
     *
     * @return The corresponding List of RuleSetReferenceId instances.
     */
    public static List<RuleSetReferenceId> parse(String referenceString, boolean warnDeprecated) {
        List<RuleSetReferenceId> references = new ArrayList<>();
        if (referenceString != null && referenceString.trim().length() > 0) {

            if (referenceString.indexOf(',') == -1) {
                references.add(new RuleSetReferenceId(referenceString, null, warnDeprecated));
            } else {
                for (String name : referenceString.split(",")) {
                    references.add(new RuleSetReferenceId(name.trim(), null, warnDeprecated));
                }
            }
        }
        return references;
    }

    /**
     * Is this an external RuleSet reference?
     *
     * @return <code>true</code> if this is an external reference,
     *         <code>false</code> otherwise.
     */
    public boolean isExternal() {
        return external;
    }

    /**
     * Is this a reference to all Rules in a RuleSet, or a single Rule?
     *
     * @return <code>true</code> if this is a reference to all Rules,
     *         <code>false</code> otherwise.
     */
    public boolean isAllRules() {
        return allRules;
    }

    /**
     * Get the RuleSet file name.
     *
     * @return The RuleSet file name if this is an external reference,
     *         <code>null</code> otherwise.
     */
    public String getRuleSetFileName() {
        return ruleSetFileName;
    }

    /**
     * Get the Rule name.
     *
     * @return The Rule name. The Rule name.
     */
    public String getRuleName() {
        return ruleName;
    }

    /**
     * Try to load the RuleSet resource with the specified ResourceLoader. Multiple
     * attempts to get independent InputStream instances may be made, so
     * subclasses must ensure they support this behavior. Delegates to an
     * external RuleSetReferenceId if there is one associated with this
     * instance.
     *
     * @param rl The {@link ResourceLoader} to use.
     * @return An InputStream to that resource.
     */
    public InputStream getInputStream(final ResourceLoader rl) throws IOException {
        if (externalRuleSetReferenceId == null) {
<<<<<<< HEAD
            if (StringUtils.isBlank(ruleSetFileName)) {
                throw notFoundException();
            }
            try {
                return rl.loadResourceAsStream(ruleSetFileName);
            } catch (FileNotFoundException ignored) {
                throw notFoundException();
=======
            InputStream in = StringUtils.isBlank(ruleSetFileName) ? null
                    : rl.loadResourceAsStream(ruleSetFileName);
            if (in == null) {
                throw new RuleSetNotFoundException("Cannot resolve rule/ruleset reference '" + originalRef
                        + "'" + ".  Make sure the resource is a valid file or URL and is on the CLASSPATH. "
                        + "Use --debug (or a fine log level) to see the current classpath.");
>>>>>>> 650e66bb
            }
        } else {
            return externalRuleSetReferenceId.getInputStream(rl);
        }
    }

    private FileNotFoundException notFoundException() {
        return new FileNotFoundException("Can't find resource '" + ruleSetFileName + "' for rule '" + ruleName
                                            + "'" + ".  Make sure the resource is a valid file or URL and is on the classpath. "
                                            + "Here's the current classpath: " 
                                            + System.getProperty("java.class.path"));
    }

    /**
     * Return the String form of this Rule reference.
     *
     * @return Return the String form of this Rule reference, which is
     *         <i>ruleSetFileName</i> for all Rule external references,
     *         <i>ruleSetFileName/ruleName</i>, for a single Rule external
     *         references, or <i>ruleName</i> otherwise.
     *
     * @deprecated Do not rely on the format of this method, it may be changed in PMD 7.
     */
    @Override
    @Deprecated
    public String toString() {
        if (ruleSetFileName != null) {
            if (allRules) {
                return ruleSetFileName;
            } else {
                return ruleSetFileName + '/' + ruleName;
            }

        } else {
            if (allRules) {
                return "anonymous all Rule";
            } else {
                return ruleName;
            }
        }
    }
}<|MERGE_RESOLUTION|>--- conflicted
+++ resolved
@@ -429,7 +429,6 @@
      */
     public InputStream getInputStream(final ResourceLoader rl) throws IOException {
         if (externalRuleSetReferenceId == null) {
-<<<<<<< HEAD
             if (StringUtils.isBlank(ruleSetFileName)) {
                 throw notFoundException();
             }
@@ -437,14 +436,6 @@
                 return rl.loadResourceAsStream(ruleSetFileName);
             } catch (FileNotFoundException ignored) {
                 throw notFoundException();
-=======
-            InputStream in = StringUtils.isBlank(ruleSetFileName) ? null
-                    : rl.loadResourceAsStream(ruleSetFileName);
-            if (in == null) {
-                throw new RuleSetNotFoundException("Cannot resolve rule/ruleset reference '" + originalRef
-                        + "'" + ".  Make sure the resource is a valid file or URL and is on the CLASSPATH. "
-                        + "Use --debug (or a fine log level) to see the current classpath.");
->>>>>>> 650e66bb
             }
         } else {
             return externalRuleSetReferenceId.getInputStream(rl);
@@ -452,10 +443,9 @@
     }
 
     private FileNotFoundException notFoundException() {
-        return new FileNotFoundException("Can't find resource '" + ruleSetFileName + "' for rule '" + ruleName
-                                            + "'" + ".  Make sure the resource is a valid file or URL and is on the classpath. "
-                                            + "Here's the current classpath: " 
-                                            + System.getProperty("java.class.path"));
+        return new FileNotFoundException("Cannot resolve rule/ruleset reference '" + originalRef
+                + "'" + ".  Make sure the resource is a valid file or URL and is on the CLASSPATH. "
+                + "Use --debug (or a fine log level) to see the current classpath.");
     }
 
     /**
