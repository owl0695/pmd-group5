/**
 * BSD-style license; for more info see http://pmd.sourceforge.net/license.html
 */

package net.sourceforge.pmd.lang.ast;

import java.util.HashMap;
import java.util.Map;

import net.sourceforge.pmd.lang.ast.impl.AbstractNodeWithTextCoordinates;
import net.sourceforge.pmd.lang.ast.impl.GenericNode;

<<<<<<< HEAD
public class DummyNode extends AbstractNodeWithTextCoordinates<DummyNode, DummyNode> {
=======
public class DummyNode extends AbstractNodeWithTextCoordinates<DummyNode, DummyNode> implements GenericNode<DummyNode> {

>>>>>>> ab0aaadd
    private final boolean findBoundary;
    private final String xpathName;
    private final Map<String, String> userData = new HashMap<>();
    private String image;

    public DummyNode(String xpathName) {
        super();
        this.findBoundary = false;
        this.xpathName = xpathName;
    }

    public DummyNode() {
        this(false);
    }

    public DummyNode(boolean findBoundary) {
        this(findBoundary, "dummyNode");
    }

    public DummyNode(boolean findBoundary, String xpathName) {
        this.findBoundary = findBoundary;
        this.xpathName = xpathName;
    }

    public void publicSetChildren(DummyNode... children) {
        assert getNumChildren() == 0;
        for (int i = children.length - 1; i >= 0; i--) {
            addChild(children[i], i);
        }
    }

    @Override
    public void setCoords(int bline, int bcol, int eline, int ecol) {
        super.setCoords(bline, bcol, eline, ecol);
    }

    public void setImage(String image) {
        this.image = image;
    }

    @Override
    public String getImage() {
        return image;
    }

    @Override
    public String toString() {
        return getImage();
    }

    @Override
    public String getXPathNodeName() {
        return xpathName;
    }

    @Override
    public boolean isFindBoundary() {
        return findBoundary;
    }

    public Map<String, String> getUserData() {
        return userData;
    }

    @Override
    public void addChild(DummyNode child, int index) {
        super.addChild(child, index);
    }

    @Override
    public DummyNode getChild(int index) {
        return super.getChild(index);
    }

    public static class DummyNodeTypeB extends DummyNode {

        public DummyNodeTypeB() {
            super("dummyNodeB");
        }
    }

}<|MERGE_RESOLUTION|>--- conflicted
+++ resolved
@@ -10,12 +10,7 @@
 import net.sourceforge.pmd.lang.ast.impl.AbstractNodeWithTextCoordinates;
 import net.sourceforge.pmd.lang.ast.impl.GenericNode;
 
-<<<<<<< HEAD
-public class DummyNode extends AbstractNodeWithTextCoordinates<DummyNode, DummyNode> {
-=======
 public class DummyNode extends AbstractNodeWithTextCoordinates<DummyNode, DummyNode> implements GenericNode<DummyNode> {
-
->>>>>>> ab0aaadd
     private final boolean findBoundary;
     private final String xpathName;
     private final Map<String, String> userData = new HashMap<>();
