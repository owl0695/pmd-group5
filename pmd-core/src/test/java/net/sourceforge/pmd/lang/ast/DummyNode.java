--- conflicted
+++ resolved
@@ -7,21 +7,16 @@
 import java.util.HashMap;
 import java.util.Map;
 
-<<<<<<< HEAD
-public class DummyNode extends AbstractNode {
-=======
 import net.sourceforge.pmd.lang.ast.impl.AbstractNodeWithTextCoordinates;
 
 public class DummyNode extends AbstractNodeWithTextCoordinates<DummyNode, DummyNode> {
->>>>>>> e7512fd4
-
     private final boolean findBoundary;
     private final String xpathName;
     private final Map<String, String> userData = new HashMap<>();
     private String image;
 
     public DummyNode(String xpathName) {
-        super(0);
+        super();
         this.findBoundary = false;
         this.xpathName = xpathName;
     }
@@ -51,14 +46,6 @@
         super.setCoords(bline, bcol, eline, ecol);
     }
 
-<<<<<<< HEAD
-    public DummyNode setCoords(int bline, int bcol, int eline, int ecol) {
-        beginLine = bline;
-        beginColumn = bcol;
-        endLine = eline;
-        endColumn = ecol;
-        return this;
-=======
     public void setImage(String image) {
         this.image = image;
     }
@@ -66,7 +53,6 @@
     @Override
     public String getImage() {
         return image;
->>>>>>> e7512fd4
     }
 
     @Override
