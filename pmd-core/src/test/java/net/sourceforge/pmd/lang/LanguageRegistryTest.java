/**
 * BSD-style license; for more info see http://pmd.sourceforge.net/license.html
 */

package net.sourceforge.pmd.lang;

import static org.junit.jupiter.api.Assertions.assertEquals;
import static org.junit.jupiter.api.Assertions.assertNotNull;
import static org.junit.jupiter.api.Assertions.assertNotSame;
import static org.junit.jupiter.api.Assertions.assertSame;

<<<<<<< HEAD
import net.sourceforge.pmd.PmdContextualizedTest;

public class LanguageRegistryTest extends PmdContextualizedTest {


    @Test
    public void getDefaultVersionLanguageTest() {
        Language dummy = languageRegistry().findLanguageByTerseName("dummy");
=======
import org.junit.jupiter.api.Test;

class LanguageRegistryTest {

    @Test
    void getDefaultLanguageTest() {
        Language defaultLanguage = LanguageRegistry.getDefaultLanguage();
        assertNotNull(defaultLanguage);
        // as we don't have java language in this test, we get the first
        // available language now -> DummyLanguage
        assertSame(DummyLanguageModule.class, defaultLanguage.getClass());
    }

    @Test
    void getDefaultVersionLanguageTest() {
        Language dummy = LanguageRegistry.findLanguageByTerseName("dummy");
>>>>>>> a56ba97e
        LanguageVersion dummy12 = dummy.getVersion("1.2");
        assertNotNull(dummy12);

        LanguageVersion dummyDefault = dummy.getDefaultVersion();
        assertNotNull(dummyDefault);

        assertNotSame(dummy12, dummyDefault);
    }

    @Test
<<<<<<< HEAD
    public void getLanguageVersionByAliasTest() {
        Language dummy = languageRegistry().findLanguageByTerseName("dummy");
=======
    void getLanguageVersionByAliasTest() {
        Language dummy = LanguageRegistry.findLanguageByTerseName("dummy");
>>>>>>> a56ba97e

        LanguageVersion dummy17 = dummy.getVersion("1.7");
        assertNotNull(dummy17);
        assertEquals("1.7", dummy17.getVersion());

        LanguageVersion dummy7 = dummy.getVersion("7");
        assertNotNull(dummy7);
        assertEquals("1.7", dummy17.getVersion());
        assertSame(dummy17, dummy7);
    }
}<|MERGE_RESOLUTION|>--- conflicted
+++ resolved
@@ -9,19 +9,11 @@
 import static org.junit.jupiter.api.Assertions.assertNotSame;
 import static org.junit.jupiter.api.Assertions.assertSame;
 
-<<<<<<< HEAD
 import net.sourceforge.pmd.PmdContextualizedTest;
 
-public class LanguageRegistryTest extends PmdContextualizedTest {
-
-
-    @Test
-    public void getDefaultVersionLanguageTest() {
-        Language dummy = languageRegistry().findLanguageByTerseName("dummy");
-=======
 import org.junit.jupiter.api.Test;
 
-class LanguageRegistryTest {
+class LanguageRegistryTest extends PmdContextualizedTest {
 
     @Test
     void getDefaultLanguageTest() {
@@ -33,9 +25,8 @@
     }
 
     @Test
-    void getDefaultVersionLanguageTest() {
-        Language dummy = LanguageRegistry.findLanguageByTerseName("dummy");
->>>>>>> a56ba97e
+    public void getDefaultVersionLanguageTest() {
+        Language dummy = languageRegistry().findLanguageByTerseName("dummy");
         LanguageVersion dummy12 = dummy.getVersion("1.2");
         assertNotNull(dummy12);
 
@@ -46,13 +37,8 @@
     }
 
     @Test
-<<<<<<< HEAD
     public void getLanguageVersionByAliasTest() {
         Language dummy = languageRegistry().findLanguageByTerseName("dummy");
-=======
-    void getLanguageVersionByAliasTest() {
-        Language dummy = LanguageRegistry.findLanguageByTerseName("dummy");
->>>>>>> a56ba97e
 
         LanguageVersion dummy17 = dummy.getVersion("1.7");
         assertNotNull(dummy17);
