/**
 * BSD-style license; for more info see http://pmd.sourceforge.net/license.html
 */

package net.sourceforge.pmd.lang;

import org.junit.Assert;
import org.junit.Test;

public class LanguageRegistryTest {

    @Test
    public void getDefaultLanguageTest() {
        Language defaultLanguage = LanguageRegistry.getDefaultLanguage();
        Assert.assertNotNull(defaultLanguage);
        // as we don't have java language in this test, we get the first
        // available language now -> DummyLanguage
        Assert.assertSame(DummyLanguageModule.class, defaultLanguage.getClass());
    }

<<<<<<< HEAD
=======
    @Test
    public void getDefaultVersionLanguageTest() {
        LanguageVersion dummy12 = LanguageRegistry.findLanguageVersionByTerseName("dummy 1.2");
        Assert.assertNotNull(dummy12);

        Language dummy = LanguageRegistry.findLanguageByTerseName("dummy");
        LanguageVersion dummyDefault = dummy.getDefaultVersion();

        LanguageVersion dummyDefault2 = LanguageRegistry.findLanguageVersionByTerseName("dummy ");
        Assert.assertNotNull(dummyDefault2);
        Assert.assertSame(dummyDefault, dummyDefault2);
    }

    @Test
    public void getLanguageVersionByNameAliasTest() {
        LanguageVersion dummy17 = LanguageRegistry.findLanguageVersionByTerseName("dummy 1.7");
        Assert.assertNotNull(dummy17);
        Assert.assertEquals("1.7", dummy17.getVersion());

        LanguageVersion dummy7 = LanguageRegistry.findLanguageVersionByTerseName("dummy 7");
        Assert.assertNotNull(dummy7);
        Assert.assertEquals("1.7", dummy17.getVersion());
        Assert.assertSame(dummy17, dummy7);
    }

    @Test
    public void getLanguageVersionByAliasTest() {
        Language dummy = LanguageRegistry.findLanguageByTerseName("dummy");

        LanguageVersion dummy17 = dummy.getVersion("1.7");
        Assert.assertNotNull(dummy17);
        Assert.assertEquals("1.7", dummy17.getVersion());

        LanguageVersion dummy7 = dummy.getVersion("7");
        Assert.assertNotNull(dummy7);
        Assert.assertEquals("1.7", dummy17.getVersion());
        Assert.assertSame(dummy17, dummy7);
    }
>>>>>>> 8257fc2e
}<|MERGE_RESOLUTION|>--- conflicted
+++ resolved
@@ -18,31 +18,16 @@
         Assert.assertSame(DummyLanguageModule.class, defaultLanguage.getClass());
     }
 
-<<<<<<< HEAD
-=======
     @Test
     public void getDefaultVersionLanguageTest() {
-        LanguageVersion dummy12 = LanguageRegistry.findLanguageVersionByTerseName("dummy 1.2");
+        Language dummy = LanguageRegistry.findLanguageByTerseName("dummy");
+        LanguageVersion dummy12 = dummy.getVersion("1.2");
         Assert.assertNotNull(dummy12);
 
-        Language dummy = LanguageRegistry.findLanguageByTerseName("dummy");
         LanguageVersion dummyDefault = dummy.getDefaultVersion();
+        Assert.assertNotNull(dummyDefault);
 
-        LanguageVersion dummyDefault2 = LanguageRegistry.findLanguageVersionByTerseName("dummy ");
-        Assert.assertNotNull(dummyDefault2);
-        Assert.assertSame(dummyDefault, dummyDefault2);
-    }
-
-    @Test
-    public void getLanguageVersionByNameAliasTest() {
-        LanguageVersion dummy17 = LanguageRegistry.findLanguageVersionByTerseName("dummy 1.7");
-        Assert.assertNotNull(dummy17);
-        Assert.assertEquals("1.7", dummy17.getVersion());
-
-        LanguageVersion dummy7 = LanguageRegistry.findLanguageVersionByTerseName("dummy 7");
-        Assert.assertNotNull(dummy7);
-        Assert.assertEquals("1.7", dummy17.getVersion());
-        Assert.assertSame(dummy17, dummy7);
+        Assert.assertNotSame(dummy12, dummyDefault);
     }
 
     @Test
@@ -58,5 +43,4 @@
         Assert.assertEquals("1.7", dummy17.getVersion());
         Assert.assertSame(dummy17, dummy7);
     }
->>>>>>> 8257fc2e
 }