/*
 * BSD-style license; for more info see http://pmd.sourceforge.net/license.html
 */

package net.sourceforge.pmd.lang.document;

import static net.sourceforge.pmd.util.CollectionUtil.listOf;
import static org.junit.Assert.assertArrayEquals;
import static org.junit.Assert.assertEquals;
import static org.junit.Assert.assertFalse;
import static org.junit.Assert.assertNotEquals;
import static org.junit.Assert.assertSame;
import static org.junit.Assert.assertThrows;
import static org.junit.Assert.assertTrue;

import java.io.IOException;
import java.io.Reader;
import java.io.StringWriter;
import java.util.Arrays;
import java.util.Iterator;
import java.util.List;
<<<<<<< HEAD
import java.util.regex.Pattern;
=======
import java.util.stream.Collectors;
>>>>>>> 87c224fe

import org.junit.Test;

import net.sourceforge.pmd.internal.util.IteratorUtil;
import net.sourceforge.pmd.util.CollectionUtil;

/**
 *
 */
public class CharsTest {

    @Test
    public void wrapStringRoundTrip() {
        String s = "ooo";
        assertSame(s, Chars.wrap(s).toString());
    }

    @Test
    public void wrapCharsRoundTrip() {
        Chars s = Chars.wrap("ooo");
        assertSame(s, Chars.wrap(s));
    }

    @Test
    public void appendChars() {
        StringBuilder sb = new StringBuilder();
        Chars bc = Chars.wrap("abcd").slice(1, 2);
        assertEquals("bc", bc.toString());

        bc.appendChars(sb);
        assertEquals("bc", sb.toString());
    }

    @Test
    public void appendCharsWithOffsets() {
        StringBuilder sb = new StringBuilder();
        Chars bc = Chars.wrap("abcd").slice(1, 2);
        assertEquals("bc", bc.toString());

        bc.appendChars(sb, 0, 1);
        assertEquals("b", sb.toString());
    }

    @Test
    public void toStringBuilder() {
        Chars bc = Chars.wrap("abcd").slice(1, 2);
        assertEquals("bc", bc.toString());

        assertEquals("bc", bc.toStringBuilder().toString());
    }

    @Test
    public void write() throws IOException {
        StringWriter writer = new StringWriter();
        Chars bc = Chars.wrap("abcd").slice(1, 2);
        assertEquals("bc", bc.toString());

        bc.write(writer, 0, 1);
        assertEquals("b", writer.toString());
        writer = new StringWriter();
        bc.writeFully(writer);
        assertEquals("bc", writer.toString());
    }

    @Test
    public void getChars() {
        char[] arr = new char[4];
        Chars bc = Chars.wrap("abcd").slice(1, 2);

        bc.getChars(0, arr, 1, 2);
        assertArrayEquals(arr, new char[] { 0, 'b', 'c', 0 });

        assertThrows(IndexOutOfBoundsException.class, () -> bc.getChars(2, arr, 0, 1));
        assertThrows(IndexOutOfBoundsException.class, () -> bc.getChars(-1, arr, 0, 1));
        assertThrows(IndexOutOfBoundsException.class, () -> bc.getChars(0, arr, 0, 3));
        assertThrows(IndexOutOfBoundsException.class, () -> bc.getChars(0, arr, 4, 3));
        assertThrows(NullPointerException.class, () -> bc.getChars(0, null, 0, 0));
    }

    @Test
    public void indexOf() {
        Chars bc = Chars.wrap("aaaaabcdb").slice(5, 2);
        //                          --
        assertEquals(0, bc.indexOf('b', 0));
        assertEquals(1, bc.indexOf('c', 0));

        assertEquals(-1, bc.indexOf('b', 1));
        assertEquals(-1, bc.indexOf('d', 0));

        assertEquals(-1, bc.indexOf('x', 0));
        assertEquals(-1, bc.indexOf('a', -1));
    }

    @Test
    public void indexOfString() {
        Chars bc = Chars.wrap("aaaaabcdb").slice(5, 2);
        //                          --
        assertEquals(0, bc.indexOf("b", 0));
        assertEquals(0, bc.indexOf("bc", 0));
        assertEquals(1, bc.indexOf("c", 0));

        assertEquals(-1, bc.indexOf("b", 1));
        assertEquals(-1, bc.indexOf("bc", 1));
        assertEquals(-1, bc.indexOf("d", 0));
        assertEquals(-1, bc.indexOf("bcd", 0));

        assertEquals(-1, bc.indexOf("x", 0));
        assertEquals(-1, bc.indexOf("ab", -1));

        bc = Chars.wrap("aaaaabcdbxdb").slice(5, 5);
        //                    -----
        assertEquals(3, bc.indexOf("bx", 0));

        bc = Chars.wrap("aaaaabcbxdb").slice(5, 5);
        //                    -----
        assertEquals(2, bc.indexOf("bx", 0));
    }

    @Test
    public void lastIndexOf() {
        Chars bc = Chars.wrap("aaaaabcdb").slice(5, 2);
        //                          --
        assertEquals(0, bc.lastIndexOf('b', 0));
        assertEquals(0, bc.lastIndexOf('b', 1));
        assertEquals(1, bc.lastIndexOf('c', 1));
        assertEquals(-1, bc.lastIndexOf('c', 0));

        assertEquals(-1, bc.lastIndexOf('d', 0));

        assertEquals(-1, bc.lastIndexOf('x', 0));
        assertEquals(-1, bc.lastIndexOf('a', -1));
        assertEquals(-1, bc.lastIndexOf('a', 0));
        assertEquals(-1, bc.lastIndexOf('a', 1));
    }

    @Test
    public void startsWith() {
        Chars bc = Chars.wrap("abcdb").slice(1, 2);

        assertTrue(bc.startsWith("bc"));
        assertTrue(bc.startsWith("bc", 0));
        assertTrue(bc.startsWith("c", 1));
        assertTrue(bc.startsWith('c', 1)); //with a char
        assertTrue(bc.startsWith("", 1));
        assertTrue(bc.startsWith("", 0));


        assertFalse(bc.startsWith("c", 0));
        assertFalse(bc.startsWith('c', 0)); //with a char

        assertFalse(bc.startsWith("bcd", 0));
        assertFalse(bc.startsWith("xcd", 0));

        assertFalse(bc.startsWith("b", -1));
        assertFalse(bc.startsWith('b', -1)); //with a char

        assertFalse(bc.startsWith("", -1));
        assertFalse(bc.startsWith("", 5));

    }

    @Test
    public void removeSuffix() {
        Chars bc = Chars.wrap("abcdb").slice(1, 2);
        //                      --

<<<<<<< HEAD
        Assert.assertEquals("bc", bc.toString());
        Assert.assertEquals("b", bc.removeSuffix("c").toString());
        Assert.assertEquals("", bc.removeSuffix("bc").toString());
=======
        assertEquals("bc", bc.toString());
        assertEquals("b", bc.removeSuffix("c").toString());
        assertEquals("", bc.removeSuffix("bc").toString());
>>>>>>> 87c224fe

        bc = Chars.wrap("aaaaaaa").slice(2, 3);
        //                 ---

<<<<<<< HEAD
        Assert.assertEquals("", bc.removeSuffix("aaa").toString());
        Assert.assertEquals("aaa", bc.removeSuffix("aaaa").toString());
=======
        assertEquals("", bc.removeSuffix("aaa").toString());
        assertEquals("aaa", bc.removeSuffix("aaaa").toString());
>>>>>>> 87c224fe
    }

    @Test
    public void trimNoop() {
        Chars bc = Chars.wrap("abcdb").slice(1, 2);
        assertEquals("bc", bc.toString());
        assertEquals("bc", bc.trimStart().toString());
        assertEquals("bc", bc.trimEnd().toString());
        assertEquals("bc", bc.trim().toString());
    }

    @Test
    public void trimStartAndEnd() {
        Chars bc = Chars.wrap("a   bc db").slice(1, 6);
        //                      ------
        assertEquals("   bc ", bc.toString());
        assertEquals("bc ", bc.trimStart().toString());
        assertEquals("   bc", bc.trimEnd().toString());
        assertEquals("bc", bc.trim().toString());
    }

    @Test
    public void charAt() {

        Chars bc = Chars.wrap("a   bc db").slice(1, 6);
        //                      ------
        assertEquals(' ', bc.charAt(0));
        assertEquals('b', bc.charAt(3));
        assertEquals('c', bc.charAt(4));
        assertEquals(' ', bc.charAt(5));
        assertThrows(IndexOutOfBoundsException.class, () -> bc.charAt(-1));
        assertThrows(IndexOutOfBoundsException.class, () -> bc.charAt(7));
    }

    @Test
    public void linesTest() {

        Chars bc = Chars.wrap("a \n  \r\nbc db").slice(1, 9);
        //                      ------------
        List<String> lines = CollectionUtil.map(bc.lines(), Chars::toString);
        assertEquals(listOf(" ", "  ", "bc "), lines);
    }

    @Test
    public void linesTest2() {
        Chars bc = Chars.wrap("aa\n");
        List<String> lines = CollectionUtil.map(bc.lines(), Chars::toString);
        assertEquals(listOf("aa"), lines);
    }

    @Test
    public void linesStreamTest() {
        Chars bc = Chars.wrap("aa\nb\rded\r\nlff");
        List<String> lines = bc.lineStream().map(Chars::toString).collect(Collectors.toList());
        assertEquals(listOf("aa", "b", "ded", "lff"), lines);
    }

    @Test
    public void linesTest3WithCr() {
        Chars bc = Chars.wrap("aa\rb");
        List<String> lines = CollectionUtil.map(bc.lines(), Chars::toString);
        assertEquals(listOf("aa", "b"), lines);
    }

    @Test
    public void testEqualsHashCode() {


        Chars chars = Chars.wrap("a_a_b_c_s").slice(2, 5);
        //                          -----
        assertEquals(Chars.wrap("a_b_c"), chars);
        assertNotEquals("a_b_c", chars);

        assertEquals(Chars.wrap("a_b_c").hashCode(), chars.hashCode());
        assertEquals(chars, chars);

        assertEquals("a_b_c".hashCode(), Chars.wrap("a_b_c").hashCode());
        assertEquals("a_b_c".hashCode(), chars.hashCode());

    }

    @Test
    public void testContentEquals() {


        Chars chars = Chars.wrap("a_a_b_c_s").slice(2, 5);
        //                          -----
        assertTrue(chars.contentEquals("a_b_c"));
        assertTrue(chars.contentEquals(Chars.wrap("a_b_c")));

        assertFalse(chars.contentEquals("a_b_c_--"));
        assertFalse(chars.contentEquals(Chars.wrap("a_b_c_")));
        assertFalse(chars.contentEquals(Chars.wrap("a_b-c")));

        assertTrue(chars.contentEquals(Chars.wrap("A_B_C"), true));
    }

    @Test
<<<<<<< HEAD
    public void testSplits() {
        Chars chars = Chars.wrap("a_a_b_c_s").slice(2, 5);
        Assert.assertEquals("a_b_c", chars.toString());

        testSplits(chars, "_");
        testSplits(chars, "a");
        testSplits(chars, "b");
        testSplits(chars, "c");
        Assert.assertEquals(listOf("", "_b_c"), listSplits(chars, "a"));

        chars = chars.subSequence(1, 5);
        Assert.assertEquals("_b_c", chars.toString());

        Assert.assertEquals(listOf("", "b", "c"), listSplits(chars, "_"));


        testSplits(Chars.wrap("abc"), "");
        testSplits(Chars.wrap(""), "");
    }

    private List<String> listSplits(Chars chars, String regex) {
        Pattern pattern = Pattern.compile(regex);
        Iterator<Chars> splits = chars.splits(pattern).iterator();
        return IteratorUtil.toList(IteratorUtil.map(splits, Chars::toString));
    }

    private void testSplits(Chars chars, String regex) {
        List<String> splitList = listSplits(chars, regex);
        List<String> expected = Arrays.asList(chars.toString().split(regex));
        Assert.assertEquals("Split should behave like String#split", expected, splitList);
=======
    public void testSlice() {
        // slice is offset + length
        Chars chars = Chars.wrap("a_a_b_c_s").slice(2, 5);
        //                          -----
        assertEquals(Chars.wrap("_b_"), chars.slice(1, 3));
        assertThrows(IndexOutOfBoundsException.class, () -> chars.slice(0, -1));
        assertThrows(IndexOutOfBoundsException.class, () -> chars.slice(0, 6));
    }

    @Test
    public void testSubsequence() {
        // subsequence is start + end
        Chars chars = Chars.wrap("a_a_b_c_s").slice(2, 5);
        //                          -----
        assertEquals(Chars.wrap("_b"), chars.subSequence(1, 3));
        assertThrows(IndexOutOfBoundsException.class, () -> chars.slice(0, -1));
        assertThrows(IndexOutOfBoundsException.class, () -> chars.slice(0, 6));
    }

    @Test
    public void testSubstring() {
        // substring is start + end
        Chars chars = Chars.wrap("a_a_b_c_s").slice(2, 5);
        //                          -----
        assertEquals("_b", chars.substring(1, 3));
        assertThrows(IndexOutOfBoundsException.class, () -> chars.substring(0, -1));
        assertThrows(IndexOutOfBoundsException.class, () -> chars.substring(0, 6));
    }


    @Test
    public void testTrimBlankLines() {
        assertTrimBlankLinesEquals(" \n \n abc \n \n de \n \n ",
                                   " abc \n \n de ");
        assertTrimBlankLinesEquals("", "");
    }

    private void assertTrimBlankLinesEquals(String input, String expected) {
        Chars actual = Chars.wrap(input).trimBlankLines();
        assertEquals(Chars.wrap(expected), actual);
    }


    @Test
    public void testReaderSingleChars() throws IOException {
        Chars bc = Chars.wrap("a \n  \r\nbc db").slice(1, 9);
        //                      ------------

        try (Reader reader = bc.newReader()) {
            assertEquals(' ', reader.read());
            assertEquals('\n', reader.read());
            assertEquals(' ', reader.read());
            assertEquals(' ', reader.read());
            assertEquals('\r', reader.read());
            assertEquals('\n', reader.read());
            assertEquals('b', reader.read());
            assertEquals('c', reader.read());
            assertEquals(' ', reader.read());
            assertEquals(-1, reader.read());
        }
    }

    @Test
    public void testReaderBuffer() throws IOException {
        Chars bc = Chars.wrap("a \n  \r\nbc db").slice(1, 9);
        //                      ------------

        char[] cbuf = new char[4];

        try (Reader reader = bc.newReader()) {
            assertEquals(4, reader.read(cbuf));
            assertCharBufEquals(" \n  ", cbuf);
            assertEquals(4, reader.read(cbuf));
            assertCharBufEquals("\r\nbc", cbuf);
            assertEquals(1, reader.read(cbuf));
            assertCharBufEquals(" \nbc", cbuf);
            assertEquals(-1, reader.read(cbuf));
        }
    }

    @Test
    public void testReaderSlicedBuffer() throws IOException {
        Chars bc = Chars.wrap("a \n  \r\nbc db").slice(1, 9);
        //                      ------------

        // use \0 as padding before and after
        char[] cbuf = new char[6];

        try (Reader reader = bc.newReader()) {
            assertEquals(4, reader.read(cbuf, 1, 4));
            assertCharBufEquals("\0 \n  \0", cbuf);
            assertEquals(5, reader.read(cbuf, 1, 5));
            assertCharBufEquals("\0\r\nbc ", cbuf);
            assertEquals(-1, reader.read(cbuf));
            assertEquals(-1, reader.read());
            assertEquals(-1, reader.read(cbuf, 1, 4));
        }
    }

    @Test
    public void testReadClosed() throws IOException {
        Chars bc = Chars.wrap("a \n  \r\nbc db").slice(1, 9);
        //                      ------------

        Reader reader = bc.newReader();
        reader.close();
        assertThrows(IOException.class, reader::read);
    }

    @Test
    public void testReaderMark() throws IOException {
        Chars bc = Chars.wrap("abcdefghijklmnop").slice(1, 9);
        //                      ------------

        try (Reader reader = bc.newReader()) {
            assertTrue("markSupported", reader.markSupported());

            assertEquals('b', reader.read());
            assertEquals('c', reader.read());
            assertEquals('d', reader.read());
            assertEquals('e', reader.read());

            reader.mark(10);

            assertEquals('f', reader.read());
            assertEquals('g', reader.read());

            reader.reset();

            assertEquals('f', reader.read());
            assertEquals('g', reader.read());

            reader.reset(); // reset doesn't clear the mark

            assertEquals('f', reader.read());
            assertEquals('g', reader.read());
        }
    }

    @Test
    public void testReaderMissingMark() throws IOException {
        Chars bc = Chars.wrap("abcdefghijklmnop").slice(1, 9);
        //                      ------------

        try (Reader reader = bc.newReader()) {
            assertTrue("markSupported", reader.markSupported());

            assertEquals('b', reader.read());
            assertThrows(IOException.class, reader::reset);
        }
    }

    @Test
    public void testReaderSkip() throws IOException {
        Chars bc = Chars.wrap("abcdefghijklmnop").slice(1, 9);
        //                      ------------

        try (Reader reader = bc.newReader()) {
            assertEquals('b', reader.read());
            assertEquals('c', reader.read());
            assertEquals('d', reader.read());
            assertEquals('e', reader.read());

            reader.mark(10);
            assertEquals(2, reader.skip(2));

            assertEquals('h', reader.read());
            assertEquals('i', reader.read());

            reader.reset();

            assertEquals('f', reader.read());
            assertEquals('g', reader.read());
        }
    }

    @Test
    public void testReaderInvalidParams() throws IOException {
        Chars bc = Chars.wrap("abcdefghijklmnop").slice(1, 9);
        //                      ------------
        char[] cbuf = new char[4];

        try (Reader reader = bc.newReader()) {
            assertTrue("markSupported", reader.markSupported());

            assertEquals('b', reader.read());
            assertThrows(NullPointerException.class, () -> reader.read(null, 0, 0));
            assertThrows(IndexOutOfBoundsException.class, () -> reader.read(cbuf, -1, 0));
            assertThrows(IndexOutOfBoundsException.class, () -> reader.read(cbuf, 1, 12));
            assertThrows(IndexOutOfBoundsException.class, () -> reader.read(cbuf, 1, -1));
        }
    }

    private static void assertCharBufEquals(String expected, char[] cbuf) {
        String actual = new String(cbuf);
        assertEquals(expected, actual);
>>>>>>> 87c224fe
    }

}<|MERGE_RESOLUTION|>--- conflicted
+++ resolved
@@ -19,11 +19,8 @@
 import java.util.Arrays;
 import java.util.Iterator;
 import java.util.List;
-<<<<<<< HEAD
 import java.util.regex.Pattern;
-=======
 import java.util.stream.Collectors;
->>>>>>> 87c224fe
 
 import org.junit.Test;
 
@@ -190,26 +187,15 @@
         Chars bc = Chars.wrap("abcdb").slice(1, 2);
         //                      --
 
-<<<<<<< HEAD
-        Assert.assertEquals("bc", bc.toString());
-        Assert.assertEquals("b", bc.removeSuffix("c").toString());
-        Assert.assertEquals("", bc.removeSuffix("bc").toString());
-=======
         assertEquals("bc", bc.toString());
         assertEquals("b", bc.removeSuffix("c").toString());
         assertEquals("", bc.removeSuffix("bc").toString());
->>>>>>> 87c224fe
 
         bc = Chars.wrap("aaaaaaa").slice(2, 3);
         //                 ---
 
-<<<<<<< HEAD
-        Assert.assertEquals("", bc.removeSuffix("aaa").toString());
-        Assert.assertEquals("aaa", bc.removeSuffix("aaaa").toString());
-=======
         assertEquals("", bc.removeSuffix("aaa").toString());
         assertEquals("aaa", bc.removeSuffix("aaaa").toString());
->>>>>>> 87c224fe
     }
 
     @Test
@@ -308,21 +294,20 @@
     }
 
     @Test
-<<<<<<< HEAD
     public void testSplits() {
         Chars chars = Chars.wrap("a_a_b_c_s").slice(2, 5);
-        Assert.assertEquals("a_b_c", chars.toString());
+        assertEquals("a_b_c", chars.toString());
 
         testSplits(chars, "_");
         testSplits(chars, "a");
         testSplits(chars, "b");
         testSplits(chars, "c");
-        Assert.assertEquals(listOf("", "_b_c"), listSplits(chars, "a"));
+        assertEquals(listOf("", "_b_c"), listSplits(chars, "a"));
 
         chars = chars.subSequence(1, 5);
-        Assert.assertEquals("_b_c", chars.toString());
-
-        Assert.assertEquals(listOf("", "b", "c"), listSplits(chars, "_"));
+        assertEquals("_b_c", chars.toString());
+
+        assertEquals(listOf("", "b", "c"), listSplits(chars, "_"));
 
 
         testSplits(Chars.wrap("abc"), "");
@@ -338,8 +323,10 @@
     private void testSplits(Chars chars, String regex) {
         List<String> splitList = listSplits(chars, regex);
         List<String> expected = Arrays.asList(chars.toString().split(regex));
-        Assert.assertEquals("Split should behave like String#split", expected, splitList);
-=======
+        assertEquals("Split should behave like String#split", expected, splitList);
+    }
+
+    @Test
     public void testSlice() {
         // slice is offset + length
         Chars chars = Chars.wrap("a_a_b_c_s").slice(2, 5);
@@ -536,7 +523,6 @@
     private static void assertCharBufEquals(String expected, char[] cbuf) {
         String actual = new String(cbuf);
         assertEquals(expected, actual);
->>>>>>> 87c224fe
     }
 
 }