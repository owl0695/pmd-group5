/*
 * BSD-style license; for more info see http://pmd.sourceforge.net/license.html
 */

package net.sourceforge.pmd.lang.rule;

import static org.hamcrest.MatcherAssert.assertThat;
import static org.hamcrest.Matchers.hasSize;
import static org.junit.Assert.assertEquals;

import org.hamcrest.Matchers;
import org.junit.Rule;
import org.junit.Test;
import org.junit.contrib.java.lang.system.SystemErrRule;

import net.sourceforge.pmd.Report;
import net.sourceforge.pmd.RuleContextTest;
import net.sourceforge.pmd.lang.DummyLanguageModule;
import net.sourceforge.pmd.lang.LanguageRegistry;
import net.sourceforge.pmd.lang.ast.DummyNode;
import net.sourceforge.pmd.lang.ast.DummyNode.DummyRootNode;
import net.sourceforge.pmd.lang.ast.DummyNodeWithDeprecatedAttribute;
import net.sourceforge.pmd.lang.rule.xpath.XPathVersion;

public class XPathRuleTest {

    @Rule
    public final SystemErrRule systemErrRule = new SystemErrRule().muteForSuccessfulTests().enableLog();

    @Test
    public void testAttributeDeprecation10() throws Exception {
        testDeprecation(XPathVersion.XPATH_1_0);
    }

    @Test
    public void testAttributeDeprecation20() throws Exception {
        testDeprecation(XPathVersion.XPATH_2_0);
    }


    public void testDeprecation(XPathVersion version) throws Exception {
        XPathRule xpr = makeRule(version, "SomeRule");

        systemErrRule.clearLog();

        DummyNode firstNode = newNode();

        // with another rule forked from the same one (in multithreaded processor)
        Report report = RuleContextTest.getReportForRuleApply(xpr, firstNode);
        assertEquals(1, report.getViolations().size());

        String log = systemErrRule.getLog();
        assertThat(log, Matchers.containsString("Use of deprecated attribute 'dummyNode/@Size' by XPath rule 'SomeRule'"));
        assertThat(log, Matchers.containsString("Use of deprecated attribute 'dummyNode/@Name' by XPath rule 'SomeRule', please use @Image instead"));


        systemErrRule.clearLog();

        // with another node
        report = RuleContextTest.getReportForRuleApply(xpr, newNode());

        assertEquals(1, report.getViolations().size());

        assertEquals("", systemErrRule.getLog()); // no additional warnings


        // with another rule forked from the same one (in multithreaded processor)
        report = RuleContextTest.getReportForRuleApply(xpr.deepCopy(), newNode());

        assertEquals(1, report.getViolations().size());

        assertEquals("", systemErrRule.getLog()); // no additional warnings

        // with another rule on the same node, new warnings
        XPathRule otherRule = makeRule(version, "OtherRule");
        otherRule.setRuleSetName("rset.xml");

        report = RuleContextTest.getReportForRuleApply(otherRule, firstNode);

        assertEquals(1, report.getViolations().size());

        log = systemErrRule.getLog();
        assertThat(log, Matchers.containsString("Use of deprecated attribute 'dummyNode/@Size' by XPath rule 'OtherRule' (in ruleset 'rset.xml')"));
        assertThat(log, Matchers.containsString("Use of deprecated attribute 'dummyNode/@Name' by XPath rule 'OtherRule' (in ruleset 'rset.xml'), please use @Image instead"));

    }

    public XPathRule makeRule(XPathVersion version, String name) {
        XPathRule xpr = new XPathRule(version, "//dummyNode[@Size >= 2 and @Name='foo']");
        xpr.setName(name);
        xpr.setLanguage(LanguageRegistry.getLanguage("Dummy"));
        xpr.setMessage("gotcha");
        return xpr;
    }


    public XPathRule makeXPath(String xpathExpr) {
        XPathRule xpr = new XPathRule(XPathVersion.XPATH_2_0, xpathExpr);
        xpr.setLanguage(LanguageRegistry.getLanguage(DummyLanguageModule.NAME));
        xpr.setName("name");
        xpr.setMessage("gotcha");
        return xpr;
    }

    @Test
    public void testFileNameInXpath() {
        Report report = executeRule(makeXPath("//*[pmd:fileName() = 'Foo.cls']"),
                                    newRoot("src/Foo.cls"));

        assertThat(report.getViolations(), hasSize(1));
    }

    @Test
    public void testBeginLine() {
        Report report = executeRule(makeXPath("//*[pmd:startLine(.)=1]"),
                                    newRoot("src/Foo.cls"));

        assertThat(report.getViolations(), hasSize(1));
    }

    @Test
    public void testBeginCol() {
        Report report = executeRule(makeXPath("//*[pmd:startColumn(.)=1]"),
                                    newRoot("src/Foo.cls"));

        assertThat(report.getViolations(), hasSize(1));
    }

    @Test
    public void testEndLine() {
        Report report = executeRule(makeXPath("//*[pmd:endLine(.)=1]"),
                                    newRoot("src/Foo.cls"));

        assertThat(report.getViolations(), hasSize(1));
    }

    @Test
    public void testEndColumn() {
        Report report = executeRule(makeXPath("//*[pmd:endColumn(.)>1]"),
                                    newRoot("src/Foo.cls"));

        assertThat(report.getViolations(), hasSize(1));
    }

    public Report executeRule(net.sourceforge.pmd.Rule rule, DummyNode node) {
        return RuleContextTest.getReportForRuleApply(rule, node);
    }


<<<<<<< HEAD
    public DummyRoot newNode() {
        DummyRoot root = new DummyRoot();
        DummyNode dummy = new DummyNodeWithDeprecatedAttribute();
=======
    public DummyRootNode newNode() {
        DummyRootNode root = new DummyRootNode();
        DummyNode dummy = new DummyNodeWithDeprecatedAttribute(2);
        dummy.setCoords(1, 1, 1, 2);
>>>>>>> 226e63ea
        root.addChild(dummy, 0);
        dummy.setCoords(1, 1, 1, 2);
        return root;
    }

    public DummyRootNode newRoot(String fileName) {
        DummyRootNode dummy = new DummyRootNode().withFileName(fileName);
        dummy.setCoords(1, 1, 1, 2);
        return dummy;
    }


}<|MERGE_RESOLUTION|>--- conflicted
+++ resolved
@@ -147,25 +147,16 @@
     }
 
 
-<<<<<<< HEAD
-    public DummyRoot newNode() {
-        DummyRoot root = new DummyRoot();
-        DummyNode dummy = new DummyNodeWithDeprecatedAttribute();
-=======
     public DummyRootNode newNode() {
         DummyRootNode root = new DummyRootNode();
-        DummyNode dummy = new DummyNodeWithDeprecatedAttribute(2);
-        dummy.setCoords(1, 1, 1, 2);
->>>>>>> 226e63ea
+        DummyNode dummy = new DummyNodeWithDeprecatedAttribute();
         root.addChild(dummy, 0);
         dummy.setCoords(1, 1, 1, 2);
         return root;
     }
 
     public DummyRootNode newRoot(String fileName) {
-        DummyRootNode dummy = new DummyRootNode().withFileName(fileName);
-        dummy.setCoords(1, 1, 1, 2);
-        return dummy;
+        return DummyLanguageModule.parse("dummy code", fileName);
     }
 
 
