/*
 * BSD-style license; for more info see http://pmd.sourceforge.net/license.html
 */

package net.sourceforge.pmd.lang.rule;

import static org.hamcrest.MatcherAssert.assertThat;
import static org.junit.Assert.assertEquals;

import org.hamcrest.Matchers;
import org.junit.Rule;
import org.junit.Test;

import net.sourceforge.pmd.RuleContext;
import net.sourceforge.pmd.junit.JavaUtilLoggingRule;
import net.sourceforge.pmd.lang.DummyLanguageModule;
import net.sourceforge.pmd.lang.LanguageRegistry;
import net.sourceforge.pmd.lang.ast.DummyNode;
import net.sourceforge.pmd.lang.ast.DummyNodeWithDeprecatedAttribute;
import net.sourceforge.pmd.lang.ast.DummyRoot;
import net.sourceforge.pmd.lang.rule.xpath.Attribute;
import net.sourceforge.pmd.lang.rule.xpath.XPathVersion;

public class XPathRuleTest {

    @Rule
    public JavaUtilLoggingRule loggingRule = new JavaUtilLoggingRule(Attribute.class.getName());

    @Test
    public void testAttributeDeprecation10() {
        testDeprecation(XPathVersion.XPATH_1_0);
    }

    @Test
    public void testAttributeDeprecation20() {
        testDeprecation(XPathVersion.XPATH_2_0);
    }

<<<<<<< HEAD
=======
    @Test
    public void testListAttributeDeprecation20() {
        XPathRule xpr = makeRuleWithList("TestRuleWithListAccess");
        loggingRule.clear();

        RuleContext ctx = new RuleContext();
        ctx.setLanguageVersion(LanguageRegistry.getLanguage(DummyLanguageModule.NAME).getDefaultVersion());
        DummyNode firstNode = newNodeWithList();
        xpr.apply(firstNode, ctx);
        assertEquals(1, ctx.getReport().getViolations().size());

        String log = loggingRule.getLog();
        assertThat(log, Matchers.containsString("Use of deprecated attribute 'dummyNode/@List' by XPath rule 'TestRuleWithListAccess'"));

        loggingRule.clear();
        xpr.apply(newNodeWithList(), ctx); // with another node
        assertEquals(2, ctx.getReport().getViolations().size());
        assertEquals("", loggingRule.getLog()); // no addtional warnings

        // with another rule forked from the same one (in multithreaded processor)
        xpr.deepCopy().apply(newNodeWithList(), ctx);
        assertEquals(3, ctx.getReport().getViolations().size());
        assertEquals("", loggingRule.getLog()); // no addtional warnings

        // with another rule on the same node, new warnings
        XPathRule otherRule = makeRuleWithList("OtherTestRuleWithListAccess");
        otherRule.setRuleSetName("rset.xml");
        otherRule.apply(firstNode, ctx);
        assertEquals(4, ctx.getReport().getViolations().size());
        log = loggingRule.getLog();
        assertThat(log, Matchers.containsString("Use of deprecated attribute 'dummyNode/@List' by XPath rule 'OtherTestRuleWithListAccess' (in ruleset 'rset.xml')"));
    }


    private XPathRule makeRuleWithList(String name) {
        XPathRule xpr = new XPathRule(XPathVersion.XPATH_2_0, "//dummyNode[@List = 'A']");
        xpr.setName(name);
        xpr.setMessage("list is 'a'");
        return xpr;
    }


    private DummyNode newNodeWithList() {
        DummyRoot root = new DummyRoot();
        DummyNode firstNode = new DummyNodeWithListAndEnum(0);
        firstNode.setCoords(1, 1, 1, 2);
        root.addChild(firstNode, 0);
        return root;
    }
>>>>>>> 3b11c3bf

    public void testDeprecation(XPathVersion version) {
        XPathRule xpr = makeRule(version, "SomeRule");

        loggingRule.clear();

        RuleContext ctx = new RuleContext();
        ctx.setLanguageVersion(LanguageRegistry.getLanguage(DummyLanguageModule.NAME).getDefaultVersion());
        DummyNode firstNode = newNode();
        xpr.apply(firstNode, ctx);
        assertEquals(1, ctx.getReport().getViolations().size());

        String log = loggingRule.getLog();
        assertThat(log, Matchers.containsString("Use of deprecated attribute 'dummyNode/@Size' by XPath rule 'SomeRule'"));
        assertThat(log, Matchers.containsString("Use of deprecated attribute 'dummyNode/@Name' by XPath rule 'SomeRule', please use @Image instead"));


        loggingRule.clear();

        // with another node
        xpr.apply(newNode(), ctx);
        assertEquals(2, ctx.getReport().getViolations().size());

        assertEquals("", loggingRule.getLog()); // no additional warnings


        // with another rule forked from the same one (in multithreaded processor)
        xpr.deepCopy().apply(newNode(), ctx);
        assertEquals(3, ctx.getReport().getViolations().size());

        assertEquals("", loggingRule.getLog()); // no additional warnings

        // with another rule on the same node, new warnings
        XPathRule otherRule = makeRule(version, "OtherRule");
        otherRule.setRuleSetName("rset.xml");
        otherRule.apply(firstNode, ctx);
        assertEquals(4, ctx.getReport().getViolations().size());

        log = loggingRule.getLog();
        assertThat(log, Matchers.containsString("Use of deprecated attribute 'dummyNode/@Size' by XPath rule 'OtherRule' (in ruleset 'rset.xml')"));
        assertThat(log, Matchers.containsString("Use of deprecated attribute 'dummyNode/@Name' by XPath rule 'OtherRule' (in ruleset 'rset.xml'), please use @Image instead"));

    }

    public XPathRule makeRule(XPathVersion version, String name) {
        XPathRule xpr = new XPathRule(version, "//dummyNode[@Size >= 2 and @Name='foo']");
        xpr.setName(name);
        xpr.setLanguage(LanguageRegistry.getLanguage("Dummy"));
        xpr.setMessage("gotcha");
        return xpr;
    }

    public DummyNode newNode() {
        DummyRoot root = new DummyRoot();
        DummyNode dummy = new DummyNodeWithDeprecatedAttribute(2);
        dummy.setCoords(1, 1, 1, 2);
        root.addChild(dummy, 0);
        return root;
    }
}<|MERGE_RESOLUTION|>--- conflicted
+++ resolved
@@ -36,58 +36,6 @@
         testDeprecation(XPathVersion.XPATH_2_0);
     }
 
-<<<<<<< HEAD
-=======
-    @Test
-    public void testListAttributeDeprecation20() {
-        XPathRule xpr = makeRuleWithList("TestRuleWithListAccess");
-        loggingRule.clear();
-
-        RuleContext ctx = new RuleContext();
-        ctx.setLanguageVersion(LanguageRegistry.getLanguage(DummyLanguageModule.NAME).getDefaultVersion());
-        DummyNode firstNode = newNodeWithList();
-        xpr.apply(firstNode, ctx);
-        assertEquals(1, ctx.getReport().getViolations().size());
-
-        String log = loggingRule.getLog();
-        assertThat(log, Matchers.containsString("Use of deprecated attribute 'dummyNode/@List' by XPath rule 'TestRuleWithListAccess'"));
-
-        loggingRule.clear();
-        xpr.apply(newNodeWithList(), ctx); // with another node
-        assertEquals(2, ctx.getReport().getViolations().size());
-        assertEquals("", loggingRule.getLog()); // no addtional warnings
-
-        // with another rule forked from the same one (in multithreaded processor)
-        xpr.deepCopy().apply(newNodeWithList(), ctx);
-        assertEquals(3, ctx.getReport().getViolations().size());
-        assertEquals("", loggingRule.getLog()); // no addtional warnings
-
-        // with another rule on the same node, new warnings
-        XPathRule otherRule = makeRuleWithList("OtherTestRuleWithListAccess");
-        otherRule.setRuleSetName("rset.xml");
-        otherRule.apply(firstNode, ctx);
-        assertEquals(4, ctx.getReport().getViolations().size());
-        log = loggingRule.getLog();
-        assertThat(log, Matchers.containsString("Use of deprecated attribute 'dummyNode/@List' by XPath rule 'OtherTestRuleWithListAccess' (in ruleset 'rset.xml')"));
-    }
-
-
-    private XPathRule makeRuleWithList(String name) {
-        XPathRule xpr = new XPathRule(XPathVersion.XPATH_2_0, "//dummyNode[@List = 'A']");
-        xpr.setName(name);
-        xpr.setMessage("list is 'a'");
-        return xpr;
-    }
-
-
-    private DummyNode newNodeWithList() {
-        DummyRoot root = new DummyRoot();
-        DummyNode firstNode = new DummyNodeWithListAndEnum(0);
-        firstNode.setCoords(1, 1, 1, 2);
-        root.addChild(firstNode, 0);
-        return root;
-    }
->>>>>>> 3b11c3bf
 
     public void testDeprecation(XPathVersion version) {
         XPathRule xpr = makeRule(version, "SomeRule");
