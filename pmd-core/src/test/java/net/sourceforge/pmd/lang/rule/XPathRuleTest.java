--- conflicted
+++ resolved
@@ -147,15 +147,8 @@
         return root;
     }
 
-<<<<<<< HEAD
     public DummyRootNode newRoot(String fileName) {
         return DummyLanguageModule.parse("dummy code", fileName);
-=======
-    DummyRootNode newRoot(String fileName) {
-        DummyRootNode dummy = new DummyRootNode().withFileName(fileName);
-        dummy.setCoords(1, 1, 1, 2);
-        return dummy;
->>>>>>> 942c8f04
     }
 
 
