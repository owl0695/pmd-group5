--- conflicted
+++ resolved
@@ -70,46 +70,25 @@
     void testCreateRV() {
         MyRule r = new MyRule();
         r.setRuleSetName("foo");
-<<<<<<< HEAD
         DummyRootNode s = DummyLanguageModule.parse("abc()", "filename");
 
         RuleViolation rv = new ParametricRuleViolation(r, s, r.getMessage());
-        assertEquals("Line number mismatch!", s.getBeginLine(), rv.getBeginLine());
-        assertEquals("Filename mismatch!", s.getTextDocument().getDisplayName(), rv.getFilename());
-        assertEquals("Rule object mismatch!", r, rv.getRule());
-        assertEquals("Rule msg mismatch!", r.getMessage(), rv.getDescription());
-        assertEquals("RuleSet name mismatch!", r.getRuleSetName(), rv.getRule().getRuleSetName());
-=======
-        DummyNode s = new DummyRootNode().withFileName("filename");
-        s.setCoords(5, 5, 5, 10);
-        RuleViolation rv = new ParametricRuleViolation<>(r, s, r.getMessage());
         assertEquals(5, rv.getBeginLine(), "Line number mismatch!");
         assertEquals("filename", rv.getFilename(), "Filename mismatch!");
         assertEquals(r, rv.getRule(), "Rule object mismatch!");
         assertEquals("my rule msg", rv.getDescription(), "Rule msg mismatch!");
         assertEquals("foo", rv.getRule().getRuleSetName(), "RuleSet name mismatch!");
->>>>>>> 942c8f04
     }
 
     @Test
     void testCreateRV2() {
         MyRule r = new MyRule();
-<<<<<<< HEAD
         DummyRootNode s = DummyLanguageModule.parse("abc()", "filename");
         RuleViolation rv = new ParametricRuleViolation(r, s, "specificdescription");
-        assertEquals("Line number mismatch!", s.getBeginLine(), rv.getBeginLine());
-        assertEquals("Filename mismatch!", "filename", rv.getFilename());
-        assertEquals("Rule object mismatch!", r, rv.getRule());
-        assertEquals("Rule description mismatch!", "specificdescription", rv.getDescription());
-=======
-        DummyNode s = new DummyRootNode().withFileName("filename");
-        s.setCoords(5, 5, 5, 10);
-        RuleViolation rv = new ParametricRuleViolation<>(r, s, "specificdescription");
         assertEquals(5, rv.getBeginLine(), "Line number mismatch!");
         assertEquals("filename", rv.getFilename(), "Filename mismatch!");
         assertEquals(r, rv.getRule(), "Rule object mismatch!");
         assertEquals("specificdescription", rv.getDescription(), "Rule description mismatch!");
->>>>>>> 942c8f04
     }
 
     @Test
@@ -130,17 +109,10 @@
     }
 
     @Test
-<<<<<<< HEAD
-    public void testRuleSuppress() {
+    void testRuleSuppress() {
         DummyRootNode n = DummyLanguageModule.parse("abc()", "filename")
             .withNoPmdComments(Collections.singletonMap(1, "ohio"));
         RuleViolation violation = DefaultRuleViolationFactory.defaultInstance().createViolation(new MyRule(), n, n.getReportLocation(), "specificdescription");
-=======
-    void testRuleSuppress() {
-        DummyRootNode n = new DummyRootNode().withNoPmdComments(Collections.singletonMap(5, ""));
-        n.setCoords(5, 1, 6, 1);
-        RuleViolation violation = DefaultRuleViolationFactory.defaultInstance().createViolation(new MyRule(), n, "specificdescription");
->>>>>>> 942c8f04
         SuppressedViolation suppressed = DefaultRuleViolationFactory.defaultInstance().suppressOrNull(n, violation);
 
         assertNotNull(suppressed);
