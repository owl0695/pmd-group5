--- conflicted
+++ resolved
@@ -17,13 +17,8 @@
 import java.util.Collections;
 
 import org.junit.jupiter.api.Test;
-<<<<<<< HEAD
-
-import net.sourceforge.pmd.lang.DummyLanguageModule;
-=======
 import org.junit.jupiter.api.extension.RegisterExtension;
 
->>>>>>> eee8b95a
 import net.sourceforge.pmd.lang.ast.DummyNode.DummyRootNode;
 import net.sourceforge.pmd.lang.ast.Node;
 import net.sourceforge.pmd.lang.rule.AbstractRule;
@@ -82,11 +77,7 @@
     void testCreateRV() {
         MyRule r = new MyRule();
         r.setRuleSetName("foo");
-<<<<<<< HEAD
-        DummyRootNode s = DummyLanguageModule.parse("abc()", "filename");
-=======
         DummyRootNode s = helper.parse("abc()", "filename");
->>>>>>> eee8b95a
 
         RuleViolation rv = new ParametricRuleViolation(r, s, r.getMessage());
         assertEquals(1, rv.getBeginLine(), "Line number mismatch!");
@@ -99,11 +90,7 @@
     @Test
     void testCreateRV2() {
         MyRule r = new MyRule();
-<<<<<<< HEAD
-        DummyRootNode s = DummyLanguageModule.parse("abc()", "filename");
-=======
         DummyRootNode s = helper.parse("abc()", "filename");
->>>>>>> eee8b95a
         RuleViolation rv = new ParametricRuleViolation(r, s, "specificdescription");
         assertEquals(1, rv.getBeginLine(), "Line number mismatch!");
         assertEquals("filename", rv.getFilename(), "Filename mismatch!");
@@ -122,11 +109,7 @@
         r.definePropertyDescriptor(PropertyFactory.intProperty("testInt").desc("description").require(inRange(0, 100)).defaultValue(10).build());
         r.setMessage("Message ${packageName} ${className} ${methodName} ${variableName} ${testInt} ${noSuchProperty}");
 
-<<<<<<< HEAD
-        DummyRootNode s = DummyLanguageModule.parse("abc()", "filename");
-=======
         DummyRootNode s = helper.parse("abc()", "filename");
->>>>>>> eee8b95a
 
         RuleViolation rv = getReportForRuleApply(r, s).getViolations().get(0);
         assertEquals("Message foo ${className} ${methodName} ${variableName} 10 ${noSuchProperty}", rv.getDescription());
@@ -134,13 +117,8 @@
 
     @Test
     void testRuleSuppress() {
-<<<<<<< HEAD
-        DummyRootNode n = DummyLanguageModule.parse("abc()", "filename")
-            .withNoPmdComments(Collections.singletonMap(1, "ohio"));
-=======
         DummyRootNode n = helper.parse("abc()", "filename")
                                 .withNoPmdComments(Collections.singletonMap(1, "ohio"));
->>>>>>> eee8b95a
 
         FileAnalysisListener listener = mock(FileAnalysisListener.class);
         RuleContext ctx = RuleContext.create(listener, new MyRule());
