--- conflicted
+++ resolved
@@ -15,17 +15,6 @@
 
 public class RuleContextTest {
 
-<<<<<<< HEAD
-    public static Report getReport(Rule rule, BiConsumer<Rule, RuleContext> sideEffects) throws Exception {
-        return Report.buildReport(listener -> sideEffects.accept(rule, RuleContext.create(listener, rule)));
-    }
-
-    public static Report getReportForRuleApply(Rule rule, Node node) throws Exception {
-        return getReport(rule, (r, ctx) -> r.apply(node, ctx));
-    }
-
-    public static Report getReportForRuleSetApply(RuleSet ruleset, RootNode node) throws Exception {
-=======
     public static Report getReport(Rule rule, BiConsumer<Rule, RuleContext> sideEffects) {
         return Report.buildReport(listener -> sideEffects.accept(rule, RuleContext.create(listener, rule)));
     }
@@ -35,7 +24,6 @@
     }
 
     public static Report getReportForRuleSetApply(RuleSet ruleset, RootNode node) {
->>>>>>> 2c80e34e
         return Report.buildReport(listener -> new RuleSets(ruleset).apply(node, listener));
     }
 
