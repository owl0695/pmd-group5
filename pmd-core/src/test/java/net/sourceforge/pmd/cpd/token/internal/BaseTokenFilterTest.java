/**
 * BSD-style license; for more info see http://pmd.sourceforge.net/license.html
 */

package net.sourceforge.pmd.cpd.token.internal;

import static org.junit.Assert.assertEquals;
import static org.junit.Assert.assertFalse;
import static org.junit.Assert.assertTrue;

import java.util.Arrays;
import java.util.Collections;
import java.util.ConcurrentModificationException;
import java.util.Iterator;
import java.util.NoSuchElementException;

import org.junit.Test;

import net.sourceforge.pmd.lang.TokenManager;
import net.sourceforge.pmd.lang.ast.GenericToken;
import net.sourceforge.pmd.lang.document.FileLocation;
import net.sourceforge.pmd.lang.document.TextRange2d;
import net.sourceforge.pmd.lang.document.TextRegion;

public class BaseTokenFilterTest {

    static class StringToken implements GenericToken<StringToken> {

        private final String text;

        StringToken(final String text) {
            this.text = text;
        }

        @Override
        public StringToken getNext() {
            return null;
        }

        @Override
        public StringToken getPreviousComment() {
            return null;
        }

        @Override
        public TextRegion getRegion() {
            return TextRegion.fromBothOffsets(0, text.length());
        }

        @Override
        public boolean isEof() {
            return text == null;
        }

        @Override
        public String getImageCs() {
            return text;
        }

        @Override
        public FileLocation getReportLocation() {
<<<<<<< HEAD
            return FileLocation.range("n/a", 0, 0, 0, 0);
=======
            return FileLocation.location("n/a", TextRange2d.range2d(0, 0, 0, 0));
>>>>>>> f567b8ca
        }

        @Override
        public int compareTo(StringToken o) {
            return text.compareTo(o.text);
        }

        @Override
        public int getKind() {
            return 0;
        }
    }

    static class StringTokenManager implements TokenManager<StringToken> {

        Iterator<String> iterator = Collections.unmodifiableList(Arrays.asList("a", "b", "c")).iterator();

        @Override
        public StringToken getNextToken() {
            if (iterator.hasNext()) {
                return new StringToken(iterator.next());
            } else {
                return null;
            }
        }

    }

    static class DummyTokenFilter<T extends GenericToken<T>> extends BaseTokenFilter<T> {

        Iterable<T> remainingTokens;

        DummyTokenFilter(final TokenManager<T> tokenManager) {
            super(tokenManager);
        }

        @Override
        protected boolean shouldStopProcessing(final T currentToken) {
            return currentToken == null;
        }

        @Override
        protected void analyzeTokens(final T currentToken, final Iterable<T> remainingTokens) {
            this.remainingTokens = remainingTokens;
        }

        public Iterable<T> getRemainingTokens() {
            return remainingTokens;
        }
    }

    @Test
    public void testRemainingTokensFunctionality1() {
        final TokenManager<StringToken> tokenManager = new StringTokenManager();
        final DummyTokenFilter<StringToken> tokenFilter = new DummyTokenFilter<>(tokenManager);
        final StringToken firstToken = tokenFilter.getNextToken();
        assertEquals("a", firstToken.getImage());
        final Iterable<StringToken> iterable = tokenFilter.getRemainingTokens();
        final Iterator<StringToken> it1 = iterable.iterator();
        final Iterator<StringToken> it2 = iterable.iterator();
        assertTrue(it1.hasNext());
        assertTrue(it2.hasNext());
        final StringToken firstValFirstIt = it1.next();
        final StringToken firstValSecondIt = it2.next();
        assertTrue(it1.hasNext());
        assertTrue(it2.hasNext());
        final StringToken secondValFirstIt = it1.next();
        assertFalse(it1.hasNext());
        assertTrue(it2.hasNext());
        final StringToken secondValSecondIt = it2.next();
        assertFalse(it2.hasNext());
        assertEquals("b", firstValFirstIt.getImage());
        assertEquals("b", firstValSecondIt.getImage());
        assertEquals("c", secondValFirstIt.getImage());
        assertEquals("c", secondValSecondIt.getImage());
    }

    @Test
    public void testRemainingTokensFunctionality2() {
        final TokenManager<StringToken> tokenManager = new StringTokenManager();
        final DummyTokenFilter<StringToken> tokenFilter = new DummyTokenFilter<>(tokenManager);
        final StringToken firstToken = tokenFilter.getNextToken();
        assertEquals("a", firstToken.getImage());
        final Iterable<StringToken> iterable = tokenFilter.getRemainingTokens();
        final Iterator<StringToken> it1 = iterable.iterator();
        final Iterator<StringToken> it2 = iterable.iterator();
        assertTrue(it1.hasNext());
        assertTrue(it2.hasNext());
        final StringToken firstValFirstIt = it1.next();
        assertTrue(it1.hasNext());
        final StringToken secondValFirstIt = it1.next();
        assertFalse(it1.hasNext());
        assertTrue(it2.hasNext());
        final StringToken firstValSecondIt = it2.next();
        assertTrue(it2.hasNext());
        final StringToken secondValSecondIt = it2.next();
        assertFalse(it2.hasNext());
        assertEquals("b", firstValFirstIt.getImage());
        assertEquals("b", firstValSecondIt.getImage());
        assertEquals("c", secondValFirstIt.getImage());
        assertEquals("c", secondValSecondIt.getImage());
    }

    @Test(expected = NoSuchElementException.class)
    public void testRemainingTokensFunctionality3() {
        final TokenManager<StringToken> tokenManager = new StringTokenManager();
        final DummyTokenFilter<StringToken> tokenFilter = new DummyTokenFilter<>(tokenManager);
        final StringToken firstToken = tokenFilter.getNextToken();
        assertEquals("a", firstToken.getImage());
        final Iterable<StringToken> iterable = tokenFilter.getRemainingTokens();
        final Iterator<StringToken> it1 = iterable.iterator();
        final Iterator<StringToken> it2 = iterable.iterator();
        it1.next();
        it1.next();
        it2.next();
        it2.next();
        it1.next();
    }

    @Test(expected = ConcurrentModificationException.class)
    public void testRemainingTokensFunctionality4() {
        final TokenManager<StringToken> tokenManager = new StringTokenManager();
        final DummyTokenFilter<StringToken> tokenFilter = new DummyTokenFilter<>(tokenManager);
        final StringToken firstToken = tokenFilter.getNextToken();
        assertEquals("a", firstToken.getImage());
        final Iterable<StringToken> iterable = tokenFilter.getRemainingTokens();
        final Iterator<StringToken> it1 = iterable.iterator();
        final StringToken secondToken = tokenFilter.getNextToken();
        assertEquals("b", secondToken.getImage());
        it1.next();
    }

}<|MERGE_RESOLUTION|>--- conflicted
+++ resolved
@@ -59,11 +59,7 @@
 
         @Override
         public FileLocation getReportLocation() {
-<<<<<<< HEAD
-            return FileLocation.range("n/a", 0, 0, 0, 0);
-=======
-            return FileLocation.location("n/a", TextRange2d.range2d(0, 0, 0, 0));
->>>>>>> f567b8ca
+            return FileLocation.range("n/a", TextRange2d.range2d(0, 0, 0, 0));
         }
 
         @Override
