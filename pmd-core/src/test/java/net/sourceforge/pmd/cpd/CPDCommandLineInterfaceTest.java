/**
 * BSD-style license; for more info see http://pmd.sourceforge.net/license.html
 */

package net.sourceforge.pmd.cpd;

import static org.junit.Assert.assertFalse;
import static org.junit.Assert.assertTrue;

import java.io.File;
import java.io.IOException;
import java.nio.charset.StandardCharsets;
import java.nio.file.Files;
import java.util.Arrays;

import org.junit.Assert;
import org.junit.Before;
import org.junit.Rule;
import org.junit.Test;
import org.junit.contrib.java.lang.system.RestoreSystemProperties;
import org.junit.contrib.java.lang.system.SystemOutRule;
import org.junit.rules.TemporaryFolder;
import org.junit.rules.TestRule;

import net.sourceforge.pmd.PMD;
import net.sourceforge.pmd.junit.JavaUtilLoggingRule;

public class CPDCommandLineInterfaceTest {
    private static final String SRC_DIR = "src/test/resources/net/sourceforge/pmd/cpd/files/";

    @Rule
    public final TestRule restoreSystemProperties = new RestoreSystemProperties();
    @Rule
    public final SystemOutRule log = new SystemOutRule().enableLog().muteForSuccessfulTests();
    @Rule
    public final JavaUtilLoggingRule loggingRule = new JavaUtilLoggingRule(PMD.class.getPackage().getName()).mute();
    @Rule
    public TemporaryFolder tempDir = new TemporaryFolder();


    @Before
    public void setup() {
        System.setProperty(CPDCommandLineInterface.NO_EXIT_AFTER_RUN, "true");
    }
    
    @Test
    public void testEmptyResultRendering() {
        CPDCommandLineInterface.main(new String[] { "--minimum-tokens", "340", "--language", "java", "--files",
<<<<<<< HEAD
            "src/test/resources/net/sourceforge/pmd/cpd/files/", "--format", "xml", });
        Assert.assertEquals("<?xml version=\"1.0\" encoding=\"UTF-8\"?>" + "\n" + "<pmd-cpd/>", log.getLog().trim());
=======
            SRC_DIR, "--format", "xml", });
        Assert.assertEquals("<?xml version=\"1.0\" encoding=\"UTF-8\"?>" + "\n" + "<pmd-cpd/>", log.getLog());
    }

    @Test
    public void testDeprecatedOptionsWarning() throws IOException {
        File filelist = new File(tempDir.getRoot(), "cpd-test-file-list.txt");
        Files.write(filelist.toPath(), Arrays.asList(
                new File(SRC_DIR, "dup1.java").getAbsolutePath(),
                new File(SRC_DIR, "dup2.java").getAbsolutePath()), StandardCharsets.UTF_8);

        CPDCommandLineInterface.main(new String[] { "--minimum-tokens", "340", "--language", "java", "--filelist",
            filelist.getAbsolutePath(), "--format", "xml", "-failOnViolation", "true" });
        Assert.assertEquals("<?xml version=\"1.0\" encoding=\"UTF-8\"?>" + "\n" + "<pmd-cpd/>", log.getLog());
        assertTrue(loggingRule.getLog().contains("Some deprecated options were used on the command-line, including -failOnViolation"));
        assertTrue(loggingRule.getLog().contains("Consider replacing it with --fail-on-violation"));
        // only one parameter is logged
        assertFalse(loggingRule.getLog().contains("Some deprecated options were used on the command-line, including --filelist"));
        assertFalse(loggingRule.getLog().contains("Consider replacing it with --file-list"));

>>>>>>> d1a6fccd
    }
}<|MERGE_RESOLUTION|>--- conflicted
+++ resolved
@@ -46,12 +46,8 @@
     @Test
     public void testEmptyResultRendering() {
         CPDCommandLineInterface.main(new String[] { "--minimum-tokens", "340", "--language", "java", "--files",
-<<<<<<< HEAD
-            "src/test/resources/net/sourceforge/pmd/cpd/files/", "--format", "xml", });
+            SRC_DIR, "--format", "xml", });
         Assert.assertEquals("<?xml version=\"1.0\" encoding=\"UTF-8\"?>" + "\n" + "<pmd-cpd/>", log.getLog().trim());
-=======
-            SRC_DIR, "--format", "xml", });
-        Assert.assertEquals("<?xml version=\"1.0\" encoding=\"UTF-8\"?>" + "\n" + "<pmd-cpd/>", log.getLog());
     }
 
     @Test
@@ -69,7 +65,5 @@
         // only one parameter is logged
         assertFalse(loggingRule.getLog().contains("Some deprecated options were used on the command-line, including --filelist"));
         assertFalse(loggingRule.getLog().contains("Consider replacing it with --file-list"));
-
->>>>>>> d1a6fccd
     }
 }