--- conflicted
+++ resolved
@@ -13,18 +13,15 @@
 import org.junit.Test;
 
 import net.sourceforge.pmd.lang.Dummy2LanguageModule;
-<<<<<<< HEAD
-=======
 import net.sourceforge.pmd.lang.DummyLanguageModule;
 import net.sourceforge.pmd.lang.Language;
 import net.sourceforge.pmd.lang.LanguageRegistry;
->>>>>>> 32a02cec
 import net.sourceforge.pmd.lang.rule.MockRule;
 import net.sourceforge.pmd.lang.rule.RuleReference;
 import net.sourceforge.pmd.properties.PropertyDescriptor;
 import net.sourceforge.pmd.properties.PropertyFactory;
 
-public class RuleReferenceTest extends PmdContextualizedTest {
+public class RuleReferenceTest {
 
     @Test
     public void testRuleSetReference() {
@@ -39,12 +36,8 @@
         final PropertyDescriptor<String> PROPERTY1_DESCRIPTOR = PropertyFactory.stringProperty("property1").desc("Test property").defaultValue("").build();
         MockRule rule = new MockRule();
         rule.definePropertyDescriptor(PROPERTY1_DESCRIPTOR);
-<<<<<<< HEAD
-        rule.setLanguage(languageRegistry().getLanguage(Dummy2LanguageModule.NAME));
-=======
         Language dummyLang = LanguageRegistry.getLanguage(DummyLanguageModule.NAME);
         rule.setLanguage(dummyLang);
->>>>>>> 32a02cec
         rule.setName("name1");
         rule.setProperty(PROPERTY1_DESCRIPTOR, "value1");
         rule.setMessage("message1");
@@ -57,14 +50,8 @@
         RuleReference ruleReference = new RuleReference();
         ruleReference.setRule(rule);
         ruleReference.definePropertyDescriptor(PROPERTY2_DESCRIPTOR);
-<<<<<<< HEAD
-        ruleReference.setLanguage(dummyLanguage());
-        ruleReference.setMinimumLanguageVersion(dummyLanguage().getVersion("1.3"));
-        ruleReference.setMaximumLanguageVersion(dummyLanguage().getVersion("1.7"));
-=======
         ruleReference.setMinimumLanguageVersion(dummyLang.getVersion("1.3"));
         ruleReference.setMaximumLanguageVersion(dummyLang.getVersion("1.7"));
->>>>>>> 32a02cec
         ruleReference.setDeprecated(true);
         ruleReference.setName("name2");
         ruleReference.setProperty(PROPERTY1_DESCRIPTOR, "value2");
@@ -100,12 +87,8 @@
         final PropertyDescriptor<String> PROPERTY1_DESCRIPTOR = PropertyFactory.stringProperty("property1").desc("Test property").defaultValue("").build();
         MockRule rule = new MockRule();
         rule.definePropertyDescriptor(PROPERTY1_DESCRIPTOR);
-<<<<<<< HEAD
-        rule.setLanguage(languageRegistry().getLanguage(Dummy2LanguageModule.NAME));
-=======
         Language dummyLang = LanguageRegistry.getLanguage(DummyLanguageModule.NAME);
         rule.setLanguage(dummyLang);
->>>>>>> 32a02cec
         rule.setName("name1");
         rule.setProperty(PROPERTY1_DESCRIPTOR, "value1");
         rule.setMessage("message1");
@@ -118,15 +101,9 @@
         RuleReference ruleReference = new RuleReference();
         ruleReference.setRule(rule);
         ruleReference.definePropertyDescriptor(PROPERTY2_DESCRIPTOR);
-<<<<<<< HEAD
-        ruleReference.setLanguage(dummyLanguage());
-        ruleReference.setMinimumLanguageVersion(dummyLanguage().getVersion("1.3"));
-        ruleReference.setMaximumLanguageVersion(dummyLanguage().getVersion("1.7"));
-=======
         ruleReference.setLanguage(dummyLang);
         ruleReference.setMinimumLanguageVersion(dummyLang.getVersion("1.3"));
         ruleReference.setMaximumLanguageVersion(dummyLang.getVersion("1.7"));
->>>>>>> 32a02cec
         ruleReference.setDeprecated(true);
         ruleReference.setName("name2");
         ruleReference.setProperty(PROPERTY1_DESCRIPTOR, "value2");
@@ -142,22 +119,17 @@
 
     private void validateOverriddenValues(final PropertyDescriptor<String> propertyDescriptor1,
             final PropertyDescriptor<String> propertyDescriptor2, RuleReference ruleReference) {
-<<<<<<< HEAD
-        assertEquals("Override failed", dummyLanguage(), ruleReference.getLanguage());
-        assertEquals("Override failed", dummyLanguage(), ruleReference.getOverriddenLanguage());
-=======
         assertEquals("Override failed", LanguageRegistry.getLanguage(DummyLanguageModule.NAME),
                 ruleReference.getLanguage());
->>>>>>> 32a02cec
-
-        assertEquals("Override failed", dummyLanguage().getVersion("1.3"),
+
+        assertEquals("Override failed", LanguageRegistry.getLanguage(DummyLanguageModule.NAME).getVersion("1.3"),
                 ruleReference.getMinimumLanguageVersion());
-        assertEquals("Override failed", dummyLanguage().getVersion("1.3"),
+        assertEquals("Override failed", LanguageRegistry.getLanguage(DummyLanguageModule.NAME).getVersion("1.3"),
                 ruleReference.getOverriddenMinimumLanguageVersion());
 
-        assertEquals("Override failed", dummyLanguage().getVersion("1.7"),
+        assertEquals("Override failed", LanguageRegistry.getLanguage(DummyLanguageModule.NAME).getVersion("1.7"),
                 ruleReference.getMaximumLanguageVersion());
-        assertEquals("Override failed", dummyLanguage().getVersion("1.7"),
+        assertEquals("Override failed", LanguageRegistry.getLanguage(DummyLanguageModule.NAME).getVersion("1.7"),
                 ruleReference.getOverriddenMaximumLanguageVersion());
 
         assertEquals("Override failed", false, ruleReference.getRule().isDeprecated());
@@ -205,9 +177,9 @@
         final PropertyDescriptor<String> PROPERTY1_DESCRIPTOR = PropertyFactory.stringProperty("property1").desc("Test property").defaultValue("").build();
         MockRule rule = new MockRule();
         rule.definePropertyDescriptor(PROPERTY1_DESCRIPTOR);
-        rule.setLanguage(dummyLanguage());
-        rule.setMinimumLanguageVersion(dummyLanguage().getVersion("1.3"));
-        rule.setMaximumLanguageVersion(dummyLanguage().getVersion("1.7"));
+        rule.setLanguage(LanguageRegistry.getLanguage(DummyLanguageModule.NAME));
+        rule.setMinimumLanguageVersion(LanguageRegistry.getLanguage(DummyLanguageModule.NAME).getVersion("1.3"));
+        rule.setMaximumLanguageVersion(LanguageRegistry.getLanguage(DummyLanguageModule.NAME).getVersion("1.7"));
         rule.setName("name1");
         rule.setProperty(PROPERTY1_DESCRIPTOR, "value1");
         rule.setMessage("message1");
@@ -218,14 +190,10 @@
 
         RuleReference ruleReference = new RuleReference();
         ruleReference.setRule(rule);
-<<<<<<< HEAD
-        ruleReference.setLanguage(dummyLanguage());
-=======
->>>>>>> 32a02cec
         ruleReference
-                .setMinimumLanguageVersion(dummyLanguage().getVersion("1.3"));
+                .setMinimumLanguageVersion(LanguageRegistry.getLanguage(DummyLanguageModule.NAME).getVersion("1.3"));
         ruleReference
-                .setMaximumLanguageVersion(dummyLanguage().getVersion("1.7"));
+                .setMaximumLanguageVersion(LanguageRegistry.getLanguage(DummyLanguageModule.NAME).getVersion("1.7"));
         ruleReference.setDeprecated(false);
         ruleReference.setName("name1");
         ruleReference.setProperty(PROPERTY1_DESCRIPTOR, "value1");
@@ -235,18 +203,12 @@
         ruleReference.setExternalInfoUrl("externalInfoUrl1");
         ruleReference.setPriority(RulePriority.HIGH);
 
-<<<<<<< HEAD
-        assertEquals("Override failed", dummyLanguage(),
-                ruleReference.getLanguage());
-        assertNull("Override failed", ruleReference.getOverriddenLanguage());
-=======
->>>>>>> 32a02cec
-
-        assertEquals("Override failed", dummyLanguage().getVersion("1.3"),
+
+        assertEquals("Override failed", LanguageRegistry.getLanguage(DummyLanguageModule.NAME).getVersion("1.3"),
                 ruleReference.getMinimumLanguageVersion());
         assertNull("Override failed", ruleReference.getOverriddenMinimumLanguageVersion());
 
-        assertEquals("Override failed", dummyLanguage().getVersion("1.7"),
+        assertEquals("Override failed", LanguageRegistry.getLanguage(DummyLanguageModule.NAME).getVersion("1.7"),
                 ruleReference.getMaximumLanguageVersion());
         assertNull("Override failed", ruleReference.getOverriddenMaximumLanguageVersion());
 
