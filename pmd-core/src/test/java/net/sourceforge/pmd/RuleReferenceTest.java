--- conflicted
+++ resolved
@@ -101,13 +101,8 @@
         validateOverriddenValues(PROPERTY1_DESCRIPTOR, PROPERTY2_DESCRIPTOR, (RuleReference) ruleReference.deepCopy());
     }
 
-<<<<<<< HEAD
-    private void validateOverridenValues(final PropertyDescriptor<String> propertyDescriptor1,
-            final PropertyDescriptor<String> propertyDescriptor2, RuleReference ruleReference) {
-=======
-    private void validateOverriddenValues(final StringProperty propertyDescriptor1,
-                                          final StringProperty propertyDescriptor2, RuleReference ruleReference) {
->>>>>>> ebae5549
+    private void validateOverriddenValues(final PropertyDescriptor<String> propertyDescriptor1,
+                                          final PropertyDescriptor<String> propertyDescriptor2, RuleReference ruleReference) {
         assertEquals("Override failed", LanguageRegistry.getLanguage(DummyLanguageModule.NAME),
                 ruleReference.getLanguage());
         assertEquals("Override failed", LanguageRegistry.getLanguage(DummyLanguageModule.NAME),
