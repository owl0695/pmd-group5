/**
 * BSD-style license; for more info see http://pmd.sourceforge.net/license.html
 */

package net.sourceforge.pmd;

import static org.junit.Assert.assertEquals;
import static org.junit.Assert.assertFalse;
import static org.junit.Assert.assertNotNull;
import static org.junit.Assert.assertNotSame;
import static org.junit.Assert.assertNull;
import static org.junit.Assert.assertTrue;

import java.io.ByteArrayInputStream;
import java.io.InputStream;
import java.io.UnsupportedEncodingException;
import java.util.Arrays;
import java.util.HashSet;
import java.util.List;
import java.util.Set;

import org.apache.commons.lang3.StringUtils;
import org.hamcrest.Matchers;
import org.junit.Test;
import org.junit.rules.ExpectedException;

import net.sourceforge.pmd.junit.JavaUtilLoggingRule;
import net.sourceforge.pmd.junit.LocaleRule;
import net.sourceforge.pmd.lang.DummyLanguageModule;
import net.sourceforge.pmd.lang.LanguageRegistry;
import net.sourceforge.pmd.lang.rule.MockRule;
import net.sourceforge.pmd.lang.rule.RuleReference;
import net.sourceforge.pmd.properties.PropertyDescriptor;
import net.sourceforge.pmd.util.ResourceLoader;

public class RuleSetFactoryTest {

    @org.junit.Rule
    public ExpectedException ex = ExpectedException.none();

    @org.junit.Rule
    public LocaleRule localeRule = LocaleRule.en();

    @Test
    public void testRuleSetFileName() throws RuleSetNotFoundException {
        RuleSet rs = loadRuleSet(EMPTY_RULESET);
        assertNull("RuleSet file name not expected", rs.getFileName());

        RuleSetFactory rsf = RulesetsFactoryUtils.defaultFactory();
        rs = rsf.createRuleSet("net/sourceforge/pmd/TestRuleset1.xml");
        assertEquals("wrong RuleSet file name", rs.getFileName(), "net/sourceforge/pmd/TestRuleset1.xml");
    }

    @Test
    public void testNoRuleSetFileName() throws RuleSetNotFoundException {
        RuleSet rs = loadRuleSet(EMPTY_RULESET);
        assertNull("RuleSet file name not expected", rs.getFileName());
    }

    @Test
    public void testRefs() throws Exception {
        RuleSetFactory rsf = RulesetsFactoryUtils.defaultFactory();
        RuleSet rs = rsf.createRuleSet("net/sourceforge/pmd/TestRuleset1.xml");
        assertNotNull(rs.getRuleByName("TestRuleRef"));
    }

    @Test
    public void testExtendedReferences() throws Exception {
        InputStream in = new ResourceLoader().loadClassPathResourceAsStream("net/sourceforge/pmd/rulesets/reference-ruleset.xml");
        assertNotNull("Test ruleset not found - can't continue with test!", in);
        in.close();

        RuleSetFactory rsf = RulesetsFactoryUtils.defaultFactory();
        RuleSets rs = rsf.createRuleSets("net/sourceforge/pmd/rulesets/reference-ruleset.xml");
        // added by referencing a complete ruleset (TestRuleset1.xml)
        assertNotNull(rs.getRuleByName("MockRule1"));
        assertNotNull(rs.getRuleByName("MockRule2"));
        assertNotNull(rs.getRuleByName("MockRule3"));
        assertNotNull(rs.getRuleByName("TestRuleRef"));

        // added by specific reference
        assertNotNull(rs.getRuleByName("TestRule"));
        // this is from TestRuleset2.xml, but not referenced
        assertNull(rs.getRuleByName("TestRule2Ruleset2"));

        Rule mockRule3 = rs.getRuleByName("MockRule3");
        assertEquals("Overridden message", mockRule3.getMessage());
        assertEquals(2, mockRule3.getPriority().getPriority());

        Rule mockRule2 = rs.getRuleByName("MockRule2");
        assertEquals("Just combine them!", mockRule2.getMessage());
        // assert that MockRule2 is only once added to the ruleset, so that it
        // really
        // overwrites the configuration inherited from TestRuleset1.xml
        assertEquals(1, countRule(rs, "MockRule2"));

        Rule mockRule1 = rs.getRuleByName("MockRule1");
        assertNotNull(mockRule1);
        PropertyDescriptor<?> prop = mockRule1.getPropertyDescriptor("testIntProperty");
        Object property = mockRule1.getProperty(prop);
        assertEquals("5", String.valueOf(property));

        // included from TestRuleset3.xml
        assertNotNull(rs.getRuleByName("Ruleset3Rule2"));
        // excluded from TestRuleset3.xml
        assertNull(rs.getRuleByName("Ruleset3Rule1"));

        // overridden to 5
        Rule ruleset4Rule1 = rs.getRuleByName("Ruleset4Rule1");
        assertNotNull(ruleset4Rule1);
        assertEquals(5, ruleset4Rule1.getPriority().getPriority());
        assertEquals(1, countRule(rs, "Ruleset4Rule1"));
        // priority overridden for whole TestRuleset4 group
        Rule ruleset4Rule2 = rs.getRuleByName("Ruleset4Rule2");
        assertNotNull(ruleset4Rule2);
        assertEquals(2, ruleset4Rule2.getPriority().getPriority());
    }

    private int countRule(RuleSets rs, String ruleName) {
        int count = 0;
        for (Rule r : rs.getAllRules()) {
            if (ruleName.equals(r.getName())) {
                count++;
            }
        }
        return count;
    }

    @Test(expected = RuleSetNotFoundException.class)
    public void testRuleSetNotFound() throws RuleSetNotFoundException {
        RuleSetFactory rsf = RulesetsFactoryUtils.defaultFactory();
        rsf.createRuleSet("fooooo");
    }

    @Test
    public void testCreateEmptyRuleSet() throws RuleSetNotFoundException {
        RuleSet rs = loadRuleSet(EMPTY_RULESET);
        assertEquals("test", rs.getName());
        assertEquals(0, rs.size());
    }

    @Test
    public void testSingleRule() throws RuleSetNotFoundException {
        RuleSet rs = loadRuleSet(SINGLE_RULE);
        assertEquals(1, rs.size());
        Rule r = rs.getRules().iterator().next();
        assertEquals("MockRuleName", r.getName());
        assertEquals("net.sourceforge.pmd.lang.rule.MockRule", r.getRuleClass());
        assertEquals("avoid the mock rule", r.getMessage());
    }

    @Test
    public void testMultipleRules() throws RuleSetNotFoundException {
        RuleSet rs = loadRuleSet(MULTIPLE_RULES);
        assertEquals(2, rs.size());
        Set<String> expected = new HashSet<>();
        expected.add("MockRuleName1");
        expected.add("MockRuleName2");
        for (Rule rule : rs.getRules()) {
            assertTrue(expected.contains(rule.getName()));
        }
    }

    @Test
    public void testSingleRuleWithPriority() throws RuleSetNotFoundException {
        assertEquals(RulePriority.MEDIUM, loadFirstRule(PRIORITY).getPriority());
    }

    @Test
    @SuppressWarnings("unchecked")
    public void testProps() throws RuleSetNotFoundException {
        Rule r = loadFirstRule(PROPERTIES);
        assertEquals("bar", r.getProperty((PropertyDescriptor<String>) r.getPropertyDescriptor("fooString")));
        assertEquals(new Integer(3), r.getProperty((PropertyDescriptor<Integer>) r.getPropertyDescriptor("fooInt")));
        assertTrue(r.getProperty((PropertyDescriptor<Boolean>) r.getPropertyDescriptor("fooBoolean")));
        assertEquals(3.0d, r.getProperty((PropertyDescriptor<Double>) r.getPropertyDescriptor("fooDouble")), 0.05);
        assertNull(r.getPropertyDescriptor("BuggleFish"));
        assertNotSame(r.getDescription().indexOf("testdesc2"), -1);
    }

    @Test
    public void testStringMultiPropertyDefaultDelimiter() throws Exception {
        Rule r = loadFirstRule("<?xml version=\"1.0\" encoding=\"UTF-8\"?>\n<ruleset name=\"the ruleset\">\n  <description>Desc</description>\n"
                                   + "     <rule name=\"myRule\" message=\"Do not place to this package. Move to \n{0} package/s instead.\" \n"
                                   + "class=\"net.sourceforge.pmd.lang.rule.XPathRule\" language=\"dummy\">\n"
                                   + "         <description>Please move your class to the right folder(rest \nfolder)</description>\n"
                                   + "         <priority>2</priority>\n         <properties>\n             <property name=\"packageRegEx\""
                                   + " value=\"com.aptsssss|com.abc\" \ntype=\"List[String]\" "
                                   + "description=\"valid packages\"/>\n         </properties></rule></ruleset>");
        PropertyDescriptor<List<String>> prop = (PropertyDescriptor<List<String>>) r.getPropertyDescriptor("packageRegEx");
        List<String> values = r.getProperty(prop);
        assertEquals(Arrays.asList("com.aptsssss", "com.abc"), values);
    }

    @Test
    public void testStringMultiPropertyDelimiter() throws Exception {
        Rule r = loadFirstRule("<?xml version=\"1.0\" encoding=\"UTF-8\"?>\n" + "<ruleset name=\"test\">\n "
                                   + " <description>ruleset desc</description>\n     "
                                   + "<rule name=\"myRule\" message=\"Do not place to this package. Move to \n{0} package/s"
                                   + " instead.\" \n" + "class=\"net.sourceforge.pmd.lang.rule.XPathRule\" language=\"dummy\">\n"
                                   + "         <description>Please move your class to the right folder(rest \nfolder)</description>\n"
                                   + "         <priority>2</priority>\n         <properties>\n             <property name=\"packageRegEx\""
                                   + " value=\"com.aptsssss,com.abc\" \ntype=\"List[String]\" delimiter=\",\" "
                                   + "description=\"valid packages\"/>\n"
                                   + "         </properties></rule>" + "</ruleset>");
        PropertyDescriptor<List<String>> prop = (PropertyDescriptor<List<String>>) r.getPropertyDescriptor("packageRegEx");
        List<String> values = r.getProperty(prop);
        assertEquals(Arrays.asList("com.aptsssss", "com.abc"), values);
    }

    @Test
    public void testRuleSetWithDeprecatedRule() throws Exception {
        RuleSet rs = loadRuleSet("<?xml version=\"1.0\" encoding=\"UTF-8\"?>\n" + "<ruleset name=\"ruleset\">\n"
                + "  <description>ruleset desc</description>\n"
                + "     <rule deprecated=\"true\" ref=\"rulesets/dummy/basic.xml/DummyBasicMockRule\"/>"
                + "</ruleset>");
        assertEquals(1, rs.getRules().size());
        Rule rule = rs.getRuleByName("DummyBasicMockRule");
        assertNotNull(rule);
    }

    /**
     * This is an example of a category (built-in) ruleset, which contains a rule, that has been renamed.
     * This means: a rule definition for "NewName" and a rule reference "OldName", that is deprecated
     * and exists for backwards compatibility.
     *
     * <p>When loading this ruleset at a whole, we shouldn't get a deprecation warning. The deprecated
     * rule reference should be ignored, so at the end, we only have the new rule name in the ruleset.
     * This is because the deprecated reference points to a rule in the same ruleset.
     *
     * @throws Exception
     */
    @Test
    public void testRuleSetWithDeprecatedButRenamedRule() throws Exception {
        RuleSet rs = loadRuleSetWithDeprecationWarnings("<?xml version=\"1.0\" encoding=\"UTF-8\"?>\n" + "<ruleset name=\"test\">\n"
                + "  <description>ruleset desc</description>\n"
                + "     <rule deprecated=\"true\" ref=\"NewName\" name=\"OldName\"/>"
                + "     <rule name=\"NewName\" message=\"m\" class=\"net.sourceforge.pmd.lang.rule.XPathRule\" language=\"dummy\">"
                + "         <description>d</description>\n" + "         <priority>2</priority>\n" + "     </rule>"
                + "</ruleset>");
        assertEquals(1, rs.getRules().size());
        Rule rule = rs.getRuleByName("NewName");
        assertNotNull(rule);
        assertNull(rs.getRuleByName("OldName"));

        assertTrue(logging.getLog().isEmpty());
    }

    /**
     * This is an example of a custom user ruleset, that references a rule, that has been renamed.
     * The user should get a deprecation warning.
     *
     * @throws Exception
     */
    @Test
    public void testRuleSetReferencesADeprecatedRenamedRule() throws Exception {
        RuleSet rs = loadRuleSetWithDeprecationWarnings("<?xml version=\"1.0\" encoding=\"UTF-8\"?>\n" + "<ruleset name=\"test\">\n"
                + "  <description>ruleset desc</description>\n"
                + "     <rule ref=\"rulesets/dummy/basic.xml/OldNameOfDummyBasicMockRule\"/>" + "</ruleset>");
        assertEquals(1, rs.getRules().size());
        Rule rule = rs.getRuleByName("OldNameOfDummyBasicMockRule");
        assertNotNull(rule);

        assertEquals(1,
            StringUtils.countMatches(logging.getLog(),
                "WARNING: Use Rule name rulesets/dummy/basic.xml/DummyBasicMockRule instead of the deprecated Rule name rulesets/dummy/basic.xml/OldNameOfDummyBasicMockRule."));
    }

    /**
     * This is an example of a custom user ruleset, that references a complete (e.g. category) ruleset,
     * that contains a renamed (deprecated) rule and two normal rules and one deprecated rule.
     *
     * <p>
     * The user should not get a deprecation warning for the whole ruleset,
     * since not all rules are deprecated in the referenced ruleset. Although the referenced ruleset contains
     * a deprecated rule, there should be no warning about it, because all deprecated rules are ignored,
     * if a whole ruleset is referenced.
     *
     * <p>
     * In the end, we should get all non-deprecated rules of the referenced ruleset.
     *
     * @throws Exception
     */
    @Test
    public void testRuleSetReferencesRulesetWithADeprecatedRenamedRule() throws Exception {
        RuleSet rs = loadRuleSetWithDeprecationWarnings("<?xml version=\"1.0\" encoding=\"UTF-8\"?>\n" + "<ruleset name=\"test\">\n"
                + "  <description>ruleset desc</description>\n"
                + "     <rule ref=\"rulesets/dummy/basic.xml\"/>" + "</ruleset>");
        assertEquals(2, rs.getRules().size());
        assertNotNull(rs.getRuleByName("DummyBasicMockRule"));
        assertNotNull(rs.getRuleByName("SampleXPathRule"));

        assertTrue(logging.getLog().isEmpty());
    }

    /**
     * This is an example of a custom user ruleset, that references a complete (e.g. category) ruleset,
     * that contains a renamed (deprecated) rule and two normal rules and one deprecated rule. The deprecated
     * rule is excluded.
     *
     * <p>
     * The user should not get a deprecation warning for the whole ruleset,
     * since not all rules are deprecated in the referenced ruleset. Since the deprecated rule is excluded,
     * there should be no deprecation warning at all, although the deprecated ruleset would have been
     * excluded by default (without explictly excluding it).
     *
     * <p>
     * In the end, we should get all non-deprecated rules of the referenced ruleset.
     *
     * @throws Exception
     */
    @Test
    public void testRuleSetReferencesRulesetWithAExcludedDeprecatedRule() throws Exception {
        RuleSet rs = loadRuleSetWithDeprecationWarnings("<?xml version=\"1.0\" encoding=\"UTF-8\"?>\n" + "<ruleset name=\"test\">\n"
                + "  <description>ruleset desc</description>\n"
                + "     <rule ref=\"rulesets/dummy/basic.xml\"><exclude name=\"DeprecatedRule\"/></rule>" + "</ruleset>");
        assertEquals(2, rs.getRules().size());
        assertNotNull(rs.getRuleByName("DummyBasicMockRule"));
        assertNotNull(rs.getRuleByName("SampleXPathRule"));

        assertTrue(logging.getLog().isEmpty());
    }

    /**
     * This is an example of a custom user ruleset, that references a complete (e.g. category) ruleset,
     * that contains a renamed (deprecated) rule and two normal rules and one deprecated rule.
     * There is a exclusion of a rule, that no longer exists.
     *
     * <p>
     * The user should not get a deprecation warning for the whole ruleset,
     * since not all rules are deprecated in the referenced ruleset.
     * Since the rule to be excluded doesn't exist, there should be a warning about that.
     *
     * @throws Exception
     */
    @Test
    public void testRuleSetReferencesRulesetWithAExcludedNonExistingRule() throws Exception {
        RuleSet rs = loadRuleSetWithDeprecationWarnings("<?xml version=\"1.0\" encoding=\"UTF-8\"?>\n" + "<ruleset name=\"test\">\n"
                + "  <description>ruleset desc</description>\n"
                + "     <rule ref=\"rulesets/dummy/basic.xml\"><exclude name=\"NonExistingRule\"/></rule>" + "</ruleset>");
        assertEquals(2, rs.getRules().size());
        assertNotNull(rs.getRuleByName("DummyBasicMockRule"));
        assertNotNull(rs.getRuleByName("SampleXPathRule"));

        assertEquals(0,
                StringUtils.countMatches(logging.getLog(),
                    "WARNING: Discontinue using Rule rulesets/dummy/basic.xml/DeprecatedRule as it is scheduled for removal from PMD."));
        assertEquals(1,
                StringUtils.countMatches(logging.getLog(),
                    "WARNING: Unable to exclude rules [NonExistingRule] from ruleset reference rulesets/dummy/basic.xml; perhaps the rule name is mispelled or the rule doesn't exist anymore?"));
    }

    /**
     * When a custom ruleset references a ruleset that only contains deprecated rules, then this ruleset itself is
     * considered deprecated and the user should get a deprecation warning for the ruleset.
     */
    @Test
    public void testRuleSetReferencesDeprecatedRuleset() throws Exception {
        RuleSet rs = loadRuleSetWithDeprecationWarnings("<?xml version=\"1.0\" encoding=\"UTF-8\"?>\n" + "<ruleset name=\"test\">\n"
                + "  <description>ruleset desc</description>\n"
                + "     <rule ref=\"rulesets/dummy/deprecated.xml\" />" + "</ruleset>");
        assertEquals(2, rs.getRules().size());
        assertNotNull(rs.getRuleByName("DummyBasicMockRule"));
        assertNotNull(rs.getRuleByName("SampleXPathRule"));

        assertEquals(1,
                StringUtils.countMatches(logging.getLog(),
                    "WARNING: The RuleSet rulesets/dummy/deprecated.xml has been deprecated and will be removed in PMD"));
    }

    /**
     * When a custom ruleset references a ruleset that contains both rules and rule references, that are left
     * for backwards compatibility, because the rules have been moved to a different ruleset, then there should be
     * no warning about deprecation - since the deprecated rules are not used.
     */
    @Test
    public void testRuleSetReferencesRulesetWithAMovedRule() throws Exception {
        RuleSet rs = loadRuleSetWithDeprecationWarnings("<?xml version=\"1.0\" encoding=\"UTF-8\"?>\n" + "<ruleset name=\"test\">\n"
                + "  <description>ruleset desc</description>\n"
                + "     <rule ref=\"rulesets/dummy/basic2.xml\" />" + "</ruleset>");
        assertEquals(1, rs.getRules().size());
        assertNotNull(rs.getRuleByName("DummyBasic2MockRule"));

        assertEquals(0,
                StringUtils.countMatches(logging.getLog(),
                    "WARNING: Use Rule name rulesets/dummy/basic.xml/DummyBasicMockRule instead of the deprecated Rule name rulesets/dummy/basic2.xml/DummyBasicMockRule. PMD"));
    }

    @Test
    @SuppressWarnings("unchecked")
    public void testXPath() throws RuleSetNotFoundException {
        Rule r = loadFirstRule(XPATH);
        PropertyDescriptor<String> xpathProperty = (PropertyDescriptor<String>) r.getPropertyDescriptor("xpath");
        assertNotNull("xpath property descriptor", xpathProperty);
        assertNotSame(r.getProperty(xpathProperty).indexOf(" //Block "), -1);
    }

    @Test
    public void testExternalReferenceOverride() throws RuleSetNotFoundException {
        Rule r = loadFirstRule(REF_OVERRIDE);
        assertEquals("TestNameOverride", r.getName());
        assertEquals("Test message override", r.getMessage());
        assertEquals("Test description override", r.getDescription());
        assertEquals("Test that both example are stored", 2, r.getExamples().size());
        assertEquals("Test example override", r.getExamples().get(1));
        assertEquals(RulePriority.MEDIUM, r.getPriority());
        PropertyDescriptor<?> test2Descriptor = r.getPropertyDescriptor("test2");
        assertNotNull("test2 descriptor", test2Descriptor);
        assertEquals("override2", r.getProperty(test2Descriptor));
        PropertyDescriptor<?> test3Descriptor = r.getPropertyDescriptor("test3");
        assertNotNull("test3 descriptor", test3Descriptor);
        assertEquals("override3", r.getProperty(test3Descriptor));
    }

    @Test
    public void testExternalReferenceOverrideNonExistent() throws RuleSetNotFoundException {
        ex.expect(IllegalArgumentException.class);
        ex.expectMessage("Cannot set non-existent property 'test4' on Rule TestNameOverride");
        loadFirstRule(REF_OVERRIDE_NONEXISTENT);
    }

    @Test
    public void testReferenceInternalToInternal() throws RuleSetNotFoundException {
        RuleSet ruleSet = loadRuleSet(REF_INTERNAL_TO_INTERNAL);

        Rule rule = ruleSet.getRuleByName("MockRuleName");
        assertNotNull("Could not find Rule MockRuleName", rule);

        Rule ruleRef = ruleSet.getRuleByName("MockRuleNameRef");
        assertNotNull("Could not find Rule MockRuleNameRef", ruleRef);
    }

    @Test
    public void testReferenceInternalToInternalChain() throws RuleSetNotFoundException {
        RuleSet ruleSet = loadRuleSet(REF_INTERNAL_TO_INTERNAL_CHAIN);

        Rule rule = ruleSet.getRuleByName("MockRuleName");
        assertNotNull("Could not find Rule MockRuleName", rule);

        Rule ruleRef = ruleSet.getRuleByName("MockRuleNameRef");
        assertNotNull("Could not find Rule MockRuleNameRef", ruleRef);

        Rule ruleRefRef = ruleSet.getRuleByName("MockRuleNameRefRef");
        assertNotNull("Could not find Rule MockRuleNameRefRef", ruleRefRef);
    }

    @Test
    public void testReferenceInternalToExternal() throws RuleSetNotFoundException {
        RuleSet ruleSet = loadRuleSet(REF_INTERNAL_TO_EXTERNAL);

        Rule rule = ruleSet.getRuleByName("ExternalRefRuleName");
        assertNotNull("Could not find Rule ExternalRefRuleName", rule);

        Rule ruleRef = ruleSet.getRuleByName("ExternalRefRuleNameRef");
        assertNotNull("Could not find Rule ExternalRefRuleNameRef", ruleRef);
    }

    @Test
    public void testReferenceInternalToExternalChain() throws RuleSetNotFoundException {
        RuleSet ruleSet = loadRuleSet(REF_INTERNAL_TO_EXTERNAL_CHAIN);

        Rule rule = ruleSet.getRuleByName("ExternalRefRuleName");
        assertNotNull("Could not find Rule ExternalRefRuleName", rule);

        Rule ruleRef = ruleSet.getRuleByName("ExternalRefRuleNameRef");
        assertNotNull("Could not find Rule ExternalRefRuleNameRef", ruleRef);

        Rule ruleRefRef = ruleSet.getRuleByName("ExternalRefRuleNameRefRef");
        assertNotNull("Could not find Rule ExternalRefRuleNameRefRef", ruleRefRef);
    }

    @Test
    public void testReferencePriority() throws RuleSetNotFoundException {
        ResourceLoader rl = new ResourceLoader();
        RuleSetFactory rsf = new RuleSetFactory(rl, RulePriority.LOW, false, true);

        RuleSet ruleSet = rsf.createRuleSet(createRuleSetReferenceId(REF_INTERNAL_TO_INTERNAL_CHAIN));
        assertEquals("Number of Rules", 3, ruleSet.getRules().size());
        assertNotNull(ruleSet.getRuleByName("MockRuleName"));
        assertNotNull(ruleSet.getRuleByName("MockRuleNameRef"));
        assertNotNull(ruleSet.getRuleByName("MockRuleNameRefRef"));

        rsf = new RuleSetFactory(rl, RulePriority.MEDIUM_HIGH, false, true);
        ruleSet = rsf.createRuleSet(createRuleSetReferenceId(REF_INTERNAL_TO_INTERNAL_CHAIN));
        assertEquals("Number of Rules", 2, ruleSet.getRules().size());
        assertNotNull(ruleSet.getRuleByName("MockRuleNameRef"));
        assertNotNull(ruleSet.getRuleByName("MockRuleNameRefRef"));

        rsf = new RuleSetFactory(rl, RulePriority.HIGH, false, true);
        ruleSet = rsf.createRuleSet(createRuleSetReferenceId(REF_INTERNAL_TO_INTERNAL_CHAIN));
        assertEquals("Number of Rules", 1, ruleSet.getRules().size());
        assertNotNull(ruleSet.getRuleByName("MockRuleNameRefRef"));

        rsf = new RuleSetFactory(rl, RulePriority.LOW, false, true);
        ruleSet = rsf.createRuleSet(createRuleSetReferenceId(REF_INTERNAL_TO_EXTERNAL_CHAIN));
        assertEquals("Number of Rules", 3, ruleSet.getRules().size());
        assertNotNull(ruleSet.getRuleByName("ExternalRefRuleName"));
        assertNotNull(ruleSet.getRuleByName("ExternalRefRuleNameRef"));
        assertNotNull(ruleSet.getRuleByName("ExternalRefRuleNameRefRef"));

        rsf = new RuleSetFactory(rl, RulePriority.MEDIUM_HIGH, false, true);
        ruleSet = rsf.createRuleSet(createRuleSetReferenceId(REF_INTERNAL_TO_EXTERNAL_CHAIN));
        assertEquals("Number of Rules", 2, ruleSet.getRules().size());
        assertNotNull(ruleSet.getRuleByName("ExternalRefRuleNameRef"));
        assertNotNull(ruleSet.getRuleByName("ExternalRefRuleNameRefRef"));

        rsf = new RuleSetFactory(rl, RulePriority.HIGH, false, true);
        ruleSet = rsf.createRuleSet(createRuleSetReferenceId(REF_INTERNAL_TO_EXTERNAL_CHAIN));
        assertEquals("Number of Rules", 1, ruleSet.getRules().size());
        assertNotNull(ruleSet.getRuleByName("ExternalRefRuleNameRefRef"));
    }

    @Test
    public void testOverridePriorityLoadWithMinimum() throws RuleSetNotFoundException {
        RuleSetFactory rsf = new RuleSetFactory(new ResourceLoader(), RulePriority.MEDIUM_LOW, true, true);
        RuleSet ruleset = rsf.createRuleSet("net/sourceforge/pmd/rulesets/ruleset-minimum-priority.xml");
        // only one rule should remain, since we filter out the other rule by minimum priority
        assertEquals("Number of Rules", 1, ruleset.getRules().size());

        // Priority is overridden and applied, rule is missing
        assertNull(ruleset.getRuleByName("DummyBasicMockRule"));

        // this is the remaining rule
        assertNotNull(ruleset.getRuleByName("SampleXPathRule"));

        // now, load with default minimum priority
        rsf = RulesetsFactoryUtils.defaultFactory();
        ruleset = rsf.createRuleSet("net/sourceforge/pmd/rulesets/ruleset-minimum-priority.xml");
        assertEquals("Number of Rules", 2, ruleset.getRules().size());
        Rule dummyBasicMockRule = ruleset.getRuleByName("DummyBasicMockRule");
        assertEquals("Wrong Priority", RulePriority.LOW, dummyBasicMockRule.getPriority());
    }

    @Test
    public void testExcludeWithMinimumPriority() throws RuleSetNotFoundException {
        RuleSetFactory rsf = RulesetsFactoryUtils.createFactory(RulePriority.HIGH, true, true);
        RuleSet ruleset = rsf.createRuleSet("net/sourceforge/pmd/rulesets/ruleset-minimum-priority-exclusion.xml");
        // no rules should be loaded
        assertEquals("Number of Rules", 0, ruleset.getRules().size());

        // now, load with default minimum priority
        rsf = RulesetsFactoryUtils.defaultFactory();
        ruleset = rsf.createRuleSet("net/sourceforge/pmd/rulesets/ruleset-minimum-priority-exclusion.xml");
        // only one rule, we have excluded one...
        assertEquals("Number of Rules", 1, ruleset.getRules().size());
        // rule is excluded
        assertNull(ruleset.getRuleByName("DummyBasicMockRule"));
        // this is the remaining rule
        assertNotNull(ruleset.getRuleByName("SampleXPathRule"));
    }

    @Test
    public void testOverrideMessage() throws RuleSetNotFoundException {
        Rule r = loadFirstRule(REF_OVERRIDE_ORIGINAL_NAME);
        assertEquals("TestMessageOverride", r.getMessage());
    }

    @Test
    public void testOverrideMessageOneElem() throws RuleSetNotFoundException {
        Rule r = loadFirstRule(REF_OVERRIDE_ORIGINAL_NAME_ONE_ELEM);
        assertEquals("TestMessageOverride", r.getMessage());
    }

    @Test(expected = IllegalArgumentException.class)
    public void testIncorrectExternalRef() throws IllegalArgumentException, RuleSetNotFoundException {
        loadFirstRule(REF_MISPELLED_XREF);
    }

    @Test
    public void testSetPriority() throws RuleSetNotFoundException {
        ResourceLoader rl = new ResourceLoader();
        RuleSetFactory rsf = new RuleSetFactory(rl, RulePriority.MEDIUM_HIGH, false, true);
        assertEquals(0, rsf.createRuleSet(createRuleSetReferenceId(SINGLE_RULE)).size());
        rsf = new RuleSetFactory(rl, RulePriority.MEDIUM_LOW, false, true);
        assertEquals(1, rsf.createRuleSet(createRuleSetReferenceId(SINGLE_RULE)).size());
    }

    @Test
    public void testLanguage() throws RuleSetNotFoundException {
        Rule r = loadFirstRule(LANGUAGE);
        assertEquals(LanguageRegistry.getLanguage(DummyLanguageModule.NAME), r.getLanguage());
    }

    @Test(expected = IllegalArgumentException.class)
    public void testIncorrectLanguage() throws RuleSetNotFoundException {
        loadFirstRule(INCORRECT_LANGUAGE);
    }

    @Test
    public void testMinimumLanguageVersion() throws RuleSetNotFoundException {
        Rule r = loadFirstRule(MINIMUM_LANGUAGE_VERSION);
        assertEquals(LanguageRegistry.getLanguage(DummyLanguageModule.NAME).getVersion("1.4"),
                r.getMinimumLanguageVersion());
    }

    @Test
    public void testIncorrectMinimumLanguageVersion() throws RuleSetNotFoundException {
        ex.expect(IllegalArgumentException.class);
        ex.expectMessage(Matchers.containsString("1.0, 1.1, 1.2")); // and not "dummy 1.0, dummy 1.1, ..."
        loadFirstRule(INCORRECT_MINIMUM_LANGUAGE_VERSION);
    }

    @Test(expected = IllegalArgumentException.class)
    public void testIncorrectMinimumLanugageVersionWithLanguageSetInJava() throws RuleSetNotFoundException {
        loadFirstRule("<?xml version=\"1.0\" encoding=\"UTF-8\"?>\n"
                          + "<ruleset name=\"TODO\">\n"
                          + "    <description>TODO</description>\n"
                          + "\n"
                          + "    <rule name=\"TODO\"\n"
                          + "          message=\"TODO\"\n"
                          + "          class=\"net.sourceforge.pmd.util.FooRuleWithLanguageSetInJava\"\n"
                          + "          minimumLanguageVersion=\"12\">\n"
                          + "        <description>TODO</description>\n"
                          + "        <priority>2</priority>\n"
                          + "    </rule>\n"
                          + "\n"
                          + "</ruleset>");
    }

    @Test
    public void testMaximumLanguageVersion() throws RuleSetNotFoundException {
        Rule r = loadFirstRule(MAXIMUM_LANGUAGE_VERSION);
        assertEquals(LanguageRegistry.getLanguage(DummyLanguageModule.NAME).getVersion("1.7"),
                r.getMaximumLanguageVersion());
    }

    @Test
    public void testIncorrectMaximumLanguageVersion() throws RuleSetNotFoundException {
        ex.expect(IllegalArgumentException.class);
        ex.expectMessage(Matchers.containsString("1.0, 1.1, 1.2")); // and not "dummy 1.0, dummy 1.1, ..."
        loadFirstRule(INCORRECT_MAXIMUM_LANGUAGE_VERSION);
    }

    @Test(expected = IllegalArgumentException.class)
    public void testInvertedMinimumMaximumLanguageVersions() throws RuleSetNotFoundException {
        loadFirstRule(INVERTED_MINIMUM_MAXIMUM_LANGUAGE_VERSIONS);
    }

    @Test
    public void testDirectDeprecatedRule() throws RuleSetNotFoundException {
        Rule r = loadFirstRule(DIRECT_DEPRECATED_RULE);
        assertNotNull("Direct Deprecated Rule", r);
        assertTrue(r.isDeprecated());
    }

    @Test
    public void testReferenceToDeprecatedRule() throws RuleSetNotFoundException {
        Rule r = loadFirstRule(REFERENCE_TO_DEPRECATED_RULE);
        assertNotNull("Reference to Deprecated Rule", r);
        assertTrue("Rule Reference", r instanceof RuleReference);
        assertFalse("Not deprecated", r.isDeprecated());
        assertTrue("Original Rule Deprecated", ((RuleReference) r).getRule().isDeprecated());
        assertEquals("Rule name", r.getName(), DEPRECATED_RULE_NAME);
    }

    @Test
    public void testRuleSetReferenceWithDeprecatedRule() throws RuleSetNotFoundException {
        RuleSet ruleSet = loadRuleSet(REFERENCE_TO_RULESET_WITH_DEPRECATED_RULE);
        assertNotNull("RuleSet", ruleSet);
        assertFalse("RuleSet empty", ruleSet.getRules().isEmpty());
        // No deprecated Rules should be loaded when loading an entire RuleSet
        // by reference - unless it contains only deprecated rules - then all rules would be added
        Rule r = ruleSet.getRuleByName(DEPRECATED_RULE_NAME);
        assertNull("Deprecated Rule Reference", r);
        for (Rule rule : ruleSet.getRules()) {
            assertFalse("Rule not deprecated", rule.isDeprecated());
        }
    }

    @Test
    public void testDeprecatedRuleSetReference() throws RuleSetNotFoundException {
        RuleSetFactory ruleSetFactory = RulesetsFactoryUtils.defaultFactory();
        RuleSet ruleSet = ruleSetFactory.createRuleSet("net/sourceforge/pmd/rulesets/ruleset-deprecated.xml");
        assertEquals(2, ruleSet.getRules().size());
    }

    @Test
    public void testExternalReferences() throws RuleSetNotFoundException {
        RuleSet rs = loadRuleSet(EXTERNAL_REFERENCE_RULE_SET);
        assertEquals(1, rs.size());
        assertEquals(MockRule.class.getName(), rs.getRuleByName("MockRule").getRuleClass());
    }

    @Test
    public void testIncludeExcludePatterns() throws RuleSetNotFoundException {
        RuleSet ruleSet = loadRuleSet(INCLUDE_EXCLUDE_RULESET);

        assertNotNull("Include patterns", ruleSet.getIncludePatterns());
        assertEquals("Include patterns size", 2, ruleSet.getIncludePatterns().size());
        assertEquals("Include pattern #1", "include1", ruleSet.getIncludePatterns().get(0));
        assertEquals("Include pattern #2", "include2", ruleSet.getIncludePatterns().get(1));

        assertNotNull("Exclude patterns", ruleSet.getExcludePatterns());
        assertEquals("Exclude patterns size", 3, ruleSet.getExcludePatterns().size());
        assertEquals("Exclude pattern #1", "exclude1", ruleSet.getExcludePatterns().get(0));
        assertEquals("Exclude pattern #2", "exclude2", ruleSet.getExcludePatterns().get(1));
        assertEquals("Exclude pattern #3", "exclude3", ruleSet.getExcludePatterns().get(2));
    }

    /**
     * Rule reference can't be resolved - ref is used instead of class and the
     * class is old (pmd 4.3 and not pmd 5).
     *
     * @throws Exception
     *             any error
     */
    @Test(expected = RuleSetNotFoundException.class)
    public void testBug1202() throws Exception {
        RuleSetReferenceId ref = createRuleSetReferenceId("<?xml version=\"1.0\" encoding=\"UTF-8\"?>\n" + "<ruleset>\n"
                + "  <rule ref=\"net.sourceforge.pmd.rules.XPathRule\">\n" + "    <priority>1</priority>\n"
                + "    <properties>\n" + "      <property name=\"xpath\" value=\"//TypeDeclaration\" />\n"
                + "      <property name=\"message\" value=\"Foo\" />\n" + "    </properties>\n" + "  </rule>\n"
                + "</ruleset>\n");
        RuleSetFactory ruleSetFactory = RulesetsFactoryUtils.defaultFactory();
        ruleSetFactory.createRuleSet(ref);
    }

    /**
     * See https://sourceforge.net/p/pmd/bugs/1225/
     *
     * @throws Exception
     *             any error
     */
    @Test
    public void testEmptyRuleSetFile() throws Exception {
        RuleSetReferenceId ref = createRuleSetReferenceId("<?xml version=\"1.0\" encoding=\"UTF-8\"?>\n" + "\n"
                + "<ruleset name=\"Custom ruleset\" xmlns=\"http://pmd.sourceforge.net/ruleset/2.0.0\"\n"
                + "    xmlns:xsi=\"http:www.w3.org/2001/XMLSchema-instance\"\n"
                + "    xsi:schemaLocation=\"http://pmd.sourceforge.net/ruleset/2.0.0 https://pmd.sourceforge.io/ruleset_2_0_0.xsd\">\n"
                + "    <description>PMD Ruleset.</description>\n" + "\n"
                + "    <exclude-pattern>.*Test.*</exclude-pattern>\n" + "\n" + "</ruleset>\n");
        RuleSetFactory ruleSetFactory = RulesetsFactoryUtils.defaultFactory();
        RuleSet ruleset = ruleSetFactory.createRuleSet(ref);
        assertEquals(0, ruleset.getRules().size());
    }

    /**
     * See https://github.com/pmd/pmd/issues/782
     * Empty ruleset should be interpreted as deprecated.
     *
     * @throws Exception
     *             any error
     */
    @Test
    public void testEmptyRuleSetReferencedShouldNotBeDeprecated() throws Exception {
        RuleSetReferenceId ref = createRuleSetReferenceId("<?xml version=\"1.0\" encoding=\"UTF-8\"?>\n" + "\n"
                + "<ruleset name=\"Custom ruleset\" xmlns=\"http://pmd.sourceforge.net/ruleset/2.0.0\"\n"
                + "    xmlns:xsi=\"http:www.w3.org/2001/XMLSchema-instance\"\n"
                + "    xsi:schemaLocation=\"http://pmd.sourceforge.net/ruleset/2.0.0 https://pmd.sourceforge.io/ruleset_2_0_0.xsd\">\n"
                + "    <description>Ruleset which references a empty ruleset</description>\n" + "\n"
                + "    <rule ref=\"rulesets/dummy/empty-ruleset.xml\" />\n"
                + "</ruleset>\n");
        RuleSetFactory ruleSetFactory = new RuleSetFactory(new ResourceLoader(), RulePriority.LOW, true, true);
        RuleSet ruleset = ruleSetFactory.createRuleSet(ref);
        assertEquals(0, ruleset.getRules().size());

        assertTrue(logging.getLog().isEmpty());
    }

    /**
     * See https://sourceforge.net/p/pmd/bugs/1231/
     *
     * @throws Exception
     *             any error
     */
    @Test(expected = IllegalArgumentException.class)
    public void testWrongRuleNameReferenced() throws Exception {
        RuleSetReferenceId ref = createRuleSetReferenceId("<?xml version=\"1.0\"?>\n"
                + "<ruleset name=\"Custom ruleset for tests\"\n"
                + "    xmlns=\"http://pmd.sourceforge.net/ruleset/2.0.0\"\n"
                + "    xmlns:xsi=\"http://www.w3.org/2001/XMLSchema-instance\"\n"
                + "    xsi:schemaLocation=\"http://pmd.sourceforge.net/ruleset/2.0.0 https://pmd.sourceforge.io/ruleset_2_0_0.xsd\">\n"
                + "  <description>Custom ruleset for tests</description>\n"
                + "  <rule ref=\"net/sourceforge/pmd/TestRuleset1.xml/ThisRuleDoesNotExist\"/>\n" + "</ruleset>\n");
        RuleSetFactory ruleSetFactory = RulesetsFactoryUtils.defaultFactory();
        ruleSetFactory.createRuleSet(ref);
    }

    /**
     * Unit test for #1312 see https://sourceforge.net/p/pmd/bugs/1312/
     *
     * @throws Exception
     *             any error
     */
    @Test
    public void testRuleReferenceWithNameOverridden() throws Exception {
        RuleSetReferenceId ref = createRuleSetReferenceId("<?xml version=\"1.0\" encoding=\"UTF-8\"?>\n"
                + "<ruleset xmlns=\"http://pmd.sourceforge.net/ruleset/2.0.0\"\n"
                + "         xmlns:xsi=\"http://www.w3.org/2001/XMLSchema-instance\"\n"
                + "         name=\"pmd-eclipse\"\n"
                + "         xsi:schemaLocation=\"http://pmd.sourceforge.net/ruleset/2.0.0 https://pmd.sourceforge.io/ruleset_2_0_0.xsd\">\n"
                + "   <description>PMD Plugin preferences rule set</description>\n" + "\n"
                + "<rule name=\"OverriddenDummyBasicMockRule\"\n"
                + "    ref=\"rulesets/dummy/basic.xml/DummyBasicMockRule\">\n" + "</rule>\n" + "\n" + "</ruleset>");
        RuleSetFactory ruleSetFactory = RulesetsFactoryUtils.defaultFactory();
        RuleSet rs = ruleSetFactory.createRuleSet(ref);

        Rule r = rs.getRules().toArray(new Rule[1])[0];
        assertEquals("OverriddenDummyBasicMockRule", r.getName());
        RuleReference ruleRef = (RuleReference) r;
        assertEquals("DummyBasicMockRule", ruleRef.getRule().getName());
    }

    /**
     * See https://sourceforge.net/p/pmd/bugs/1231/
     *
     * <p>See https://github.com/pmd/pmd/issues/1978 - with that, it should not be an error anymore.
     *
     * @throws Exception
     *             any error
     */
    @Test
    public void testWrongRuleNameExcluded() throws Exception {
        RuleSetReferenceId ref = createRuleSetReferenceId(
                "<?xml version=\"1.0\"?>\n" + "<ruleset name=\"Custom ruleset for tests\"\n"
                        + "    xmlns=\"http://pmd.sourceforge.net/ruleset/2.0.0\"\n"
                        + "    xmlns:xsi=\"http://www.w3.org/2001/XMLSchema-instance\"\n"
                        + "    xsi:schemaLocation=\"http://pmd.sourceforge.net/ruleset/2.0.0 https://pmd.sourceforge.io/ruleset_2_0_0.xsd\">\n"
                        + "  <description>Custom ruleset for tests</description>\n"
                        + "  <rule ref=\"net/sourceforge/pmd/TestRuleset1.xml\">\n"
                        + "    <exclude name=\"ThisRuleDoesNotExist\"/>\n" + "  </rule>\n" + "</ruleset>\n");
        RuleSetFactory ruleSetFactory = RulesetsFactoryUtils.defaultFactory();
        RuleSet ruleset = ruleSetFactory.createRuleSet(ref);
        assertEquals(4, ruleset.getRules().size());
    }

    /**
     * This unit test manifests the current behavior - which might change in the
     * future. See #1537.
     *
     * Currently, if a ruleset is imported twice, the excludes of the first
     * import are ignored. Duplicated rules are silently ignored.
     *
     * @throws Exception
     *             any error
     * @see <a href="https://sourceforge.net/p/pmd/bugs/1537/">#1537 Implement
     *      strict ruleset parsing</a>
     * @see <a href=
     *      "http://stackoverflow.com/questions/40299075/custom-pmd-ruleset-not-working">stackoverflow
     *      - custom ruleset not working</a>
     */
    @Test
    public void testExcludeAndImportTwice() throws Exception {
        RuleSetReferenceId ref1 = createRuleSetReferenceId(
                "<?xml version=\"1.0\"?>\n" + "<ruleset name=\"Custom ruleset for tests\"\n"
                        + "    xmlns=\"http://pmd.sourceforge.net/ruleset/2.0.0\"\n"
                        + "    xmlns:xsi=\"http://www.w3.org/2001/XMLSchema-instance\"\n"
                        + "    xsi:schemaLocation=\"http://pmd.sourceforge.net/ruleset/2.0.0 https://pmd.sourceforge.io/ruleset_2_0_0.xsd\">\n"
                        + "  <description>Custom ruleset for tests</description>\n"
                        + "  <rule ref=\"rulesets/dummy/basic.xml\">\n" + "    <exclude name=\"DummyBasicMockRule\"/>\n"
                        + "  </rule>\n" + "</ruleset>\n");
        RuleSetFactory ruleSetFactory = RulesetsFactoryUtils.defaultFactory();
        RuleSet ruleset = ruleSetFactory.createRuleSet(ref1);
        assertNull(ruleset.getRuleByName("DummyBasicMockRule"));

        RuleSetReferenceId ref2 = createRuleSetReferenceId(
                "<?xml version=\"1.0\"?>\n" + "<ruleset name=\"Custom ruleset for tests\"\n"
                        + "    xmlns=\"http://pmd.sourceforge.net/ruleset/2.0.0\"\n"
                        + "    xmlns:xsi=\"http://www.w3.org/2001/XMLSchema-instance\"\n"
                        + "    xsi:schemaLocation=\"http://pmd.sourceforge.net/ruleset/2.0.0 https://pmd.sourceforge.io/ruleset_2_0_0.xsd\">\n"
                        + "  <description>Custom ruleset for tests</description>\n"
                        + "  <rule ref=\"rulesets/dummy/basic.xml\">\n" + "    <exclude name=\"DummyBasicMockRule\"/>\n"
                        + "  </rule>\n" + "  <rule ref=\"rulesets/dummy/basic.xml\"/>\n" + "</ruleset>\n");
        RuleSetFactory ruleSetFactory2 = RulesetsFactoryUtils.defaultFactory();
        RuleSet ruleset2 = ruleSetFactory2.createRuleSet(ref2);
        assertNotNull(ruleset2.getRuleByName("DummyBasicMockRule"));

        RuleSetReferenceId ref3 = createRuleSetReferenceId(
                "<?xml version=\"1.0\"?>\n" + "<ruleset name=\"Custom ruleset for tests\"\n"
                        + "    xmlns=\"http://pmd.sourceforge.net/ruleset/2.0.0\"\n"
                        + "    xmlns:xsi=\"http://www.w3.org/2001/XMLSchema-instance\"\n"
                        + "    xsi:schemaLocation=\"http://pmd.sourceforge.net/ruleset/2.0.0 https://pmd.sourceforge.io/ruleset_2_0_0.xsd\">\n"
                        + "  <description>Custom ruleset for tests</description>\n"
                        + "  <rule ref=\"rulesets/dummy/basic.xml\"/>\n" + "  <rule ref=\"rulesets/dummy/basic.xml\">\n"
                        + "    <exclude name=\"DummyBasicMockRule\"/>\n" + "  </rule>\n" + "</ruleset>\n");
        RuleSetFactory ruleSetFactory3 = RulesetsFactoryUtils.defaultFactory();
        RuleSet ruleset3 = ruleSetFactory3.createRuleSet(ref3);
        assertNotNull(ruleset3.getRuleByName("DummyBasicMockRule"));
    }

    @org.junit.Rule
    public JavaUtilLoggingRule logging = new JavaUtilLoggingRule(RuleSetFactory.class.getName());

    @Test
    public void testMissingRuleSetNameIsWarning() throws Exception {
        RuleSetReferenceId ref = createRuleSetReferenceId(
                "<?xml version=\"1.0\"?>\n" + "<ruleset \n"
                        + "    xmlns=\"http://pmd.sourceforge.net/ruleset/2.0.0\"\n"
                        + "    xmlns:xsi=\"http://www.w3.org/2001/XMLSchema-instance\"\n"
                        + "    xsi:schemaLocation=\"http://pmd.sourceforge.net/ruleset/2.0.0 https://pmd.sourceforge.io/ruleset_2_0_0.xsd\">\n"
                        + "  <description>Custom ruleset for tests</description>\n"
                        + "  <rule ref=\"rulesets/dummy/basic.xml\"/>\n"
                        + "  </ruleset>\n");
        RuleSetFactory ruleSetFactory = RulesetsFactoryUtils.defaultFactory();
        ruleSetFactory.createRuleSet(ref);

        assertTrue(logging.getLog().contains("RuleSet name is missing."));
    }

    @Test
    public void testMissingRuleSetDescriptionIsWarning() throws Exception {
        RuleSetReferenceId ref = createRuleSetReferenceId(
                "<?xml version=\"1.0\"?>\n" + "<ruleset name=\"then name\"\n"
                    + "    xmlns=\"http://pmd.sourceforge.net/ruleset/2.0.0\"\n"
                    + "    xmlns:xsi=\"http://www.w3.org/2001/XMLSchema-instance\"\n"
                    + "    xsi:schemaLocation=\"http://pmd.sourceforge.net/ruleset/2.0.0 https://pmd.sourceforge.io/ruleset_2_0_0.xsd\">\n"
                    + "  <rule ref=\"rulesets/dummy/basic.xml\"/>\n"
                    + "  </ruleset>\n");
        RuleSetFactory ruleSetFactory = RulesetsFactoryUtils.defaultFactory();
        ruleSetFactory.createRuleSet(ref);
        assertTrue(logging.getLog().contains("RuleSet description is missing."));
    }

    private static final String REF_OVERRIDE_ORIGINAL_NAME = "<?xml version=\"1.0\"?>\n"
        + "<ruleset name=\"test\">\n"
        + " <description>testdesc</description>\n"
        + " <rule \n"
        + "\n"
        + "  ref=\"net/sourceforge/pmd/TestRuleset1.xml/MockRule1\" message=\"TestMessageOverride\"> \n"
        + "\n"
        + " </rule>\n"
        + "</ruleset>";

    private static final String REF_MISPELLED_XREF = "<?xml version=\"1.0\"?>\n"
        + "<ruleset name=\"test\">\n"
        + "\n"
        + " <description>testdesc</description>\n"
        + " <rule \n"
        + "  ref=\"net/sourceforge/pmd/TestRuleset1.xml/FooMockRule1\"> \n"
        + " </rule>\n"
        + "</ruleset>";

    private static final String REF_OVERRIDE_ORIGINAL_NAME_ONE_ELEM = "<?xml version=\"1.0\"?>\n"
        + "<ruleset name=\"test\">\n"
        + " <description>testdesc</description>\n"
        + " <rule ref=\"net/sourceforge/pmd/TestRuleset1.xml/MockRule1\" message=\"TestMessageOverride\"/> \n"
        + "\n"
        + "</ruleset>";

    private static final String REF_OVERRIDE = "<?xml version=\"1.0\"?>\n"
        + "<ruleset name=\"test\">\n"
        + " <description>testdesc</description>\n"
        + " <rule \n"
        + "  ref=\"net/sourceforge/pmd/TestRuleset1.xml/MockRule4\" \n"
        + "  name=\"TestNameOverride\" \n"
        + "\n"
        + "  message=\"Test message override\"> \n"
        + "  <description>Test description override</description>\n"
        + "  <example>Test example override</example>\n"
        + "  <priority>3</priority>\n"
        + "  <properties>\n"
        + "   <property name=\"test2\" description=\"test2\" type=\"String\" value=\"override2\"/>\n"
        + "   <property name=\"test3\" type=\"String\" description=\"test3\"><value>override3</value></property>\n"
        + "\n"
        + "  </properties>\n"
        + " </rule>\n"
        + "</ruleset>";

    private static final String REF_OVERRIDE_NONEXISTENT = "<?xml version=\"1.0\"?>\n"
        + "<ruleset name=\"test\">\n"
        + "\n"
        + " <description>testdesc</description>\n"
        + " <rule \n"
        + "  ref=\"net/sourceforge/pmd/TestRuleset1.xml/MockRule4\" \n"
        + "  name=\"TestNameOverride\" \n"
        + "\n"
        + "  message=\"Test message override\"> \n"
        + "  <description>Test description override</description>\n"
        + "  <example>Test example override</example>\n"
        + "  <priority>3</priority>\n"
        + "  <properties>\n"
        + "   <property name=\"test4\" description=\"test4\" type=\"String\" value=\"new property\"/>\n"
        + "  </properties>\n"
        + " </rule>\n"
        + "</ruleset>";

    private static final String REF_INTERNAL_TO_INTERNAL = "<?xml version=\"1.0\"?>\n"
        + "<ruleset name=\"test\">\n"
        + " <description>testdesc</description>\n"
        + "<rule \n"
        + "\n"
        + "name=\"MockRuleName\" \n"
        + "message=\"avoid the mock rule\" \n"
        + "class=\"net.sourceforge.pmd.lang.rule.MockRule\">\n"
        + "</rule>\n"
        + " <rule ref=\"MockRuleName\" name=\"MockRuleNameRef\"/> \n"
        + "</ruleset>";

    private static final String REF_INTERNAL_TO_INTERNAL_CHAIN = "<?xml version=\"1.0\"?>\n"
        + "<ruleset name=\"test\">\n"
        + " <description>testdesc</description>\n"
        + "<rule \n"
        + "\n"
        + "name=\"MockRuleName\" \n"
        + "message=\"avoid the mock rule\" \n"
        + "class=\"net.sourceforge.pmd.lang.rule.MockRule\">\n"
        + "</rule>\n"
        + " <rule ref=\"MockRuleName\" name=\"MockRuleNameRef\"><priority>2</priority></rule> \n"
        + " <rule ref=\"MockRuleNameRef\" name=\"MockRuleNameRefRef\"><priority>1</priority></rule> \n"
        + "</ruleset>";

    private static final String REF_INTERNAL_TO_EXTERNAL = "<?xml version=\"1.0\"?>\n"
        + "<ruleset name=\"test\">\n"
        + " <description>testdesc</description>\n"
        + "<rule \n"
        + "\n"
        + "name=\"ExternalRefRuleName\" \n"
        + "ref=\"net/sourceforge/pmd/TestRuleset1.xml/MockRule1\"/>\n"
        + " <rule ref=\"ExternalRefRuleName\" name=\"ExternalRefRuleNameRef\"/> \n"
        + "</ruleset>";

    private static final String REF_INTERNAL_TO_EXTERNAL_CHAIN = "<?xml version=\"1.0\"?>\n"
        + "<ruleset name=\"test\">\n"
        + " <description>testdesc</description>\n"
        + "<rule \n"
        + "\n"
        + "name=\"ExternalRefRuleName\" \n"
        + "ref=\"net/sourceforge/pmd/TestRuleset2.xml/TestRule\"/>\n"
        + " <rule ref=\"ExternalRefRuleName\" name=\"ExternalRefRuleNameRef\"><priority>2</priority></rule> \n"
        + "\n"
        + " <rule ref=\"ExternalRefRuleNameRef\" name=\"ExternalRefRuleNameRefRef\"><priority>1</priority></rule> \n"
        + "\n"
        + "</ruleset>";

    private static final String EMPTY_RULESET = "<?xml version=\"1.0\"?>\n<ruleset name=\"test\">\n<description>testdesc</description>\n</ruleset>";

    private static final String SINGLE_RULE = "<?xml version=\"1.0\"?>\n"
        + "<ruleset name=\"test\">\n"
        + "<description>testdesc</description>\n"
        + "<rule \n"
        + "name=\"MockRuleName\" \n"
        + "message=\"avoid the mock rule\" \n"
        + "class=\"net.sourceforge.pmd.lang.rule.MockRule\">\n"
        + "<priority>3</priority>\n"
        + "</rule></ruleset>";

    private static final String MULTIPLE_RULES = "<?xml version=\"1.0\"?>\n"
        + "<ruleset name=\"test\">\n"
        + "\n"
        + "<description>testdesc</description>\n"
        + "<rule name=\"MockRuleName1\" \n"
        + "message=\"avoid the mock rule\" \n"
        + "class=\"net.sourceforge.pmd.lang.rule.MockRule\">\n"
        + "\n"
        + "</rule>\n"
        + "<rule name=\"MockRuleName2\" \n"
        + "message=\"avoid the mock rule\" \n"
        + "class=\"net.sourceforge.pmd.lang.rule.MockRule\">\n"
        + "\n"
        + "</rule></ruleset>";

    private static final String PROPERTIES = "<?xml version=\"1.0\"?>\n"
        + "<ruleset name=\"test\">\n"
        + "<description>testdesc</description>\n"
        + "<rule name=\"MockRuleName\" \n"
        + "message=\"avoid the mock rule\" \n"
        + "class=\"net.sourceforge.pmd.lang.rule.MockRule\">\n"
        + "\n"
        + "<description>testdesc2</description>\n"
        + "<properties>\n"
        + "<property name=\"fooBoolean\" description=\"test\" type=\"Boolean\" value=\"true\" />\n"
        + "<property name=\"fooChar\" description=\"test\" type=\"Character\" value=\"B\" />\n"
        + "<property name=\"fooInt\" description=\"test\" type=\"Integer\" min=\"1\" max=\"10\" value=\"3\" />\n"
        + "\n"
        + "<property name=\"fooFloat\" description=\"test\" type=\"Float\" min=\"1.0\" max=\"1.0\" value=\"1.0\"  />\n"
        + "\n"
        + "<property name=\"fooDouble\" description=\"test\" type=\"Double\" min=\"1.0\" max=\"9.0\" value=\"3.0\"  />\n"
        + "\n"
        + "<property name=\"fooString\" description=\"test\" type=\"String\" value=\"bar\" />\n"
        + "</properties>\n"
        + "</rule></ruleset>";

    private static final String XPATH = "<?xml version=\"1.0\"?>\n"
        + "<ruleset name=\"test\">\n"
        + "<description>testdesc</description>\n"
        + "<rule name=\"MockRuleName\" \n"
        + "message=\"avoid the mock rule\" \n"
        + "class=\"net.sourceforge.pmd.lang.rule.MockRule\">\n"
        + "<priority>3</priority>\n"
        + "\n"
        + "<description>testdesc2</description>\n"
        + "<properties>\n"
        + "<property name=\"xpath\" description=\"test\" type=\"String\">\n"
        + "<value>\n"
        + "<![CDATA[ //Block ]]>\n"
        + "</value>\n"
        + "</property>\n"
        + "</properties>\n"
        + "</rule></ruleset>";

    private static final String PRIORITY = "<?xml version=\"1.0\"?>\n"
        + "<ruleset name=\"test\">\n"
        + "<description>testdesc</description>\n"
        + "<rule \n"
        + "name=\"MockRuleName\" \n"
        + "message=\"avoid the mock rule\" \n"
        + "class=\"net.sourceforge.pmd.lang.rule.MockRule\">\n"
        + "<priority>3</priority>\n"
        + "</rule></ruleset>";

    private static final String LANGUAGE = "<?xml version=\"1.0\"?>\n"
        + "<ruleset name=\"test\">\n"
        + "<description>testdesc</description>\n"
        + "<rule \n"
        + "name=\"MockRuleName\" \n"
        + "message=\"avoid the mock rule\" \n"
        + "class=\"net.sourceforge.pmd.lang.rule.MockRule\" language=\"dummy\">\n"
        + "</rule></ruleset>";

    private static final String INCORRECT_LANGUAGE = "<?xml version=\"1.0\"?>\n"
        + "<ruleset name=\"test\">\n"
        + "\n"
        + "<description>testdesc</description>\n"
        + "<rule \n"
        + "name=\"MockRuleName\" \n"
        + "\n"
        + "message=\"avoid the mock rule\" \n"
        + "class=\"net.sourceforge.pmd.lang.rule.MockRule\"\n"
        + " language=\"bogus\">\n"
        + "</rule></ruleset>";

    private static final String MINIMUM_LANGUAGE_VERSION = "<?xml version=\"1.0\"?>\n"
        + "<ruleset name=\"test\">\n"
        + "<description>testdesc</description>\n"
        + "<rule \n"
        + "name=\"MockRuleName\" \n"
        + "message=\"avoid the mock rule\" \n"
        + "class=\"net.sourceforge.pmd.lang.rule.MockRule\"\n"
        + " language=\"dummy\"\n"
        + " minimumLanguageVersion=\"1.4\">\n"
        + "</rule></ruleset>";

    private static final String INCORRECT_MINIMUM_LANGUAGE_VERSION = "<?xml version=\"1.0\"?>\n"
        + "<ruleset name=\"test\">\n"
        + "<description>testdesc</description>\n"
        + "<rule \n"
        + "name=\"MockRuleName\" \n"
        + "message=\"avoid the mock rule\" \n"
        + "class=\"net.sourceforge.pmd.lang.rule.MockRule\"\n"
        + " language=\"dummy\"\n"
        + " minimumLanguageVersion=\"bogus\">\n"
        + "</rule></ruleset>";

    private static final String MAXIMUM_LANGUAGE_VERSION = "<?xml version=\"1.0\"?>\n"
        + "<ruleset name=\"test\">\n"
        + "<description>testdesc</description>\n"
        + "<rule \n"
        + "name=\"MockRuleName\" \n"
        + "message=\"avoid the mock rule\" \n"
        + "class=\"net.sourceforge.pmd.lang.rule.MockRule\"\n"
        + " language=\"dummy\"\n"
        + " maximumLanguageVersion=\"1.7\">\n"
        + "</rule></ruleset>";

    private static final String INCORRECT_MAXIMUM_LANGUAGE_VERSION = "<?xml version=\"1.0\"?>\n"
        + "<ruleset name=\"test\">\n"
        + "<description>testdesc</description>\n"
        + "<rule \n"
        + "name=\"MockRuleName\" \n"
        + "message=\"avoid the mock rule\" \n"
        + "class=\"net.sourceforge.pmd.lang.rule.MockRule\"\n"
        + " language=\"dummy\"\n"
        + " maximumLanguageVersion=\"bogus\">\n"
        + "</rule></ruleset>";

    private static final String INVERTED_MINIMUM_MAXIMUM_LANGUAGE_VERSIONS = "<?xml version=\"1.0\"?>\n"
        + "<ruleset name=\"test\">\n"
        + "<description>testdesc</description>\n"
        + "<rule \n"
        + "name=\"MockRuleName\" \n"
        + "message=\"avoid the mock rule\" \n"
        + "class=\"net.sourceforge.pmd.lang.rule.MockRule\" \n"
        + "language=\"dummy\"\n"
        + " minimumLanguageVersion=\"1.7\"\n"
        + "maximumLanguageVersion=\"1.4\">\n"
        + "</rule></ruleset>";

    private static final String DIRECT_DEPRECATED_RULE = "<?xml version=\"1.0\"?>\n"
        + "<ruleset name=\"test\">\n"
        + "\n"
        + "<description>testdesc</description>\n"
        + "<rule \n"
        + "name=\"MockRuleName\" \n"
        + "\n"
        + "message=\"avoid the mock rule\" \n"
        + "class=\"net.sourceforge.pmd.lang.rule.MockRule\" deprecated=\"true\">\n"
        + "</rule></ruleset>";

    // Note: Update this RuleSet name to a different RuleSet with deprecated
    // Rules when the Rules are finally removed.
    private static final String DEPRECATED_RULE_RULESET_NAME = "net/sourceforge/pmd/TestRuleset1.xml";

    // Note: Update this Rule name to a different deprecated Rule when the one
    // listed here is finally removed.
    private static final String DEPRECATED_RULE_NAME = "MockRule3";

<<<<<<< HEAD
    private static final String REFERENCE_TO_DEPRECATED_RULE = "<?xml version=\"1.0\"?>" + PMD.EOL
            + "<ruleset name=\"test\">" + PMD.EOL + "<description>testdesc</description>" + PMD.EOL + "<rule " + PMD.EOL
            + "ref=\"" + DEPRECATED_RULE_RULESET_NAME + "/" + DEPRECATED_RULE_NAME + "\">" + PMD.EOL
            + "</rule></ruleset>";

    private static final String REFERENCE_TO_RULESET_WITH_DEPRECATED_RULE = "<?xml version=\"1.0\"?>" + PMD.EOL
            + "<ruleset name=\"test\">" + PMD.EOL + "<description>testdesc</description>" + PMD.EOL + "<rule " + PMD.EOL
            + "ref=\"" + DEPRECATED_RULE_RULESET_NAME + "\">" + PMD.EOL + "</rule></ruleset>";

    private static final String INCLUDE_EXCLUDE_RULESET = "<?xml version=\"1.0\"?>" + PMD.EOL
            + "<ruleset name=\"test\">" + PMD.EOL + "<description>testdesc</description>" + PMD.EOL
            + "<include-pattern>include1</include-pattern>" + PMD.EOL + "<include-pattern>include2</include-pattern>"
            + PMD.EOL + "<exclude-pattern>exclude1</exclude-pattern>" + PMD.EOL
            + "<exclude-pattern>exclude2</exclude-pattern>" + PMD.EOL + "<exclude-pattern>exclude3</exclude-pattern>"
            + PMD.EOL + "</ruleset>";

    private static final String EXTERNAL_REFERENCE_RULE_SET = "<?xml version=\"1.0\"?>" + PMD.EOL
            + "<ruleset name=\"test\">" + PMD.EOL + "<description>testdesc</description>" + PMD.EOL
            + "<rule ref=\"net/sourceforge/pmd/external-reference-ruleset.xml/MockRule\"/>" + PMD.EOL + "</ruleset>";
=======
    private static final String REFERENCE_TO_DEPRECATED_RULE =  "<?xml version=\"1.0\"?>\n"
        + "<ruleset name=\"test\">\n"
        + "<description>testdesc</description>\n"
        + "<rule " + "ref=\"" + DEPRECATED_RULE_RULESET_NAME + "/" + DEPRECATED_RULE_NAME + "\" />\n" +
        "</ruleset>";

    private static final String REFERENCE_TO_RULESET_WITH_DEPRECATED_RULE = "<?xml version=\"1.0\"?>\n"
        + "<ruleset name=\"test\">\n"
        + "<description>testdesc</description>\n"
        + "<rule " + "ref=\"" + DEPRECATED_RULE_RULESET_NAME + "\" />\n" +
        "</ruleset>";

    private static final String DFA = "<?xml version=\"1.0\"?>\n"
        + "<ruleset name=\"test\">\n"
        + "<description>testdesc</description>\n"
        + "<rule \n"
        + "name=\"MockRuleName\" \n"
        + "message=\"avoid the mock rule\" \n"
        + "dfa=\"true\" \n"
        + "class=\"net.sourceforge.pmd.lang.rule.MockRule\"><priority>3</priority>\n"
        + "</rule></ruleset>";

    private static final String INCLUDE_EXCLUDE_RULESET = "<?xml version=\"1.0\"?>\n"
        + "<ruleset name=\"test\">\n"
        + "<description>testdesc</description>\n"
        + "<include-pattern>include1</include-pattern>\n"
        + "<include-pattern>include2</include-pattern>\n"
        + "\n"
        + "<exclude-pattern>exclude1</exclude-pattern>\n"
        + "<exclude-pattern>exclude2</exclude-pattern>\n"
        + "<exclude-pattern>exclude3</exclude-pattern>\n"
        + "\n"
        + "</ruleset>";

    private static final String EXTERNAL_REFERENCE_RULE_SET = "<?xml version=\"1.0\"?>\n"
        + "<ruleset name=\"test\">\n"
        + "<description>testdesc</description>\n"
        + "<rule ref=\"net/sourceforge/pmd/external-reference-ruleset.xml/MockRule\"/>\n"
        + "</ruleset>";
>>>>>>> 2fac2df5

    private Rule loadFirstRule(String ruleSetXml) throws RuleSetNotFoundException {
        RuleSet rs = loadRuleSet(ruleSetXml);
        return rs.getRules().iterator().next();
    }

    private RuleSet loadRuleSet(String ruleSetXml) throws RuleSetNotFoundException {
        RuleSetFactory rsf = RulesetsFactoryUtils.defaultFactory();
        return rsf.createRuleSet(createRuleSetReferenceId(ruleSetXml));
    }

    private RuleSet loadRuleSetWithDeprecationWarnings(String ruleSetXml) throws RuleSetNotFoundException {
        RuleSetFactory rsf = RulesetsFactoryUtils.createFactory(RulePriority.LOW, true, false);
        return rsf.createRuleSet(createRuleSetReferenceId(ruleSetXml));
    }

    private static RuleSetReferenceId createRuleSetReferenceId(final String ruleSetXml) {
        return new RuleSetReferenceId(null) {
            @Override
            public InputStream getInputStream(ResourceLoader resourceLoader) throws RuleSetNotFoundException {
                try {
                    return new ByteArrayInputStream(ruleSetXml.getBytes("UTF-8"));
                } catch (UnsupportedEncodingException e) {
                    return null;
                }
            }
        };
    }
}<|MERGE_RESOLUTION|>--- conflicted
+++ resolved
@@ -1194,27 +1194,6 @@
     // listed here is finally removed.
     private static final String DEPRECATED_RULE_NAME = "MockRule3";
 
-<<<<<<< HEAD
-    private static final String REFERENCE_TO_DEPRECATED_RULE = "<?xml version=\"1.0\"?>" + PMD.EOL
-            + "<ruleset name=\"test\">" + PMD.EOL + "<description>testdesc</description>" + PMD.EOL + "<rule " + PMD.EOL
-            + "ref=\"" + DEPRECATED_RULE_RULESET_NAME + "/" + DEPRECATED_RULE_NAME + "\">" + PMD.EOL
-            + "</rule></ruleset>";
-
-    private static final String REFERENCE_TO_RULESET_WITH_DEPRECATED_RULE = "<?xml version=\"1.0\"?>" + PMD.EOL
-            + "<ruleset name=\"test\">" + PMD.EOL + "<description>testdesc</description>" + PMD.EOL + "<rule " + PMD.EOL
-            + "ref=\"" + DEPRECATED_RULE_RULESET_NAME + "\">" + PMD.EOL + "</rule></ruleset>";
-
-    private static final String INCLUDE_EXCLUDE_RULESET = "<?xml version=\"1.0\"?>" + PMD.EOL
-            + "<ruleset name=\"test\">" + PMD.EOL + "<description>testdesc</description>" + PMD.EOL
-            + "<include-pattern>include1</include-pattern>" + PMD.EOL + "<include-pattern>include2</include-pattern>"
-            + PMD.EOL + "<exclude-pattern>exclude1</exclude-pattern>" + PMD.EOL
-            + "<exclude-pattern>exclude2</exclude-pattern>" + PMD.EOL + "<exclude-pattern>exclude3</exclude-pattern>"
-            + PMD.EOL + "</ruleset>";
-
-    private static final String EXTERNAL_REFERENCE_RULE_SET = "<?xml version=\"1.0\"?>" + PMD.EOL
-            + "<ruleset name=\"test\">" + PMD.EOL + "<description>testdesc</description>" + PMD.EOL
-            + "<rule ref=\"net/sourceforge/pmd/external-reference-ruleset.xml/MockRule\"/>" + PMD.EOL + "</ruleset>";
-=======
     private static final String REFERENCE_TO_DEPRECATED_RULE =  "<?xml version=\"1.0\"?>\n"
         + "<ruleset name=\"test\">\n"
         + "<description>testdesc</description>\n"
@@ -1254,7 +1233,6 @@
         + "<description>testdesc</description>\n"
         + "<rule ref=\"net/sourceforge/pmd/external-reference-ruleset.xml/MockRule\"/>\n"
         + "</ruleset>";
->>>>>>> 2fac2df5
 
     private Rule loadFirstRule(String ruleSetXml) throws RuleSetNotFoundException {
         RuleSet rs = loadRuleSet(ruleSetXml);
