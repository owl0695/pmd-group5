/*
 * BSD-style license; for more info see http://pmd.sourceforge.net/license.html
 */

package net.sourceforge.pmd;

import static net.sourceforge.pmd.util.internal.xml.SchemaConstants.DEPRECATED;
import static net.sourceforge.pmd.util.internal.xml.SchemaConstants.NAME;
import static org.hamcrest.Matchers.containsString;
import static org.junit.jupiter.api.Assertions.assertEquals;
import static org.junit.jupiter.api.Assertions.assertFalse;
import static org.junit.jupiter.api.Assertions.assertNotNull;
import static org.junit.jupiter.api.Assertions.assertNotSame;
import static org.junit.jupiter.api.Assertions.assertNull;
import static org.junit.jupiter.api.Assertions.assertThrows;
import static org.junit.jupiter.api.Assertions.assertTrue;

import java.io.InputStream;
import java.util.Arrays;
import java.util.HashSet;
import java.util.Set;

<<<<<<< HEAD
import org.apache.commons.lang3.StringUtils;
import org.junit.jupiter.api.Test;
=======
import org.hamcrest.MatcherAssert;
import org.junit.Assert;
import org.junit.Test;
import org.mockito.Mockito;
>>>>>>> 77e39e98

import net.sourceforge.pmd.lang.DummyLanguageModule;
import net.sourceforge.pmd.lang.LanguageRegistry;
import net.sourceforge.pmd.lang.rule.MockRule;
import net.sourceforge.pmd.lang.rule.RuleReference;
import net.sourceforge.pmd.properties.PropertyDescriptor;
import net.sourceforge.pmd.util.ResourceLoader;
import net.sourceforge.pmd.util.internal.xml.SchemaConstants;

<<<<<<< HEAD
import com.github.stefanbirkner.systemlambda.SystemLambda;

class RuleSetFactoryTest {
=======
public class RuleSetFactoryTest extends RulesetFactoryTestBase {

>>>>>>> 77e39e98

    @Test
    void testRuleSetFileName() {
        RuleSet rs = new RuleSetLoader().loadFromString("dummyRuleset.xml", EMPTY_RULESET);
        assertEquals("dummyRuleset.xml", rs.getFileName());

        rs = new RuleSetLoader().loadFromResource("net/sourceforge/pmd/TestRuleset1.xml");
        assertEquals(rs.getFileName(), "net/sourceforge/pmd/TestRuleset1.xml", "wrong RuleSet file name");
    }

    @Test
    void testRefs() {
        RuleSet rs = new RuleSetLoader().loadFromResource("net/sourceforge/pmd/TestRuleset1.xml");
        assertNotNull(rs.getRuleByName("TestRuleRef"));
    }

    @Test
    void testExtendedReferences() throws Exception {
        InputStream in = new ResourceLoader().loadClassPathResourceAsStream("net/sourceforge/pmd/rulesets/reference-ruleset.xml");
        assertNotNull(in, "Test ruleset not found - can't continue with test!");
        in.close();

        RuleSet rs = new RuleSetLoader().loadFromResource("net/sourceforge/pmd/rulesets/reference-ruleset.xml");
        // added by referencing a complete ruleset (TestRuleset1.xml)
        assertNotNull(rs.getRuleByName("MockRule1"));
        assertNotNull(rs.getRuleByName("MockRule2"));
        assertNotNull(rs.getRuleByName("MockRule3"));
        assertNotNull(rs.getRuleByName("TestRuleRef"));

        // added by specific reference
        assertNotNull(rs.getRuleByName("TestRule"));
        // this is from TestRuleset2.xml, but not referenced
        assertNull(rs.getRuleByName("TestRule2Ruleset2"));

        Rule mockRule3 = rs.getRuleByName("MockRule3");
        assertEquals("Overridden message", mockRule3.getMessage());
        assertEquals(2, mockRule3.getPriority().getPriority());

        Rule mockRule2 = rs.getRuleByName("MockRule2");
        assertEquals("Just combine them!", mockRule2.getMessage());
        // assert that MockRule2 is only once added to the ruleset, so that it
        // really
        // overwrites the configuration inherited from TestRuleset1.xml
        assertNotNull(rs.getRuleByName("MockRule2"));

        Rule mockRule1 = rs.getRuleByName("MockRule1");
        assertNotNull(mockRule1);
        PropertyDescriptor<?> prop = mockRule1.getPropertyDescriptor("testIntProperty");
        Object property = mockRule1.getProperty(prop);
        assertEquals("5", String.valueOf(property));

        // included from TestRuleset3.xml
        assertNotNull(rs.getRuleByName("Ruleset3Rule2"));
        // excluded from TestRuleset3.xml
        assertNull(rs.getRuleByName("Ruleset3Rule1"));

        // overridden to 5
        Rule ruleset4Rule1 = rs.getRuleByName("Ruleset4Rule1");
        assertNotNull(ruleset4Rule1);
        assertEquals(5, ruleset4Rule1.getPriority().getPriority());
        assertNotNull(rs.getRuleByName("Ruleset4Rule1"));
        // priority overridden for whole TestRuleset4 group
        Rule ruleset4Rule2 = rs.getRuleByName("Ruleset4Rule2");
        assertNotNull(ruleset4Rule2);
        assertEquals(2, ruleset4Rule2.getPriority().getPriority());
    }

    @Test
    void testRuleSetNotFound() {
        assertThrows(RuleSetLoadException.class, () -> new RuleSetLoader().loadFromResource("fooooo"));
    }

    @Test
    void testCreateEmptyRuleSet() {
        RuleSet rs = loadRuleSet(EMPTY_RULESET);
        assertEquals("Custom ruleset", rs.getName());
        assertEquals(0, rs.size());
    }

    @Test
    void testSingleRule() {
        RuleSet rs = loadRuleSet(SINGLE_RULE);
        assertEquals(1, rs.size());
        Rule r = rs.getRules().iterator().next();
        assertEquals("MockRuleName", r.getName());
        assertEquals("net.sourceforge.pmd.lang.rule.MockRule", r.getRuleClass());
        assertEquals("avoid the mock rule", r.getMessage());
    }

    @Test
    void testSingleRuleEmptyRef() throws Exception {
        String log = SystemLambda.tapSystemErr(() -> {
            RuleSet rs = loadRuleSet(SINGLE_RULE_EMPTY_REF);
            assertEquals(1, rs.size());

            Rule r = rs.getRules().iterator().next();
            assertEquals("MockRuleName", r.getName());
            assertEquals("net.sourceforge.pmd.lang.rule.MockRule", r.getRuleClass());
            assertEquals("avoid the mock rule", r.getMessage());
        });
        assertThat(log, containsString("Empty ref attribute in ruleset 'test'"));
    }

    @Test
<<<<<<< HEAD
    void testMultipleRules() {
        RuleSet rs = loadRuleSet(MULTIPLE_RULES);
=======
    public void testMultipleRules() {
        RuleSet rs = loadRuleSet(rulesetXml(
            dummyRule(attrs -> attrs.put(NAME, "MockRuleName1")),
            dummyRule(attrs -> attrs.put(NAME, "MockRuleName2"))
        ));
>>>>>>> 77e39e98
        assertEquals(2, rs.size());
        Set<String> expected = new HashSet<>();
        expected.add("MockRuleName1");
        expected.add("MockRuleName2");
        for (Rule rule : rs.getRules()) {
            assertTrue(expected.contains(rule.getName()));
        }
    }

    @Test
<<<<<<< HEAD
    void testSingleRuleWithPriority() {
        assertEquals(RulePriority.MEDIUM, loadFirstRule(PRIORITY).getPriority());
=======
    public void testSingleRuleWithPriority() {
        Rule rule = loadFirstRule(rulesetXml(
            rule(
                dummyRuleDefAttrs(),
                priority("3")
            )
        ));
        Assert.assertEquals(RulePriority.MEDIUM, rule.getPriority());
>>>>>>> 77e39e98
    }

    @Test
    void testProps() {
        Rule r = loadFirstRule(PROPERTIES);
        assertEquals("bar", r.getProperty(r.getPropertyDescriptor("fooString")));
        assertEquals(3, r.getProperty(r.getPropertyDescriptor("fooInt")));
        assertEquals(true, r.getProperty(r.getPropertyDescriptor("fooBoolean")));
        assertEquals(3.0d, (Double) r.getProperty(r.getPropertyDescriptor("fooDouble")), 0.05);
        assertNull(r.getPropertyDescriptor("BuggleFish"));
        assertNotSame(r.getDescription().indexOf("testdesc2"), -1);
    }

    @Test
    void testStringMultiPropertyDefaultDelimiter() {
        Rule r = loadFirstRule(
            "<?xml version=\"1.0\" encoding=\"UTF-8\"?>\n<ruleset name=\"the ruleset\">\n  <description>Desc</description>\n"
                + "     <rule name=\"myRule\" message=\"Do not place to this package. Move to \n{0} package/s instead.\" \n"
                + "class=\"net.sourceforge.pmd.lang.rule.XPathRule\" language=\"dummy\">\n"
                + "         <description>Please move your class to the right folder(rest \nfolder)</description>\n"
                + "         <priority>2</priority>\n         <properties>\n             <property name=\"packageRegEx\""
                + " value=\"com.aptsssss|com.abc\" \ntype=\"List[String]\" "
                + "description=\"valid packages\"/>\n         </properties></rule></ruleset>");
        Object propValue = r.getProperty(r.getPropertyDescriptor("packageRegEx"));

        assertEquals(Arrays.asList("com.aptsssss", "com.abc"), propValue);
    }

    @Test
    void testStringMultiPropertyDelimiter() {
        Rule r = loadFirstRule("<?xml version=\"1.0\" encoding=\"UTF-8\"?>\n" + "<ruleset name=\"test\">\n "
                + " <description>ruleset desc</description>\n     "
                + "<rule name=\"myRule\" message=\"Do not place to this package. Move to \n{0} package/s"
                + " instead.\" \n"
                + "class=\"net.sourceforge.pmd.lang.rule.XPathRule\" language=\"dummy\">\n"
                + "         <description>Please move your class to the right folder(rest \nfolder)</description>\n"
                + "         <priority>2</priority>\n         <properties>\n             <property name=\"packageRegEx\""
                + " value=\"com.aptsssss,com.abc\" \ntype=\"List[String]\" delimiter=\",\" "
                + "description=\"valid packages\"/>\n"
                + "         </properties></rule>" + "</ruleset>");

        Object propValue = r.getProperty(r.getPropertyDescriptor("packageRegEx"));
        assertEquals(Arrays.asList("com.aptsssss", "com.abc"), propValue);
    }

    @Test
    void testRuleSetWithDeprecatedRule() {
        RuleSet rs = loadRuleSet("<?xml version=\"1.0\" encoding=\"UTF-8\"?>\n" + "<ruleset name=\"ruleset\">\n"
                                     + "  <description>ruleset desc</description>\n"
                                     + "     <rule deprecated=\"true\" ref=\"rulesets/dummy/basic.xml/DummyBasicMockRule\"/>"
                                     + "</ruleset>");
        assertEquals(1, rs.getRules().size());
        Rule rule = rs.getRuleByName("DummyBasicMockRule");
        assertNotNull(rule);
    }

    /**
     * This is an example of a category (built-in) ruleset, which contains a rule, that has been renamed.
     * This means: a rule definition for "NewName" and a rule reference "OldName", that is deprecated
     * and exists for backwards compatibility.
     *
     * <p>When loading this ruleset at a whole, we shouldn't get a deprecation warning. The deprecated
     * rule reference should be ignored, so at the end, we only have the new rule name in the ruleset.
     * This is because the deprecated reference points to a rule in the same ruleset.
     *
     */
    @Test
<<<<<<< HEAD
    void testRuleSetWithDeprecatedButRenamedRule() throws Exception {
        String log = SystemLambda.tapSystemErr(() -> {
            RuleSet rs = loadRuleSetWithDeprecationWarnings(
                    "<?xml version=\"1.0\" encoding=\"UTF-8\"?>\n" + "<ruleset name=\"test\">\n"
                            + "  <description>ruleset desc</description>\n"
                            + "     <rule deprecated=\"true\" ref=\"NewName\" name=\"OldName\"/>"
                            + "     <rule name=\"NewName\" message=\"m\" class=\"net.sourceforge.pmd.lang.rule.XPathRule\" language=\"dummy\">"
                            + "         <description>d</description>\n" + "         <priority>2</priority>\n" + "     </rule>"
                            + "</ruleset>");
            assertEquals(1, rs.getRules().size());
            Rule rule = rs.getRuleByName("NewName");
            assertNotNull(rule);
            assertNull(rs.getRuleByName("OldName"));
        });
        assertTrue(log.isEmpty());
=======
    public void testRuleSetWithDeprecatedButRenamedRule() {
        RuleSet rs = loadRuleSetWithDeprecationWarnings(
            "<?xml version=\"1.0\" encoding=\"UTF-8\"?>\n" + "<ruleset name=\"test\">\n"
                + "  <description>ruleset desc</description>\n"
                + "     <rule deprecated=\"true\" ref=\"NewName\" name=\"OldName\"/>"
                + "     <rule name=\"NewName\" message=\"m\" class=\"net.sourceforge.pmd.lang.rule.XPathRule\" language=\"dummy\">"
                + "         <description>d</description>\n" + "         <priority>2</priority>\n" + "     </rule>"
                + "</ruleset>");
        assertEquals(1, rs.getRules().size());
        Rule rule = rs.getRuleByName("NewName");
        assertNotNull(rule);
        assertNull(rs.getRuleByName("OldName"));

        verifyNoWarnings();
>>>>>>> 77e39e98
    }

    /**
     * This is an example of a category (built-in) ruleset, which contains a rule, that has been renamed.
     * This means: a rule definition for "NewName" and a rule reference "OldName", that is deprecated
     * and exists for backwards compatibility.
     *
     * <p>When loading this ruleset at a whole for generating the documentation, we should still
     * include the deprecated rule reference, so that we can create a nice documentation.
     *
     */
    @Test
    void testRuleSetWithDeprecatedRenamedRuleForDoc() {
        RuleSetLoader loader = new RuleSetLoader().includeDeprecatedRuleReferences(true);
        RuleSet rs = loader.loadFromString("",
                                           "<?xml version=\"1.0\" encoding=\"UTF-8\"?>\n" + "<ruleset name=\"test\">\n"
                                               + "  <description>ruleset desc</description>\n"
                                               + "     <rule deprecated=\"true\" ref=\"NewName\" name=\"OldName\"/>"
                                               + "     <rule name=\"NewName\" message=\"m\" class=\"net.sourceforge.pmd.lang.rule.XPathRule\" language=\"dummy\">"
                                               + "         <description>d</description>\n"
                                               + "         <priority>2</priority>\n"
                                               + "     </rule>"
                                               + "</ruleset>");
        assertEquals(2, rs.getRules().size());
        assertNotNull(rs.getRuleByName("NewName"));
        assertNotNull(rs.getRuleByName("OldName"));
    }

    /**
     * This is an example of a custom user ruleset, that references a rule, that has been renamed.
     * The user should get a deprecation warning.
     */
    @Test
    void testRuleSetReferencesADeprecatedRenamedRule() throws Exception {
        String log = SystemLambda.tapSystemErr(() -> {
            RuleSet rs = loadRuleSetWithDeprecationWarnings(
                    "<?xml version=\"1.0\" encoding=\"UTF-8\"?>\n" + "<ruleset name=\"test\">\n"
                            + "  <description>ruleset desc</description>\n"
                            + "     <rule ref=\"rulesets/dummy/basic.xml/OldNameOfDummyBasicMockRule\"/>" + "</ruleset>");
            assertEquals(1, rs.getRules().size());
            Rule rule = rs.getRuleByName("OldNameOfDummyBasicMockRule");
            assertNotNull(rule);
        });

<<<<<<< HEAD
        assertEquals(1,
                     StringUtils.countMatches(log,
                                              "WARN net.sourceforge.pmd.RuleSetFactory - Use Rule name rulesets/dummy/basic.xml/DummyBasicMockRule instead of the deprecated Rule name rulesets/dummy/basic.xml/OldNameOfDummyBasicMockRule."));
=======
        verifyFoundAWarningWithMessage(
            containing("Use Rule name rulesets/dummy/basic.xml/DummyBasicMockRule "
                           + "instead of the deprecated Rule name rulesets/dummy/basic.xml/OldNameOfDummyBasicMockRule")
        );
>>>>>>> 77e39e98
    }

    /**
     * This is an example of a custom user ruleset, that references a complete (e.g. category) ruleset,
     * that contains a renamed (deprecated) rule and two normal rules and one deprecated rule.
     *
     * <p>
     * The user should not get a deprecation warning for the whole ruleset,
     * since not all rules are deprecated in the referenced ruleset. Although the referenced ruleset contains
     * a deprecated rule, there should be no warning about it, because all deprecated rules are ignored,
     * if a whole ruleset is referenced.
     *
     * <p>
     * In the end, we should get all non-deprecated rules of the referenced ruleset.
     *
     */
    @Test
<<<<<<< HEAD
    void testRuleSetReferencesRulesetWithADeprecatedRenamedRule() throws Exception {
        String log = SystemLambda.tapSystemErr(() -> {
            RuleSet rs = loadRuleSetWithDeprecationWarnings(
                    "<?xml version=\"1.0\" encoding=\"UTF-8\"?>\n" + "<ruleset name=\"test\">\n"
                            + "  <description>ruleset desc</description>\n"
                            + "     <rule ref=\"rulesets/dummy/basic.xml\"/>" + "</ruleset>");
            assertEquals(2, rs.getRules().size());
            assertNotNull(rs.getRuleByName("DummyBasicMockRule"));
            assertNotNull(rs.getRuleByName("SampleXPathRule"));
        });

        assertTrue(log.isEmpty());
=======
    public void testRuleSetReferencesRulesetWithADeprecatedRenamedRule() {
        RuleSet rs = loadRuleSetWithDeprecationWarnings(
            "<?xml version=\"1.0\" encoding=\"UTF-8\"?>\n" + "<ruleset name=\"test\">\n"
                + "  <description>ruleset desc</description>\n"
                + "     <rule ref=\"rulesets/dummy/basic.xml\"/>" + "</ruleset>");
        assertEquals(2, rs.getRules().size());
        assertNotNull(rs.getRuleByName("DummyBasicMockRule"));
        assertNotNull(rs.getRuleByName("SampleXPathRule"));

        verifyNoWarnings();
>>>>>>> 77e39e98
    }

    /**
     * This is an example of a custom user ruleset, that references a complete (e.g. category) ruleset,
     * that contains a renamed (deprecated) rule and two normal rules and one deprecated rule. The deprecated
     * rule is excluded.
     *
     * <p>
     * The user should not get a deprecation warning for the whole ruleset,
     * since not all rules are deprecated in the referenced ruleset. Since the deprecated rule is excluded,
     * there should be no deprecation warning at all, although the deprecated ruleset would have been
     * excluded by default (without explictly excluding it).
     *
     * <p>
     * In the end, we should get all non-deprecated rules of the referenced ruleset.
     *
     */
    @Test
<<<<<<< HEAD
    void testRuleSetReferencesRulesetWithAExcludedDeprecatedRule() throws Exception {
        String log = SystemLambda.tapSystemErr(() -> {
            RuleSet rs = loadRuleSetWithDeprecationWarnings(
                    "<?xml version=\"1.0\" encoding=\"UTF-8\"?>\n" + "<ruleset name=\"test\">\n"
                            + "  <description>ruleset desc</description>\n"
                            + "     <rule ref=\"rulesets/dummy/basic.xml\"><exclude name=\"DeprecatedRule\"/></rule>"
                            + "</ruleset>");
            assertEquals(2, rs.getRules().size());
            assertNotNull(rs.getRuleByName("DummyBasicMockRule"));
            assertNotNull(rs.getRuleByName("SampleXPathRule"));
        });

        assertTrue(log.isEmpty());
=======
    public void testRuleSetReferencesRulesetWithAExcludedDeprecatedRule() {
        RuleSet rs = loadRuleSetWithDeprecationWarnings(
            "<?xml version=\"1.0\" encoding=\"UTF-8\"?>\n" + "<ruleset name=\"test\">\n"
                + "  <description>ruleset desc</description>\n"
                + "     <rule ref=\"rulesets/dummy/basic.xml\"><exclude name=\"DeprecatedRule\"/></rule>"
                + "</ruleset>");
        assertEquals(2, rs.getRules().size());
        assertNotNull(rs.getRuleByName("DummyBasicMockRule"));
        assertNotNull(rs.getRuleByName("SampleXPathRule"));

        verifyNoWarnings();
>>>>>>> 77e39e98
    }

    /**
     * This is an example of a custom user ruleset, that references a complete (e.g. category) ruleset,
     * that contains a renamed (deprecated) rule and two normal rules and one deprecated rule.
     * There is a exclusion of a rule, that no longer exists.
     *
     * <p>
     * The user should not get a deprecation warning for the whole ruleset,
     * since not all rules are deprecated in the referenced ruleset.
     * Since the rule to be excluded doesn't exist, there should be a warning about that.
     *
     */
    @Test
<<<<<<< HEAD
    void testRuleSetReferencesRulesetWithAExcludedNonExistingRule() throws Exception {
        String log = SystemLambda.tapSystemErr(() -> {
            RuleSet rs = loadRuleSetWithDeprecationWarnings(
                    "<?xml version=\"1.0\" encoding=\"UTF-8\"?>\n" + "<ruleset name=\"test\">\n"
                            + "  <description>ruleset desc</description>\n"
                            + "     <rule ref=\"rulesets/dummy/basic.xml\"><exclude name=\"NonExistingRule\"/></rule>"
                            + "</ruleset>");
            assertEquals(2, rs.getRules().size());
            assertNotNull(rs.getRuleByName("DummyBasicMockRule"));
            assertNotNull(rs.getRuleByName("SampleXPathRule"));
        });

        assertEquals(0,
                     StringUtils.countMatches(log,
                                              "WARN net.sourceforge.pmd.RuleSetFactory - Discontinue using Rule rulesets/dummy/basic.xml/DeprecatedRule as it is scheduled for removal from PMD."));
        assertEquals(1,
                StringUtils.countMatches(log,
                    "WARN net.sourceforge.pmd.RuleSetFactory - Unable to exclude rules [NonExistingRule] from ruleset reference rulesets/dummy/basic.xml; perhaps the rule name is misspelled or the rule doesn't exist anymore?"));
=======
    public void testRuleSetReferencesRulesetWithAExcludedNonExistingRule() {
        RuleSet rs = loadRuleSetWithDeprecationWarnings(
            rulesetXml(
                rulesetRef("rulesets/dummy/basic.xml",
                           excludeRule("NonExistingRule"))

            )
        );
        assertEquals(2, rs.getRules().size());
        assertNotNull(rs.getRuleByName("DummyBasicMockRule"));
        assertNotNull(rs.getRuleByName("SampleXPathRule"));

        verifyFoundWarningWithMessage(
            Mockito.never(),
            containing("Discontinue using Rule rulesets/dummy/basic.xml/DeprecatedRule")
        );
        verifyFoundAWarningWithMessage(containing(
            "Exclude pattern 'NonExistingRule' did not match any rule in ruleset"
        ));
>>>>>>> 77e39e98
    }

    /**
     * When a custom ruleset references a ruleset that only contains deprecated rules, then this ruleset itself is
     * considered deprecated and the user should get a deprecation warning for the ruleset.
     */
    @Test
<<<<<<< HEAD
    void testRuleSetReferencesDeprecatedRuleset() throws Exception {
        String log = SystemLambda.tapSystemErr(() -> {
            RuleSet rs = loadRuleSetWithDeprecationWarnings(
                    "<?xml version=\"1.0\" encoding=\"UTF-8\"?>\n" + "<ruleset name=\"test\">\n"
                            + "  <description>ruleset desc</description>\n"
                            + "     <rule ref=\"rulesets/dummy/deprecated.xml\" />" + "</ruleset>");
            assertEquals(2, rs.getRules().size());
            assertNotNull(rs.getRuleByName("DummyBasicMockRule"));
            assertNotNull(rs.getRuleByName("SampleXPathRule"));
        });

        assertEquals(1,
                     StringUtils.countMatches(log,
                                              "WARN net.sourceforge.pmd.RuleSetFactory - The RuleSet rulesets/dummy/deprecated.xml has been deprecated and will be removed in PMD"));
=======
    public void testRuleSetReferencesDeprecatedRuleset() {
        RuleSet rs = loadRuleSetWithDeprecationWarnings(
            rulesetXml(
                rulesetRef("rulesets/dummy/deprecated.xml")
            )
        );
        assertEquals(2, rs.getRules().size());
        assertNotNull(rs.getRuleByName("DummyBasicMockRule"));
        assertNotNull(rs.getRuleByName("SampleXPathRule"));

        verifyFoundAWarningWithMessage(containing(
            "The RuleSet rulesets/dummy/deprecated.xml has been deprecated and will be removed in PMD"
        ));
>>>>>>> 77e39e98
    }

    /**
     * When a custom ruleset references a ruleset that contains both rules and rule references, that are left
     * for backwards compatibility, because the rules have been moved to a different ruleset, then there should be
     * no warning about deprecation - since the deprecated rules are not used.
     */
    @Test
<<<<<<< HEAD
    void testRuleSetReferencesRulesetWithAMovedRule() throws Exception {
        String log = SystemLambda.tapSystemErr(() -> {
            RuleSet rs = loadRuleSetWithDeprecationWarnings(
                    "<?xml version=\"1.0\" encoding=\"UTF-8\"?>\n" + "<ruleset name=\"test\">\n"
                            + "  <description>ruleset desc</description>\n"
                            + "     <rule ref=\"rulesets/dummy/basic2.xml\" />" + "</ruleset>");
            assertEquals(1, rs.getRules().size());
            assertNotNull(rs.getRuleByName("DummyBasic2MockRule"));
        });

        assertEquals(0,
                     StringUtils.countMatches(log,
                                              "WARN net.sourceforge.pmd.RuleSetFactory - Use Rule name rulesets/dummy/basic.xml/DummyBasicMockRule instead of the deprecated Rule name rulesets/dummy/basic2.xml/DummyBasicMockRule. PMD"));
=======
    public void testRuleSetReferencesRulesetWithAMovedRule() {
        RuleSet rs = loadRuleSetWithDeprecationWarnings(
            rulesetXml(
                ruleRef("rulesets/dummy/basic2.xml")
            )
        );
        assertEquals(1, rs.getRules().size());
        assertNotNull(rs.getRuleByName("DummyBasic2MockRule"));

        verifyFoundWarningWithMessage(
            Mockito.never(),
            containing("Use Rule name rulesets/dummy/basic.xml/DummyBasicMockRule instead of the deprecated Rule name rulesets/dummy/basic2.xml/DummyBasicMockRule")
        );
>>>>>>> 77e39e98
    }

    @Test
    @SuppressWarnings("unchecked")
    void testXPath() {
        Rule r = loadFirstRule(XPATH);
        PropertyDescriptor<String> xpathProperty = (PropertyDescriptor<String>) r.getPropertyDescriptor("xpath");
<<<<<<< HEAD
        assertNotNull(xpathProperty, "xpath property descriptor");
        assertNotSame(r.getProperty(xpathProperty).indexOf(" //Block "), -1);
=======
        assertNotNull("xpath property descriptor", xpathProperty);
        assertNotSame(r.getProperty(xpathProperty).indexOf("//Block"), -1);
>>>>>>> 77e39e98
    }

    @Test
    void testExternalReferenceOverride() {
        Rule r = loadFirstRule(REF_OVERRIDE);
        assertEquals("TestNameOverride", r.getName());
        assertEquals("Test message override", r.getMessage());
        assertEquals("Test description override", r.getDescription());
        assertEquals(2, r.getExamples().size(), "Test that both example are stored");
        assertEquals("Test example override", r.getExamples().get(1));
        assertEquals(RulePriority.MEDIUM, r.getPriority());
        PropertyDescriptor<?> test2Descriptor = r.getPropertyDescriptor("test2");
        assertNotNull(test2Descriptor, "test2 descriptor");
        assertEquals("override2", r.getProperty(test2Descriptor));
        PropertyDescriptor<?> test3Descriptor = r.getPropertyDescriptor("test3");
        assertNotNull(test3Descriptor, "test3 descriptor");
        assertEquals("override3", r.getProperty(test3Descriptor));
    }

    @Test
<<<<<<< HEAD
    void testExternalReferenceOverrideNonExistent() {
        RuleSetLoadException ex = assertCannotParse(REF_OVERRIDE_NONEXISTENT);

        assertThat(ex.getCause().getMessage(), containsString("Cannot set non-existent property 'test4' on Rule TestNameOverride"));
    }

    private RuleSetLoadException assertCannotParse(String xmlContent) {
        return assertThrows(RuleSetLoadException.class, () -> loadFirstRule(xmlContent));
=======
    public void testExternalReferenceOverrideNonExistent() {
        assertThrows(RuleSetLoadException.class,
                     () -> loadFirstRule(REF_OVERRIDE_NONEXISTENT));
        verifyFoundAnErrorWithMessage(
            containing("Cannot set non-existent property 'test4' on rule TestNameOverride")
        );
>>>>>>> 77e39e98
    }

    @Test
    void testReferenceInternalToInternal() {
        RuleSet ruleSet = loadRuleSet(REF_INTERNAL_TO_INTERNAL);

        Rule rule = ruleSet.getRuleByName("MockRuleName");
        assertNotNull(rule, "Could not find Rule MockRuleName");

        Rule ruleRef = ruleSet.getRuleByName("MockRuleNameRef");
        assertNotNull(ruleRef, "Could not find Rule MockRuleNameRef");
    }

    @Test
    void testReferenceInternalToInternalChain() {
        RuleSet ruleSet = loadRuleSet(REF_INTERNAL_TO_INTERNAL_CHAIN);

        Rule rule = ruleSet.getRuleByName("MockRuleName");
        assertNotNull(rule, "Could not find Rule MockRuleName");

        Rule ruleRef = ruleSet.getRuleByName("MockRuleNameRef");
        assertNotNull(ruleRef, "Could not find Rule MockRuleNameRef");

        Rule ruleRefRef = ruleSet.getRuleByName("MockRuleNameRefRef");
        assertNotNull(ruleRefRef, "Could not find Rule MockRuleNameRefRef");
    }

    @Test
    void testReferenceInternalToExternal() {
        RuleSet ruleSet = loadRuleSet(REF_INTERNAL_TO_EXTERNAL);

        Rule rule = ruleSet.getRuleByName("ExternalRefRuleName");
        assertNotNull(rule, "Could not find Rule ExternalRefRuleName");

        Rule ruleRef = ruleSet.getRuleByName("ExternalRefRuleNameRef");
        assertNotNull(ruleRef, "Could not find Rule ExternalRefRuleNameRef");
    }

    @Test
    void testReferenceInternalToExternalChain() {
        RuleSet ruleSet = loadRuleSet(REF_INTERNAL_TO_EXTERNAL_CHAIN);

        Rule rule = ruleSet.getRuleByName("ExternalRefRuleName");
        assertNotNull(rule, "Could not find Rule ExternalRefRuleName");

        Rule ruleRef = ruleSet.getRuleByName("ExternalRefRuleNameRef");
        assertNotNull(ruleRef, "Could not find Rule ExternalRefRuleNameRef");

        Rule ruleRefRef = ruleSet.getRuleByName("ExternalRefRuleNameRefRef");
        assertNotNull(ruleRefRef, "Could not find Rule ExternalRefRuleNameRefRef");
    }

    @Test
    void testReferencePriority() {
        RuleSetLoader config = new RuleSetLoader().warnDeprecated(false).enableCompatibility(true);

        RuleSetLoader rulesetLoader = config.filterAbovePriority(RulePriority.LOW);
        RuleSet ruleSet = rulesetLoader.loadFromString("", REF_INTERNAL_TO_INTERNAL_CHAIN);
        assertEquals(3, ruleSet.getRules().size(), "Number of Rules");
        assertNotNull(ruleSet.getRuleByName("MockRuleName"));
        assertNotNull(ruleSet.getRuleByName("MockRuleNameRef"));
        assertNotNull(ruleSet.getRuleByName("MockRuleNameRefRef"));

        rulesetLoader = config.filterAbovePriority(RulePriority.MEDIUM_HIGH);
        ruleSet = rulesetLoader.loadFromString("", REF_INTERNAL_TO_INTERNAL_CHAIN);
        assertEquals(2, ruleSet.getRules().size(), "Number of Rules");
        assertNotNull(ruleSet.getRuleByName("MockRuleNameRef"));
        assertNotNull(ruleSet.getRuleByName("MockRuleNameRefRef"));

        rulesetLoader = config.filterAbovePriority(RulePriority.HIGH);
        ruleSet = rulesetLoader.loadFromString("", REF_INTERNAL_TO_INTERNAL_CHAIN);
        assertEquals(1, ruleSet.getRules().size(), "Number of Rules");
        assertNotNull(ruleSet.getRuleByName("MockRuleNameRefRef"));

        rulesetLoader = config.filterAbovePriority(RulePriority.LOW);
        ruleSet = rulesetLoader.loadFromString("", REF_INTERNAL_TO_EXTERNAL_CHAIN);
        assertEquals(3, ruleSet.getRules().size(), "Number of Rules");
        assertNotNull(ruleSet.getRuleByName("ExternalRefRuleName"));
        assertNotNull(ruleSet.getRuleByName("ExternalRefRuleNameRef"));
        assertNotNull(ruleSet.getRuleByName("ExternalRefRuleNameRefRef"));

        rulesetLoader = config.filterAbovePriority(RulePriority.MEDIUM_HIGH);
        ruleSet = rulesetLoader.loadFromString("", REF_INTERNAL_TO_EXTERNAL_CHAIN);
        assertEquals(2, ruleSet.getRules().size(), "Number of Rules");
        assertNotNull(ruleSet.getRuleByName("ExternalRefRuleNameRef"));
        assertNotNull(ruleSet.getRuleByName("ExternalRefRuleNameRefRef"));

        rulesetLoader = config.filterAbovePriority(RulePriority.HIGH);
        ruleSet = rulesetLoader.loadFromString("", REF_INTERNAL_TO_EXTERNAL_CHAIN);
        assertEquals(1, ruleSet.getRules().size(), "Number of Rules");
        assertNotNull(ruleSet.getRuleByName("ExternalRefRuleNameRefRef"));
    }

    @Test
    void testOverridePriorityLoadWithMinimum() {
        RuleSetLoader rulesetLoader = new RuleSetLoader().filterAbovePriority(RulePriority.MEDIUM_LOW)
                .warnDeprecated(true).enableCompatibility(true);
        RuleSet ruleset = rulesetLoader.loadFromResource("net/sourceforge/pmd/rulesets/ruleset-minimum-priority.xml");
        // only one rule should remain, since we filter out the other rule by minimum priority
        assertEquals(1, ruleset.getRules().size(), "Number of Rules");

        // Priority is overridden and applied, rule is missing
        assertNull(ruleset.getRuleByName("DummyBasicMockRule"));

        // this is the remaining rule
        assertNotNull(ruleset.getRuleByName("SampleXPathRule"));

        // now, load with default minimum priority
        rulesetLoader = new RuleSetLoader();
        ruleset = rulesetLoader.loadFromResource("net/sourceforge/pmd/rulesets/ruleset-minimum-priority.xml");
        assertEquals(2, ruleset.getRules().size(), "Number of Rules");
        Rule dummyBasicMockRule = ruleset.getRuleByName("DummyBasicMockRule");
        assertEquals(RulePriority.LOW, dummyBasicMockRule.getPriority(), "Wrong Priority");
    }

    @Test
    void testExcludeWithMinimumPriority() {
        RuleSetLoader rulesetLoader = new RuleSetLoader().filterAbovePriority(RulePriority.HIGH);
        RuleSet ruleset = rulesetLoader
                .loadFromResource("net/sourceforge/pmd/rulesets/ruleset-minimum-priority-exclusion.xml");
        // no rules should be loaded
        assertEquals(0, ruleset.getRules().size(), "Number of Rules");

        // now, load with default minimum priority
        rulesetLoader = new RuleSetLoader().filterAbovePriority(RulePriority.LOW);
        ruleset = rulesetLoader.loadFromResource("net/sourceforge/pmd/rulesets/ruleset-minimum-priority-exclusion.xml");
        // only one rule, we have excluded one...
        assertEquals(1, ruleset.getRules().size(), "Number of Rules");
        // rule is excluded
        assertNull(ruleset.getRuleByName("DummyBasicMockRule"));
        // this is the remaining rule
        assertNotNull(ruleset.getRuleByName("SampleXPathRule"));
    }

    @Test
    void testOverrideMessage() {
        Rule r = loadFirstRule(REF_OVERRIDE_ORIGINAL_NAME);
        assertEquals("TestMessageOverride", r.getMessage());
    }

    @Test
    void testOverrideMessageOneElem() {
        Rule r = loadFirstRule(REF_OVERRIDE_ORIGINAL_NAME_ONE_ELEM);
        assertEquals("TestMessageOverride", r.getMessage());
    }

    @Test
    void testIncorrectExternalRef() {
        assertCannotParse(REF_MISSPELLED_XREF);
    }

    @Test
    void testSetPriority() {
        RuleSetLoader rulesetLoader = new RuleSetLoader().filterAbovePriority(RulePriority.MEDIUM_HIGH).warnDeprecated(false);
        assertEquals(0, rulesetLoader.loadFromString("", SINGLE_RULE).size());
        rulesetLoader = new RuleSetLoader().filterAbovePriority(RulePriority.MEDIUM_LOW).warnDeprecated(false);
        assertEquals(1, rulesetLoader.loadFromString("", SINGLE_RULE).size());
    }

    @Test
<<<<<<< HEAD
    void testLanguage() {
        Rule r = loadFirstRule(LANGUAGE);
=======
    public void testLanguage() {
        Rule r = loadFirstRule(rulesetXml(
            dummyRule(
                attrs -> attrs.put(SchemaConstants.LANGUAGE, "dummy")
            )
        ));
>>>>>>> 77e39e98
        assertEquals(LanguageRegistry.getLanguage(DummyLanguageModule.NAME), r.getLanguage());
    }

    @Test
<<<<<<< HEAD
    void testIncorrectLanguage() {
        assertCannotParse(INCORRECT_LANGUAGE);
    }

    @Test
    void testMinimumLanguageVersion() {
        Rule r = loadFirstRule(MINIMUM_LANGUAGE_VERSION);
=======
    public void testIncorrectLanguage() {
        assertCannotParse(rulesetXml(
            dummyRule(
                attrs -> attrs.put(SchemaConstants.LANGUAGE, "bogus")
            )
        ));
    }

    @Test
    public void testIncorrectPriority() {
        assertCannotParse(rulesetXml(
            dummyRule(
                priority("not a priority")
            )
        ));
        verifyFoundAnErrorWithMessage(containing("Not a valid priority: 'not a priority'"));
    }

    @Test
    public void testMinimumLanguageVersion() {
        Rule r = loadFirstRule(rulesetXml(
            dummyRule(
                attrs -> attrs.put(SchemaConstants.MINIMUM_LANGUAGE_VERSION, "1.4")
            )
        ));
>>>>>>> 77e39e98
        assertEquals(LanguageRegistry.getLanguage(DummyLanguageModule.NAME).getVersion("1.4"),
                     r.getMinimumLanguageVersion());
    }

    @Test
<<<<<<< HEAD
    void testIncorrectMinimumLanguageVersion() {
        RuleSetLoadException ex = assertCannotParse(INCORRECT_MINIMUM_LANGUAGE_VERSION);

        assertThat(ex.getCause().getMessage(), containsString("1.0, 1.1, 1.2")); // and not "dummy 1.0, dummy 1.1, ..."

=======
    public void testIncorrectMinimumLanguageVersion() {
        assertCannotParse(rulesetXml(
            dummyRule(
                attrs -> attrs.put(SchemaConstants.MINIMUM_LANGUAGE_VERSION, "bogus")
            )
        ));
        verifyFoundAnErrorWithMessage(
            containing("valid language version")
                .and(containing("'1.0', '1.1', '1.2'")) // and not "dummy 1.0, dummy 1.1, ..."
        );
>>>>>>> 77e39e98
    }

    @Test
    void testIncorrectMinimumLanguageVersionWithLanguageSetInJava() {
        assertCannotParse("<?xml version=\"1.0\" encoding=\"UTF-8\"?>\n"
                              + "<ruleset name=\"TODO\">\n"
                              + "    <description>TODO</description>\n"
                              + "\n"
                              + "    <rule name=\"TODO\"\n"
                              + "          message=\"TODO\"\n"
                              + "          class=\"net.sourceforge.pmd.util.FooRuleWithLanguageSetInJava\"\n"
                              + "          minimumLanguageVersion=\"12\">\n"
                              + "        <description>TODO</description>\n"
                              + "        <priority>2</priority>\n"
                              + "    </rule>\n"
                              + "\n"
                              + "</ruleset>");

        verifyFoundAnErrorWithMessage(
            containing("valid language version")
        );
    }

    @Test
<<<<<<< HEAD
    void testMaximumLanguageVersion() {
        Rule r = loadFirstRule(MAXIMUM_LANGUAGE_VERSION);
=======
    public void testMaximumLanguageVersion() {
        Rule r = loadFirstRule(rulesetXml(
            dummyRule(attrs -> attrs.put(SchemaConstants.MAXIMUM_LANGUAGE_VERSION, "1.7"))
        ));
>>>>>>> 77e39e98
        assertEquals(LanguageRegistry.getLanguage(DummyLanguageModule.NAME).getVersion("1.7"),
                     r.getMaximumLanguageVersion());
    }

    @Test
<<<<<<< HEAD
    void testIncorrectMaximumLanguageVersion() {
        RuleSetLoadException ex = assertCannotParse(INCORRECT_MAXIMUM_LANGUAGE_VERSION);

        assertThat(ex.getCause().getMessage(), containsString("1.0, 1.1, 1.2")); // and not "dummy 1.0, dummy 1.1, ..."
    }

    @Test
    void testInvertedMinimumMaximumLanguageVersions() {
        assertCannotParse(INCORRECT_MAXIMUM_LANGUAGE_VERSION);
    }

    @Test
    void testDirectDeprecatedRule() {
        Rule r = loadFirstRule(DIRECT_DEPRECATED_RULE);
        assertNotNull(r, "Direct Deprecated Rule");
=======
    public void testIncorrectMaximumLanguageVersion() {
        assertCannotParse(rulesetXml(
            dummyRule(attrs -> attrs.put(SchemaConstants.MAXIMUM_LANGUAGE_VERSION, "bogus"))
        ));
        verifyFoundAnErrorWithMessage(
            containing("valid language version")
                .and(containing("'1.0', '1.1', '1.2'"))
        );
    }

    @Test
    public void testInvertedMinimumMaximumLanguageVersions() {
        assertCannotParse(rulesetXml(
            dummyRule(
                attrs -> {
                    attrs.put(SchemaConstants.MINIMUM_LANGUAGE_VERSION, "1.7");
                    attrs.put(SchemaConstants.MAXIMUM_LANGUAGE_VERSION, "1.4");
                }
            )
        ));
        verifyFoundAnErrorWithMessage(containing("version range"));
    }

    @Test
    public void testDirectDeprecatedRule() {
        Rule r = loadFirstRule(rulesetXml(
            dummyRule(attrs -> attrs.put(DEPRECATED, "true"))
        ));
        assertNotNull("Direct Deprecated Rule", r);
>>>>>>> 77e39e98
        assertTrue(r.isDeprecated());
    }

    @Test
    void testReferenceToDeprecatedRule() {
        Rule r = loadFirstRule(REFERENCE_TO_DEPRECATED_RULE);
        assertNotNull(r, "Reference to Deprecated Rule");
        assertTrue(r instanceof RuleReference, "Rule Reference");
        assertFalse(r.isDeprecated(), "Not deprecated");
        assertTrue(((RuleReference) r).getRule().isDeprecated(), "Original Rule Deprecated");
        assertEquals(r.getName(), DEPRECATED_RULE_NAME, "Rule name");
    }

    @Test
    void testRuleSetReferenceWithDeprecatedRule() {
        RuleSet ruleSet = loadRuleSet(REFERENCE_TO_RULESET_WITH_DEPRECATED_RULE);
        assertNotNull(ruleSet, "RuleSet");
        assertFalse(ruleSet.getRules().isEmpty(), "RuleSet empty");
        // No deprecated Rules should be loaded when loading an entire RuleSet
        // by reference - unless it contains only deprecated rules - then all rules would be added
        Rule r = ruleSet.getRuleByName(DEPRECATED_RULE_NAME);
        assertNull(r, "Deprecated Rule Reference");
        for (Rule rule : ruleSet.getRules()) {
            assertFalse(rule.isDeprecated(), "Rule not deprecated");
        }
    }

    @Test
    void testDeprecatedRuleSetReference() {
        RuleSet ruleSet = new RuleSetLoader().loadFromResource("net/sourceforge/pmd/rulesets/ruleset-deprecated.xml");
        assertEquals(2, ruleSet.getRules().size());
    }

    @Test
<<<<<<< HEAD
    void testExternalReferences() {
        RuleSet rs = loadRuleSet(EXTERNAL_REFERENCE_RULE_SET);
=======
    public void testExternalReferences() {
        RuleSet rs = loadRuleSet(
            rulesetXml(
                ruleRef("net/sourceforge/pmd/external-reference-ruleset.xml/MockRule")
            )
        );
>>>>>>> 77e39e98
        assertEquals(1, rs.size());
        assertEquals(MockRule.class.getName(), rs.getRuleByName("MockRule").getRuleClass());
    }

    @Test
    void testIncludeExcludePatterns() {
        RuleSet ruleSet = loadRuleSet(INCLUDE_EXCLUDE_RULESET);

        assertNotNull(ruleSet.getFileInclusions(), "Include patterns");
        assertEquals(2, ruleSet.getFileInclusions().size(), "Include patterns size");
        assertEquals("include1", ruleSet.getFileInclusions().get(0).pattern(), "Include pattern #1");
        assertEquals("include2", ruleSet.getFileInclusions().get(1).pattern(), "Include pattern #2");

        assertNotNull(ruleSet.getFileExclusions(), "Exclude patterns");
        assertEquals(3, ruleSet.getFileExclusions().size(), "Exclude patterns size");
        assertEquals("exclude1", ruleSet.getFileExclusions().get(0).pattern(), "Exclude pattern #1");
        assertEquals("exclude2", ruleSet.getFileExclusions().get(1).pattern(), "Exclude pattern #2");
        assertEquals("exclude3", ruleSet.getFileExclusions().get(2).pattern(), "Exclude pattern #3");
    }

    /**
     * Rule reference can't be resolved - ref is used instead of class and the
     * class is old (pmd 4.3 and not pmd 5).
     */
    @Test
<<<<<<< HEAD
    void testBug1202() {
        assertThrows(
            RuleSetLoadException.class,
            () -> new RuleSetLoader().loadFromString("", "<?xml version=\"1.0\" encoding=\"UTF-8\"?>\n" + "<ruleset>\n"
                + "  <rule ref=\"net.sourceforge.pmd.rules.XPathRule\">\n" + "    <priority>1</priority>\n"
                + "    <properties>\n" + "      <property name=\"xpath\" value=\"//TypeDeclaration\" />\n"
                + "      <property name=\"message\" value=\"Foo\" />\n" + "    </properties>\n" + "  </rule>\n"
                + "</ruleset>\n")
=======
    public void testBug1202() {
        assertCannotParse(
            rulesetXml(
                ruleRef(
                    "net.sourceforge.pmd.rules.XPathRule",
                    priority("1"),
                    properties(
                        propertyWithValueAttr("xpath", "//TypeDeclaration"),
                        propertyWithValueAttr("message", "Foo")
                    )
                )
            )
>>>>>>> 77e39e98
        );
    }

    /**
     * See https://sourceforge.net/p/pmd/bugs/1225/
     */
    @Test
<<<<<<< HEAD
    void testEmptyRuleSetFile() {
        RuleSet ruleset = new RuleSetLoader().loadFromString("", "<?xml version=\"1.0\" encoding=\"UTF-8\"?>\n" + "\n"
            + "<ruleset name=\"Custom ruleset\" xmlns=\"http://pmd.sourceforge.net/ruleset/2.0.0\"\n"
            + "    xmlns:xsi=\"http:www.w3.org/2001/XMLSchema-instance\"\n"
            + "    xsi:schemaLocation=\"http://pmd.sourceforge.net/ruleset/2.0.0 https://pmd.sourceforge.io/ruleset_2_0_0.xsd\">\n"
            + "    <description>PMD Ruleset.</description>\n" + "\n"
            + "    <exclude-pattern>.*Test.*</exclude-pattern>\n" + "\n" + "</ruleset>\n");
=======
    public void testEmptyRuleSetFile() {
        RuleSet ruleset = loadRuleSet(
            rulesetXml(
                excludePattern(".*Test.*")
            ));
>>>>>>> 77e39e98
        assertEquals(0, ruleset.getRules().size());
    }

    /**
     * See https://github.com/pmd/pmd/issues/782
     * Empty ruleset should be interpreted as deprecated.
     */
    @Test
<<<<<<< HEAD
    void testEmptyRuleSetReferencedShouldNotBeDeprecated() throws Exception {
        String log = SystemLambda.tapSystemErr(() -> {
            RuleSet ruleset = new RuleSetLoader().loadFromString("", "<?xml version=\"1.0\" encoding=\"UTF-8\"?>\n" + "\n"
                    + "<ruleset name=\"Custom ruleset\" xmlns=\"http://pmd.sourceforge.net/ruleset/2.0.0\"\n"
                    + "    xmlns:xsi=\"http:www.w3.org/2001/XMLSchema-instance\"\n"
                    + "    xsi:schemaLocation=\"http://pmd.sourceforge.net/ruleset/2.0.0 https://pmd.sourceforge.io/ruleset_2_0_0.xsd\">\n"
                    + "    <description>Ruleset which references a empty ruleset</description>\n" + "\n"
                    + "    <rule ref=\"rulesets/dummy/empty-ruleset.xml\" />\n"
                    + "</ruleset>\n");
            assertEquals(0, ruleset.getRules().size());
        });

        assertTrue(log.isEmpty());
=======
    public void testEmptyRuleSetReferencedShouldNotBeDeprecated() {
        RuleSet ruleset = loadRuleSet(
            rulesetXml(
                ruleRef("rulesets/dummy/empty-ruleset.xml")
            )
        );
        assertEquals(0, ruleset.getRules().size());

        verifyNoWarnings();
>>>>>>> 77e39e98
    }

    /**
     * See https://sourceforge.net/p/pmd/bugs/1231/
     */
    @Test
<<<<<<< HEAD
    void testWrongRuleNameReferenced() {
        assertCannotParse("<?xml version=\"1.0\"?>\n"
                              + "<ruleset name=\"Custom ruleset for tests\"\n"
                              + "    xmlns=\"http://pmd.sourceforge.net/ruleset/2.0.0\"\n"
                              + "    xmlns:xsi=\"http://www.w3.org/2001/XMLSchema-instance\"\n"
                              + "    xsi:schemaLocation=\"http://pmd.sourceforge.net/ruleset/2.0.0 https://pmd.sourceforge.io/ruleset_2_0_0.xsd\">\n"
                              + "  <description>Custom ruleset for tests</description>\n"
                              + "  <rule ref=\"net/sourceforge/pmd/TestRuleset1.xml/ThisRuleDoesNotExist\"/>\n"
                              + "</ruleset>\n");
=======
    public void testWrongRuleNameReferenced() {
        assertCannotParse(rulesetXml(
            ruleRef("net/sourceforge/pmd/TestRuleset1.xml/ThisRuleDoesNotExist")
        ));
>>>>>>> 77e39e98
    }

    /**
     * Unit test for #1312 see https://sourceforge.net/p/pmd/bugs/1312/
     */
    @Test
    void testRuleReferenceWithNameOverridden() {
        RuleSet rs = loadRuleSet("<?xml version=\"1.0\" encoding=\"UTF-8\"?>\n"
                                     + "<ruleset xmlns=\"http://pmd.sourceforge.net/ruleset/2.0.0\"\n"
                                     + "         xmlns:xsi=\"http://www.w3.org/2001/XMLSchema-instance\"\n"
                                     + "         name=\"pmd-eclipse\"\n"
                                     + "         xsi:schemaLocation=\"http://pmd.sourceforge.net/ruleset/2.0.0 https://pmd.sourceforge.io/ruleset_2_0_0.xsd\">\n"
                                     + "   <description>PMD Plugin preferences rule set</description>\n"
                                     + "<rule name=\"OverriddenDummyBasicMockRule\"\n"
                                     + "    ref=\"rulesets/dummy/basic.xml/DummyBasicMockRule\">\n" + "</rule>\n" + "\n"
                                     + "</ruleset>");

        Rule r = rs.getRules().iterator().next();
        assertEquals("OverriddenDummyBasicMockRule", r.getName());
        RuleReference ruleRef = (RuleReference) r;
        assertEquals("DummyBasicMockRule", ruleRef.getRule().getName());
    }

    /**
     * See https://sourceforge.net/p/pmd/bugs/1231/
     *
     * <p>See https://github.com/pmd/pmd/issues/1978 - with that, it should not be an error anymore.
     *
     */
    @Test
    void testWrongRuleNameExcluded() {
        RuleSet ruleset = loadRuleSet("<?xml version=\"1.0\"?>\n" + "<ruleset name=\"Custom ruleset for tests\"\n"
                                          + "    xmlns=\"http://pmd.sourceforge.net/ruleset/2.0.0\"\n"
                                          + "    xmlns:xsi=\"http://www.w3.org/2001/XMLSchema-instance\"\n"
                                          + "    xsi:schemaLocation=\"http://pmd.sourceforge.net/ruleset/2.0.0 https://pmd.sourceforge.io/ruleset_2_0_0.xsd\">\n"
                                          + "  <description>Custom ruleset for tests</description>\n"
                                          + "  <rule ref=\"net/sourceforge/pmd/TestRuleset1.xml\">\n"
                                          + "    <exclude name=\"ThisRuleDoesNotExist\"/>\n" + "  </rule>\n"
                                          + "</ruleset>\n");
        assertEquals(4, ruleset.getRules().size());
    }

    /**
     * This unit test manifests the current behavior - which might change in the
     * future. See #1537.
     *
     * Currently, if a ruleset is imported twice, the excludes of the first
     * import are ignored. Duplicated rules are silently ignored.
     *
     * @see <a href="https://sourceforge.net/p/pmd/bugs/1537/">#1537 Implement
     *      strict ruleset parsing</a>
     * @see <a href=
     *      "http://stackoverflow.com/questions/40299075/custom-pmd-ruleset-not-working">stackoverflow
     *      - custom ruleset not working</a>
     */
    @Test
    void testExcludeAndImportTwice() {
        RuleSet ruleset = loadRuleSet("<?xml version=\"1.0\"?>\n" + "<ruleset name=\"Custom ruleset for tests\"\n"
                                          + "    xmlns=\"http://pmd.sourceforge.net/ruleset/2.0.0\"\n"
                                          + "    xmlns:xsi=\"http://www.w3.org/2001/XMLSchema-instance\"\n"
                                          + "    xsi:schemaLocation=\"http://pmd.sourceforge.net/ruleset/2.0.0 https://pmd.sourceforge.io/ruleset_2_0_0.xsd\">\n"
                                          + "  <description>Custom ruleset for tests</description>\n"
                                          + "  <rule ref=\"rulesets/dummy/basic.xml\">\n"
                                          + "    <exclude name=\"DummyBasicMockRule\"/>\n"
                                          + "  </rule>\n" + "</ruleset>\n");
        assertNull(ruleset.getRuleByName("DummyBasicMockRule"));

        RuleSet ruleset2 = loadRuleSet("<?xml version=\"1.0\"?>\n" + "<ruleset name=\"Custom ruleset for tests\"\n"
                                           + "    xmlns=\"http://pmd.sourceforge.net/ruleset/2.0.0\"\n"
                                           + "    xmlns:xsi=\"http://www.w3.org/2001/XMLSchema-instance\"\n"
                                           + "    xsi:schemaLocation=\"http://pmd.sourceforge.net/ruleset/2.0.0 https://pmd.sourceforge.io/ruleset_2_0_0.xsd\">\n"
                                           + "  <description>Custom ruleset for tests</description>\n"
                                           + "  <rule ref=\"rulesets/dummy/basic.xml\">\n"
                                           + "    <exclude name=\"DummyBasicMockRule\"/>\n"
                                           + "  </rule>\n" + "  <rule ref=\"rulesets/dummy/basic.xml\"/>\n"
                                           + "</ruleset>\n");
        assertNotNull(ruleset2.getRuleByName("DummyBasicMockRule"));

        RuleSet ruleset3 = loadRuleSet("<?xml version=\"1.0\"?>\n" + "<ruleset name=\"Custom ruleset for tests\"\n"
                                           + "    xmlns=\"http://pmd.sourceforge.net/ruleset/2.0.0\"\n"
                                           + "    xmlns:xsi=\"http://www.w3.org/2001/XMLSchema-instance\"\n"
                                           + "    xsi:schemaLocation=\"http://pmd.sourceforge.net/ruleset/2.0.0 https://pmd.sourceforge.io/ruleset_2_0_0.xsd\">\n"
                                           + "  <description>Custom ruleset for tests</description>\n"
                                           + "  <rule ref=\"rulesets/dummy/basic.xml\"/>\n"
                                           + "  <rule ref=\"rulesets/dummy/basic.xml\">\n"
                                           + "    <exclude name=\"DummyBasicMockRule\"/>\n" + "  </rule>\n"
                                           + "</ruleset>\n");
        assertNotNull(ruleset3.getRuleByName("DummyBasicMockRule"));
    }

    @Test
<<<<<<< HEAD
    void testMissingRuleSetNameIsWarning() throws Exception {
        String log = SystemLambda.tapSystemErr(() -> {
            loadRuleSetWithDeprecationWarnings(
                    "<?xml version=\"1.0\"?>\n" + "<ruleset \n"
                            + "    xmlns=\"http://pmd.sourceforge.net/ruleset/2.0.0\"\n"
                            + "    xmlns:xsi=\"http://www.w3.org/2001/XMLSchema-instance\"\n"
                            + "    xsi:schemaLocation=\"http://pmd.sourceforge.net/ruleset/2.0.0 https://pmd.sourceforge.io/ruleset_2_0_0.xsd\">\n"
                            + "  <description>Custom ruleset for tests</description>\n"
                            + "  <rule ref=\"rulesets/dummy/basic.xml\"/>\n"
                            + "  </ruleset>\n"
            );
        });

        assertTrue(log.contains("RuleSet name is missing."));
    }

    @Test
    void testMissingRuleSetDescriptionIsWarning() throws Exception {
        String log = SystemLambda.tapSystemErr(() -> {
            loadRuleSetWithDeprecationWarnings(
                    "<?xml version=\"1.0\"?>\n" + "<ruleset name=\"then name\"\n"
                            + "    xmlns=\"http://pmd.sourceforge.net/ruleset/2.0.0\"\n"
                            + "    xmlns:xsi=\"http://www.w3.org/2001/XMLSchema-instance\"\n"
                            + "    xsi:schemaLocation=\"http://pmd.sourceforge.net/ruleset/2.0.0 https://pmd.sourceforge.io/ruleset_2_0_0.xsd\">\n"
                            + "  <rule ref=\"rulesets/dummy/basic.xml\"/>\n"
                            + "  </ruleset>\n"
            );
        });
        assertTrue(log.contains("RuleSet description is missing."));
=======
    public void testMissingRuleSetNameIsWarning() {
        loadRuleSetWithDeprecationWarnings(
            "<?xml version=\"1.0\"?>\n" + "<ruleset \n"
                + "    xmlns=\"http://pmd.sourceforge.net/ruleset/2.0.0\"\n"
                + "    xmlns:xsi=\"http://www.w3.org/2001/XMLSchema-instance\"\n"
                + "    xsi:schemaLocation=\"http://pmd.sourceforge.net/ruleset/2.0.0 https://pmd.sourceforge.io/ruleset_2_0_0.xsd\">\n"
                + "  <description>Custom ruleset for tests</description>\n"
                + "  <rule ref=\"rulesets/dummy/basic.xml\"/>\n"
                + "  </ruleset>\n"
        );

        verifyFoundAWarningWithMessage(containing("RuleSet name is missing."));
    }

    @Test
    public void testMissingRuleSetDescriptionIsWarning() {
        loadRuleSetWithDeprecationWarnings(
                "<?xml version=\"1.0\"?>\n" + "<ruleset name=\"then name\"\n"
                        + "    xmlns=\"http://pmd.sourceforge.net/ruleset/2.0.0\"\n"
                        + "    xmlns:xsi=\"http://www.w3.org/2001/XMLSchema-instance\"\n"
                        + "    xsi:schemaLocation=\"http://pmd.sourceforge.net/ruleset/2.0.0 https://pmd.sourceforge.io/ruleset_2_0_0.xsd\">\n"
                        + "  <rule ref=\"rulesets/dummy/basic.xml\"/>\n"
                        + "  </ruleset>\n"
        );
        verifyFoundAWarningWithMessage(containing("RuleSet description is missing."));
>>>>>>> 77e39e98
    }

    @Test
    void testDeprecatedRulesetReferenceProducesWarning() throws Exception {
        String log = SystemLambda.tapSystemErr(() -> {
            loadRuleSetWithDeprecationWarnings(
                    "<?xml version=\"1.0\"?>\n" + "<ruleset \n"
                            + "    name='foo'"
                            + "    xmlns=\"http://pmd.sourceforge.net/ruleset/2.0.0\"\n"
                            + "    xmlns:xsi=\"http://www.w3.org/2001/XMLSchema-instance\"\n"
                            + "    xsi:schemaLocation=\"http://pmd.sourceforge.net/ruleset/2.0.0 https://pmd.sourceforge.io/ruleset_2_0_0.xsd\">\n"
                            + "  <description>Custom ruleset for tests</description>\n"
                            + "  <rule ref=\"dummy-basic\"/>\n"
                            + "  </ruleset>\n");
        });

        assertThat(log, containsString("Ruleset reference 'dummy-basic' uses a deprecated form, use 'rulesets/dummy/basic.xml' instead"));
    }

    private static final String REF_OVERRIDE_ORIGINAL_NAME = "<?xml version=\"1.0\"?>\n"
        + "<ruleset name=\"test\">\n"
        + " <description>testdesc</description>\n"
        + " <rule \n"
        + "\n"
        + "  ref=\"net/sourceforge/pmd/TestRuleset1.xml/MockRule1\" message=\"TestMessageOverride\"> \n"
        + "\n"
        + " </rule>\n"
        + "</ruleset>";

    private static final String REF_MISSPELLED_XREF = "<?xml version=\"1.0\"?>\n"
        + "<ruleset name=\"test\">\n"
        + "\n"
        + " <description>testdesc</description>\n"
        + " <rule \n"
        + "  ref=\"net/sourceforge/pmd/TestRuleset1.xml/FooMockRule1\"> \n"
        + " </rule>\n"
        + "</ruleset>";

    private static final String REF_OVERRIDE_ORIGINAL_NAME_ONE_ELEM = "<?xml version=\"1.0\"?>\n"
        + "<ruleset name=\"test\">\n"
        + " <description>testdesc</description>\n"
        + " <rule ref=\"net/sourceforge/pmd/TestRuleset1.xml/MockRule1\" message=\"TestMessageOverride\"/> \n"
        + "\n"
        + "</ruleset>";

    private static final String REF_OVERRIDE = "<?xml version=\"1.0\"?>\n"
        + "<ruleset name=\"test\">\n"
        + " <description>testdesc</description>\n"
        + " <rule \n"
        + "  ref=\"net/sourceforge/pmd/TestRuleset1.xml/MockRule4\" \n"
        + "  name=\"TestNameOverride\" \n"
        + "\n"
        + "  message=\"Test message override\"> \n"
        + "  <description>Test description override</description>\n"
        + "  <example>Test example override</example>\n"
        + "  <priority>3</priority>\n"
        + "  <properties>\n"
        + "   <property name=\"test2\" description=\"test2\" type=\"String\" value=\"override2\"/>\n"
        + "   <property name=\"test3\" type=\"String\" description=\"test3\"><value>override3</value></property>\n"
        + "\n"
        + "  </properties>\n"
        + " </rule>\n"
        + "</ruleset>";

    private static final String REF_OVERRIDE_NONEXISTENT = "<?xml version=\"1.0\"?>\n"
        + "<ruleset name=\"test\">\n"
        + "\n"
        + " <description>testdesc</description>\n"
        + " <rule \n"
        + "  ref=\"net/sourceforge/pmd/TestRuleset1.xml/MockRule4\" \n"
        + "  name=\"TestNameOverride\" \n"
        + "\n"
        + "  message=\"Test message override\"> \n"
        + "  <description>Test description override</description>\n"
        + "  <example>Test example override</example>\n"
        + "  <priority>3</priority>\n"
        + "  <properties>\n"
        + "   <property name=\"test4\" description=\"test4\" type=\"String\" value=\"new property\"/>\n"
        + "  </properties>\n"
        + " </rule>\n"
        + "</ruleset>";

    private static final String REF_INTERNAL_TO_INTERNAL = "<?xml version=\"1.0\"?>\n"
        + "<ruleset name=\"test\">\n"
        + " <description>testdesc</description>\n"
        + "<rule \n"
        + "\n"
        + "language=\"dummy\" \n"
        + "name=\"MockRuleName\" \n"
        + "message=\"avoid the mock rule\" \n"
        + "class=\"net.sourceforge.pmd.lang.rule.MockRule\">\n"
        + "</rule>\n"
        + " <rule ref=\"MockRuleName\" name=\"MockRuleNameRef\"/> \n"
        + "</ruleset>";

    private static final String REF_INTERNAL_TO_INTERNAL_CHAIN = "<?xml version=\"1.0\"?>\n"
        + "<ruleset name=\"test\">\n"
        + " <description>testdesc</description>\n"
        + "<rule \n"
        + "\n"
        + "language=\"dummy\" \n"
        + "name=\"MockRuleName\" \n"
        + "message=\"avoid the mock rule\" \n"
        + "class=\"net.sourceforge.pmd.lang.rule.MockRule\">\n"
        + "</rule>\n"
        + " <rule ref=\"MockRuleName\" name=\"MockRuleNameRef\"><priority>2</priority></rule> \n"
        + " <rule ref=\"MockRuleNameRef\" name=\"MockRuleNameRefRef\"><priority>1</priority></rule> \n"
        + "</ruleset>";

    private static final String REF_INTERNAL_TO_EXTERNAL = "<?xml version=\"1.0\"?>\n"
        + "<ruleset name=\"test\">\n"
        + " <description>testdesc</description>\n"
        + "<rule \n"
        + "\n"
        + "name=\"ExternalRefRuleName\" \n"
        + "ref=\"net/sourceforge/pmd/TestRuleset1.xml/MockRule1\"/>\n"
        + " <rule ref=\"ExternalRefRuleName\" name=\"ExternalRefRuleNameRef\"/> \n"
        + "</ruleset>";

    private static final String REF_INTERNAL_TO_EXTERNAL_CHAIN = "<?xml version=\"1.0\"?>\n"
        + "<ruleset name=\"test\">\n"
        + " <description>testdesc</description>\n"
        + "<rule \n"
        + "\n"
        + "name=\"ExternalRefRuleName\" \n"
        + "ref=\"net/sourceforge/pmd/TestRuleset2.xml/TestRule\"/>\n"
        + " <rule ref=\"ExternalRefRuleName\" name=\"ExternalRefRuleNameRef\"><priority>2</priority></rule> \n"
        + "\n"
        + " <rule ref=\"ExternalRefRuleNameRef\" name=\"ExternalRefRuleNameRefRef\"><priority>1</priority></rule> \n"
        + "\n"
        + "</ruleset>";

    private static final String EMPTY_RULESET = rulesetXml();

    private static final String SINGLE_RULE =
        rulesetXml(
            rule(
                dummyRuleDefAttrs(),
                priority("3")
            )
        );

    private static final String SINGLE_RULE_EMPTY_REF = "<?xml version=\"1.0\"?>\n"
        + "<ruleset name=\"test\">\n"
        + "<description>testdesc</description>\n"
        + "<rule \n"
        + "language=\"dummy\" \n"
        + "ref=\"\" \n"
        + "name=\"MockRuleName\" \n"
        + "message=\"avoid the mock rule\" \n"
        + "class=\"net.sourceforge.pmd.lang.rule.MockRule\">\n"
        + "<priority>3</priority>\n"
        + "</rule></ruleset>";

    private static final String PROPERTIES =
        rulesetXml(
            rule(dummyRuleDefAttrs(),
                 description("testdesc2"),
                 properties(
                     "<property name=\"fooBoolean\" description=\"test\" type=\"Boolean\" value=\"true\" />\n",
                     "<property name=\"fooChar\" description=\"test\" type=\"Character\" value=\"B\" />\n",
                     "<property name=\"fooInt\" description=\"test\" type=\"Integer\" min=\"1\" max=\"10\" value=\"3\" />",
                     "<property name=\"fooDouble\" description=\"test\" type=\"Double\" min=\"1.0\" max=\"9.0\" value=\"3.0\"  />\n",
                     "<property name=\"fooString\" description=\"test\" type=\"String\" value=\"bar\" />\n"
                 ))
        );

    private static final String XPATH =
        rulesetXml(
            rule(
                dummyRuleDefAttrs(),
                description("testDesc"),
                properties(
                    "<property name=\"xpath\" description=\"test\" type=\"String\">\n"
                        + "<value>\n"
                        + "<![CDATA[ //Block ]]>\n"
                        + "</value>"
                        + "</property>"
                )
            )
        );

    // Note: Update this RuleSet name to a different RuleSet with deprecated
    // Rules when the Rules are finally removed.
    private static final String DEPRECATED_RULE_RULESET_NAME = "net/sourceforge/pmd/TestRuleset1.xml";

    // Note: Update this Rule name to a different deprecated Rule when the one
    // listed here is finally removed.
    private static final String DEPRECATED_RULE_NAME = "MockRule3";

    private static final String REFERENCE_TO_DEPRECATED_RULE =
        rulesetXml(
            ruleRef(DEPRECATED_RULE_RULESET_NAME + "/" + DEPRECATED_RULE_NAME)
        );

    private static final String REFERENCE_TO_RULESET_WITH_DEPRECATED_RULE =
        rulesetXml(
            rulesetRef(DEPRECATED_RULE_RULESET_NAME)
        );

    private static final String INCLUDE_EXCLUDE_RULESET =
        rulesetXml(
            includePattern("include1"),
            includePattern("include2"),
            excludePattern("exclude1"),
            excludePattern("exclude2"),
            excludePattern("exclude3")
        );


}<|MERGE_RESOLUTION|>--- conflicted
+++ resolved
@@ -6,6 +6,7 @@
 
 import static net.sourceforge.pmd.util.internal.xml.SchemaConstants.DEPRECATED;
 import static net.sourceforge.pmd.util.internal.xml.SchemaConstants.NAME;
+import static org.hamcrest.MatcherAssert.assertThat;
 import static org.hamcrest.Matchers.containsString;
 import static org.junit.jupiter.api.Assertions.assertEquals;
 import static org.junit.jupiter.api.Assertions.assertFalse;
@@ -20,15 +21,8 @@
 import java.util.HashSet;
 import java.util.Set;
 
-<<<<<<< HEAD
-import org.apache.commons.lang3.StringUtils;
 import org.junit.jupiter.api.Test;
-=======
-import org.hamcrest.MatcherAssert;
-import org.junit.Assert;
-import org.junit.Test;
 import org.mockito.Mockito;
->>>>>>> 77e39e98
 
 import net.sourceforge.pmd.lang.DummyLanguageModule;
 import net.sourceforge.pmd.lang.LanguageRegistry;
@@ -38,14 +32,9 @@
 import net.sourceforge.pmd.util.ResourceLoader;
 import net.sourceforge.pmd.util.internal.xml.SchemaConstants;
 
-<<<<<<< HEAD
 import com.github.stefanbirkner.systemlambda.SystemLambda;
 
-class RuleSetFactoryTest {
-=======
-public class RuleSetFactoryTest extends RulesetFactoryTestBase {
-
->>>>>>> 77e39e98
+class RuleSetFactoryTest extends RulesetFactoryTestBase {
 
     @Test
     void testRuleSetFileName() {
@@ -150,16 +139,11 @@
     }
 
     @Test
-<<<<<<< HEAD
     void testMultipleRules() {
-        RuleSet rs = loadRuleSet(MULTIPLE_RULES);
-=======
-    public void testMultipleRules() {
         RuleSet rs = loadRuleSet(rulesetXml(
             dummyRule(attrs -> attrs.put(NAME, "MockRuleName1")),
             dummyRule(attrs -> attrs.put(NAME, "MockRuleName2"))
         ));
->>>>>>> 77e39e98
         assertEquals(2, rs.size());
         Set<String> expected = new HashSet<>();
         expected.add("MockRuleName1");
@@ -170,19 +154,14 @@
     }
 
     @Test
-<<<<<<< HEAD
     void testSingleRuleWithPriority() {
-        assertEquals(RulePriority.MEDIUM, loadFirstRule(PRIORITY).getPriority());
-=======
-    public void testSingleRuleWithPriority() {
         Rule rule = loadFirstRule(rulesetXml(
             rule(
                 dummyRuleDefAttrs(),
                 priority("3")
             )
         ));
-        Assert.assertEquals(RulePriority.MEDIUM, rule.getPriority());
->>>>>>> 77e39e98
+        assertEquals(RulePriority.MEDIUM, rule.getPriority());
     }
 
     @Test
@@ -250,24 +229,8 @@
      *
      */
     @Test
-<<<<<<< HEAD
     void testRuleSetWithDeprecatedButRenamedRule() throws Exception {
-        String log = SystemLambda.tapSystemErr(() -> {
-            RuleSet rs = loadRuleSetWithDeprecationWarnings(
-                    "<?xml version=\"1.0\" encoding=\"UTF-8\"?>\n" + "<ruleset name=\"test\">\n"
-                            + "  <description>ruleset desc</description>\n"
-                            + "     <rule deprecated=\"true\" ref=\"NewName\" name=\"OldName\"/>"
-                            + "     <rule name=\"NewName\" message=\"m\" class=\"net.sourceforge.pmd.lang.rule.XPathRule\" language=\"dummy\">"
-                            + "         <description>d</description>\n" + "         <priority>2</priority>\n" + "     </rule>"
-                            + "</ruleset>");
-            assertEquals(1, rs.getRules().size());
-            Rule rule = rs.getRuleByName("NewName");
-            assertNotNull(rule);
-            assertNull(rs.getRuleByName("OldName"));
-        });
-        assertTrue(log.isEmpty());
-=======
-    public void testRuleSetWithDeprecatedButRenamedRule() {
+        String log =  SystemLambda.tapSystemErr(() -> {
         RuleSet rs = loadRuleSetWithDeprecationWarnings(
             "<?xml version=\"1.0\" encoding=\"UTF-8\"?>\n" + "<ruleset name=\"test\">\n"
                 + "  <description>ruleset desc</description>\n"
@@ -279,9 +242,10 @@
         Rule rule = rs.getRuleByName("NewName");
         assertNotNull(rule);
         assertNull(rs.getRuleByName("OldName"));
+        });
+        assertTrue(log.isEmpty());
 
         verifyNoWarnings();
->>>>>>> 77e39e98
     }
 
     /**
@@ -326,16 +290,10 @@
             assertNotNull(rule);
         });
 
-<<<<<<< HEAD
-        assertEquals(1,
-                     StringUtils.countMatches(log,
-                                              "WARN net.sourceforge.pmd.RuleSetFactory - Use Rule name rulesets/dummy/basic.xml/DummyBasicMockRule instead of the deprecated Rule name rulesets/dummy/basic.xml/OldNameOfDummyBasicMockRule."));
-=======
         verifyFoundAWarningWithMessage(
             containing("Use Rule name rulesets/dummy/basic.xml/DummyBasicMockRule "
                            + "instead of the deprecated Rule name rulesets/dummy/basic.xml/OldNameOfDummyBasicMockRule")
         );
->>>>>>> 77e39e98
     }
 
     /**
@@ -353,7 +311,6 @@
      *
      */
     @Test
-<<<<<<< HEAD
     void testRuleSetReferencesRulesetWithADeprecatedRenamedRule() throws Exception {
         String log = SystemLambda.tapSystemErr(() -> {
             RuleSet rs = loadRuleSetWithDeprecationWarnings(
@@ -366,18 +323,6 @@
         });
 
         assertTrue(log.isEmpty());
-=======
-    public void testRuleSetReferencesRulesetWithADeprecatedRenamedRule() {
-        RuleSet rs = loadRuleSetWithDeprecationWarnings(
-            "<?xml version=\"1.0\" encoding=\"UTF-8\"?>\n" + "<ruleset name=\"test\">\n"
-                + "  <description>ruleset desc</description>\n"
-                + "     <rule ref=\"rulesets/dummy/basic.xml\"/>" + "</ruleset>");
-        assertEquals(2, rs.getRules().size());
-        assertNotNull(rs.getRuleByName("DummyBasicMockRule"));
-        assertNotNull(rs.getRuleByName("SampleXPathRule"));
-
-        verifyNoWarnings();
->>>>>>> 77e39e98
     }
 
     /**
@@ -396,7 +341,6 @@
      *
      */
     @Test
-<<<<<<< HEAD
     void testRuleSetReferencesRulesetWithAExcludedDeprecatedRule() throws Exception {
         String log = SystemLambda.tapSystemErr(() -> {
             RuleSet rs = loadRuleSetWithDeprecationWarnings(
@@ -410,19 +354,6 @@
         });
 
         assertTrue(log.isEmpty());
-=======
-    public void testRuleSetReferencesRulesetWithAExcludedDeprecatedRule() {
-        RuleSet rs = loadRuleSetWithDeprecationWarnings(
-            "<?xml version=\"1.0\" encoding=\"UTF-8\"?>\n" + "<ruleset name=\"test\">\n"
-                + "  <description>ruleset desc</description>\n"
-                + "     <rule ref=\"rulesets/dummy/basic.xml\"><exclude name=\"DeprecatedRule\"/></rule>"
-                + "</ruleset>");
-        assertEquals(2, rs.getRules().size());
-        assertNotNull(rs.getRuleByName("DummyBasicMockRule"));
-        assertNotNull(rs.getRuleByName("SampleXPathRule"));
-
-        verifyNoWarnings();
->>>>>>> 77e39e98
     }
 
     /**
@@ -437,38 +368,18 @@
      *
      */
     @Test
-<<<<<<< HEAD
     void testRuleSetReferencesRulesetWithAExcludedNonExistingRule() throws Exception {
         String log = SystemLambda.tapSystemErr(() -> {
             RuleSet rs = loadRuleSetWithDeprecationWarnings(
-                    "<?xml version=\"1.0\" encoding=\"UTF-8\"?>\n" + "<ruleset name=\"test\">\n"
-                            + "  <description>ruleset desc</description>\n"
-                            + "     <rule ref=\"rulesets/dummy/basic.xml\"><exclude name=\"NonExistingRule\"/></rule>"
-                            + "</ruleset>");
+                rulesetXml(
+                    rulesetRef("rulesets/dummy/basic.xml",
+                               excludeRule("NonExistingRule"))
+
+                ));
             assertEquals(2, rs.getRules().size());
             assertNotNull(rs.getRuleByName("DummyBasicMockRule"));
             assertNotNull(rs.getRuleByName("SampleXPathRule"));
         });
-
-        assertEquals(0,
-                     StringUtils.countMatches(log,
-                                              "WARN net.sourceforge.pmd.RuleSetFactory - Discontinue using Rule rulesets/dummy/basic.xml/DeprecatedRule as it is scheduled for removal from PMD."));
-        assertEquals(1,
-                StringUtils.countMatches(log,
-                    "WARN net.sourceforge.pmd.RuleSetFactory - Unable to exclude rules [NonExistingRule] from ruleset reference rulesets/dummy/basic.xml; perhaps the rule name is misspelled or the rule doesn't exist anymore?"));
-=======
-    public void testRuleSetReferencesRulesetWithAExcludedNonExistingRule() {
-        RuleSet rs = loadRuleSetWithDeprecationWarnings(
-            rulesetXml(
-                rulesetRef("rulesets/dummy/basic.xml",
-                           excludeRule("NonExistingRule"))
-
-            )
-        );
-        assertEquals(2, rs.getRules().size());
-        assertNotNull(rs.getRuleByName("DummyBasicMockRule"));
-        assertNotNull(rs.getRuleByName("SampleXPathRule"));
-
         verifyFoundWarningWithMessage(
             Mockito.never(),
             containing("Discontinue using Rule rulesets/dummy/basic.xml/DeprecatedRule")
@@ -476,7 +387,6 @@
         verifyFoundAWarningWithMessage(containing(
             "Exclude pattern 'NonExistingRule' did not match any rule in ruleset"
         ));
->>>>>>> 77e39e98
     }
 
     /**
@@ -484,36 +394,20 @@
      * considered deprecated and the user should get a deprecation warning for the ruleset.
      */
     @Test
-<<<<<<< HEAD
     void testRuleSetReferencesDeprecatedRuleset() throws Exception {
         String log = SystemLambda.tapSystemErr(() -> {
             RuleSet rs = loadRuleSetWithDeprecationWarnings(
-                    "<?xml version=\"1.0\" encoding=\"UTF-8\"?>\n" + "<ruleset name=\"test\">\n"
-                            + "  <description>ruleset desc</description>\n"
-                            + "     <rule ref=\"rulesets/dummy/deprecated.xml\" />" + "</ruleset>");
+                rulesetXml(
+                    rulesetRef("rulesets/dummy/deprecated.xml")
+                ));
             assertEquals(2, rs.getRules().size());
             assertNotNull(rs.getRuleByName("DummyBasicMockRule"));
             assertNotNull(rs.getRuleByName("SampleXPathRule"));
         });
 
-        assertEquals(1,
-                     StringUtils.countMatches(log,
-                                              "WARN net.sourceforge.pmd.RuleSetFactory - The RuleSet rulesets/dummy/deprecated.xml has been deprecated and will be removed in PMD"));
-=======
-    public void testRuleSetReferencesDeprecatedRuleset() {
-        RuleSet rs = loadRuleSetWithDeprecationWarnings(
-            rulesetXml(
-                rulesetRef("rulesets/dummy/deprecated.xml")
-            )
-        );
-        assertEquals(2, rs.getRules().size());
-        assertNotNull(rs.getRuleByName("DummyBasicMockRule"));
-        assertNotNull(rs.getRuleByName("SampleXPathRule"));
-
         verifyFoundAWarningWithMessage(containing(
             "The RuleSet rulesets/dummy/deprecated.xml has been deprecated and will be removed in PMD"
         ));
->>>>>>> 77e39e98
     }
 
     /**
@@ -522,35 +416,21 @@
      * no warning about deprecation - since the deprecated rules are not used.
      */
     @Test
-<<<<<<< HEAD
     void testRuleSetReferencesRulesetWithAMovedRule() throws Exception {
         String log = SystemLambda.tapSystemErr(() -> {
             RuleSet rs = loadRuleSetWithDeprecationWarnings(
-                    "<?xml version=\"1.0\" encoding=\"UTF-8\"?>\n" + "<ruleset name=\"test\">\n"
-                            + "  <description>ruleset desc</description>\n"
-                            + "     <rule ref=\"rulesets/dummy/basic2.xml\" />" + "</ruleset>");
+                rulesetXml(
+                    ruleRef("rulesets/dummy/basic2.xml")
+                )
+            );
             assertEquals(1, rs.getRules().size());
             assertNotNull(rs.getRuleByName("DummyBasic2MockRule"));
         });
 
-        assertEquals(0,
-                     StringUtils.countMatches(log,
-                                              "WARN net.sourceforge.pmd.RuleSetFactory - Use Rule name rulesets/dummy/basic.xml/DummyBasicMockRule instead of the deprecated Rule name rulesets/dummy/basic2.xml/DummyBasicMockRule. PMD"));
-=======
-    public void testRuleSetReferencesRulesetWithAMovedRule() {
-        RuleSet rs = loadRuleSetWithDeprecationWarnings(
-            rulesetXml(
-                ruleRef("rulesets/dummy/basic2.xml")
-            )
-        );
-        assertEquals(1, rs.getRules().size());
-        assertNotNull(rs.getRuleByName("DummyBasic2MockRule"));
-
         verifyFoundWarningWithMessage(
             Mockito.never(),
             containing("Use Rule name rulesets/dummy/basic.xml/DummyBasicMockRule instead of the deprecated Rule name rulesets/dummy/basic2.xml/DummyBasicMockRule")
         );
->>>>>>> 77e39e98
     }
 
     @Test
@@ -558,13 +438,8 @@
     void testXPath() {
         Rule r = loadFirstRule(XPATH);
         PropertyDescriptor<String> xpathProperty = (PropertyDescriptor<String>) r.getPropertyDescriptor("xpath");
-<<<<<<< HEAD
         assertNotNull(xpathProperty, "xpath property descriptor");
-        assertNotSame(r.getProperty(xpathProperty).indexOf(" //Block "), -1);
-=======
-        assertNotNull("xpath property descriptor", xpathProperty);
         assertNotSame(r.getProperty(xpathProperty).indexOf("//Block"), -1);
->>>>>>> 77e39e98
     }
 
     @Test
@@ -585,23 +460,12 @@
     }
 
     @Test
-<<<<<<< HEAD
-    void testExternalReferenceOverrideNonExistent() {
-        RuleSetLoadException ex = assertCannotParse(REF_OVERRIDE_NONEXISTENT);
-
-        assertThat(ex.getCause().getMessage(), containsString("Cannot set non-existent property 'test4' on Rule TestNameOverride"));
-    }
-
-    private RuleSetLoadException assertCannotParse(String xmlContent) {
-        return assertThrows(RuleSetLoadException.class, () -> loadFirstRule(xmlContent));
-=======
     public void testExternalReferenceOverrideNonExistent() {
         assertThrows(RuleSetLoadException.class,
                      () -> loadFirstRule(REF_OVERRIDE_NONEXISTENT));
         verifyFoundAnErrorWithMessage(
             containing("Cannot set non-existent property 'test4' on rule TestNameOverride")
         );
->>>>>>> 77e39e98
     }
 
     @Test
@@ -762,31 +626,17 @@
     }
 
     @Test
-<<<<<<< HEAD
     void testLanguage() {
-        Rule r = loadFirstRule(LANGUAGE);
-=======
-    public void testLanguage() {
         Rule r = loadFirstRule(rulesetXml(
             dummyRule(
                 attrs -> attrs.put(SchemaConstants.LANGUAGE, "dummy")
             )
         ));
->>>>>>> 77e39e98
         assertEquals(LanguageRegistry.getLanguage(DummyLanguageModule.NAME), r.getLanguage());
     }
 
     @Test
-<<<<<<< HEAD
     void testIncorrectLanguage() {
-        assertCannotParse(INCORRECT_LANGUAGE);
-    }
-
-    @Test
-    void testMinimumLanguageVersion() {
-        Rule r = loadFirstRule(MINIMUM_LANGUAGE_VERSION);
-=======
-    public void testIncorrectLanguage() {
         assertCannotParse(rulesetXml(
             dummyRule(
                 attrs -> attrs.put(SchemaConstants.LANGUAGE, "bogus")
@@ -795,7 +645,7 @@
     }
 
     @Test
-    public void testIncorrectPriority() {
+    void testIncorrectPriority() {
         assertCannotParse(rulesetXml(
             dummyRule(
                 priority("not a priority")
@@ -805,26 +655,18 @@
     }
 
     @Test
-    public void testMinimumLanguageVersion() {
+    void testMinimumLanguageVersion() {
         Rule r = loadFirstRule(rulesetXml(
             dummyRule(
                 attrs -> attrs.put(SchemaConstants.MINIMUM_LANGUAGE_VERSION, "1.4")
             )
         ));
->>>>>>> 77e39e98
         assertEquals(LanguageRegistry.getLanguage(DummyLanguageModule.NAME).getVersion("1.4"),
                      r.getMinimumLanguageVersion());
     }
 
     @Test
-<<<<<<< HEAD
     void testIncorrectMinimumLanguageVersion() {
-        RuleSetLoadException ex = assertCannotParse(INCORRECT_MINIMUM_LANGUAGE_VERSION);
-
-        assertThat(ex.getCause().getMessage(), containsString("1.0, 1.1, 1.2")); // and not "dummy 1.0, dummy 1.1, ..."
-
-=======
-    public void testIncorrectMinimumLanguageVersion() {
         assertCannotParse(rulesetXml(
             dummyRule(
                 attrs -> attrs.put(SchemaConstants.MINIMUM_LANGUAGE_VERSION, "bogus")
@@ -834,7 +676,6 @@
             containing("valid language version")
                 .and(containing("'1.0', '1.1', '1.2'")) // and not "dummy 1.0, dummy 1.1, ..."
         );
->>>>>>> 77e39e98
     }
 
     @Test
@@ -859,38 +700,16 @@
     }
 
     @Test
-<<<<<<< HEAD
     void testMaximumLanguageVersion() {
-        Rule r = loadFirstRule(MAXIMUM_LANGUAGE_VERSION);
-=======
-    public void testMaximumLanguageVersion() {
         Rule r = loadFirstRule(rulesetXml(
             dummyRule(attrs -> attrs.put(SchemaConstants.MAXIMUM_LANGUAGE_VERSION, "1.7"))
         ));
->>>>>>> 77e39e98
         assertEquals(LanguageRegistry.getLanguage(DummyLanguageModule.NAME).getVersion("1.7"),
                      r.getMaximumLanguageVersion());
     }
 
     @Test
-<<<<<<< HEAD
     void testIncorrectMaximumLanguageVersion() {
-        RuleSetLoadException ex = assertCannotParse(INCORRECT_MAXIMUM_LANGUAGE_VERSION);
-
-        assertThat(ex.getCause().getMessage(), containsString("1.0, 1.1, 1.2")); // and not "dummy 1.0, dummy 1.1, ..."
-    }
-
-    @Test
-    void testInvertedMinimumMaximumLanguageVersions() {
-        assertCannotParse(INCORRECT_MAXIMUM_LANGUAGE_VERSION);
-    }
-
-    @Test
-    void testDirectDeprecatedRule() {
-        Rule r = loadFirstRule(DIRECT_DEPRECATED_RULE);
-        assertNotNull(r, "Direct Deprecated Rule");
-=======
-    public void testIncorrectMaximumLanguageVersion() {
         assertCannotParse(rulesetXml(
             dummyRule(attrs -> attrs.put(SchemaConstants.MAXIMUM_LANGUAGE_VERSION, "bogus"))
         ));
@@ -901,7 +720,7 @@
     }
 
     @Test
-    public void testInvertedMinimumMaximumLanguageVersions() {
+    void testInvertedMinimumMaximumLanguageVersions() {
         assertCannotParse(rulesetXml(
             dummyRule(
                 attrs -> {
@@ -918,8 +737,7 @@
         Rule r = loadFirstRule(rulesetXml(
             dummyRule(attrs -> attrs.put(DEPRECATED, "true"))
         ));
-        assertNotNull("Direct Deprecated Rule", r);
->>>>>>> 77e39e98
+        assertNotNull(r, "Direct Deprecated Rule");
         assertTrue(r.isDeprecated());
     }
 
@@ -954,17 +772,12 @@
     }
 
     @Test
-<<<<<<< HEAD
     void testExternalReferences() {
-        RuleSet rs = loadRuleSet(EXTERNAL_REFERENCE_RULE_SET);
-=======
-    public void testExternalReferences() {
         RuleSet rs = loadRuleSet(
             rulesetXml(
                 ruleRef("net/sourceforge/pmd/external-reference-ruleset.xml/MockRule")
             )
         );
->>>>>>> 77e39e98
         assertEquals(1, rs.size());
         assertEquals(MockRule.class.getName(), rs.getRuleByName("MockRule").getRuleClass());
     }
@@ -990,17 +803,7 @@
      * class is old (pmd 4.3 and not pmd 5).
      */
     @Test
-<<<<<<< HEAD
     void testBug1202() {
-        assertThrows(
-            RuleSetLoadException.class,
-            () -> new RuleSetLoader().loadFromString("", "<?xml version=\"1.0\" encoding=\"UTF-8\"?>\n" + "<ruleset>\n"
-                + "  <rule ref=\"net.sourceforge.pmd.rules.XPathRule\">\n" + "    <priority>1</priority>\n"
-                + "    <properties>\n" + "      <property name=\"xpath\" value=\"//TypeDeclaration\" />\n"
-                + "      <property name=\"message\" value=\"Foo\" />\n" + "    </properties>\n" + "  </rule>\n"
-                + "</ruleset>\n")
-=======
-    public void testBug1202() {
         assertCannotParse(
             rulesetXml(
                 ruleRef(
@@ -1012,7 +815,6 @@
                     )
                 )
             )
->>>>>>> 77e39e98
         );
     }
 
@@ -1020,21 +822,11 @@
      * See https://sourceforge.net/p/pmd/bugs/1225/
      */
     @Test
-<<<<<<< HEAD
     void testEmptyRuleSetFile() {
-        RuleSet ruleset = new RuleSetLoader().loadFromString("", "<?xml version=\"1.0\" encoding=\"UTF-8\"?>\n" + "\n"
-            + "<ruleset name=\"Custom ruleset\" xmlns=\"http://pmd.sourceforge.net/ruleset/2.0.0\"\n"
-            + "    xmlns:xsi=\"http:www.w3.org/2001/XMLSchema-instance\"\n"
-            + "    xsi:schemaLocation=\"http://pmd.sourceforge.net/ruleset/2.0.0 https://pmd.sourceforge.io/ruleset_2_0_0.xsd\">\n"
-            + "    <description>PMD Ruleset.</description>\n" + "\n"
-            + "    <exclude-pattern>.*Test.*</exclude-pattern>\n" + "\n" + "</ruleset>\n");
-=======
-    public void testEmptyRuleSetFile() {
         RuleSet ruleset = loadRuleSet(
             rulesetXml(
                 excludePattern(".*Test.*")
             ));
->>>>>>> 77e39e98
         assertEquals(0, ruleset.getRules().size());
     }
 
@@ -1043,22 +835,7 @@
      * Empty ruleset should be interpreted as deprecated.
      */
     @Test
-<<<<<<< HEAD
-    void testEmptyRuleSetReferencedShouldNotBeDeprecated() throws Exception {
-        String log = SystemLambda.tapSystemErr(() -> {
-            RuleSet ruleset = new RuleSetLoader().loadFromString("", "<?xml version=\"1.0\" encoding=\"UTF-8\"?>\n" + "\n"
-                    + "<ruleset name=\"Custom ruleset\" xmlns=\"http://pmd.sourceforge.net/ruleset/2.0.0\"\n"
-                    + "    xmlns:xsi=\"http:www.w3.org/2001/XMLSchema-instance\"\n"
-                    + "    xsi:schemaLocation=\"http://pmd.sourceforge.net/ruleset/2.0.0 https://pmd.sourceforge.io/ruleset_2_0_0.xsd\">\n"
-                    + "    <description>Ruleset which references a empty ruleset</description>\n" + "\n"
-                    + "    <rule ref=\"rulesets/dummy/empty-ruleset.xml\" />\n"
-                    + "</ruleset>\n");
-            assertEquals(0, ruleset.getRules().size());
-        });
-
-        assertTrue(log.isEmpty());
-=======
-    public void testEmptyRuleSetReferencedShouldNotBeDeprecated() {
+    void testEmptyRuleSetReferencedShouldNotBeDeprecated() {
         RuleSet ruleset = loadRuleSet(
             rulesetXml(
                 ruleRef("rulesets/dummy/empty-ruleset.xml")
@@ -1067,29 +844,16 @@
         assertEquals(0, ruleset.getRules().size());
 
         verifyNoWarnings();
->>>>>>> 77e39e98
     }
 
     /**
      * See https://sourceforge.net/p/pmd/bugs/1231/
      */
     @Test
-<<<<<<< HEAD
     void testWrongRuleNameReferenced() {
-        assertCannotParse("<?xml version=\"1.0\"?>\n"
-                              + "<ruleset name=\"Custom ruleset for tests\"\n"
-                              + "    xmlns=\"http://pmd.sourceforge.net/ruleset/2.0.0\"\n"
-                              + "    xmlns:xsi=\"http://www.w3.org/2001/XMLSchema-instance\"\n"
-                              + "    xsi:schemaLocation=\"http://pmd.sourceforge.net/ruleset/2.0.0 https://pmd.sourceforge.io/ruleset_2_0_0.xsd\">\n"
-                              + "  <description>Custom ruleset for tests</description>\n"
-                              + "  <rule ref=\"net/sourceforge/pmd/TestRuleset1.xml/ThisRuleDoesNotExist\"/>\n"
-                              + "</ruleset>\n");
-=======
-    public void testWrongRuleNameReferenced() {
         assertCannotParse(rulesetXml(
             ruleRef("net/sourceforge/pmd/TestRuleset1.xml/ThisRuleDoesNotExist")
         ));
->>>>>>> 77e39e98
     }
 
     /**
@@ -1181,7 +945,6 @@
     }
 
     @Test
-<<<<<<< HEAD
     void testMissingRuleSetNameIsWarning() throws Exception {
         String log = SystemLambda.tapSystemErr(() -> {
             loadRuleSetWithDeprecationWarnings(
@@ -1195,34 +958,6 @@
             );
         });
 
-        assertTrue(log.contains("RuleSet name is missing."));
-    }
-
-    @Test
-    void testMissingRuleSetDescriptionIsWarning() throws Exception {
-        String log = SystemLambda.tapSystemErr(() -> {
-            loadRuleSetWithDeprecationWarnings(
-                    "<?xml version=\"1.0\"?>\n" + "<ruleset name=\"then name\"\n"
-                            + "    xmlns=\"http://pmd.sourceforge.net/ruleset/2.0.0\"\n"
-                            + "    xmlns:xsi=\"http://www.w3.org/2001/XMLSchema-instance\"\n"
-                            + "    xsi:schemaLocation=\"http://pmd.sourceforge.net/ruleset/2.0.0 https://pmd.sourceforge.io/ruleset_2_0_0.xsd\">\n"
-                            + "  <rule ref=\"rulesets/dummy/basic.xml\"/>\n"
-                            + "  </ruleset>\n"
-            );
-        });
-        assertTrue(log.contains("RuleSet description is missing."));
-=======
-    public void testMissingRuleSetNameIsWarning() {
-        loadRuleSetWithDeprecationWarnings(
-            "<?xml version=\"1.0\"?>\n" + "<ruleset \n"
-                + "    xmlns=\"http://pmd.sourceforge.net/ruleset/2.0.0\"\n"
-                + "    xmlns:xsi=\"http://www.w3.org/2001/XMLSchema-instance\"\n"
-                + "    xsi:schemaLocation=\"http://pmd.sourceforge.net/ruleset/2.0.0 https://pmd.sourceforge.io/ruleset_2_0_0.xsd\">\n"
-                + "  <description>Custom ruleset for tests</description>\n"
-                + "  <rule ref=\"rulesets/dummy/basic.xml\"/>\n"
-                + "  </ruleset>\n"
-        );
-
         verifyFoundAWarningWithMessage(containing("RuleSet name is missing."));
     }
 
@@ -1237,7 +972,6 @@
                         + "  </ruleset>\n"
         );
         verifyFoundAWarningWithMessage(containing("RuleSet description is missing."));
->>>>>>> 77e39e98
     }
 
     @Test
@@ -1254,7 +988,7 @@
                             + "  </ruleset>\n");
         });
 
-        assertThat(log, containsString("Ruleset reference 'dummy-basic' uses a deprecated form, use 'rulesets/dummy/basic.xml' instead"));
+       assertThat(log, containsString("Ruleset reference 'dummy-basic' uses a deprecated form, use 'rulesets/dummy/basic.xml' instead"));
     }
 
     private static final String REF_OVERRIDE_ORIGINAL_NAME = "<?xml version=\"1.0\"?>\n"
