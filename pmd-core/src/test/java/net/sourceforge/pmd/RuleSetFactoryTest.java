/**
 * BSD-style license; for more info see http://pmd.sourceforge.net/license.html
 */

package net.sourceforge.pmd;

import static org.junit.Assert.assertEquals;
import static org.junit.Assert.assertFalse;
import static org.junit.Assert.assertNotNull;
import static org.junit.Assert.assertNotSame;
import static org.junit.Assert.assertNull;
import static org.junit.Assert.assertTrue;

import java.io.ByteArrayInputStream;
import java.io.InputStream;
import java.nio.charset.StandardCharsets;
import java.util.Arrays;
import java.util.HashSet;
import java.util.Set;

import org.apache.commons.lang3.StringUtils;
import org.hamcrest.Matchers;
import org.junit.Test;
import org.junit.rules.ExpectedException;

import net.sourceforge.pmd.junit.JavaUtilLoggingRule;
import net.sourceforge.pmd.junit.LocaleRule;
import net.sourceforge.pmd.lang.DummyLanguageModule;
import net.sourceforge.pmd.lang.LanguageRegistry;
import net.sourceforge.pmd.lang.rule.MockRule;
import net.sourceforge.pmd.lang.rule.RuleReference;
import net.sourceforge.pmd.properties.PropertyDescriptor;
import net.sourceforge.pmd.util.ResourceLoader;

public class RuleSetFactoryTest {

    @org.junit.Rule
    public ExpectedException ex = ExpectedException.none();

    @org.junit.Rule
    public LocaleRule localeRule = LocaleRule.en();

    @Test
    public void testRuleSetFileName() throws RuleSetNotFoundException {
        RuleSet rs = loadRuleSet(EMPTY_RULESET);
        assertNull("RuleSet file name not expected", rs.getFileName());

        rs = new RuleSetParser().parseFromResource("net/sourceforge/pmd/TestRuleset1.xml");
        assertEquals("wrong RuleSet file name", rs.getFileName(), "net/sourceforge/pmd/TestRuleset1.xml");
    }

    @Test
    public void testNoRuleSetFileName() throws RuleSetNotFoundException {
        RuleSet rs = loadRuleSet(EMPTY_RULESET);
        assertNull("RuleSet file name not expected", rs.getFileName());
    }

    @Test
    public void testRefs() throws Exception {
        RuleSet rs = new RuleSetParser().parseFromResource("net/sourceforge/pmd/TestRuleset1.xml");
        assertNotNull(rs.getRuleByName("TestRuleRef"));
    }

    @Test
    public void testExtendedReferences() throws Exception {
        InputStream in = new ResourceLoader().loadClassPathResourceAsStream("net/sourceforge/pmd/rulesets/reference-ruleset.xml");
        assertNotNull("Test ruleset not found - can't continue with test!", in);
        in.close();

        RuleSets rs = new RuleSets(new RuleSetParser().parseFromResource("net/sourceforge/pmd/rulesets/reference-ruleset.xml"));
        // added by referencing a complete ruleset (TestRuleset1.xml)
        assertNotNull(rs.getRuleByName("MockRule1"));
        assertNotNull(rs.getRuleByName("MockRule2"));
        assertNotNull(rs.getRuleByName("MockRule3"));
        assertNotNull(rs.getRuleByName("TestRuleRef"));

        // added by specific reference
        assertNotNull(rs.getRuleByName("TestRule"));
        // this is from TestRuleset2.xml, but not referenced
        assertNull(rs.getRuleByName("TestRule2Ruleset2"));

        Rule mockRule3 = rs.getRuleByName("MockRule3");
        assertEquals("Overridden message", mockRule3.getMessage());
        assertEquals(2, mockRule3.getPriority().getPriority());

        Rule mockRule2 = rs.getRuleByName("MockRule2");
        assertEquals("Just combine them!", mockRule2.getMessage());
        // assert that MockRule2 is only once added to the ruleset, so that it
        // really
        // overwrites the configuration inherited from TestRuleset1.xml
        assertEquals(1, countRule(rs, "MockRule2"));

        Rule mockRule1 = rs.getRuleByName("MockRule1");
        assertNotNull(mockRule1);
        PropertyDescriptor<?> prop = mockRule1.getPropertyDescriptor("testIntProperty");
        Object property = mockRule1.getProperty(prop);
        assertEquals("5", String.valueOf(property));

        // included from TestRuleset3.xml
        assertNotNull(rs.getRuleByName("Ruleset3Rule2"));
        // excluded from TestRuleset3.xml
        assertNull(rs.getRuleByName("Ruleset3Rule1"));

        // overridden to 5
        Rule ruleset4Rule1 = rs.getRuleByName("Ruleset4Rule1");
        assertNotNull(ruleset4Rule1);
        assertEquals(5, ruleset4Rule1.getPriority().getPriority());
        assertEquals(1, countRule(rs, "Ruleset4Rule1"));
        // priority overridden for whole TestRuleset4 group
        Rule ruleset4Rule2 = rs.getRuleByName("Ruleset4Rule2");
        assertNotNull(ruleset4Rule2);
        assertEquals(2, ruleset4Rule2.getPriority().getPriority());
    }

    private int countRule(RuleSet rs, String ruleName) {
        int count = 0;
        for (Rule r : rs.getRules()) {
            if (ruleName.equals(r.getName())) {
                count++;
            }
        }
        return count;
    }

    @Test(expected = RuleSetNotFoundException.class)
    public void testRuleSetNotFound() throws RuleSetNotFoundException {
        RuleSetFactory rsf = RulesetsFactoryUtils.defaultFactory();
        rsf.createRuleSet("fooooo");
    }

    @Test
    public void testCreateEmptyRuleSet() throws RuleSetNotFoundException {
        RuleSet rs = loadRuleSet(EMPTY_RULESET);
        assertEquals("test", rs.getName());
        assertEquals(0, rs.size());
    }

    @Test
    public void testSingleRule() throws RuleSetNotFoundException {
        RuleSet rs = loadRuleSet(SINGLE_RULE);
        assertEquals(1, rs.size());
        Rule r = rs.getRules().iterator().next();
        assertEquals("MockRuleName", r.getName());
        assertEquals("net.sourceforge.pmd.lang.rule.MockRule", r.getRuleClass());
        assertEquals("avoid the mock rule", r.getMessage());
    }

    @Test
    public void testMultipleRules() throws RuleSetNotFoundException {
        RuleSet rs = loadRuleSet(MULTIPLE_RULES);
        assertEquals(2, rs.size());
        Set<String> expected = new HashSet<>();
        expected.add("MockRuleName1");
        expected.add("MockRuleName2");
        for (Rule rule : rs.getRules()) {
            assertTrue(expected.contains(rule.getName()));
        }
    }

    @Test
    public void testSingleRuleWithPriority() throws RuleSetNotFoundException {
        assertEquals(RulePriority.MEDIUM, loadFirstRule(PRIORITY).getPriority());
    }

    @Test
    @SuppressWarnings("unchecked")
    public void testProps() throws RuleSetNotFoundException {
        Rule r = loadFirstRule(PROPERTIES);
        assertEquals("bar", r.getProperty((PropertyDescriptor<String>) r.getPropertyDescriptor("fooString")));
        assertEquals(new Integer(3), r.getProperty((PropertyDescriptor<Integer>) r.getPropertyDescriptor("fooInt")));
        assertTrue(r.getProperty((PropertyDescriptor<Boolean>) r.getPropertyDescriptor("fooBoolean")));
        assertEquals(3.0d, r.getProperty((PropertyDescriptor<Double>) r.getPropertyDescriptor("fooDouble")), 0.05);
        assertNull(r.getPropertyDescriptor("BuggleFish"));
        assertNotSame(r.getDescription().indexOf("testdesc2"), -1);
    }

    @Test
    public void testStringMultiPropertyDefaultDelimiter() throws Exception {
        Rule r = loadFirstRule("<?xml version=\"1.0\" encoding=\"UTF-8\"?>\n<ruleset name=\"the ruleset\">\n  <description>Desc</description>\n"
                                   + "     <rule name=\"myRule\" message=\"Do not place to this package. Move to \n{0} package/s instead.\" \n"
                                   + "class=\"net.sourceforge.pmd.lang.rule.XPathRule\" language=\"dummy\">\n"
                                   + "         <description>Please move your class to the right folder(rest \nfolder)</description>\n"
                                   + "         <priority>2</priority>\n         <properties>\n             <property name=\"packageRegEx\""
                                   + " value=\"com.aptsssss|com.abc\" \ntype=\"List[String]\" "
                                   + "description=\"valid packages\"/>\n         </properties></rule></ruleset>");
        PropertyDescriptor<?> prop = r.getPropertyDescriptor("packageRegEx");
        Object values = r.getProperty(prop);
        assertEquals(Arrays.asList("com.aptsssss", "com.abc"), values);
    }

    @Test
    public void testStringMultiPropertyDelimiter() throws Exception {
        Rule r = loadFirstRule("<?xml version=\"1.0\" encoding=\"UTF-8\"?>\n" + "<ruleset name=\"test\">\n "
                                   + " <description>ruleset desc</description>\n     "
                                   + "<rule name=\"myRule\" message=\"Do not place to this package. Move to \n{0} package/s"
                                   + " instead.\" \n" + "class=\"net.sourceforge.pmd.lang.rule.XPathRule\" language=\"dummy\">\n"
                                   + "         <description>Please move your class to the right folder(rest \nfolder)</description>\n"
                                   + "         <priority>2</priority>\n         <properties>\n             <property name=\"packageRegEx\""
                                   + " value=\"com.aptsssss,com.abc\" \ntype=\"List[String]\" delimiter=\",\" "
                                   + "description=\"valid packages\"/>\n"
                                   + "         </properties></rule>" + "</ruleset>");
        PropertyDescriptor<?> prop = r.getPropertyDescriptor("packageRegEx");
        Object values = r.getProperty(prop);
        assertEquals(Arrays.asList("com.aptsssss", "com.abc"), values);
    }

    @Test
    public void testRuleSetWithDeprecatedRule() throws Exception {
        RuleSet rs = loadRuleSet("<?xml version=\"1.0\" encoding=\"UTF-8\"?>\n" + "<ruleset name=\"ruleset\">\n"
                + "  <description>ruleset desc</description>\n"
                + "     <rule deprecated=\"true\" ref=\"rulesets/dummy/basic.xml/DummyBasicMockRule\"/>"
                + "</ruleset>");
        assertEquals(1, rs.getRules().size());
        Rule rule = rs.getRuleByName("DummyBasicMockRule");
        assertNotNull(rule);
    }

    /**
     * This is an example of a category (built-in) ruleset, which contains a rule, that has been renamed.
     * This means: a rule definition for "NewName" and a rule reference "OldName", that is deprecated
     * and exists for backwards compatibility.
     *
     * <p>When loading this ruleset at a whole, we shouldn't get a deprecation warning. The deprecated
     * rule reference should be ignored, so at the end, we only have the new rule name in the ruleset.
     * This is because the deprecated reference points to a rule in the same ruleset.
     *
     * @throws Exception
     */
    @Test
    public void testRuleSetWithDeprecatedButRenamedRule() throws Exception {
        RuleSet rs = loadRuleSetWithDeprecationWarnings("<?xml version=\"1.0\" encoding=\"UTF-8\"?>\n" + "<ruleset name=\"test\">\n"
                + "  <description>ruleset desc</description>\n"
                + "     <rule deprecated=\"true\" ref=\"NewName\" name=\"OldName\"/>"
                + "     <rule name=\"NewName\" message=\"m\" class=\"net.sourceforge.pmd.lang.rule.XPathRule\" language=\"dummy\">"
                + "         <description>d</description>\n" + "         <priority>2</priority>\n" + "     </rule>"
                + "</ruleset>");
        assertEquals(1, rs.getRules().size());
        Rule rule = rs.getRuleByName("NewName");
        assertNotNull(rule);
        assertNull(rs.getRuleByName("OldName"));

        assertTrue(logging.getLog().isEmpty());
    }

    /**
     * This is an example of a category (built-in) ruleset, which contains a rule, that has been renamed.
     * This means: a rule definition for "NewName" and a rule reference "OldName", that is deprecated
     * and exists for backwards compatibility.
     *
     * <p>When loading this ruleset at a whole for generating the documentation, we should still
     * include the deprecated rule reference, so that we can create a nice documentation.
     *
     * @throws Exception
     */
    @Test
    public void testRuleSetWithDeprecatedRenamedRuleForDoc() throws Exception {
        RuleSetParser parser = new RuleSetParser().warnDeprecated(false).includeDeprecatedRuleReferences(true);
        RuleSet rs = parser.parseFromResource(createRuleSetReferenceId(
            "<?xml version=\"1.0\" encoding=\"UTF-8\"?>\n" + "<ruleset name=\"test\">\n"
                + "  <description>ruleset desc</description>\n"
                + "     <rule deprecated=\"true\" ref=\"NewName\" name=\"OldName\"/>"
                + "     <rule name=\"NewName\" message=\"m\" class=\"net.sourceforge.pmd.lang.rule.XPathRule\" language=\"dummy\">"
                + "         <description>d</description>\n" + "         <priority>2</priority>\n" + "     </rule>"
                + "</ruleset>"));
        assertEquals(2, rs.getRules().size());
        assertNotNull(rs.getRuleByName("NewName"));
        assertNotNull(rs.getRuleByName("OldName"));
    }

    /**
     * This is an example of a custom user ruleset, that references a rule, that has been renamed.
     * The user should get a deprecation warning.
     */
    @Test
    public void testRuleSetReferencesADeprecatedRenamedRule() throws Exception {
        RuleSet rs = loadRuleSetWithDeprecationWarnings("<?xml version=\"1.0\" encoding=\"UTF-8\"?>\n" + "<ruleset name=\"test\">\n"
                + "  <description>ruleset desc</description>\n"
                + "     <rule ref=\"rulesets/dummy/basic.xml/OldNameOfDummyBasicMockRule\"/>" + "</ruleset>");
        assertEquals(1, rs.getRules().size());
        Rule rule = rs.getRuleByName("OldNameOfDummyBasicMockRule");
        assertNotNull(rule);

        assertEquals(1,
            StringUtils.countMatches(logging.getLog(),
                "WARNING: Use Rule name rulesets/dummy/basic.xml/DummyBasicMockRule instead of the deprecated Rule name rulesets/dummy/basic.xml/OldNameOfDummyBasicMockRule."));
    }

    /**
     * This is an example of a custom user ruleset, that references a complete (e.g. category) ruleset,
     * that contains a renamed (deprecated) rule and two normal rules and one deprecated rule.
     *
     * <p>
     * The user should not get a deprecation warning for the whole ruleset,
     * since not all rules are deprecated in the referenced ruleset. Although the referenced ruleset contains
     * a deprecated rule, there should be no warning about it, because all deprecated rules are ignored,
     * if a whole ruleset is referenced.
     *
     * <p>
     * In the end, we should get all non-deprecated rules of the referenced ruleset.
     *
     * @throws Exception
     */
    @Test
    public void testRuleSetReferencesRulesetWithADeprecatedRenamedRule() throws Exception {
        RuleSet rs = loadRuleSetWithDeprecationWarnings("<?xml version=\"1.0\" encoding=\"UTF-8\"?>\n" + "<ruleset name=\"test\">\n"
                + "  <description>ruleset desc</description>\n"
                + "     <rule ref=\"rulesets/dummy/basic.xml\"/>" + "</ruleset>");
        assertEquals(2, rs.getRules().size());
        assertNotNull(rs.getRuleByName("DummyBasicMockRule"));
        assertNotNull(rs.getRuleByName("SampleXPathRule"));

        assertTrue(logging.getLog().isEmpty());
    }

    /**
     * This is an example of a custom user ruleset, that references a complete (e.g. category) ruleset,
     * that contains a renamed (deprecated) rule and two normal rules and one deprecated rule. The deprecated
     * rule is excluded.
     *
     * <p>
     * The user should not get a deprecation warning for the whole ruleset,
     * since not all rules are deprecated in the referenced ruleset. Since the deprecated rule is excluded,
     * there should be no deprecation warning at all, although the deprecated ruleset would have been
     * excluded by default (without explictly excluding it).
     *
     * <p>
     * In the end, we should get all non-deprecated rules of the referenced ruleset.
     *
     * @throws Exception
     */
    @Test
    public void testRuleSetReferencesRulesetWithAExcludedDeprecatedRule() throws Exception {
        RuleSet rs = loadRuleSetWithDeprecationWarnings("<?xml version=\"1.0\" encoding=\"UTF-8\"?>\n" + "<ruleset name=\"test\">\n"
                + "  <description>ruleset desc</description>\n"
                + "     <rule ref=\"rulesets/dummy/basic.xml\"><exclude name=\"DeprecatedRule\"/></rule>" + "</ruleset>");
        assertEquals(2, rs.getRules().size());
        assertNotNull(rs.getRuleByName("DummyBasicMockRule"));
        assertNotNull(rs.getRuleByName("SampleXPathRule"));

        assertTrue(logging.getLog().isEmpty());
    }

    /**
     * This is an example of a custom user ruleset, that references a complete (e.g. category) ruleset,
     * that contains a renamed (deprecated) rule and two normal rules and one deprecated rule.
     * There is a exclusion of a rule, that no longer exists.
     *
     * <p>
     * The user should not get a deprecation warning for the whole ruleset,
     * since not all rules are deprecated in the referenced ruleset.
     * Since the rule to be excluded doesn't exist, there should be a warning about that.
     *
     * @throws Exception
     */
    @Test
    public void testRuleSetReferencesRulesetWithAExcludedNonExistingRule() throws Exception {
        RuleSet rs = loadRuleSetWithDeprecationWarnings("<?xml version=\"1.0\" encoding=\"UTF-8\"?>\n" + "<ruleset name=\"test\">\n"
                + "  <description>ruleset desc</description>\n"
                + "     <rule ref=\"rulesets/dummy/basic.xml\"><exclude name=\"NonExistingRule\"/></rule>" + "</ruleset>");
        assertEquals(2, rs.getRules().size());
        assertNotNull(rs.getRuleByName("DummyBasicMockRule"));
        assertNotNull(rs.getRuleByName("SampleXPathRule"));

        assertEquals(0,
                StringUtils.countMatches(logging.getLog(),
                    "WARNING: Discontinue using Rule rulesets/dummy/basic.xml/DeprecatedRule as it is scheduled for removal from PMD."));
        assertEquals(1,
                StringUtils.countMatches(logging.getLog(),
                    "WARNING: Unable to exclude rules [NonExistingRule] from ruleset reference rulesets/dummy/basic.xml; perhaps the rule name is misspelled or the rule doesn't exist anymore?"));
    }

    /**
     * When a custom ruleset references a ruleset that only contains deprecated rules, then this ruleset itself is
     * considered deprecated and the user should get a deprecation warning for the ruleset.
     */
    @Test
    public void testRuleSetReferencesDeprecatedRuleset() throws Exception {
        RuleSet rs = loadRuleSetWithDeprecationWarnings("<?xml version=\"1.0\" encoding=\"UTF-8\"?>\n" + "<ruleset name=\"test\">\n"
                + "  <description>ruleset desc</description>\n"
                + "     <rule ref=\"rulesets/dummy/deprecated.xml\" />" + "</ruleset>");
        assertEquals(2, rs.getRules().size());
        assertNotNull(rs.getRuleByName("DummyBasicMockRule"));
        assertNotNull(rs.getRuleByName("SampleXPathRule"));

        assertEquals(1,
                StringUtils.countMatches(logging.getLog(),
                    "WARNING: The RuleSet rulesets/dummy/deprecated.xml has been deprecated and will be removed in PMD"));
    }

    /**
     * When a custom ruleset references a ruleset that contains both rules and rule references, that are left
     * for backwards compatibility, because the rules have been moved to a different ruleset, then there should be
     * no warning about deprecation - since the deprecated rules are not used.
     */
    @Test
    public void testRuleSetReferencesRulesetWithAMovedRule() throws Exception {
        RuleSet rs = loadRuleSetWithDeprecationWarnings("<?xml version=\"1.0\" encoding=\"UTF-8\"?>\n" + "<ruleset name=\"test\">\n"
                + "  <description>ruleset desc</description>\n"
                + "     <rule ref=\"rulesets/dummy/basic2.xml\" />" + "</ruleset>");
        assertEquals(1, rs.getRules().size());
        assertNotNull(rs.getRuleByName("DummyBasic2MockRule"));

        assertEquals(0,
                StringUtils.countMatches(logging.getLog(),
                    "WARNING: Use Rule name rulesets/dummy/basic.xml/DummyBasicMockRule instead of the deprecated Rule name rulesets/dummy/basic2.xml/DummyBasicMockRule. PMD"));
    }

    @Test
    @SuppressWarnings("unchecked")
    public void testXPath() throws RuleSetNotFoundException {
        Rule r = loadFirstRule(XPATH);
        PropertyDescriptor<String> xpathProperty = (PropertyDescriptor<String>) r.getPropertyDescriptor("xpath");
        assertNotNull("xpath property descriptor", xpathProperty);
        assertNotSame(r.getProperty(xpathProperty).indexOf(" //Block "), -1);
    }

    @Test
    public void testExternalReferenceOverride() throws RuleSetNotFoundException {
        Rule r = loadFirstRule(REF_OVERRIDE);
        assertEquals("TestNameOverride", r.getName());
        assertEquals("Test message override", r.getMessage());
        assertEquals("Test description override", r.getDescription());
        assertEquals("Test that both example are stored", 2, r.getExamples().size());
        assertEquals("Test example override", r.getExamples().get(1));
        assertEquals(RulePriority.MEDIUM, r.getPriority());
        PropertyDescriptor<?> test2Descriptor = r.getPropertyDescriptor("test2");
        assertNotNull("test2 descriptor", test2Descriptor);
        assertEquals("override2", r.getProperty(test2Descriptor));
        PropertyDescriptor<?> test3Descriptor = r.getPropertyDescriptor("test3");
        assertNotNull("test3 descriptor", test3Descriptor);
        assertEquals("override3", r.getProperty(test3Descriptor));
    }

    @Test
    public void testExternalReferenceOverrideNonExistent() throws RuleSetNotFoundException {
        ex.expect(IllegalArgumentException.class);
        ex.expectMessage("Cannot set non-existent property 'test4' on Rule TestNameOverride");
        loadFirstRule(REF_OVERRIDE_NONEXISTENT);
    }

    @Test
    public void testReferenceInternalToInternal() throws RuleSetNotFoundException {
        RuleSet ruleSet = loadRuleSet(REF_INTERNAL_TO_INTERNAL);

        Rule rule = ruleSet.getRuleByName("MockRuleName");
        assertNotNull("Could not find Rule MockRuleName", rule);

        Rule ruleRef = ruleSet.getRuleByName("MockRuleNameRef");
        assertNotNull("Could not find Rule MockRuleNameRef", ruleRef);
    }

    @Test
    public void testReferenceInternalToInternalChain() throws RuleSetNotFoundException {
        RuleSet ruleSet = loadRuleSet(REF_INTERNAL_TO_INTERNAL_CHAIN);

        Rule rule = ruleSet.getRuleByName("MockRuleName");
        assertNotNull("Could not find Rule MockRuleName", rule);

        Rule ruleRef = ruleSet.getRuleByName("MockRuleNameRef");
        assertNotNull("Could not find Rule MockRuleNameRef", ruleRef);

        Rule ruleRefRef = ruleSet.getRuleByName("MockRuleNameRefRef");
        assertNotNull("Could not find Rule MockRuleNameRefRef", ruleRefRef);
    }

    @Test
    public void testReferenceInternalToExternal() throws RuleSetNotFoundException {
        RuleSet ruleSet = loadRuleSet(REF_INTERNAL_TO_EXTERNAL);

        Rule rule = ruleSet.getRuleByName("ExternalRefRuleName");
        assertNotNull("Could not find Rule ExternalRefRuleName", rule);

        Rule ruleRef = ruleSet.getRuleByName("ExternalRefRuleNameRef");
        assertNotNull("Could not find Rule ExternalRefRuleNameRef", ruleRef);
    }

    @Test
    public void testReferenceInternalToExternalChain() throws RuleSetNotFoundException {
        RuleSet ruleSet = loadRuleSet(REF_INTERNAL_TO_EXTERNAL_CHAIN);

        Rule rule = ruleSet.getRuleByName("ExternalRefRuleName");
        assertNotNull("Could not find Rule ExternalRefRuleName", rule);

        Rule ruleRef = ruleSet.getRuleByName("ExternalRefRuleNameRef");
        assertNotNull("Could not find Rule ExternalRefRuleNameRef", ruleRef);

        Rule ruleRefRef = ruleSet.getRuleByName("ExternalRefRuleNameRefRef");
        assertNotNull("Could not find Rule ExternalRefRuleNameRefRef", ruleRefRef);
    }

    @Test
    public void testReferencePriority() throws RuleSetNotFoundException {
<<<<<<< HEAD
        RuleSetParser parser = new RuleSetParser().warnDeprecated(false).enableCompatibility(true);
        RuleSet ruleSet;

        {
            final RuleSetReferenceId refInternalInternal = createRuleSetReferenceId(REF_INTERNAL_TO_INTERNAL_CHAIN);

            ruleSet = parser.filterAbovePriority(RulePriority.LOW).parseFromResource(refInternalInternal);
            assertEquals("Number of Rules", 3, ruleSet.getRules().size());
            assertNotNull(ruleSet.getRuleByName("MockRuleName"));
            assertNotNull(ruleSet.getRuleByName("MockRuleNameRef"));
            assertNotNull(ruleSet.getRuleByName("MockRuleNameRefRef"));

            ruleSet = parser.filterAbovePriority(RulePriority.MEDIUM_HIGH).parseFromResource(refInternalInternal);
            assertEquals("Number of Rules", 2, ruleSet.getRules().size());
            assertNotNull(ruleSet.getRuleByName("MockRuleNameRef"));
            assertNotNull(ruleSet.getRuleByName("MockRuleNameRefRef"));

            ruleSet = parser.filterAbovePriority(RulePriority.HIGH).parseFromResource(refInternalInternal);
            assertEquals("Number of Rules", 1, ruleSet.getRules().size());
            assertNotNull(ruleSet.getRuleByName("MockRuleNameRefRef"));
        }
=======
        RuleSetLoader config = new RuleSetLoader().warnDeprecated(false).enableCompatibility(true);

        RuleSetFactory rsf = config.filterAbovePriority(RulePriority.LOW).toFactory();
        RuleSet ruleSet = rsf.createRuleSet(createRuleSetReferenceId(REF_INTERNAL_TO_INTERNAL_CHAIN));
        assertEquals("Number of Rules", 3, ruleSet.getRules().size());
        assertNotNull(ruleSet.getRuleByName("MockRuleName"));
        assertNotNull(ruleSet.getRuleByName("MockRuleNameRef"));
        assertNotNull(ruleSet.getRuleByName("MockRuleNameRefRef"));

        rsf = config.filterAbovePriority(RulePriority.MEDIUM_HIGH).toFactory();
        ruleSet = rsf.createRuleSet(createRuleSetReferenceId(REF_INTERNAL_TO_INTERNAL_CHAIN));
        assertEquals("Number of Rules", 2, ruleSet.getRules().size());
        assertNotNull(ruleSet.getRuleByName("MockRuleNameRef"));
        assertNotNull(ruleSet.getRuleByName("MockRuleNameRefRef"));
>>>>>>> 6eee3d03

        final RuleSetReferenceId refInternalToExternal = createRuleSetReferenceId(REF_INTERNAL_TO_EXTERNAL_CHAIN);

        ruleSet = parser.filterAbovePriority(RulePriority.LOW).parseFromResource(refInternalToExternal);
        assertEquals("Number of Rules", 3, ruleSet.getRules().size());
        assertNotNull(ruleSet.getRuleByName("ExternalRefRuleName"));
        assertNotNull(ruleSet.getRuleByName("ExternalRefRuleNameRef"));
        assertNotNull(ruleSet.getRuleByName("ExternalRefRuleNameRefRef"));

        ruleSet = parser.filterAbovePriority(RulePriority.MEDIUM_HIGH).parseFromResource(refInternalToExternal);
        assertEquals("Number of Rules", 2, ruleSet.getRules().size());
        assertNotNull(ruleSet.getRuleByName("ExternalRefRuleNameRef"));
        assertNotNull(ruleSet.getRuleByName("ExternalRefRuleNameRefRef"));

        ruleSet = parser.filterAbovePriority(RulePriority.HIGH).parseFromResource(refInternalToExternal);
        assertEquals("Number of Rules", 1, ruleSet.getRules().size());
        assertNotNull(ruleSet.getRuleByName("ExternalRefRuleNameRefRef"));
    }

    @Test
    public void testOverridePriorityLoadWithMinimum() throws RuleSetNotFoundException {
<<<<<<< HEAD
        RuleSetParser parser = new RuleSetParser().filterAbovePriority(RulePriority.MEDIUM_LOW).warnDeprecated(true).enableCompatibility(true);
        RuleSet ruleset = parser.parseFromResource("net/sourceforge/pmd/rulesets/ruleset-minimum-priority.xml");
=======
        RuleSetFactory rsf = new RuleSetLoader().filterAbovePriority(RulePriority.MEDIUM_LOW).warnDeprecated(true).enableCompatibility(true).toFactory();
        RuleSet ruleset = rsf.createRuleSet("net/sourceforge/pmd/rulesets/ruleset-minimum-priority.xml");
>>>>>>> 6eee3d03
        // only one rule should remain, since we filter out the other rule by minimum priority
        assertEquals("Number of Rules", 1, ruleset.getRules().size());

        // Priority is overridden and applied, rule is missing
        assertNull(ruleset.getRuleByName("DummyBasicMockRule"));

        // this is the remaining rule
        assertNotNull(ruleset.getRuleByName("SampleXPathRule"));

        // now, load with default minimum priority
        parser = new RuleSetParser();
        ruleset = parser.parseFromResource("net/sourceforge/pmd/rulesets/ruleset-minimum-priority.xml");
        assertEquals("Number of Rules", 2, ruleset.getRules().size());
        Rule dummyBasicMockRule = ruleset.getRuleByName("DummyBasicMockRule");
        assertEquals("Wrong Priority", RulePriority.LOW, dummyBasicMockRule.getPriority());
    }

    @Test
    public void testExcludeWithMinimumPriority() throws RuleSetNotFoundException {
<<<<<<< HEAD
        RuleSetParser parser = new RuleSetParser().filterAbovePriority(RulePriority.HIGH);
        RuleSet ruleset = parser.parseFromResource("net/sourceforge/pmd/rulesets/ruleset-minimum-priority-exclusion.xml");
=======
        RuleSetFactory rsf = new RuleSetLoader().filterAbovePriority(RulePriority.HIGH).toFactory();
        RuleSet ruleset = rsf.createRuleSet("net/sourceforge/pmd/rulesets/ruleset-minimum-priority-exclusion.xml");
>>>>>>> 6eee3d03
        // no rules should be loaded
        assertEquals("Number of Rules", 0, ruleset.getRules().size());

        // now, load with default minimum priority
<<<<<<< HEAD
        parser.filterAbovePriority(RulePriority.LOW);
        ruleset = parser.parseFromResource("net/sourceforge/pmd/rulesets/ruleset-minimum-priority-exclusion.xml");
=======
        rsf = new RuleSetLoader().filterAbovePriority(RulePriority.LOW).toFactory();
        ruleset = rsf.createRuleSet("net/sourceforge/pmd/rulesets/ruleset-minimum-priority-exclusion.xml");
>>>>>>> 6eee3d03
        // only one rule, we have excluded one...
        assertEquals("Number of Rules", 1, ruleset.getRules().size());
        // rule is excluded
        assertNull(ruleset.getRuleByName("DummyBasicMockRule"));
        // this is the remaining rule
        assertNotNull(ruleset.getRuleByName("SampleXPathRule"));
    }

    @Test
    public void testOverrideMessage() throws RuleSetNotFoundException {
        Rule r = loadFirstRule(REF_OVERRIDE_ORIGINAL_NAME);
        assertEquals("TestMessageOverride", r.getMessage());
    }

    @Test
    public void testOverrideMessageOneElem() throws RuleSetNotFoundException {
        Rule r = loadFirstRule(REF_OVERRIDE_ORIGINAL_NAME_ONE_ELEM);
        assertEquals("TestMessageOverride", r.getMessage());
    }

    @Test(expected = IllegalArgumentException.class)
    public void testIncorrectExternalRef() throws IllegalArgumentException, RuleSetNotFoundException {
        loadFirstRule(REF_MISSPELLED_XREF);
    }

    @Test
    public void testSetPriority() throws RuleSetNotFoundException {
<<<<<<< HEAD
        RuleSetParser rsf = new RuleSetParser().filterAbovePriority(RulePriority.MEDIUM_HIGH);
        assertEquals(0, rsf.parseFromResource(createRuleSetReferenceId(SINGLE_RULE)).size());
        rsf.filterAbovePriority(RulePriority.MEDIUM_LOW);
        assertEquals(1, rsf.parseFromResource(createRuleSetReferenceId(SINGLE_RULE)).size());
=======
        RuleSetFactory rsf = new RuleSetLoader().filterAbovePriority(RulePriority.MEDIUM_HIGH).warnDeprecated(false).toFactory();
        assertEquals(0, rsf.createRuleSet(createRuleSetReferenceId(SINGLE_RULE)).size());
        rsf = new RuleSetLoader().filterAbovePriority(RulePriority.MEDIUM_LOW).warnDeprecated(false).toFactory();
        assertEquals(1, rsf.createRuleSet(createRuleSetReferenceId(SINGLE_RULE)).size());
>>>>>>> 6eee3d03
    }

    @Test
    public void testLanguage() throws RuleSetNotFoundException {
        Rule r = loadFirstRule(LANGUAGE);
        assertEquals(LanguageRegistry.getLanguage(DummyLanguageModule.NAME), r.getLanguage());
    }

    @Test(expected = IllegalArgumentException.class)
    public void testIncorrectLanguage() throws RuleSetNotFoundException {
        loadFirstRule(INCORRECT_LANGUAGE);
    }

    @Test
    public void testMinimumLanguageVersion() throws RuleSetNotFoundException {
        Rule r = loadFirstRule(MINIMUM_LANGUAGE_VERSION);
        assertEquals(LanguageRegistry.getLanguage(DummyLanguageModule.NAME).getVersion("1.4"),
                r.getMinimumLanguageVersion());
    }

    @Test
    public void testIncorrectMinimumLanguageVersion() throws RuleSetNotFoundException {
        ex.expect(IllegalArgumentException.class);
        ex.expectMessage(Matchers.containsString("1.0, 1.1, 1.2")); // and not "dummy 1.0, dummy 1.1, ..."
        loadFirstRule(INCORRECT_MINIMUM_LANGUAGE_VERSION);
    }

    @Test(expected = IllegalArgumentException.class)
    public void testIncorrectMinimumLanugageVersionWithLanguageSetInJava() throws RuleSetNotFoundException {
        loadFirstRule("<?xml version=\"1.0\" encoding=\"UTF-8\"?>\n"
                          + "<ruleset name=\"TODO\">\n"
                          + "    <description>TODO</description>\n"
                          + "\n"
                          + "    <rule name=\"TODO\"\n"
                          + "          message=\"TODO\"\n"
                          + "          class=\"net.sourceforge.pmd.util.FooRuleWithLanguageSetInJava\"\n"
                          + "          minimumLanguageVersion=\"12\">\n"
                          + "        <description>TODO</description>\n"
                          + "        <priority>2</priority>\n"
                          + "    </rule>\n"
                          + "\n"
                          + "</ruleset>");
    }

    @Test
    public void testMaximumLanguageVersion() throws RuleSetNotFoundException {
        Rule r = loadFirstRule(MAXIMUM_LANGUAGE_VERSION);
        assertEquals(LanguageRegistry.getLanguage(DummyLanguageModule.NAME).getVersion("1.7"),
                r.getMaximumLanguageVersion());
    }

    @Test
    public void testIncorrectMaximumLanguageVersion() throws RuleSetNotFoundException {
        ex.expect(IllegalArgumentException.class);
        ex.expectMessage(Matchers.containsString("1.0, 1.1, 1.2")); // and not "dummy 1.0, dummy 1.1, ..."
        loadFirstRule(INCORRECT_MAXIMUM_LANGUAGE_VERSION);
    }

    @Test(expected = IllegalArgumentException.class)
    public void testInvertedMinimumMaximumLanguageVersions() throws RuleSetNotFoundException {
        loadFirstRule(INVERTED_MINIMUM_MAXIMUM_LANGUAGE_VERSIONS);
    }

    @Test
    public void testDirectDeprecatedRule() throws RuleSetNotFoundException {
        Rule r = loadFirstRule(DIRECT_DEPRECATED_RULE);
        assertNotNull("Direct Deprecated Rule", r);
        assertTrue(r.isDeprecated());
    }

    @Test
    public void testReferenceToDeprecatedRule() throws RuleSetNotFoundException {
        Rule r = loadFirstRule(REFERENCE_TO_DEPRECATED_RULE);
        assertNotNull("Reference to Deprecated Rule", r);
        assertTrue("Rule Reference", r instanceof RuleReference);
        assertFalse("Not deprecated", r.isDeprecated());
        assertTrue("Original Rule Deprecated", ((RuleReference) r).getRule().isDeprecated());
        assertEquals("Rule name", r.getName(), DEPRECATED_RULE_NAME);
    }

    @Test
    public void testRuleSetReferenceWithDeprecatedRule() throws RuleSetNotFoundException {
        RuleSet ruleSet = loadRuleSet(REFERENCE_TO_RULESET_WITH_DEPRECATED_RULE);
        assertNotNull("RuleSet", ruleSet);
        assertFalse("RuleSet empty", ruleSet.getRules().isEmpty());
        // No deprecated Rules should be loaded when loading an entire RuleSet
        // by reference - unless it contains only deprecated rules - then all rules would be added
        Rule r = ruleSet.getRuleByName(DEPRECATED_RULE_NAME);
        assertNull("Deprecated Rule Reference", r);
        for (Rule rule : ruleSet.getRules()) {
            assertFalse("Rule not deprecated", rule.isDeprecated());
        }
    }

    @Test
    public void testDeprecatedRuleSetReference() throws RuleSetNotFoundException {
        RuleSetFactory ruleSetFactory = RulesetsFactoryUtils.defaultFactory();
        RuleSet ruleSet = ruleSetFactory.createRuleSet("net/sourceforge/pmd/rulesets/ruleset-deprecated.xml");
        assertEquals(2, ruleSet.getRules().size());
    }

    @Test
    public void testExternalReferences() throws RuleSetNotFoundException {
        RuleSet rs = loadRuleSet(EXTERNAL_REFERENCE_RULE_SET);
        assertEquals(1, rs.size());
        assertEquals(MockRule.class.getName(), rs.getRuleByName("MockRule").getRuleClass());
    }

    @Test
    public void testIncludeExcludePatterns() throws RuleSetNotFoundException {
        RuleSet ruleSet = loadRuleSet(INCLUDE_EXCLUDE_RULESET);

        assertNotNull("Include patterns", ruleSet.getIncludePatterns());
        assertEquals("Include patterns size", 2, ruleSet.getIncludePatterns().size());
        assertEquals("Include pattern #1", "include1", ruleSet.getIncludePatterns().get(0));
        assertEquals("Include pattern #2", "include2", ruleSet.getIncludePatterns().get(1));

        assertNotNull("Exclude patterns", ruleSet.getExcludePatterns());
        assertEquals("Exclude patterns size", 3, ruleSet.getExcludePatterns().size());
        assertEquals("Exclude pattern #1", "exclude1", ruleSet.getExcludePatterns().get(0));
        assertEquals("Exclude pattern #2", "exclude2", ruleSet.getExcludePatterns().get(1));
        assertEquals("Exclude pattern #3", "exclude3", ruleSet.getExcludePatterns().get(2));
    }

    /**
     * Rule reference can't be resolved - ref is used instead of class and the
     * class is old (pmd 4.3 and not pmd 5).
     *
     * @throws Exception
     *             any error
     */
    @Test(expected = RuleSetNotFoundException.class)
    public void testBug1202() throws Exception {
        RuleSetReferenceId ref = createRuleSetReferenceId("<?xml version=\"1.0\" encoding=\"UTF-8\"?>\n" + "<ruleset>\n"
                + "  <rule ref=\"net.sourceforge.pmd.rules.XPathRule\">\n" + "    <priority>1</priority>\n"
                + "    <properties>\n" + "      <property name=\"xpath\" value=\"//TypeDeclaration\" />\n"
                + "      <property name=\"message\" value=\"Foo\" />\n" + "    </properties>\n" + "  </rule>\n"
                + "</ruleset>\n");
        RuleSetFactory ruleSetFactory = RulesetsFactoryUtils.defaultFactory();
        ruleSetFactory.createRuleSet(ref);
    }

    /**
     * See https://sourceforge.net/p/pmd/bugs/1225/
     *
     * @throws Exception
     *             any error
     */
    @Test
    public void testEmptyRuleSetFile() throws Exception {
        RuleSetReferenceId ref = createRuleSetReferenceId("<?xml version=\"1.0\" encoding=\"UTF-8\"?>\n" + "\n"
                + "<ruleset name=\"Custom ruleset\" xmlns=\"http://pmd.sourceforge.net/ruleset/2.0.0\"\n"
                + "    xmlns:xsi=\"http:www.w3.org/2001/XMLSchema-instance\"\n"
                + "    xsi:schemaLocation=\"http://pmd.sourceforge.net/ruleset/2.0.0 https://pmd.sourceforge.io/ruleset_2_0_0.xsd\">\n"
                + "    <description>PMD Ruleset.</description>\n" + "\n"
                + "    <exclude-pattern>.*Test.*</exclude-pattern>\n" + "\n" + "</ruleset>\n");
        RuleSetFactory ruleSetFactory = RulesetsFactoryUtils.defaultFactory();
        RuleSet ruleset = ruleSetFactory.createRuleSet(ref);
        assertEquals(0, ruleset.getRules().size());
    }

    /**
     * See https://github.com/pmd/pmd/issues/782
     * Empty ruleset should be interpreted as deprecated.
     *
     * @throws Exception
     *             any error
     */
    @Test
    public void testEmptyRuleSetReferencedShouldNotBeDeprecated() throws Exception {
        RuleSetReferenceId ref = createRuleSetReferenceId("<?xml version=\"1.0\" encoding=\"UTF-8\"?>\n" + "\n"
                + "<ruleset name=\"Custom ruleset\" xmlns=\"http://pmd.sourceforge.net/ruleset/2.0.0\"\n"
                + "    xmlns:xsi=\"http:www.w3.org/2001/XMLSchema-instance\"\n"
                + "    xsi:schemaLocation=\"http://pmd.sourceforge.net/ruleset/2.0.0 https://pmd.sourceforge.io/ruleset_2_0_0.xsd\">\n"
                + "    <description>Ruleset which references a empty ruleset</description>\n" + "\n"
                + "    <rule ref=\"rulesets/dummy/empty-ruleset.xml\" />\n"
                + "</ruleset>\n");
        RuleSetFactory ruleSetFactory = new RuleSetLoader().loadResourcesWith(new ResourceLoader()).filterAbovePriority(RulePriority.LOW).warnDeprecated(true).enableCompatibility(true).toFactory();
        RuleSet ruleset = ruleSetFactory.createRuleSet(ref);
        assertEquals(0, ruleset.getRules().size());

        assertTrue(logging.getLog().isEmpty());
    }

    /**
     * See https://sourceforge.net/p/pmd/bugs/1231/
     *
     * @throws Exception
     *             any error
     */
    @Test(expected = IllegalArgumentException.class)
    public void testWrongRuleNameReferenced() throws Exception {
        RuleSetReferenceId ref = createRuleSetReferenceId("<?xml version=\"1.0\"?>\n"
                + "<ruleset name=\"Custom ruleset for tests\"\n"
                + "    xmlns=\"http://pmd.sourceforge.net/ruleset/2.0.0\"\n"
                + "    xmlns:xsi=\"http://www.w3.org/2001/XMLSchema-instance\"\n"
                + "    xsi:schemaLocation=\"http://pmd.sourceforge.net/ruleset/2.0.0 https://pmd.sourceforge.io/ruleset_2_0_0.xsd\">\n"
                + "  <description>Custom ruleset for tests</description>\n"
                + "  <rule ref=\"net/sourceforge/pmd/TestRuleset1.xml/ThisRuleDoesNotExist\"/>\n" + "</ruleset>\n");
        new RuleSetParser().parseFromResource(ref);
    }

    /**
     * Unit test for #1312 see https://sourceforge.net/p/pmd/bugs/1312/
     *
     * @throws Exception
     *             any error
     */
    @Test
    public void testRuleReferenceWithNameOverridden() throws Exception {
        RuleSetReferenceId ref = createRuleSetReferenceId("<?xml version=\"1.0\" encoding=\"UTF-8\"?>\n"
                + "<ruleset xmlns=\"http://pmd.sourceforge.net/ruleset/2.0.0\"\n"
                + "         xmlns:xsi=\"http://www.w3.org/2001/XMLSchema-instance\"\n"
                + "         name=\"pmd-eclipse\"\n"
                + "         xsi:schemaLocation=\"http://pmd.sourceforge.net/ruleset/2.0.0 https://pmd.sourceforge.io/ruleset_2_0_0.xsd\">\n"
                + "   <description>PMD Plugin preferences rule set</description>\n" + "\n"
                + "<rule name=\"OverriddenDummyBasicMockRule\"\n"
                + "    ref=\"rulesets/dummy/basic.xml/DummyBasicMockRule\">\n" + "</rule>\n" + "\n" + "</ruleset>");
        RuleSet rs = new RuleSetParser().parseFromResource(ref);

        Rule r = rs.getRules().toArray(new Rule[1])[0];
        assertEquals("OverriddenDummyBasicMockRule", r.getName());
        RuleReference ruleRef = (RuleReference) r;
        assertEquals("DummyBasicMockRule", ruleRef.getRule().getName());
    }

    /**
     * See https://sourceforge.net/p/pmd/bugs/1231/
     *
     * <p>See https://github.com/pmd/pmd/issues/1978 - with that, it should not be an error anymore.
     *
     * @throws Exception
     *             any error
     */
    @Test
    public void testWrongRuleNameExcluded() throws Exception {
        RuleSetReferenceId ref = createRuleSetReferenceId(
                "<?xml version=\"1.0\"?>\n" + "<ruleset name=\"Custom ruleset for tests\"\n"
                        + "    xmlns=\"http://pmd.sourceforge.net/ruleset/2.0.0\"\n"
                        + "    xmlns:xsi=\"http://www.w3.org/2001/XMLSchema-instance\"\n"
                        + "    xsi:schemaLocation=\"http://pmd.sourceforge.net/ruleset/2.0.0 https://pmd.sourceforge.io/ruleset_2_0_0.xsd\">\n"
                        + "  <description>Custom ruleset for tests</description>\n"
                        + "  <rule ref=\"net/sourceforge/pmd/TestRuleset1.xml\">\n"
                        + "    <exclude name=\"ThisRuleDoesNotExist\"/>\n" + "  </rule>\n" + "</ruleset>\n");
        RuleSet ruleset = new RuleSetParser().parseFromResource(ref);
        assertEquals(4, ruleset.getRules().size());
    }

    /**
     * This unit test manifests the current behavior - which might change in the
     * future. See #1537.
     *
     * Currently, if a ruleset is imported twice, the excludes of the first
     * import are ignored. Duplicated rules are silently ignored.
     *
     * @throws Exception
     *             any error
     * @see <a href="https://sourceforge.net/p/pmd/bugs/1537/">#1537 Implement
     *      strict ruleset parsing</a>
     * @see <a href=
     *      "http://stackoverflow.com/questions/40299075/custom-pmd-ruleset-not-working">stackoverflow
     *      - custom ruleset not working</a>
     */
    @Test
    public void testExcludeAndImportTwice() throws Exception {
        RuleSetReferenceId ref1 = createRuleSetReferenceId(
                "<?xml version=\"1.0\"?>\n" + "<ruleset name=\"Custom ruleset for tests\"\n"
                        + "    xmlns=\"http://pmd.sourceforge.net/ruleset/2.0.0\"\n"
                        + "    xmlns:xsi=\"http://www.w3.org/2001/XMLSchema-instance\"\n"
                        + "    xsi:schemaLocation=\"http://pmd.sourceforge.net/ruleset/2.0.0 https://pmd.sourceforge.io/ruleset_2_0_0.xsd\">\n"
                        + "  <description>Custom ruleset for tests</description>\n"
                        + "  <rule ref=\"rulesets/dummy/basic.xml\">\n" + "    <exclude name=\"DummyBasicMockRule\"/>\n"
                        + "  </rule>\n" + "</ruleset>\n");
        RuleSet ruleset = new RuleSetParser().parseFromResource(ref1);
        assertNull(ruleset.getRuleByName("DummyBasicMockRule"));

        RuleSetReferenceId ref2 = createRuleSetReferenceId(
                "<?xml version=\"1.0\"?>\n" + "<ruleset name=\"Custom ruleset for tests\"\n"
                        + "    xmlns=\"http://pmd.sourceforge.net/ruleset/2.0.0\"\n"
                        + "    xmlns:xsi=\"http://www.w3.org/2001/XMLSchema-instance\"\n"
                        + "    xsi:schemaLocation=\"http://pmd.sourceforge.net/ruleset/2.0.0 https://pmd.sourceforge.io/ruleset_2_0_0.xsd\">\n"
                        + "  <description>Custom ruleset for tests</description>\n"
                        + "  <rule ref=\"rulesets/dummy/basic.xml\">\n" + "    <exclude name=\"DummyBasicMockRule\"/>\n"
                        + "  </rule>\n" + "  <rule ref=\"rulesets/dummy/basic.xml\"/>\n" + "</ruleset>\n");
        RuleSet ruleset2 = new RuleSetParser().parseFromResource(ref2);
        assertNotNull(ruleset2.getRuleByName("DummyBasicMockRule"));

        RuleSetReferenceId ref3 = createRuleSetReferenceId(
                "<?xml version=\"1.0\"?>\n" + "<ruleset name=\"Custom ruleset for tests\"\n"
                        + "    xmlns=\"http://pmd.sourceforge.net/ruleset/2.0.0\"\n"
                        + "    xmlns:xsi=\"http://www.w3.org/2001/XMLSchema-instance\"\n"
                        + "    xsi:schemaLocation=\"http://pmd.sourceforge.net/ruleset/2.0.0 https://pmd.sourceforge.io/ruleset_2_0_0.xsd\">\n"
                        + "  <description>Custom ruleset for tests</description>\n"
                        + "  <rule ref=\"rulesets/dummy/basic.xml\"/>\n" + "  <rule ref=\"rulesets/dummy/basic.xml\">\n"
                        + "    <exclude name=\"DummyBasicMockRule\"/>\n" + "  </rule>\n" + "</ruleset>\n");
        RuleSet ruleset3 = new RuleSetParser().parseFromResource(ref3);
        assertNotNull(ruleset3.getRuleByName("DummyBasicMockRule"));
    }

    @org.junit.Rule
    public JavaUtilLoggingRule logging = new JavaUtilLoggingRule(RuleSetFactory.class.getName());

    @Test
    public void testMissingRuleSetNameIsWarning() throws Exception {
        RuleSetReferenceId ref = createRuleSetReferenceId(
                "<?xml version=\"1.0\"?>\n" + "<ruleset \n"
                        + "    xmlns=\"http://pmd.sourceforge.net/ruleset/2.0.0\"\n"
                        + "    xmlns:xsi=\"http://www.w3.org/2001/XMLSchema-instance\"\n"
                        + "    xsi:schemaLocation=\"http://pmd.sourceforge.net/ruleset/2.0.0 https://pmd.sourceforge.io/ruleset_2_0_0.xsd\">\n"
                        + "  <description>Custom ruleset for tests</description>\n"
                        + "  <rule ref=\"rulesets/dummy/basic.xml\"/>\n"
                        + "  </ruleset>\n");
        new RuleSetParser().parseFromResource(ref);

        assertTrue(logging.getLog().contains("RuleSet name is missing."));
    }

    @Test
    public void testMissingRuleSetDescriptionIsWarning() throws Exception {
        RuleSetReferenceId ref = createRuleSetReferenceId(
                "<?xml version=\"1.0\"?>\n" + "<ruleset name=\"then name\"\n"
                    + "    xmlns=\"http://pmd.sourceforge.net/ruleset/2.0.0\"\n"
                    + "    xmlns:xsi=\"http://www.w3.org/2001/XMLSchema-instance\"\n"
                    + "    xsi:schemaLocation=\"http://pmd.sourceforge.net/ruleset/2.0.0 https://pmd.sourceforge.io/ruleset_2_0_0.xsd\">\n"
                    + "  <rule ref=\"rulesets/dummy/basic.xml\"/>\n"
                    + "  </ruleset>\n");
        new RuleSetParser().parseFromResource(ref);
        assertTrue(logging.getLog().contains("RuleSet description is missing."));
    }

    private static final String REF_OVERRIDE_ORIGINAL_NAME = "<?xml version=\"1.0\"?>\n"
        + "<ruleset name=\"test\">\n"
        + " <description>testdesc</description>\n"
        + " <rule \n"
        + "\n"
        + "  ref=\"net/sourceforge/pmd/TestRuleset1.xml/MockRule1\" message=\"TestMessageOverride\"> \n"
        + "\n"
        + " </rule>\n"
        + "</ruleset>";

    private static final String REF_MISSPELLED_XREF = "<?xml version=\"1.0\"?>\n"
        + "<ruleset name=\"test\">\n"
        + "\n"
        + " <description>testdesc</description>\n"
        + " <rule \n"
        + "  ref=\"net/sourceforge/pmd/TestRuleset1.xml/FooMockRule1\"> \n"
        + " </rule>\n"
        + "</ruleset>";

    private static final String REF_OVERRIDE_ORIGINAL_NAME_ONE_ELEM = "<?xml version=\"1.0\"?>\n"
        + "<ruleset name=\"test\">\n"
        + " <description>testdesc</description>\n"
        + " <rule ref=\"net/sourceforge/pmd/TestRuleset1.xml/MockRule1\" message=\"TestMessageOverride\"/> \n"
        + "\n"
        + "</ruleset>";

    private static final String REF_OVERRIDE = "<?xml version=\"1.0\"?>\n"
        + "<ruleset name=\"test\">\n"
        + " <description>testdesc</description>\n"
        + " <rule \n"
        + "  ref=\"net/sourceforge/pmd/TestRuleset1.xml/MockRule4\" \n"
        + "  name=\"TestNameOverride\" \n"
        + "\n"
        + "  message=\"Test message override\"> \n"
        + "  <description>Test description override</description>\n"
        + "  <example>Test example override</example>\n"
        + "  <priority>3</priority>\n"
        + "  <properties>\n"
        + "   <property name=\"test2\" description=\"test2\" type=\"String\" value=\"override2\"/>\n"
        + "   <property name=\"test3\" type=\"String\" description=\"test3\"><value>override3</value></property>\n"
        + "\n"
        + "  </properties>\n"
        + " </rule>\n"
        + "</ruleset>";

    private static final String REF_OVERRIDE_NONEXISTENT = "<?xml version=\"1.0\"?>\n"
        + "<ruleset name=\"test\">\n"
        + "\n"
        + " <description>testdesc</description>\n"
        + " <rule \n"
        + "  ref=\"net/sourceforge/pmd/TestRuleset1.xml/MockRule4\" \n"
        + "  name=\"TestNameOverride\" \n"
        + "\n"
        + "  message=\"Test message override\"> \n"
        + "  <description>Test description override</description>\n"
        + "  <example>Test example override</example>\n"
        + "  <priority>3</priority>\n"
        + "  <properties>\n"
        + "   <property name=\"test4\" description=\"test4\" type=\"String\" value=\"new property\"/>\n"
        + "  </properties>\n"
        + " </rule>\n"
        + "</ruleset>";

    private static final String REF_INTERNAL_TO_INTERNAL = "<?xml version=\"1.0\"?>\n"
        + "<ruleset name=\"test\">\n"
        + " <description>testdesc</description>\n"
        + "<rule \n"
        + "\n"
        + "language=\"dummy\" \n"
        + "name=\"MockRuleName\" \n"
        + "message=\"avoid the mock rule\" \n"
        + "class=\"net.sourceforge.pmd.lang.rule.MockRule\">\n"
        + "</rule>\n"
        + " <rule ref=\"MockRuleName\" name=\"MockRuleNameRef\"/> \n"
        + "</ruleset>";

    private static final String REF_INTERNAL_TO_INTERNAL_CHAIN = "<?xml version=\"1.0\"?>\n"
        + "<ruleset name=\"test\">\n"
        + " <description>testdesc</description>\n"
        + "<rule \n"
        + "\n"
        + "language=\"dummy\" \n"
        + "name=\"MockRuleName\" \n"
        + "message=\"avoid the mock rule\" \n"
        + "class=\"net.sourceforge.pmd.lang.rule.MockRule\">\n"
        + "</rule>\n"
        + " <rule ref=\"MockRuleName\" name=\"MockRuleNameRef\"><priority>2</priority></rule> \n"
        + " <rule ref=\"MockRuleNameRef\" name=\"MockRuleNameRefRef\"><priority>1</priority></rule> \n"
        + "</ruleset>";

    private static final String REF_INTERNAL_TO_EXTERNAL = "<?xml version=\"1.0\"?>\n"
        + "<ruleset name=\"test\">\n"
        + " <description>testdesc</description>\n"
        + "<rule \n"
        + "\n"
        + "name=\"ExternalRefRuleName\" \n"
        + "ref=\"net/sourceforge/pmd/TestRuleset1.xml/MockRule1\"/>\n"
        + " <rule ref=\"ExternalRefRuleName\" name=\"ExternalRefRuleNameRef\"/> \n"
        + "</ruleset>";

    private static final String REF_INTERNAL_TO_EXTERNAL_CHAIN = "<?xml version=\"1.0\"?>\n"
        + "<ruleset name=\"test\">\n"
        + " <description>testdesc</description>\n"
        + "<rule \n"
        + "\n"
        + "name=\"ExternalRefRuleName\" \n"
        + "ref=\"net/sourceforge/pmd/TestRuleset2.xml/TestRule\"/>\n"
        + " <rule ref=\"ExternalRefRuleName\" name=\"ExternalRefRuleNameRef\"><priority>2</priority></rule> \n"
        + "\n"
        + " <rule ref=\"ExternalRefRuleNameRef\" name=\"ExternalRefRuleNameRefRef\"><priority>1</priority></rule> \n"
        + "\n"
        + "</ruleset>";

    private static final String EMPTY_RULESET = "<?xml version=\"1.0\"?>\n<ruleset name=\"test\">\n<description>testdesc</description>\n</ruleset>";

    private static final String SINGLE_RULE = "<?xml version=\"1.0\"?>\n"
        + "<ruleset name=\"test\">\n"
        + "<description>testdesc</description>\n"
        + "<rule \n"
        + "language=\"dummy\" \n"
        + "name=\"MockRuleName\" \n"
        + "message=\"avoid the mock rule\" \n"
        + "class=\"net.sourceforge.pmd.lang.rule.MockRule\">\n"
        + "<priority>3</priority>\n"
        + "</rule></ruleset>";

    private static final String MULTIPLE_RULES = "<?xml version=\"1.0\"?>\n"
        + "<ruleset name=\"test\">\n"
        + "\n"
        + "<description>testdesc</description>\n"
        + "<rule name=\"MockRuleName1\" \n"
        + "language=\"dummy\" \n"
        + "message=\"avoid the mock rule\" \n"
        + "class=\"net.sourceforge.pmd.lang.rule.MockRule\">\n"
        + "\n"
        + "</rule>\n"
        + "<rule name=\"MockRuleName2\" \n"
        + "language=\"dummy\" \n"
        + "message=\"avoid the mock rule\" \n"
        + "class=\"net.sourceforge.pmd.lang.rule.MockRule\">\n"
        + "\n"
        + "</rule></ruleset>";

    private static final String PROPERTIES = "<?xml version=\"1.0\"?>\n"
        + "<ruleset name=\"test\">\n"
        + "<description>testdesc</description>\n"
        + "<rule name=\"MockRuleName\" \n"
        + "language=\"dummy\" \n"
        + "message=\"avoid the mock rule\" \n"
        + "class=\"net.sourceforge.pmd.lang.rule.MockRule\">\n"
        + "\n"
        + "<description>testdesc2</description>\n"
        + "<properties>\n"
        + "<property name=\"fooBoolean\" description=\"test\" type=\"Boolean\" value=\"true\" />\n"
        + "<property name=\"fooChar\" description=\"test\" type=\"Character\" value=\"B\" />\n"
        + "<property name=\"fooInt\" description=\"test\" type=\"Integer\" min=\"1\" max=\"10\" value=\"3\" />\n"
        + "\n"
        + "<property name=\"fooFloat\" description=\"test\" type=\"Float\" min=\"1.0\" max=\"1.0\" value=\"1.0\"  />\n"
        + "\n"
        + "<property name=\"fooDouble\" description=\"test\" type=\"Double\" min=\"1.0\" max=\"9.0\" value=\"3.0\"  />\n"
        + "\n"
        + "<property name=\"fooString\" description=\"test\" type=\"String\" value=\"bar\" />\n"
        + "</properties>\n"
        + "</rule></ruleset>";

    private static final String XPATH = "<?xml version=\"1.0\"?>\n"
        + "<ruleset name=\"test\">\n"
        + "<description>testdesc</description>\n"
        + "<rule name=\"MockRuleName\" \n"
        + "language=\"dummy\" \n"
        + "message=\"avoid the mock rule\" \n"
        + "class=\"net.sourceforge.pmd.lang.rule.MockRule\">\n"
        + "<priority>3</priority>\n"
        + "\n"
        + "<description>testdesc2</description>\n"
        + "<properties>\n"
        + "<property name=\"xpath\" description=\"test\" type=\"String\">\n"
        + "<value>\n"
        + "<![CDATA[ //Block ]]>\n"
        + "</value>\n"
        + "</property>\n"
        + "</properties>\n"
        + "</rule></ruleset>";

    private static final String PRIORITY = "<?xml version=\"1.0\"?>\n"
        + "<ruleset name=\"test\">\n"
        + "<description>testdesc</description>\n"
        + "<rule \n"
        + "language=\"dummy\" \n"
        + "name=\"MockRuleName\" \n"
        + "message=\"avoid the mock rule\" \n"
        + "class=\"net.sourceforge.pmd.lang.rule.MockRule\">\n"
        + "<priority>3</priority>\n"
        + "</rule></ruleset>";

    private static final String LANGUAGE = "<?xml version=\"1.0\"?>\n"
        + "<ruleset name=\"test\">\n"
        + "<description>testdesc</description>\n"
        + "<rule \n"
        + "name=\"MockRuleName\" \n"
        + "message=\"avoid the mock rule\" \n"
        + "class=\"net.sourceforge.pmd.lang.rule.MockRule\" "
        + "language=\"dummy\">\n"
        + "</rule></ruleset>";

    private static final String INCORRECT_LANGUAGE = "<?xml version=\"1.0\"?>\n"
        + "<ruleset name=\"test\">\n"
        + "\n"
        + "<description>testdesc</description>\n"
        + "<rule \n"
        + "name=\"MockRuleName\" \n"
        + "\n"
        + "message=\"avoid the mock rule\" \n"
        + "class=\"net.sourceforge.pmd.lang.rule.MockRule\"\n"
        + " language=\"bogus\">\n"
        + "</rule></ruleset>";

    private static final String MINIMUM_LANGUAGE_VERSION = "<?xml version=\"1.0\"?>\n"
        + "<ruleset name=\"test\">\n"
        + "<description>testdesc</description>\n"
        + "<rule \n"
        + "name=\"MockRuleName\" \n"
        + "message=\"avoid the mock rule\" \n"
        + "class=\"net.sourceforge.pmd.lang.rule.MockRule\"\n"
        + " language=\"dummy\"\n"
        + " minimumLanguageVersion=\"1.4\">\n"
        + "</rule></ruleset>";

    private static final String INCORRECT_MINIMUM_LANGUAGE_VERSION = "<?xml version=\"1.0\"?>\n"
        + "<ruleset name=\"test\">\n"
        + "<description>testdesc</description>\n"
        + "<rule \n"
        + "name=\"MockRuleName\" \n"
        + "message=\"avoid the mock rule\" \n"
        + "class=\"net.sourceforge.pmd.lang.rule.MockRule\"\n"
        + " language=\"dummy\"\n"
        + " minimumLanguageVersion=\"bogus\">\n"
        + "</rule></ruleset>";

    private static final String MAXIMUM_LANGUAGE_VERSION = "<?xml version=\"1.0\"?>\n"
        + "<ruleset name=\"test\">\n"
        + "<description>testdesc</description>\n"
        + "<rule \n"
        + "name=\"MockRuleName\" \n"
        + "message=\"avoid the mock rule\" \n"
        + "class=\"net.sourceforge.pmd.lang.rule.MockRule\"\n"
        + " language=\"dummy\"\n"
        + " maximumLanguageVersion=\"1.7\">\n"
        + "</rule></ruleset>";

    private static final String INCORRECT_MAXIMUM_LANGUAGE_VERSION = "<?xml version=\"1.0\"?>\n"
        + "<ruleset name=\"test\">\n"
        + "<description>testdesc</description>\n"
        + "<rule \n"
        + "name=\"MockRuleName\" \n"
        + "message=\"avoid the mock rule\" \n"
        + "class=\"net.sourceforge.pmd.lang.rule.MockRule\"\n"
        + " language=\"dummy\"\n"
        + " maximumLanguageVersion=\"bogus\">\n"
        + "</rule></ruleset>";

    private static final String INVERTED_MINIMUM_MAXIMUM_LANGUAGE_VERSIONS = "<?xml version=\"1.0\"?>\n"
        + "<ruleset name=\"test\">\n"
        + "<description>testdesc</description>\n"
        + "<rule \n"
        + "name=\"MockRuleName\" \n"
        + "message=\"avoid the mock rule\" \n"
        + "class=\"net.sourceforge.pmd.lang.rule.MockRule\" \n"
        + "language=\"dummy\"\n"
        + " minimumLanguageVersion=\"1.7\"\n"
        + "maximumLanguageVersion=\"1.4\">\n"
        + "</rule></ruleset>";

    private static final String DIRECT_DEPRECATED_RULE = "<?xml version=\"1.0\"?>\n"
        + "<ruleset name=\"test\">\n"
        + "\n"
        + "<description>testdesc</description>\n"
        + "<rule \n"
        + "language=\"dummy\" \n"
        + "name=\"MockRuleName\" \n"
        + "message=\"avoid the mock rule\" \n"
        + "class=\"net.sourceforge.pmd.lang.rule.MockRule\" deprecated=\"true\">\n"
        + "</rule></ruleset>";

    // Note: Update this RuleSet name to a different RuleSet with deprecated
    // Rules when the Rules are finally removed.
    private static final String DEPRECATED_RULE_RULESET_NAME = "net/sourceforge/pmd/TestRuleset1.xml";

    // Note: Update this Rule name to a different deprecated Rule when the one
    // listed here is finally removed.
    private static final String DEPRECATED_RULE_NAME = "MockRule3";

    private static final String REFERENCE_TO_DEPRECATED_RULE = "<?xml version=\"1.0\"?>\n"
        + "<ruleset name=\"test\">\n"
        + "<description>testdesc</description>\n"
        + "<rule " + "ref=\"" + DEPRECATED_RULE_RULESET_NAME + "/" + DEPRECATED_RULE_NAME + "\" />\n"
        + "</ruleset>";

    private static final String REFERENCE_TO_RULESET_WITH_DEPRECATED_RULE = "<?xml version=\"1.0\"?>\n"
        + "<ruleset name=\"test\">\n"
        + "<description>testdesc</description>\n"
        + "<rule " + "ref=\"" + DEPRECATED_RULE_RULESET_NAME + "\" />\n"
        + "</ruleset>";

    private static final String DFA = "<?xml version=\"1.0\"?>\n"
        + "<ruleset name=\"test\">\n"
        + "<description>testdesc</description>\n"
        + "<rule \n"
        + "language=\"dummy\" \n"
        + "name=\"MockRuleName\" \n"
        + "message=\"avoid the mock rule\" \n"
        + "dfa=\"true\" \n"
        + "class=\"net.sourceforge.pmd.lang.rule.MockRule\"><priority>3</priority>\n"
        + "</rule></ruleset>";

    private static final String INCLUDE_EXCLUDE_RULESET = "<?xml version=\"1.0\"?>\n"
        + "<ruleset name=\"test\">\n"
        + "<description>testdesc</description>\n"
        + "<include-pattern>include1</include-pattern>\n"
        + "<include-pattern>include2</include-pattern>\n"
        + "\n"
        + "<exclude-pattern>exclude1</exclude-pattern>\n"
        + "<exclude-pattern>exclude2</exclude-pattern>\n"
        + "<exclude-pattern>exclude3</exclude-pattern>\n"
        + "\n"
        + "</ruleset>";

    private static final String EXTERNAL_REFERENCE_RULE_SET = "<?xml version=\"1.0\"?>\n"
        + "<ruleset name=\"test\">\n"
        + "<description>testdesc</description>\n"
        + "<rule ref=\"net/sourceforge/pmd/external-reference-ruleset.xml/MockRule\"/>\n"
        + "</ruleset>";

    private Rule loadFirstRule(String ruleSetXml) throws RuleSetNotFoundException {
        RuleSet rs = loadRuleSet(ruleSetXml);
        return rs.getRules().iterator().next();
    }

    private RuleSet loadRuleSet(String ruleSetXml) throws RuleSetNotFoundException {
        RuleSetFactory rsf = RulesetsFactoryUtils.defaultFactory();
        return rsf.createRuleSet(createRuleSetReferenceId(ruleSetXml));
    }

    private RuleSet loadRuleSetWithDeprecationWarnings(String ruleSetXml) throws RuleSetNotFoundException {
        RuleSetFactory rsf = new RuleSetLoader().warnDeprecated(true).enableCompatibility(false).toFactory();
        return rsf.createRuleSet(createRuleSetReferenceId(ruleSetXml));
    }

    private static RuleSetReferenceId createRuleSetReferenceId(final String ruleSetXml) {
        return new RuleSetReferenceId(null) {
            @Override
            public InputStream getInputStream(ResourceLoader resourceLoader) throws RuleSetNotFoundException {
                return new ByteArrayInputStream(ruleSetXml.getBytes(StandardCharsets.UTF_8));
            }
        };
    }
}<|MERGE_RESOLUTION|>--- conflicted
+++ resolved
@@ -45,7 +45,7 @@
         RuleSet rs = loadRuleSet(EMPTY_RULESET);
         assertNull("RuleSet file name not expected", rs.getFileName());
 
-        rs = new RuleSetParser().parseFromResource("net/sourceforge/pmd/TestRuleset1.xml");
+        rs = new RuleSetLoader().loadFromResource("net/sourceforge/pmd/TestRuleset1.xml");
         assertEquals("wrong RuleSet file name", rs.getFileName(), "net/sourceforge/pmd/TestRuleset1.xml");
     }
 
@@ -57,7 +57,7 @@
 
     @Test
     public void testRefs() throws Exception {
-        RuleSet rs = new RuleSetParser().parseFromResource("net/sourceforge/pmd/TestRuleset1.xml");
+        RuleSet rs = new RuleSetLoader().loadFromResource("net/sourceforge/pmd/TestRuleset1.xml");
         assertNotNull(rs.getRuleByName("TestRuleRef"));
     }
 
@@ -67,7 +67,7 @@
         assertNotNull("Test ruleset not found - can't continue with test!", in);
         in.close();
 
-        RuleSets rs = new RuleSets(new RuleSetParser().parseFromResource("net/sourceforge/pmd/rulesets/reference-ruleset.xml"));
+        RuleSet rs = new RuleSetLoader().loadFromResource("net/sourceforge/pmd/rulesets/reference-ruleset.xml");
         // added by referencing a complete ruleset (TestRuleset1.xml)
         assertNotNull(rs.getRuleByName("MockRule1"));
         assertNotNull(rs.getRuleByName("MockRule2"));
@@ -254,8 +254,8 @@
      */
     @Test
     public void testRuleSetWithDeprecatedRenamedRuleForDoc() throws Exception {
-        RuleSetParser parser = new RuleSetParser().warnDeprecated(false).includeDeprecatedRuleReferences(true);
-        RuleSet rs = parser.parseFromResource(createRuleSetReferenceId(
+        RuleSetLoader parser = new RuleSetLoader().warnDeprecated(false).includeDeprecatedRuleReferences(true);
+        RuleSet rs = parser.loadFromResource(createRuleSetReferenceId(
             "<?xml version=\"1.0\" encoding=\"UTF-8\"?>\n" + "<ruleset name=\"test\">\n"
                 + "  <description>ruleset desc</description>\n"
                 + "     <rule deprecated=\"true\" ref=\"NewName\" name=\"OldName\"/>"
@@ -490,72 +490,50 @@
 
     @Test
     public void testReferencePriority() throws RuleSetNotFoundException {
-<<<<<<< HEAD
-        RuleSetParser parser = new RuleSetParser().warnDeprecated(false).enableCompatibility(true);
+        RuleSetLoader parser = new RuleSetLoader().warnDeprecated(false).enableCompatibility(true);
+
         RuleSet ruleSet;
-
         {
             final RuleSetReferenceId refInternalInternal = createRuleSetReferenceId(REF_INTERNAL_TO_INTERNAL_CHAIN);
 
-            ruleSet = parser.filterAbovePriority(RulePriority.LOW).parseFromResource(refInternalInternal);
+            ruleSet = parser.filterAbovePriority(RulePriority.LOW).loadFromResource(refInternalInternal);
             assertEquals("Number of Rules", 3, ruleSet.getRules().size());
             assertNotNull(ruleSet.getRuleByName("MockRuleName"));
             assertNotNull(ruleSet.getRuleByName("MockRuleNameRef"));
             assertNotNull(ruleSet.getRuleByName("MockRuleNameRefRef"));
 
-            ruleSet = parser.filterAbovePriority(RulePriority.MEDIUM_HIGH).parseFromResource(refInternalInternal);
+            ruleSet = parser.filterAbovePriority(RulePriority.MEDIUM_HIGH).loadFromResource(refInternalInternal);
             assertEquals("Number of Rules", 2, ruleSet.getRules().size());
             assertNotNull(ruleSet.getRuleByName("MockRuleNameRef"));
             assertNotNull(ruleSet.getRuleByName("MockRuleNameRefRef"));
 
-            ruleSet = parser.filterAbovePriority(RulePriority.HIGH).parseFromResource(refInternalInternal);
+            ruleSet = parser.filterAbovePriority(RulePriority.HIGH).loadFromResource(refInternalInternal);
             assertEquals("Number of Rules", 1, ruleSet.getRules().size());
             assertNotNull(ruleSet.getRuleByName("MockRuleNameRefRef"));
         }
-=======
-        RuleSetLoader config = new RuleSetLoader().warnDeprecated(false).enableCompatibility(true);
-
-        RuleSetFactory rsf = config.filterAbovePriority(RulePriority.LOW).toFactory();
-        RuleSet ruleSet = rsf.createRuleSet(createRuleSetReferenceId(REF_INTERNAL_TO_INTERNAL_CHAIN));
-        assertEquals("Number of Rules", 3, ruleSet.getRules().size());
-        assertNotNull(ruleSet.getRuleByName("MockRuleName"));
-        assertNotNull(ruleSet.getRuleByName("MockRuleNameRef"));
-        assertNotNull(ruleSet.getRuleByName("MockRuleNameRefRef"));
-
-        rsf = config.filterAbovePriority(RulePriority.MEDIUM_HIGH).toFactory();
-        ruleSet = rsf.createRuleSet(createRuleSetReferenceId(REF_INTERNAL_TO_INTERNAL_CHAIN));
-        assertEquals("Number of Rules", 2, ruleSet.getRules().size());
-        assertNotNull(ruleSet.getRuleByName("MockRuleNameRef"));
-        assertNotNull(ruleSet.getRuleByName("MockRuleNameRefRef"));
->>>>>>> 6eee3d03
 
         final RuleSetReferenceId refInternalToExternal = createRuleSetReferenceId(REF_INTERNAL_TO_EXTERNAL_CHAIN);
 
-        ruleSet = parser.filterAbovePriority(RulePriority.LOW).parseFromResource(refInternalToExternal);
+        ruleSet = parser.filterAbovePriority(RulePriority.LOW).loadFromResource(refInternalToExternal);
         assertEquals("Number of Rules", 3, ruleSet.getRules().size());
         assertNotNull(ruleSet.getRuleByName("ExternalRefRuleName"));
         assertNotNull(ruleSet.getRuleByName("ExternalRefRuleNameRef"));
         assertNotNull(ruleSet.getRuleByName("ExternalRefRuleNameRefRef"));
 
-        ruleSet = parser.filterAbovePriority(RulePriority.MEDIUM_HIGH).parseFromResource(refInternalToExternal);
+        ruleSet = parser.filterAbovePriority(RulePriority.MEDIUM_HIGH).loadFromResource(refInternalToExternal);
         assertEquals("Number of Rules", 2, ruleSet.getRules().size());
         assertNotNull(ruleSet.getRuleByName("ExternalRefRuleNameRef"));
         assertNotNull(ruleSet.getRuleByName("ExternalRefRuleNameRefRef"));
 
-        ruleSet = parser.filterAbovePriority(RulePriority.HIGH).parseFromResource(refInternalToExternal);
+        ruleSet = parser.filterAbovePriority(RulePriority.HIGH).loadFromResource(refInternalToExternal);
         assertEquals("Number of Rules", 1, ruleSet.getRules().size());
         assertNotNull(ruleSet.getRuleByName("ExternalRefRuleNameRefRef"));
     }
 
     @Test
     public void testOverridePriorityLoadWithMinimum() throws RuleSetNotFoundException {
-<<<<<<< HEAD
-        RuleSetParser parser = new RuleSetParser().filterAbovePriority(RulePriority.MEDIUM_LOW).warnDeprecated(true).enableCompatibility(true);
-        RuleSet ruleset = parser.parseFromResource("net/sourceforge/pmd/rulesets/ruleset-minimum-priority.xml");
-=======
-        RuleSetFactory rsf = new RuleSetLoader().filterAbovePriority(RulePriority.MEDIUM_LOW).warnDeprecated(true).enableCompatibility(true).toFactory();
-        RuleSet ruleset = rsf.createRuleSet("net/sourceforge/pmd/rulesets/ruleset-minimum-priority.xml");
->>>>>>> 6eee3d03
+        RuleSetLoader parser = new RuleSetLoader().filterAbovePriority(RulePriority.MEDIUM_LOW).warnDeprecated(true).enableCompatibility(true);
+        RuleSet ruleset = parser.loadFromResource("net/sourceforge/pmd/rulesets/ruleset-minimum-priority.xml");
         // only one rule should remain, since we filter out the other rule by minimum priority
         assertEquals("Number of Rules", 1, ruleset.getRules().size());
 
@@ -566,8 +544,8 @@
         assertNotNull(ruleset.getRuleByName("SampleXPathRule"));
 
         // now, load with default minimum priority
-        parser = new RuleSetParser();
-        ruleset = parser.parseFromResource("net/sourceforge/pmd/rulesets/ruleset-minimum-priority.xml");
+        parser = new RuleSetLoader();
+        ruleset = parser.loadFromResource("net/sourceforge/pmd/rulesets/ruleset-minimum-priority.xml");
         assertEquals("Number of Rules", 2, ruleset.getRules().size());
         Rule dummyBasicMockRule = ruleset.getRuleByName("DummyBasicMockRule");
         assertEquals("Wrong Priority", RulePriority.LOW, dummyBasicMockRule.getPriority());
@@ -575,24 +553,14 @@
 
     @Test
     public void testExcludeWithMinimumPriority() throws RuleSetNotFoundException {
-<<<<<<< HEAD
-        RuleSetParser parser = new RuleSetParser().filterAbovePriority(RulePriority.HIGH);
-        RuleSet ruleset = parser.parseFromResource("net/sourceforge/pmd/rulesets/ruleset-minimum-priority-exclusion.xml");
-=======
-        RuleSetFactory rsf = new RuleSetLoader().filterAbovePriority(RulePriority.HIGH).toFactory();
-        RuleSet ruleset = rsf.createRuleSet("net/sourceforge/pmd/rulesets/ruleset-minimum-priority-exclusion.xml");
->>>>>>> 6eee3d03
+        RuleSetLoader parser = new RuleSetLoader().filterAbovePriority(RulePriority.HIGH);
+        RuleSet ruleset = parser.loadFromResource("net/sourceforge/pmd/rulesets/ruleset-minimum-priority-exclusion.xml");
         // no rules should be loaded
         assertEquals("Number of Rules", 0, ruleset.getRules().size());
 
         // now, load with default minimum priority
-<<<<<<< HEAD
-        parser.filterAbovePriority(RulePriority.LOW);
-        ruleset = parser.parseFromResource("net/sourceforge/pmd/rulesets/ruleset-minimum-priority-exclusion.xml");
-=======
-        rsf = new RuleSetLoader().filterAbovePriority(RulePriority.LOW).toFactory();
-        ruleset = rsf.createRuleSet("net/sourceforge/pmd/rulesets/ruleset-minimum-priority-exclusion.xml");
->>>>>>> 6eee3d03
+        parser.filterAbovePriority(RulePriority.LOW).toFactory();
+        ruleset = parser.loadFromResource("net/sourceforge/pmd/rulesets/ruleset-minimum-priority-exclusion.xml");
         // only one rule, we have excluded one...
         assertEquals("Number of Rules", 1, ruleset.getRules().size());
         // rule is excluded
@@ -620,17 +588,10 @@
 
     @Test
     public void testSetPriority() throws RuleSetNotFoundException {
-<<<<<<< HEAD
-        RuleSetParser rsf = new RuleSetParser().filterAbovePriority(RulePriority.MEDIUM_HIGH);
-        assertEquals(0, rsf.parseFromResource(createRuleSetReferenceId(SINGLE_RULE)).size());
+        RuleSetLoader rsf = new RuleSetLoader().filterAbovePriority(RulePriority.MEDIUM_HIGH);
+        assertEquals(0, rsf.loadFromResource(createRuleSetReferenceId(SINGLE_RULE)).size());
         rsf.filterAbovePriority(RulePriority.MEDIUM_LOW);
-        assertEquals(1, rsf.parseFromResource(createRuleSetReferenceId(SINGLE_RULE)).size());
-=======
-        RuleSetFactory rsf = new RuleSetLoader().filterAbovePriority(RulePriority.MEDIUM_HIGH).warnDeprecated(false).toFactory();
-        assertEquals(0, rsf.createRuleSet(createRuleSetReferenceId(SINGLE_RULE)).size());
-        rsf = new RuleSetLoader().filterAbovePriority(RulePriority.MEDIUM_LOW).warnDeprecated(false).toFactory();
-        assertEquals(1, rsf.createRuleSet(createRuleSetReferenceId(SINGLE_RULE)).size());
->>>>>>> 6eee3d03
+        assertEquals(1, rsf.loadFromResource(createRuleSetReferenceId(SINGLE_RULE)).size());
     }
 
     @Test
@@ -830,7 +791,7 @@
                 + "    xsi:schemaLocation=\"http://pmd.sourceforge.net/ruleset/2.0.0 https://pmd.sourceforge.io/ruleset_2_0_0.xsd\">\n"
                 + "  <description>Custom ruleset for tests</description>\n"
                 + "  <rule ref=\"net/sourceforge/pmd/TestRuleset1.xml/ThisRuleDoesNotExist\"/>\n" + "</ruleset>\n");
-        new RuleSetParser().parseFromResource(ref);
+        new RuleSetLoader().loadFromResource(ref);
     }
 
     /**
@@ -849,7 +810,7 @@
                 + "   <description>PMD Plugin preferences rule set</description>\n" + "\n"
                 + "<rule name=\"OverriddenDummyBasicMockRule\"\n"
                 + "    ref=\"rulesets/dummy/basic.xml/DummyBasicMockRule\">\n" + "</rule>\n" + "\n" + "</ruleset>");
-        RuleSet rs = new RuleSetParser().parseFromResource(ref);
+        RuleSet rs = new RuleSetLoader().loadFromResource(ref);
 
         Rule r = rs.getRules().toArray(new Rule[1])[0];
         assertEquals("OverriddenDummyBasicMockRule", r.getName());
@@ -875,7 +836,7 @@
                         + "  <description>Custom ruleset for tests</description>\n"
                         + "  <rule ref=\"net/sourceforge/pmd/TestRuleset1.xml\">\n"
                         + "    <exclude name=\"ThisRuleDoesNotExist\"/>\n" + "  </rule>\n" + "</ruleset>\n");
-        RuleSet ruleset = new RuleSetParser().parseFromResource(ref);
+        RuleSet ruleset = new RuleSetLoader().loadFromResource(ref);
         assertEquals(4, ruleset.getRules().size());
     }
 
@@ -904,7 +865,7 @@
                         + "  <description>Custom ruleset for tests</description>\n"
                         + "  <rule ref=\"rulesets/dummy/basic.xml\">\n" + "    <exclude name=\"DummyBasicMockRule\"/>\n"
                         + "  </rule>\n" + "</ruleset>\n");
-        RuleSet ruleset = new RuleSetParser().parseFromResource(ref1);
+        RuleSet ruleset = new RuleSetLoader().loadFromResource(ref1);
         assertNull(ruleset.getRuleByName("DummyBasicMockRule"));
 
         RuleSetReferenceId ref2 = createRuleSetReferenceId(
@@ -915,7 +876,7 @@
                         + "  <description>Custom ruleset for tests</description>\n"
                         + "  <rule ref=\"rulesets/dummy/basic.xml\">\n" + "    <exclude name=\"DummyBasicMockRule\"/>\n"
                         + "  </rule>\n" + "  <rule ref=\"rulesets/dummy/basic.xml\"/>\n" + "</ruleset>\n");
-        RuleSet ruleset2 = new RuleSetParser().parseFromResource(ref2);
+        RuleSet ruleset2 = new RuleSetLoader().loadFromResource(ref2);
         assertNotNull(ruleset2.getRuleByName("DummyBasicMockRule"));
 
         RuleSetReferenceId ref3 = createRuleSetReferenceId(
@@ -926,7 +887,7 @@
                         + "  <description>Custom ruleset for tests</description>\n"
                         + "  <rule ref=\"rulesets/dummy/basic.xml\"/>\n" + "  <rule ref=\"rulesets/dummy/basic.xml\">\n"
                         + "    <exclude name=\"DummyBasicMockRule\"/>\n" + "  </rule>\n" + "</ruleset>\n");
-        RuleSet ruleset3 = new RuleSetParser().parseFromResource(ref3);
+        RuleSet ruleset3 = new RuleSetLoader().loadFromResource(ref3);
         assertNotNull(ruleset3.getRuleByName("DummyBasicMockRule"));
     }
 
@@ -943,7 +904,7 @@
                         + "  <description>Custom ruleset for tests</description>\n"
                         + "  <rule ref=\"rulesets/dummy/basic.xml\"/>\n"
                         + "  </ruleset>\n");
-        new RuleSetParser().parseFromResource(ref);
+        new RuleSetLoader().loadFromResource(ref);
 
         assertTrue(logging.getLog().contains("RuleSet name is missing."));
     }
@@ -957,7 +918,7 @@
                     + "    xsi:schemaLocation=\"http://pmd.sourceforge.net/ruleset/2.0.0 https://pmd.sourceforge.io/ruleset_2_0_0.xsd\">\n"
                     + "  <rule ref=\"rulesets/dummy/basic.xml\"/>\n"
                     + "  </ruleset>\n");
-        new RuleSetParser().parseFromResource(ref);
+        new RuleSetLoader().loadFromResource(ref);
         assertTrue(logging.getLog().contains("RuleSet description is missing."));
     }
 
