/**
 * BSD-style license; for more info see http://pmd.sourceforge.net/license.html
 */

package net.sourceforge.pmd;

import static org.junit.Assert.assertEquals;
import static org.junit.Assert.assertNotNull;
import static org.junit.Assert.assertTrue;

import java.io.ByteArrayInputStream;
import java.io.IOException;
import java.net.URL;
import java.nio.charset.StandardCharsets;
import java.util.ArrayList;
import java.util.List;
import java.util.Locale;

import javax.xml.XMLConstants;
import javax.xml.parsers.DocumentBuilder;
import javax.xml.parsers.DocumentBuilderFactory;
import javax.xml.parsers.ParserConfigurationException;
import javax.xml.transform.stream.StreamSource;
import javax.xml.validation.Schema;
import javax.xml.validation.SchemaFactory;
import javax.xml.validation.Validator;

import org.junit.Before;
import org.junit.Test;
import org.w3c.dom.Attr;
import org.w3c.dom.Document;
import org.xml.sax.EntityResolver;
import org.xml.sax.ErrorHandler;
import org.xml.sax.InputSource;
import org.xml.sax.SAXException;
import org.xml.sax.SAXParseException;

public class RuleSetSchemaTest {

    private CollectingErrorHandler errorHandler;

    @Before
    public void setUp() {
        Locale.setDefault(Locale.ROOT);
        errorHandler = new CollectingErrorHandler();
    }

    @Test
    public void verifyVersion2() throws Exception {
        String ruleset = generateRuleSet("2.0.0");
        Document doc = parseWithVersion2(ruleset);
        assertNotNull(doc);

        assertTrue(errorHandler.isValid());

        assertEquals("Custom ruleset", ((Attr) doc.getElementsByTagName("ruleset").item(0).getAttributes().getNamedItem("name")).getValue());
    }

    @Test
    public void validateOnly() throws Exception {
        Validator validator = PMDRuleSetEntityResolver.getSchemaVersion2().newValidator();
        validator.setErrorHandler(errorHandler);
        validator.validate(new StreamSource(new ByteArrayInputStream(generateRuleSet("2.0.0").getBytes(StandardCharsets.UTF_8))));
        assertTrue(errorHandler.isValid());
        errorHandler.reset();
    }

    private Document parseWithVersion2(String ruleset) throws SAXException, ParserConfigurationException, IOException {
        DocumentBuilderFactory dbf = DocumentBuilderFactory.newInstance();
        dbf.setNamespaceAware(true);
        dbf.setFeature("http://apache.org/xml/features/validation/schema", true);
        DocumentBuilder builder = dbf.newDocumentBuilder();
        builder.setErrorHandler(errorHandler);
        builder.setEntityResolver(new PMDRuleSetEntityResolver());

        Document doc = builder.parse(new ByteArrayInputStream(ruleset.getBytes(StandardCharsets.UTF_8)));
        return doc;
    }

<<<<<<< HEAD
    private Document parseWithVersion3(String ruleset) throws SAXException, ParserConfigurationException, IOException {
        DocumentBuilderFactory dbf = DocumentBuilderFactory.newInstance();
        dbf.setNamespaceAware(true);
        dbf.setFeature("http://apache.org/xml/features/validation/schema", true);
        DocumentBuilder builder = dbf.newDocumentBuilder();
        builder.setErrorHandler(errorHandler);
        builder.setEntityResolver(new PMDRuleSetEntityResolver());

        Document doc = builder.parse(new ByteArrayInputStream(ruleset.getBytes(StandardCharsets.UTF_8)));
        return doc;
    }

    private String generateRuleSet(String version, boolean withMetrics) {
=======
    private String generateRuleSet(String version) {
>>>>>>> eb6624de
        String versionUnderscore = version.replaceAll("\\.", "_");
        String ruleset = "<?xml version=\"1.0\"?>" + PMD.EOL
                + "<ruleset " + PMD.EOL
                + "    xmlns=\"http://pmd.sourceforge.net/ruleset/" + version + "\"" + PMD.EOL
                + "    xmlns:xsi=\"http://www.w3.org/2001/XMLSchema-instance\"" + PMD.EOL
                + "    xsi:schemaLocation=\"http://pmd.sourceforge.net/ruleset/" + version + " http://pmd.sourceforge.net/ruleset_" + versionUnderscore + ".xsd\""
                + "    name=\"Custom ruleset\" >" + PMD.EOL
                + "  <description>" + PMD.EOL
                + "  This ruleset checks my code for bad stuff" + PMD.EOL
                + "  </description>" + PMD.EOL
                + "  <rule name=\"DummyBasicMockRule\" language=\"dummy\" since=\"1.0\" message=\"Test Rule 1\"" + PMD.EOL
                + "        class=\"net.sourceforge.pmd.lang.rule.MockRule\"" + PMD.EOL
                + "        externalInfoUrl=\"${pmd.website.baseurl}/rules/dummy/basic.xml#DummyBasicMockRule\"" + PMD.EOL
                + "  >" + PMD.EOL
                + "        <description>" + PMD.EOL
                + "           Just for test" + PMD.EOL
                + "     </description>" + PMD.EOL
                + "        <priority>3</priority>" + PMD.EOL
                + "        <example>" + PMD.EOL
                + " <![CDATA[" + PMD.EOL
                + " ]]>" + PMD.EOL
                + "     </example>" + PMD.EOL
                + "    </rule>" + PMD.EOL
                + "  <rule ref=\"rulesets/dummy/basic.xml#DummyBasicMockRule\"/>" + PMD.EOL
                + "</ruleset>" + PMD.EOL;
        return ruleset;
    }

    public static class PMDRuleSetEntityResolver implements EntityResolver {
        private static URL schema2 = RuleSetFactory.class.getResource("/ruleset_2_0_0.xsd");
        private static SchemaFactory schemaFactory = SchemaFactory.newInstance(XMLConstants.W3C_XML_SCHEMA_NS_URI);

        @Override
        public InputSource resolveEntity(String publicId, String systemId) throws SAXException, IOException {
            if ("http://pmd.sourceforge.net/ruleset_2_0_0.xsd".equals(systemId)) {
                return new InputSource(schema2.toExternalForm());
            }
            throw new IllegalArgumentException("Unable to resolve entity (publicId=" + publicId + ", systemId=" + systemId + ")");
        }

        public static Schema getSchemaVersion2() throws SAXException {
            return schemaFactory.newSchema(schema2);
        }
    }

    public static class CollectingErrorHandler implements ErrorHandler {
        private List<SAXParseException> warnings = new ArrayList<>();
        private List<SAXParseException> errors = new ArrayList<>();
        private List<SAXParseException> fatalErrors = new ArrayList<>();

        public boolean isValid() {
            return warnings.isEmpty() && errors.isEmpty() && fatalErrors.isEmpty();
        }

        public List<SAXParseException> getWarnings() {
            return warnings;
        }

        public List<SAXParseException> getErrors() {
            return errors;
        }

        public List<SAXParseException> getFatalErrors() {
            return fatalErrors;
        }

        @Override
        public void warning(SAXParseException exception) throws SAXException {
            warnings.add(exception);
        }

        @Override
        public void error(SAXParseException exception) throws SAXException {
            errors.add(exception);
        }

        @Override
        public void fatalError(SAXParseException exception) throws SAXException {
            fatalErrors.add(exception);
        }

        @Override
        public String toString() {
            return "Warnings: " + warnings + "; Errors: " + errors + "; Fatal Errors: " + fatalErrors;
        }

        public void reset() {
            warnings.clear();
            errors.clear();
            fatalErrors.clear();
        }
    }
}<|MERGE_RESOLUTION|>--- conflicted
+++ resolved
@@ -77,23 +77,7 @@
         return doc;
     }
 
-<<<<<<< HEAD
-    private Document parseWithVersion3(String ruleset) throws SAXException, ParserConfigurationException, IOException {
-        DocumentBuilderFactory dbf = DocumentBuilderFactory.newInstance();
-        dbf.setNamespaceAware(true);
-        dbf.setFeature("http://apache.org/xml/features/validation/schema", true);
-        DocumentBuilder builder = dbf.newDocumentBuilder();
-        builder.setErrorHandler(errorHandler);
-        builder.setEntityResolver(new PMDRuleSetEntityResolver());
-
-        Document doc = builder.parse(new ByteArrayInputStream(ruleset.getBytes(StandardCharsets.UTF_8)));
-        return doc;
-    }
-
-    private String generateRuleSet(String version, boolean withMetrics) {
-=======
     private String generateRuleSet(String version) {
->>>>>>> eb6624de
         String versionUnderscore = version.replaceAll("\\.", "_");
         String ruleset = "<?xml version=\"1.0\"?>" + PMD.EOL
                 + "<ruleset " + PMD.EOL
