--- conflicted
+++ resolved
@@ -58,20 +58,11 @@
 
     @Test
     public void testReportMultipleViolations() throws Exception {
-<<<<<<< HEAD
-
-        String actual = ReportTest.render(getRenderer(), it -> {
+        String actual = renderReport(getRenderer(), it -> {
             it.onRuleViolation(newRuleViolation(1, 1, 1, 1, "net.sf.pmd.test", "YAHTMLSampleClass1"));
             it.onRuleViolation(newRuleViolation(1, 1, 1, 2, "net.sf.pmd.test", "YAHTMLSampleClass1"));
             it.onRuleViolation(newRuleViolation(1, 1, 1, 1, "net.sf.pmd.other", "YAHTMLSampleClass2"));
         });
-=======
-        Report report = new Report();
-        report.addRuleViolation(newRuleViolation(1, 1, 1, 1, "net.sf.pmd.test", "YAHTMLSampleClass1"));
-        report.addRuleViolation(newRuleViolation(1, 1, 1, 2, "net.sf.pmd.test", "YAHTMLSampleClass1"));
-        report.addRuleViolation(newRuleViolation(1, 1, 1, 1, "net.sf.pmd.other", "YAHTMLSampleClass2"));
-        String actual = renderReport(getRenderer(), report);
->>>>>>> 45cb0a0a
         assertEquals(filter(getExpected()), filter(actual));
 
         String[] htmlFiles = outputDir.list();
