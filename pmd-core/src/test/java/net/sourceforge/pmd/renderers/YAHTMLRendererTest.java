/**
 * BSD-style license; for more info see http://pmd.sourceforge.net/license.html
 */

package net.sourceforge.pmd.renderers;

import static org.junit.Assert.assertEquals;

import java.io.File;
import java.io.FileInputStream;
import java.io.IOException;
import java.io.InputStream;
import java.nio.charset.StandardCharsets;
import java.util.Arrays;
import java.util.regex.Pattern;

import org.apache.commons.io.IOUtils;
import org.junit.Before;
import org.junit.Test;
import org.junit.rules.TemporaryFolder;

import net.sourceforge.pmd.FooRule;
import net.sourceforge.pmd.PMD;
import net.sourceforge.pmd.Report.ConfigurationError;
import net.sourceforge.pmd.Report.ProcessingError;
import net.sourceforge.pmd.ReportTest;
<<<<<<< HEAD
=======
import net.sourceforge.pmd.Rule;
import net.sourceforge.pmd.RuleContext;
>>>>>>> dd07a00f
import net.sourceforge.pmd.RuleViolation;
import net.sourceforge.pmd.lang.ast.DummyNode;
import net.sourceforge.pmd.lang.ast.Node;
import net.sourceforge.pmd.lang.rule.ParametricRuleViolation;

public class YAHTMLRendererTest extends AbstractRendererTest {

    private File outputDir;

    @org.junit.Rule
    public TemporaryFolder folder = new TemporaryFolder();

    @Before
    public void setUp() throws IOException {
        outputDir = folder.newFolder("pmdtest");
    }

<<<<<<< HEAD
    private RuleViolation newRuleViolation(int endColumn, final String packageNameArg, final String classNameArg) {
        DummyNode node = createNode(endColumn);
        return new ParametricRuleViolation<Node>(new FooRule(), node, "blah") {
=======
    private RuleViolation newRuleViolation(int beginLine, int beginColumn, int endLine, int endColumn, final String packageNameArg, final String classNameArg) {
        DummyNode node = createNode(beginLine, beginColumn, endLine, endColumn);
        RuleContext ctx = new RuleContext();
        ctx.setSourceCodeFile(new File(getSourceCodeFilename()));
        return new ParametricRuleViolation<Node>(new FooRule(), ctx, node, "blah") {
>>>>>>> dd07a00f
            {
                packageName = packageNameArg;
                className = classNameArg;
            }
        };
    }

    @Override
    protected RuleViolation newRuleViolation(int beginLine, int beginColumn, int endLine, int endColumn, Rule rule) {
        return newRuleViolation(beginLine, beginColumn, endLine, endColumn, "net.sf.pmd.test", "YAHTMLSampleClass");
    }

    @Test
    public void testReportMultipleViolations() throws Exception {
<<<<<<< HEAD

        String actual = ReportTest.render(getRenderer(), it -> {
            it.onRuleViolation(newRuleViolation(1, "net.sf.pmd.test", "YAHTMLSampleClass1"));
            it.onRuleViolation(newRuleViolation(2, "net.sf.pmd.test", "YAHTMLSampleClass1"));
            it.onRuleViolation(newRuleViolation(1, "net.sf.pmd.other", "YAHTMLSampleClass2"));
        });
=======
        Report report = new Report();
        report.addRuleViolation(newRuleViolation(1, 1, 1, 1, "net.sf.pmd.test", "YAHTMLSampleClass1"));
        report.addRuleViolation(newRuleViolation(1, 1, 1, 2, "net.sf.pmd.test", "YAHTMLSampleClass1"));
        report.addRuleViolation(newRuleViolation(1, 1, 1, 1, "net.sf.pmd.other", "YAHTMLSampleClass2"));
        String actual = ReportTest.render(getRenderer(), report);
>>>>>>> dd07a00f
        assertEquals(filter(getExpected()), filter(actual));

        String[] htmlFiles = outputDir.list();
        assertEquals(3, htmlFiles.length);
        Arrays.sort(htmlFiles);
        assertEquals("YAHTMLSampleClass1.html", htmlFiles[0]);
        assertEquals("YAHTMLSampleClass2.html", htmlFiles[1]);
        assertEquals("index.html", htmlFiles[2]);

        for (String file : htmlFiles) {
            try (FileInputStream in = new FileInputStream(new File(outputDir, file));
                    InputStream expectedIn = YAHTMLRendererTest.class.getResourceAsStream("yahtml/" + file)) {
                String data = IOUtils.toString(in, StandardCharsets.UTF_8);
                String expected = normalizeLineSeparators(IOUtils.toString(expectedIn, StandardCharsets.UTF_8));

                assertEquals("File " + file + " is different", expected, data);
            }
        }
    }

    private static String normalizeLineSeparators(String s) {
        return s.replaceAll(Pattern.quote(IOUtils.LINE_SEPARATOR_WINDOWS), IOUtils.LINE_SEPARATOR_UNIX)
                .replaceAll(Pattern.quote(IOUtils.LINE_SEPARATOR_UNIX), PMD.EOL);
    }

    @Override
    public Renderer getRenderer() {
        Renderer result = new YAHTMLRenderer();
        result.setProperty(YAHTMLRenderer.OUTPUT_DIR, outputDir.getAbsolutePath());
        return result;
    }

    @Override
    public String getExpected() {
        return "<h3 align=\"center\">The HTML files are located in '" + outputDir + "'.</h3>" + PMD.EOL;
    }

    @Override
    public String getExpectedEmpty() {
        return getExpected();
    }

    @Override
    public String getExpectedMultiple() {
        return getExpected();
    }

    @Override
    public String getExpectedError(ProcessingError error) {
        return getExpected();
    }

    @Override
    public String getExpectedError(ConfigurationError error) {
        return getExpected();
    }
}<|MERGE_RESOLUTION|>--- conflicted
+++ resolved
@@ -24,11 +24,7 @@
 import net.sourceforge.pmd.Report.ConfigurationError;
 import net.sourceforge.pmd.Report.ProcessingError;
 import net.sourceforge.pmd.ReportTest;
-<<<<<<< HEAD
-=======
 import net.sourceforge.pmd.Rule;
-import net.sourceforge.pmd.RuleContext;
->>>>>>> dd07a00f
 import net.sourceforge.pmd.RuleViolation;
 import net.sourceforge.pmd.lang.ast.DummyNode;
 import net.sourceforge.pmd.lang.ast.Node;
@@ -46,17 +42,9 @@
         outputDir = folder.newFolder("pmdtest");
     }
 
-<<<<<<< HEAD
-    private RuleViolation newRuleViolation(int endColumn, final String packageNameArg, final String classNameArg) {
-        DummyNode node = createNode(endColumn);
-        return new ParametricRuleViolation<Node>(new FooRule(), node, "blah") {
-=======
     private RuleViolation newRuleViolation(int beginLine, int beginColumn, int endLine, int endColumn, final String packageNameArg, final String classNameArg) {
         DummyNode node = createNode(beginLine, beginColumn, endLine, endColumn);
-        RuleContext ctx = new RuleContext();
-        ctx.setSourceCodeFile(new File(getSourceCodeFilename()));
-        return new ParametricRuleViolation<Node>(new FooRule(), ctx, node, "blah") {
->>>>>>> dd07a00f
+        return new ParametricRuleViolation<Node>(new FooRule(), node, "blah") {
             {
                 packageName = packageNameArg;
                 className = classNameArg;
@@ -71,20 +59,12 @@
 
     @Test
     public void testReportMultipleViolations() throws Exception {
-<<<<<<< HEAD
 
         String actual = ReportTest.render(getRenderer(), it -> {
-            it.onRuleViolation(newRuleViolation(1, "net.sf.pmd.test", "YAHTMLSampleClass1"));
-            it.onRuleViolation(newRuleViolation(2, "net.sf.pmd.test", "YAHTMLSampleClass1"));
-            it.onRuleViolation(newRuleViolation(1, "net.sf.pmd.other", "YAHTMLSampleClass2"));
+            it.onRuleViolation(newRuleViolation(1, 1, 1, 1, "net.sf.pmd.test", "YAHTMLSampleClass1"));
+            it.onRuleViolation(newRuleViolation(1, 1, 1, 2, "net.sf.pmd.test", "YAHTMLSampleClass1"));
+            it.onRuleViolation(newRuleViolation(1, 1, 1, 1, "net.sf.pmd.other", "YAHTMLSampleClass2"));
         });
-=======
-        Report report = new Report();
-        report.addRuleViolation(newRuleViolation(1, 1, 1, 1, "net.sf.pmd.test", "YAHTMLSampleClass1"));
-        report.addRuleViolation(newRuleViolation(1, 1, 1, 2, "net.sf.pmd.test", "YAHTMLSampleClass1"));
-        report.addRuleViolation(newRuleViolation(1, 1, 1, 1, "net.sf.pmd.other", "YAHTMLSampleClass2"));
-        String actual = ReportTest.render(getRenderer(), report);
->>>>>>> dd07a00f
         assertEquals(filter(getExpected()), filter(actual));
 
         String[] htmlFiles = outputDir.list();
