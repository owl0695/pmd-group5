/**
 * BSD-style license; for more info see http://pmd.sourceforge.net/license.html
 */

package net.sourceforge.pmd.renderers;

import static org.junit.jupiter.api.Assertions.assertEquals;
import static org.junit.jupiter.api.Assertions.assertTrue;

import java.io.File;
import java.io.FileInputStream;
import java.io.IOException;
import java.io.InputStream;
import java.nio.charset.StandardCharsets;
import java.nio.file.Path;
import java.util.Arrays;
import java.util.HashMap;
import java.util.Map;
import java.util.regex.Pattern;

import org.junit.jupiter.api.BeforeEach;
import org.junit.jupiter.api.Test;
import org.junit.jupiter.api.io.TempDir;

import net.sourceforge.pmd.FooRule;
import net.sourceforge.pmd.PMD;
import net.sourceforge.pmd.Report.ConfigurationError;
import net.sourceforge.pmd.Report.ProcessingError;
import net.sourceforge.pmd.Rule;
import net.sourceforge.pmd.RuleViolation;
import net.sourceforge.pmd.lang.document.FileLocation;
import net.sourceforge.pmd.lang.rule.ParametricRuleViolation;
<<<<<<< HEAD
import net.sourceforge.pmd.util.CollectionUtil;
=======
import net.sourceforge.pmd.util.IOUtil;
>>>>>>> 451cbb64

class YAHTMLRendererTest extends AbstractRendererTest {

    private File outputDir;

    @TempDir
    private Path folder;

    @BeforeEach
    void setUp() throws IOException {
        outputDir = folder.resolve("pmdtest").toFile();
        assertTrue(outputDir.mkdir());
    }

    private RuleViolation newRuleViolation(int beginLine, int beginColumn, int endLine, int endColumn, final String packageNameArg, final String classNameArg) {
<<<<<<< HEAD
        DummyNode node = createNode(beginLine, beginColumn, endLine, endColumn);
        Map<String, String> extraData = CollectionUtil.mapOf(RuleViolation.PACKAGE_NAME, packageNameArg,
                                                             RuleViolation.CLASS_NAME, classNameArg);
        return new ParametricRuleViolation(new FooRule(), node, "blah", extraData);
=======
        FileLocation loc = createLocation(beginLine, beginColumn, endLine, endColumn);
        return new ParametricRuleViolation(new FooRule(), loc, "blah") {
            {
                packageName = packageNameArg;
                className = classNameArg;
            }
        };
>>>>>>> 451cbb64
    }

    @Override
    protected RuleViolation newRuleViolation(int beginLine, int beginColumn, int endLine, int endColumn, Rule rule) {
        return newRuleViolation(beginLine, beginColumn, endLine, endColumn, "net.sf.pmd.test", "YAHTMLSampleClass");
    }

    @Test
    void testReportMultipleViolations() throws Exception {
        String actual = renderReport(getRenderer(), it -> {
            it.onRuleViolation(newRuleViolation(1, 1, 1, 1, "net.sf.pmd.test", "YAHTMLSampleClass1"));
            it.onRuleViolation(newRuleViolation(1, 1, 1, 2, "net.sf.pmd.test", "YAHTMLSampleClass1"));
            it.onRuleViolation(newRuleViolation(1, 1, 1, 1, "net.sf.pmd.other", "YAHTMLSampleClass2"));
        });
        assertEquals(filter(getExpected()), filter(actual));

        String[] htmlFiles = outputDir.list();
        assertEquals(3, htmlFiles.length);
        Arrays.sort(htmlFiles);
        assertEquals("YAHTMLSampleClass1.html", htmlFiles[0]);
        assertEquals("YAHTMLSampleClass2.html", htmlFiles[1]);
        assertEquals("index.html", htmlFiles[2]);

        for (String file : htmlFiles) {
            try (FileInputStream in = new FileInputStream(new File(outputDir, file));
                    InputStream expectedIn = YAHTMLRendererTest.class.getResourceAsStream("yahtml/" + file)) {
                String data = IOUtil.readToString(in, StandardCharsets.UTF_8);
                String expected = normalizeLineSeparators(IOUtil.readToString(expectedIn, StandardCharsets.UTF_8));

                assertEquals(expected, data, "File " + file + " is different");
            }
        }
    }

    private static String normalizeLineSeparators(String s) {
        return s.replaceAll(Pattern.quote("\r\n"), "\n")
                .replaceAll(Pattern.quote("\n"), PMD.EOL);
    }

    @Override
    Renderer getRenderer() {
        Renderer result = new YAHTMLRenderer();
        result.setProperty(YAHTMLRenderer.OUTPUT_DIR, outputDir.getAbsolutePath());
        return result;
    }

    @Override
    String getExpected() {
        return "<h3 align=\"center\">The HTML files are located in '" + outputDir + "'.</h3>" + PMD.EOL;
    }

    @Override
    String getExpectedEmpty() {
        return getExpected();
    }

    @Override
    String getExpectedMultiple() {
        return getExpected();
    }

    @Override
    String getExpectedError(ProcessingError error) {
        return getExpected();
    }

    @Override
    String getExpectedError(ConfigurationError error) {
        return getExpected();
    }
}<|MERGE_RESOLUTION|>--- conflicted
+++ resolved
@@ -9,12 +9,10 @@
 
 import java.io.File;
 import java.io.FileInputStream;
-import java.io.IOException;
 import java.io.InputStream;
 import java.nio.charset.StandardCharsets;
 import java.nio.file.Path;
 import java.util.Arrays;
-import java.util.HashMap;
 import java.util.Map;
 import java.util.regex.Pattern;
 
@@ -30,11 +28,8 @@
 import net.sourceforge.pmd.RuleViolation;
 import net.sourceforge.pmd.lang.document.FileLocation;
 import net.sourceforge.pmd.lang.rule.ParametricRuleViolation;
-<<<<<<< HEAD
 import net.sourceforge.pmd.util.CollectionUtil;
-=======
 import net.sourceforge.pmd.util.IOUtil;
->>>>>>> 451cbb64
 
 class YAHTMLRendererTest extends AbstractRendererTest {
 
@@ -44,26 +39,16 @@
     private Path folder;
 
     @BeforeEach
-    void setUp() throws IOException {
+    void setUp() {
         outputDir = folder.resolve("pmdtest").toFile();
         assertTrue(outputDir.mkdir());
     }
 
     private RuleViolation newRuleViolation(int beginLine, int beginColumn, int endLine, int endColumn, final String packageNameArg, final String classNameArg) {
-<<<<<<< HEAD
-        DummyNode node = createNode(beginLine, beginColumn, endLine, endColumn);
+        FileLocation loc = createLocation(beginLine, beginColumn, endLine, endColumn);
         Map<String, String> extraData = CollectionUtil.mapOf(RuleViolation.PACKAGE_NAME, packageNameArg,
                                                              RuleViolation.CLASS_NAME, classNameArg);
-        return new ParametricRuleViolation(new FooRule(), node, "blah", extraData);
-=======
-        FileLocation loc = createLocation(beginLine, beginColumn, endLine, endColumn);
-        return new ParametricRuleViolation(new FooRule(), loc, "blah") {
-            {
-                packageName = packageNameArg;
-                className = classNameArg;
-            }
-        };
->>>>>>> 451cbb64
+        return new ParametricRuleViolation(new FooRule(), loc, "blah", extraData);
     }
 
     @Override
