--- conflicted
+++ resolved
@@ -6,29 +6,16 @@
 
 import static org.junit.Assert.assertEquals;
 
-<<<<<<< HEAD
 import java.util.function.Consumer;
 
-=======
-import java.io.IOException;
-import java.io.InputStream;
-import java.nio.charset.StandardCharsets;
-
-import org.apache.commons.io.IOUtils;
 import org.json.JSONArray;
 import org.json.JSONObject;
->>>>>>> dd07a00f
 import org.junit.Test;
 
 import net.sourceforge.pmd.Report;
 import net.sourceforge.pmd.ReportTest;
-<<<<<<< HEAD
-import net.sourceforge.pmd.RulePriority;
-import net.sourceforge.pmd.RuleViolation;
+import net.sourceforge.pmd.Rule;
 import net.sourceforge.pmd.reporting.FileAnalysisListener;
-=======
-import net.sourceforge.pmd.Rule;
->>>>>>> dd07a00f
 
 public class SarifRendererTest extends AbstractRendererTest {
     @Override
@@ -89,15 +76,8 @@
      *      when it should report multiple results #3768</a>
      */
     @Test
-<<<<<<< HEAD
-    public void testRendererMultiple() throws Exception {
-        // Exercise
-        String actual = ReportTest.render(getRenderer(), reportTwoViolations());
-=======
     public void testRendererMultipleLocations() throws Exception {
-        Report rep = reportThreeViolationsTwoRules();
-        String actual = ReportTest.render(getRenderer(), rep);
->>>>>>> dd07a00f
+        String actual = ReportTest.render(getRenderer(), reportThreeViolationsTwoRules());
 
         JSONObject json = new JSONObject(actual);
         JSONArray results = json.getJSONArray("runs").getJSONObject(0).getJSONArray("results");
@@ -105,39 +85,18 @@
         assertEquals(filter(readFile("expected-multiple-locations.sarif.json")), filter(actual));
     }
 
-<<<<<<< HEAD
-    private Consumer<FileAnalysisListener> reportTwoViolations() {
+    private Consumer<FileAnalysisListener> reportThreeViolationsTwoRules() {
+        Rule fooRule = createFooRule();
+        Rule booRule = createBooRule();
+
         return reportBuilder -> {
-            RuleViolation informationalRuleViolation = newRuleViolation(1, "Foo");
-            informationalRuleViolation.getRule().setPriority(RulePriority.LOW);
-            reportBuilder.onRuleViolation(informationalRuleViolation);
-            RuleViolation severeRuleViolation = newRuleViolation(2, "Boo");
-            severeRuleViolation.getRule().setPriority(RulePriority.HIGH);
-            reportBuilder.onRuleViolation(severeRuleViolation);
+            reportBuilder.onRuleViolation(newRuleViolation(1, 1, 1, 10, fooRule));
+            reportBuilder.onRuleViolation(newRuleViolation(5, 1, 5, 11, fooRule));
+            reportBuilder.onRuleViolation(newRuleViolation(2, 2, 3, 1, booRule));
         };
     }
 
     protected String readFile(String relativePath) {
         return super.readFile("sarif/" + relativePath);
-=======
-    private Report reportThreeViolationsTwoRules() {
-        Rule fooRule = createFooRule();
-        Rule booRule = createBooRule();
-
-        Report report = new Report();
-        report.addRuleViolation(newRuleViolation(1, 1, 1, 10, fooRule));
-        report.addRuleViolation(newRuleViolation(5, 1, 5, 11, fooRule));
-        report.addRuleViolation(newRuleViolation(2, 2, 3, 1, booRule));
-        return report;
-    }
-
-    private String readFile(String name) {
-        try (InputStream in = SarifRendererTest.class.getResourceAsStream("sarif/" + name)) {
-            String asd = IOUtils.toString(in, StandardCharsets.UTF_8);
-            return asd;
-        } catch (IOException e) {
-            throw new RuntimeException(e);
-        }
->>>>>>> dd07a00f
     }
 }