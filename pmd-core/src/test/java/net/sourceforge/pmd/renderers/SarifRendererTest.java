--- conflicted
+++ resolved
@@ -6,6 +6,7 @@
 
 import static org.junit.Assert.assertEquals;
 
+import java.nio.charset.StandardCharsets;
 import java.util.function.Consumer;
 
 import org.json.JSONArray;
@@ -88,12 +89,7 @@
      */
     @Test
     public void testRendererMultipleLocations() throws Exception {
-<<<<<<< HEAD
-        String actual = ReportTest.render(getRenderer(), reportThreeViolationsTwoRules());
-=======
-        Report rep = reportThreeViolationsTwoRules();
-        String actual = renderReport(getRenderer(), rep);
->>>>>>> 45cb0a0a
+        String actual = renderReport(getRenderer(), reportThreeViolationsTwoRules());
 
         JSONObject json = new JSONObject(actual);
         JSONArray results = json.getJSONArray("runs").getJSONObject(0).getJSONArray("results");
