/**
 * BSD-style license; for more info see http://pmd.sourceforge.net/license.html
 */

package net.sourceforge.pmd.renderers;

import org.junit.Assert;
import org.junit.Test;

import net.sourceforge.pmd.FooRule;
import net.sourceforge.pmd.ReportTest;
import net.sourceforge.pmd.RuleViolation;
import net.sourceforge.pmd.lang.ast.DummyNode;
<<<<<<< HEAD
import net.sourceforge.pmd.lang.ast.DummyRoot;
=======
import net.sourceforge.pmd.lang.ast.DummyNode.DummyRootNode;
import net.sourceforge.pmd.lang.ast.Node;
>>>>>>> 226e63ea
import net.sourceforge.pmd.lang.rule.ParametricRuleViolation;

public class XSLTRendererTest {

    @Test
    public void testDefaultStylesheet() throws Exception {
        XSLTRenderer renderer = new XSLTRenderer();
        DummyNode node = new DummyRootNode().withFileName("file");
        node.setCoords(1, 1, 1, 2);
        RuleViolation rv = new ParametricRuleViolation(new FooRule(), node, "violation message");
        String result = ReportTest.render(renderer, it -> it.onRuleViolation(rv));
        Assert.assertTrue(result.contains("violation message"));
    }
}<|MERGE_RESOLUTION|>--- conflicted
+++ resolved
@@ -10,13 +10,8 @@
 import net.sourceforge.pmd.FooRule;
 import net.sourceforge.pmd.ReportTest;
 import net.sourceforge.pmd.RuleViolation;
-import net.sourceforge.pmd.lang.ast.DummyNode;
-<<<<<<< HEAD
-import net.sourceforge.pmd.lang.ast.DummyRoot;
-=======
-import net.sourceforge.pmd.lang.ast.DummyNode.DummyRootNode;
-import net.sourceforge.pmd.lang.ast.Node;
->>>>>>> 226e63ea
+import net.sourceforge.pmd.lang.document.FileLocation;
+import net.sourceforge.pmd.lang.document.TextRange2d;
 import net.sourceforge.pmd.lang.rule.ParametricRuleViolation;
 
 public class XSLTRendererTest {
@@ -24,9 +19,8 @@
     @Test
     public void testDefaultStylesheet() throws Exception {
         XSLTRenderer renderer = new XSLTRenderer();
-        DummyNode node = new DummyRootNode().withFileName("file");
-        node.setCoords(1, 1, 1, 2);
-        RuleViolation rv = new ParametricRuleViolation(new FooRule(), node, "violation message");
+        FileLocation loc = FileLocation.location("file", TextRange2d.range2d(1, 1, 1, 2));
+        RuleViolation rv = new ParametricRuleViolation(new FooRule(), loc, "violation message");
         String result = ReportTest.render(renderer, it -> it.onRuleViolation(rv));
         Assert.assertTrue(result.contains("violation message"));
     }
