/**
 * BSD-style license; for more info see http://pmd.sourceforge.net/license.html
 */

package net.sourceforge.pmd.renderers;

import static org.junit.Assert.assertEquals;

import org.junit.Test;

import net.sourceforge.pmd.PMD;
import net.sourceforge.pmd.ReportTest;
<<<<<<< HEAD
import net.sourceforge.pmd.lang.ast.DummyNode;
import net.sourceforge.pmd.lang.ast.Node;
import net.sourceforge.pmd.lang.rule.ParametricRuleViolation;
=======
>>>>>>> dd07a00f
import net.sourceforge.pmd.lang.rule.XPathRule;
import net.sourceforge.pmd.lang.rule.xpath.XPathVersion;

public class CodeClimateRendererTest extends AbstractRendererTest {

    @Override
    public Renderer getRenderer() {
        return new CodeClimateRenderer();
    }

    @Override
    public String getExpected() {
        return "{\"type\":\"issue\",\"check_name\":\"Foo\",\"description\":\"blah\","
                + "\"content\":{\"body\":\"## Foo\\n\\nSince: PMD null\\n\\nPriority: Low\\n\\n"
                + "[Categories](https://github.com/codeclimate/platform/blob/master/spec/analyzers/SPEC.md#categories): Style\\n\\n"
                + "[Remediation Points](https://github.com/codeclimate/platform/blob/master/spec/analyzers/SPEC.md#remediation-points): 50000\\n\\n"
                + "desc\\n\\n"
                + "### [PMD properties](https://pmd.github.io/latest/pmd_userdocs_configuring_rules.html#rule-properties)\\n\\n"
                + "Name | Value | Description\\n" + "--- | --- | ---\\n"
                + "violationSuppressRegex | | Suppress violations with messages matching a regular expression\\n"
                + "violationSuppressXPath | | Suppress violations on nodes which match a given relative XPath expression.\\n"
                + "\"},\"categories\":[\"Style\"],\"location\":{\"path\":\"" + getSourceCodeFilename() + "\",\"lines\":{\"begin\":1,\"end\":1}},\"severity\":\"info\",\"remediation_points\":50000}"
                + "\u0000" + PMD.EOL;
    }

    @Override
    public String getExpectedWithProperties() {
        return "{\"type\":\"issue\",\"check_name\":\"Foo\",\"description\":\"blah\","
                + "\"content\":{\"body\":\"## Foo\\n\\nSince: PMD null\\n\\nPriority: Low\\n\\n"
                + "[Categories](https://github.com/codeclimate/platform/blob/master/spec/analyzers/SPEC.md#categories): Style\\n\\n"
                + "[Remediation Points](https://github.com/codeclimate/platform/blob/master/spec/analyzers/SPEC.md#remediation-points): 50000\\n\\n"
                + "desc\\n\\n"
                + "### [PMD properties](https://pmd.github.io/latest/pmd_userdocs_configuring_rules.html#rule-properties)\\n\\n"
                + "Name | Value | Description\\n" + "--- | --- | ---\\n"
                + "violationSuppressRegex | | Suppress violations with messages matching a regular expression\\n"
                + "violationSuppressXPath | | Suppress violations on nodes which match a given relative XPath expression.\\n"
                + "stringProperty | the string value\\nsecond line with 'quotes' | simple string property\\n"
                + "multiString | default1,default2 | multi string property\\n"
                + "\"},\"categories\":[\"Style\"],\"location\":{\"path\":\"" + getSourceCodeFilename() + "\",\"lines\":{\"begin\":1,\"end\":1}},\"severity\":\"info\",\"remediation_points\":50000}"
                + "\u0000" + PMD.EOL;
    }

    @Override
    public String getExpectedEmpty() {
        return "";
    }

    @Override
    public String getExpectedMultiple() {
        return "{\"type\":\"issue\",\"check_name\":\"Foo\",\"description\":\"blah\","
                + "\"content\":{\"body\":\"## Foo\\n\\nSince: PMD null\\n\\nPriority: Low\\n\\n"
                + "[Categories](https://github.com/codeclimate/platform/blob/master/spec/analyzers/SPEC.md#categories): Style\\n\\n"
                + "[Remediation Points](https://github.com/codeclimate/platform/blob/master/spec/analyzers/SPEC.md#remediation-points): 50000\\n\\n"
                + "desc\\n\\n"
                + "### [PMD properties](https://pmd.github.io/latest/pmd_userdocs_configuring_rules.html#rule-properties)\\n\\n"
                + "Name | Value | Description\\n" + "--- | --- | ---\\n"
                + "violationSuppressRegex | | Suppress violations with messages matching a regular expression\\n"
                + "violationSuppressXPath | | Suppress violations on nodes which match a given relative XPath expression.\\n"
                + "\"},\"categories\":[\"Style\"],\"location\":{\"path\":\"" + getSourceCodeFilename() + "\",\"lines\":{\"begin\":1,\"end\":1}},\"severity\":\"info\",\"remediation_points\":50000}"
                + "\u0000" + PMD.EOL + "{\"type\":\"issue\",\"check_name\":\"Boo\",\"description\":\"blah\","
                + "\"content\":{\"body\":\"## Boo\\n\\nSince: PMD null\\n\\nPriority: High\\n\\n"
                + "[Categories](https://github.com/codeclimate/platform/blob/master/spec/analyzers/SPEC.md#categories): Style\\n\\n"
                + "[Remediation Points](https://github.com/codeclimate/platform/blob/master/spec/analyzers/SPEC.md#remediation-points): 50000\\n\\n"
                + "desc\\n\\n"
                + "### [PMD properties](https://pmd.github.io/latest/pmd_userdocs_configuring_rules.html#rule-properties)\\n\\n"
                + "Name | Value | Description\\n" + "--- | --- | ---\\n"
                + "violationSuppressRegex | | Suppress violations with messages matching a regular expression\\n"
                + "violationSuppressXPath | | Suppress violations on nodes which match a given relative XPath expression.\\n"
                + "\"},\"categories\":[\"Style\"],\"location\":{\"path\":\"" + getSourceCodeFilename() + "\",\"lines\":{\"begin\":1,\"end\":1}},\"severity\":\"blocker\",\"remediation_points\":50000}"
                + "\u0000" + PMD.EOL;
    }

    @Test
    public void testXPathRule() throws Exception {
<<<<<<< HEAD
        DummyNode node = createNode(1);
        XPathRule theRule = new XPathRule(XPathVersion.XPATH_3_1, "//dummyNode");

=======
        Report report = new Report();

        XPathRule theRule = new XPathRule();
        theRule.setProperty(XPathRule.XPATH_DESCRIPTOR, "//dummyNode");
>>>>>>> dd07a00f
        // Setup as FooRule
        theRule.setDescription("desc");
        theRule.setName("Foo");

<<<<<<< HEAD
        String rendered = ReportTest.render(getRenderer(), it -> it.onRuleViolation(new ParametricRuleViolation<Node>(theRule, node, "blah")));
=======
        report.addRuleViolation(newRuleViolation(1, 1, 1, 2, theRule));
        String rendered = ReportTest.render(getRenderer(), report);
>>>>>>> dd07a00f

        // Output should be the exact same as for non xpath rules
        assertEquals(filter(getExpected()), filter(rendered));
    }
}<|MERGE_RESOLUTION|>--- conflicted
+++ resolved
@@ -10,12 +10,6 @@
 
 import net.sourceforge.pmd.PMD;
 import net.sourceforge.pmd.ReportTest;
-<<<<<<< HEAD
-import net.sourceforge.pmd.lang.ast.DummyNode;
-import net.sourceforge.pmd.lang.ast.Node;
-import net.sourceforge.pmd.lang.rule.ParametricRuleViolation;
-=======
->>>>>>> dd07a00f
 import net.sourceforge.pmd.lang.rule.XPathRule;
 import net.sourceforge.pmd.lang.rule.xpath.XPathVersion;
 
@@ -90,26 +84,13 @@
 
     @Test
     public void testXPathRule() throws Exception {
-<<<<<<< HEAD
-        DummyNode node = createNode(1);
         XPathRule theRule = new XPathRule(XPathVersion.XPATH_3_1, "//dummyNode");
 
-=======
-        Report report = new Report();
-
-        XPathRule theRule = new XPathRule();
-        theRule.setProperty(XPathRule.XPATH_DESCRIPTOR, "//dummyNode");
->>>>>>> dd07a00f
         // Setup as FooRule
         theRule.setDescription("desc");
         theRule.setName("Foo");
 
-<<<<<<< HEAD
-        String rendered = ReportTest.render(getRenderer(), it -> it.onRuleViolation(new ParametricRuleViolation<Node>(theRule, node, "blah")));
-=======
-        report.addRuleViolation(newRuleViolation(1, 1, 1, 2, theRule));
-        String rendered = ReportTest.render(getRenderer(), report);
->>>>>>> dd07a00f
+        String rendered = ReportTest.render(getRenderer(), it -> it.onRuleViolation(newRuleViolation(1, 1, 1, 2, theRule)));
 
         // Output should be the exact same as for non xpath rules
         assertEquals(filter(getExpected()), filter(rendered));
