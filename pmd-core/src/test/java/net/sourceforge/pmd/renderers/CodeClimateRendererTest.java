/**
 * BSD-style license; for more info see http://pmd.sourceforge.net/license.html
 */

package net.sourceforge.pmd.renderers;

import static org.junit.Assert.assertEquals;

import org.junit.Test;

import net.sourceforge.pmd.PMD;
<<<<<<< HEAD
import net.sourceforge.pmd.ReportTest;
=======
import net.sourceforge.pmd.Report;
>>>>>>> 45cb0a0a
import net.sourceforge.pmd.lang.rule.XPathRule;
import net.sourceforge.pmd.lang.rule.xpath.XPathVersion;

public class CodeClimateRendererTest extends AbstractRendererTest {

    @Override
    public Renderer getRenderer() {
        return new CodeClimateRenderer();
    }

    @Override
    public String getExpected() {
        return "{\"type\":\"issue\",\"check_name\":\"Foo\",\"description\":\"blah\","
                + "\"content\":{\"body\":\"## Foo\\n\\nSince: PMD null\\n\\nPriority: Low\\n\\n"
                + "[Categories](https://github.com/codeclimate/platform/blob/master/spec/analyzers/SPEC.md#categories): Style\\n\\n"
                + "[Remediation Points](https://github.com/codeclimate/platform/blob/master/spec/analyzers/SPEC.md#remediation-points): 50000\\n\\n"
                + "Description with Unicode Character U+2013: – .\\n\\n"
                + "### [PMD properties](https://pmd.github.io/latest/pmd_userdocs_configuring_rules.html#rule-properties)\\n\\n"
                + "Name | Value | Description\\n" + "--- | --- | ---\\n"
                + "violationSuppressRegex | | Suppress violations with messages matching a regular expression\\n"
                + "violationSuppressXPath | | Suppress violations on nodes which match a given relative XPath expression.\\n"
                + "\"},\"categories\":[\"Style\"],\"location\":{\"path\":\"" + getSourceCodeFilename() + "\",\"lines\":{\"begin\":1,\"end\":1}},\"severity\":\"info\",\"remediation_points\":50000}"
                + "\u0000" + PMD.EOL;
    }

    @Override
    public String getExpectedWithProperties() {
        return "{\"type\":\"issue\",\"check_name\":\"Foo\",\"description\":\"blah\","
                + "\"content\":{\"body\":\"## Foo\\n\\nSince: PMD null\\n\\nPriority: Low\\n\\n"
                + "[Categories](https://github.com/codeclimate/platform/blob/master/spec/analyzers/SPEC.md#categories): Style\\n\\n"
                + "[Remediation Points](https://github.com/codeclimate/platform/blob/master/spec/analyzers/SPEC.md#remediation-points): 50000\\n\\n"
                + "Description with Unicode Character U+2013: – .\\n\\n"
                + "### [PMD properties](https://pmd.github.io/latest/pmd_userdocs_configuring_rules.html#rule-properties)\\n\\n"
                + "Name | Value | Description\\n" + "--- | --- | ---\\n"
                + "violationSuppressRegex | | Suppress violations with messages matching a regular expression\\n"
                + "violationSuppressXPath | | Suppress violations on nodes which match a given relative XPath expression.\\n"
                + "stringProperty | the string value\\nsecond line with 'quotes' | simple string property\\n"
                + "multiString | default1,default2 | multi string property\\n"
                + "\"},\"categories\":[\"Style\"],\"location\":{\"path\":\"" + getSourceCodeFilename() + "\",\"lines\":{\"begin\":1,\"end\":1}},\"severity\":\"info\",\"remediation_points\":50000}"
                + "\u0000" + PMD.EOL;
    }

    @Override
    public String getExpectedEmpty() {
        return "";
    }

    @Override
    public String getExpectedMultiple() {
        return "{\"type\":\"issue\",\"check_name\":\"Foo\",\"description\":\"blah\","
                + "\"content\":{\"body\":\"## Foo\\n\\nSince: PMD null\\n\\nPriority: Low\\n\\n"
                + "[Categories](https://github.com/codeclimate/platform/blob/master/spec/analyzers/SPEC.md#categories): Style\\n\\n"
                + "[Remediation Points](https://github.com/codeclimate/platform/blob/master/spec/analyzers/SPEC.md#remediation-points): 50000\\n\\n"
                + "Description with Unicode Character U+2013: – .\\n\\n"
                + "### [PMD properties](https://pmd.github.io/latest/pmd_userdocs_configuring_rules.html#rule-properties)\\n\\n"
                + "Name | Value | Description\\n" + "--- | --- | ---\\n"
                + "violationSuppressRegex | | Suppress violations with messages matching a regular expression\\n"
                + "violationSuppressXPath | | Suppress violations on nodes which match a given relative XPath expression.\\n"
                + "\"},\"categories\":[\"Style\"],\"location\":{\"path\":\"" + getSourceCodeFilename() + "\",\"lines\":{\"begin\":1,\"end\":1}},\"severity\":\"info\",\"remediation_points\":50000}"
                + "\u0000" + PMD.EOL + "{\"type\":\"issue\",\"check_name\":\"Boo\",\"description\":\"blah\","
                + "\"content\":{\"body\":\"## Boo\\n\\nSince: PMD null\\n\\nPriority: High\\n\\n"
                + "[Categories](https://github.com/codeclimate/platform/blob/master/spec/analyzers/SPEC.md#categories): Style\\n\\n"
                + "[Remediation Points](https://github.com/codeclimate/platform/blob/master/spec/analyzers/SPEC.md#remediation-points): 50000\\n\\n"
                + "desc\\n\\n"
                + "### [PMD properties](https://pmd.github.io/latest/pmd_userdocs_configuring_rules.html#rule-properties)\\n\\n"
                + "Name | Value | Description\\n" + "--- | --- | ---\\n"
                + "violationSuppressRegex | | Suppress violations with messages matching a regular expression\\n"
                + "violationSuppressXPath | | Suppress violations on nodes which match a given relative XPath expression.\\n"
                + "\"},\"categories\":[\"Style\"],\"location\":{\"path\":\"" + getSourceCodeFilename() + "\",\"lines\":{\"begin\":1,\"end\":1}},\"severity\":\"blocker\",\"remediation_points\":50000}"
                + "\u0000" + PMD.EOL;
    }

    @Test
    public void testXPathRule() throws Exception {
        XPathRule theRule = new XPathRule(XPathVersion.XPATH_3_1, "//dummyNode");

        // Setup as FooRule
        theRule.setDescription("Description with Unicode Character U+2013: – .");
        theRule.setName("Foo");

<<<<<<< HEAD
        String rendered = ReportTest.render(getRenderer(), it -> it.onRuleViolation(newRuleViolation(1, 1, 1, 2, theRule)));
=======
        report.addRuleViolation(newRuleViolation(1, 1, 1, 2, theRule));
        String rendered = renderReport(getRenderer(), report);
>>>>>>> 45cb0a0a

        // Output should be the exact same as for non xpath rules
        assertEquals(filter(getExpected()), filter(rendered));
    }
}<|MERGE_RESOLUTION|>--- conflicted
+++ resolved
@@ -9,11 +9,6 @@
 import org.junit.Test;
 
 import net.sourceforge.pmd.PMD;
-<<<<<<< HEAD
-import net.sourceforge.pmd.ReportTest;
-=======
-import net.sourceforge.pmd.Report;
->>>>>>> 45cb0a0a
 import net.sourceforge.pmd.lang.rule.XPathRule;
 import net.sourceforge.pmd.lang.rule.xpath.XPathVersion;
 
@@ -94,12 +89,7 @@
         theRule.setDescription("Description with Unicode Character U+2013: – .");
         theRule.setName("Foo");
 
-<<<<<<< HEAD
-        String rendered = ReportTest.render(getRenderer(), it -> it.onRuleViolation(newRuleViolation(1, 1, 1, 2, theRule)));
-=======
-        report.addRuleViolation(newRuleViolation(1, 1, 1, 2, theRule));
-        String rendered = renderReport(getRenderer(), report);
->>>>>>> 45cb0a0a
+        String rendered = renderReport(getRenderer(), it -> it.onRuleViolation(newRuleViolation(1, 1, 1, 2, theRule)));
 
         // Output should be the exact same as for non xpath rules
         assertEquals(filter(getExpected()), filter(rendered));
