--- conflicted
+++ resolved
@@ -18,7 +18,6 @@
 import java.nio.file.FileSystems;
 import java.nio.file.Files;
 import java.nio.file.Path;
-import java.util.logging.Logger;
 
 import org.hamcrest.Matcher;
 import org.junit.Before;
@@ -26,18 +25,11 @@
 import org.junit.Test;
 import org.junit.contrib.java.lang.system.RestoreSystemProperties;
 import org.junit.contrib.java.lang.system.SystemErrRule;
-<<<<<<< HEAD
-import org.junit.rules.TemporaryFolder;
-
-import net.sourceforge.pmd.PMD;
-=======
 import org.junit.contrib.java.lang.system.SystemOutRule;
 import org.junit.rules.TemporaryFolder;
 
 import net.sourceforge.pmd.PMD;
 import net.sourceforge.pmd.PMD.StatusCode;
-import net.sourceforge.pmd.junit.JavaUtilLoggingRule;
->>>>>>> 02464a2e
 
 /**
  *
@@ -52,15 +44,9 @@
     @Rule
     public RestoreSystemProperties restoreSystemProperties = new RestoreSystemProperties();
     @Rule
-<<<<<<< HEAD
-    public SystemErrRule loggingRule = new SystemErrRule().enableLog().muteForSuccessfulTests();
-=======
-    public JavaUtilLoggingRule loggingRule = new JavaUtilLoggingRule(PMD.class.getPackage().getName()).mute();
-    @Rule
-    public final SystemOutRule outStreamCaptor = new SystemOutRule();
-    @Rule
-    public final SystemErrRule errStreamCaptor = new SystemErrRule();
->>>>>>> 02464a2e
+    public final SystemOutRule outStreamCaptor = new SystemOutRule().muteForSuccessfulTests().enableLog();
+    @Rule
+    public final SystemErrRule errStreamCaptor = new SystemErrRule().muteForSuccessfulTests().enableLog();
 
     private Path srcDir;
 
@@ -73,8 +59,6 @@
         // create a few files
         srcDir = Files.createDirectories(root.resolve("src"));
         writeString(srcDir.resolve("someSource.dummy"), "dummy text");
-        
-        Logger.getLogger("net.sourceforge.pmd");
     }
 
 
@@ -140,11 +124,11 @@
         runPmdSuccessfully("-no-cache", "-dir", srcDir, "-rulesets", DUMMY_RULESET, "-reportfile", reportFile);
 
         assertTrue("Report file should have been created", Files.exists(reportFile));
-        assertTrue(loggingRule.getLog().contains("Some deprecated options were used on the command-line, including -rulesets"));
-        assertTrue(loggingRule.getLog().contains("Consider replacing it with --rulesets (or -R)"));
+        assertTrue(errStreamCaptor.getLog().contains("Some deprecated options were used on the command-line, including -rulesets"));
+        assertTrue(errStreamCaptor.getLog().contains("Consider replacing it with --rulesets (or -R)"));
         // only one parameter is logged
-        assertFalse(loggingRule.getLog().contains("Some deprecated options were used on the command-line, including -reportfile"));
-        assertFalse(loggingRule.getLog().contains("Consider replacing it with --report-file"));
+        assertFalse(errStreamCaptor.getLog().contains("Some deprecated options were used on the command-line, including -reportfile"));
+        assertFalse(errStreamCaptor.getLog().contains("Consider replacing it with --report-file"));
     }
 
     /**
@@ -187,13 +171,13 @@
     @Test
     public void debugLogging() {
         runPmdSuccessfully("--debug", "--no-cache", "--dir", srcDir, "--rulesets", DUMMY_RULESET);
-        loggingRule.getLog().contains("[main] DEBUG net.sourceforge.pmd.PMD - Loglevel is at DEBUG");
+        errStreamCaptor.getLog().contains("[main] DEBUG net.sourceforge.pmd.PMD - Loglevel is at DEBUG");
     }
 
     @Test
     public void defaultLogging() {
         runPmdSuccessfully("--no-cache", "--dir", srcDir, "--rulesets", DUMMY_RULESET);
-        loggingRule.getLog().contains("[main] INFO net.sourceforge.pmd.PMD - Loglevel is at INFO");
+        errStreamCaptor.getLog().contains("[main] INFO net.sourceforge.pmd.PMD - Loglevel is at INFO");
     }
 
 
@@ -203,27 +187,17 @@
         PmdParametersParseResult params = PmdParametersParseResult.extractParameters(args);
         assertTrue("Expected invalid args", params.isError());
 
-        startCapturingErrAndOut();
         StatusCode code = PMD.runPmd(args);
         assertEquals(StatusCode.ERROR, code);
         assertThatErrAndOut(not(containsStringIgnoringCase("Available report formats and")));
     }
 
+    // utilities
+
     private void assertThatErrAndOut(Matcher<String> matcher) {
         assertThat("stdout", outStreamCaptor.getLog(), matcher);
         assertThat("stderr", errStreamCaptor.getLog(), matcher);
     }
-
-    private void startCapturingErrAndOut() {
-        outStreamCaptor.enableLog();
-        errStreamCaptor.enableLog();
-        outStreamCaptor.mute();
-        errStreamCaptor.mute();
-    }
-
-    // utilities
-
-
 
     private Path tempRoot() {
         return tempDir.getRoot().toPath();
