/*
 * BSD-style license; for more info see http://pmd.sourceforge.net/license.html
 */

package net.sourceforge.pmd;

import static org.hamcrest.CoreMatchers.containsString;
import static org.hamcrest.MatcherAssert.assertThat;
import static org.junit.Assert.assertEquals;
import static org.junit.Assert.assertTrue;

import java.io.IOException;
import java.io.StringWriter;
import java.util.function.Consumer;

import org.junit.Test;

import net.sourceforge.pmd.lang.LanguageRegistry;
import net.sourceforge.pmd.lang.LanguageVersion;
import net.sourceforge.pmd.lang.document.FileLocation;
import net.sourceforge.pmd.lang.document.TextFile;
import net.sourceforge.pmd.lang.document.TextRange2d;
import net.sourceforge.pmd.lang.rule.MockRule;
import net.sourceforge.pmd.lang.rule.ParametricRuleViolation;
import net.sourceforge.pmd.renderers.Renderer;
import net.sourceforge.pmd.renderers.XMLRenderer;
import net.sourceforge.pmd.reporting.FileAnalysisListener;
import net.sourceforge.pmd.reporting.GlobalAnalysisListener;

public class ReportTest {

    // Files are grouped together now.
    @Test
    public void testSortedReportFile() throws IOException {
        Renderer rend = new XMLRenderer();
        String result = render(rend, r -> {
            FileLocation s = getNode(10, 5, "foo");
            Rule rule1 = new MockRule("name", "desc", "msg", "rulesetname");
            r.onRuleViolation(new ParametricRuleViolation(rule1, s, rule1.getMessage()));
            FileLocation s1 = getNode(10, 5, "bar");
            Rule rule2 = new MockRule("name", "desc", "msg", "rulesetname");
            r.onRuleViolation(new ParametricRuleViolation(rule2, s1, rule2.getMessage()));
        });
        assertThat(result, containsString("bar"));
        assertThat(result, containsString("foo"));
        assertTrue("sort order wrong", result.indexOf("bar") < result.indexOf("foo"));
    }

    @Test
    public void testSortedReportLine() throws IOException {
        Renderer rend = new XMLRenderer();
        String result = render(rend, r -> {
            FileLocation node1 = getNode(20, 5, "foo1"); // line 20: after rule2 violation
            Rule rule1 = new MockRule("rule1", "rule1", "msg", "rulesetname");
            r.onRuleViolation(new ParametricRuleViolation(rule1, node1, rule1.getMessage()));

            FileLocation node2 = getNode(10, 5, "foo1"); // line 10: before rule1 violation
            Rule rule2 = new MockRule("rule2", "rule2", "msg", "rulesetname");
            r.onRuleViolation(new ParametricRuleViolation(rule2, node2, rule2.getMessage())); // same file!!
        });
        assertTrue("sort order wrong", result.indexOf("rule2") < result.indexOf("rule1"));
    }

    @Test
    public void testIterator() {
        Rule rule = new MockRule("name", "desc", "msg", "rulesetname");
        FileLocation loc1 = getNode(5, 5, "file1");
        FileLocation loc2 = getNode(5, 6, "file1");
        Report r = Report.buildReport(it -> {
            it.onRuleViolation(new ParametricRuleViolation(rule, loc1, rule.getMessage()));
            it.onRuleViolation(new ParametricRuleViolation(rule, loc2, rule.getMessage()));
        });

        assertEquals(2, r.getViolations().size());
    }

<<<<<<< HEAD
    private static FileLocation getNode(int line, int column, String filename) {
        return FileLocation.range(
            filename,
            TextRange2d.range2d(line, column, line, column)
        );
=======
    private static DummyNode getNode(int line, int column, String filename) {
        DummyRootNode parent = new DummyRootNode();
        parent.withFileName(filename);
        DummyNode s = new DummyNode();
        parent.setCoords(line, column, line, column + 1);
        parent.addChild(s, 0);
        s.setCoords(line, column, line, column + 1);
        return s;
    }

    @Test
    public void testFilterViolations() {
        Rule rule = new MockRule("name", "desc", "msg", "rulesetname");
        Node node1 = getNode(5, 5, true, "file1");
        Node node2 = getNode(5, 6, true, "file1");
        Report r = Report.buildReport(it -> {
            it.onRuleViolation(new ParametricRuleViolation<>(rule, node1, rule.getMessage()));
            it.onRuleViolation(new ParametricRuleViolation<>(rule, node2, "to be filtered"));
        });

        Report filtered = r.filterViolations(ruleViolation -> !"to be filtered".equals(ruleViolation.getDescription()));

        assertEquals(1, filtered.getViolations().size());
        assertEquals("msg", filtered.getViolations().get(0).getDescription());
    }

    @Test
    public void testUnion() {
        Rule rule = new MockRule("name", "desc", "msg", "rulesetname");
        Node node1 = getNode(1, 2, true, "file1");
        Report report1 = Report.buildReport(it -> {
            it.onRuleViolation(new ParametricRuleViolation<>(rule, node1, rule.getMessage()));
        });

        Node node2 = getNode(2, 1, true, "file1");
        Report report2 = Report.buildReport(it -> {
            it.onRuleViolation(new ParametricRuleViolation<>(rule, node2, rule.getMessage()));
        });

        Report union = report1.union(report2);
        assertEquals(2, union.getViolations().size());
    }

    private static Node getNode(int line, int column, boolean nextLine, String filename) {
        DummyNode s = getNode(line, column, filename);
        if (nextLine) {
            s.setCoords(line + 1, column + 4, line + 4, 1);
        }
        return s;
>>>>>>> 1deb4b7c
    }

    public static String render(Renderer renderer, Consumer<? super FileAnalysisListener> listenerEffects) throws IOException {
        return renderGlobal(renderer, globalListener -> {
            LanguageVersion dummyVersion = LanguageRegistry.getDefaultLanguage().getDefaultVersion();

            TextFile dummyFile = TextFile.forCharSeq("dummyText", "file", dummyVersion);
            try (FileAnalysisListener fal = globalListener.startFileAnalysis(dummyFile)) {
                listenerEffects.accept(fal);
            } catch (Exception e) {
                throw new AssertionError(e);
            }
        });
    }

    public static String renderGlobal(Renderer renderer, Consumer<? super GlobalAnalysisListener> listenerEffects) throws IOException {
        StringWriter writer = new StringWriter();
        renderer.setWriter(writer);

        try (GlobalAnalysisListener listener = renderer.newListener()) {
            listenerEffects.accept(listener);
        } catch (Exception e) {
            throw new AssertionError(e);
        }

        return writer.toString();
    }

    public static String render(Renderer renderer, Report report) throws IOException {
        StringWriter writer = new StringWriter();
        renderer.setWriter(writer);
        renderer.start();
        renderer.renderFileReport(report);
        renderer.end();
        return writer.toString();
    }
}<|MERGE_RESOLUTION|>--- conflicted
+++ resolved
@@ -9,10 +9,10 @@
 import static org.junit.Assert.assertEquals;
 import static org.junit.Assert.assertTrue;
 
-import java.io.IOException;
 import java.io.StringWriter;
 import java.util.function.Consumer;
 
+import org.checkerframework.checker.nullness.qual.NonNull;
 import org.junit.Test;
 
 import net.sourceforge.pmd.lang.LanguageRegistry;
@@ -31,15 +31,15 @@
 
     // Files are grouped together now.
     @Test
-    public void testSortedReportFile() throws IOException {
+    public void testSortedReportFile() {
         Renderer rend = new XMLRenderer();
         String result = render(rend, r -> {
             FileLocation s = getNode(10, 5, "foo");
             Rule rule1 = new MockRule("name", "desc", "msg", "rulesetname");
-            r.onRuleViolation(new ParametricRuleViolation(rule1, s, rule1.getMessage()));
+            r.onRuleViolation(violation(rule1, s));
             FileLocation s1 = getNode(10, 5, "bar");
             Rule rule2 = new MockRule("name", "desc", "msg", "rulesetname");
-            r.onRuleViolation(new ParametricRuleViolation(rule2, s1, rule2.getMessage()));
+            r.onRuleViolation(violation(rule2, s1));
         });
         assertThat(result, containsString("bar"));
         assertThat(result, containsString("foo"));
@@ -47,16 +47,16 @@
     }
 
     @Test
-    public void testSortedReportLine() throws IOException {
+    public void testSortedReportLine() {
         Renderer rend = new XMLRenderer();
         String result = render(rend, r -> {
             FileLocation node1 = getNode(20, 5, "foo1"); // line 20: after rule2 violation
             Rule rule1 = new MockRule("rule1", "rule1", "msg", "rulesetname");
-            r.onRuleViolation(new ParametricRuleViolation(rule1, node1, rule1.getMessage()));
+            r.onRuleViolation(violation(rule1, node1));
 
             FileLocation node2 = getNode(10, 5, "foo1"); // line 10: before rule1 violation
             Rule rule2 = new MockRule("rule2", "rule2", "msg", "rulesetname");
-            r.onRuleViolation(new ParametricRuleViolation(rule2, node2, rule2.getMessage())); // same file!!
+            r.onRuleViolation(violation(rule2, node2)); // same file!!
         });
         assertTrue("sort order wrong", result.indexOf("rule2") < result.indexOf("rule1"));
     }
@@ -67,38 +67,21 @@
         FileLocation loc1 = getNode(5, 5, "file1");
         FileLocation loc2 = getNode(5, 6, "file1");
         Report r = Report.buildReport(it -> {
-            it.onRuleViolation(new ParametricRuleViolation(rule, loc1, rule.getMessage()));
-            it.onRuleViolation(new ParametricRuleViolation(rule, loc2, rule.getMessage()));
+            it.onRuleViolation(violation(rule, loc1));
+            it.onRuleViolation(violation(rule, loc2));
         });
 
         assertEquals(2, r.getViolations().size());
     }
 
-<<<<<<< HEAD
-    private static FileLocation getNode(int line, int column, String filename) {
-        return FileLocation.range(
-            filename,
-            TextRange2d.range2d(line, column, line, column)
-        );
-=======
-    private static DummyNode getNode(int line, int column, String filename) {
-        DummyRootNode parent = new DummyRootNode();
-        parent.withFileName(filename);
-        DummyNode s = new DummyNode();
-        parent.setCoords(line, column, line, column + 1);
-        parent.addChild(s, 0);
-        s.setCoords(line, column, line, column + 1);
-        return s;
-    }
-
     @Test
     public void testFilterViolations() {
         Rule rule = new MockRule("name", "desc", "msg", "rulesetname");
-        Node node1 = getNode(5, 5, true, "file1");
-        Node node2 = getNode(5, 6, true, "file1");
+        FileLocation loc1 = getNode(5, 5, "file1");
+        FileLocation loc2 = getNode(5, 6, "file1");
         Report r = Report.buildReport(it -> {
-            it.onRuleViolation(new ParametricRuleViolation<>(rule, node1, rule.getMessage()));
-            it.onRuleViolation(new ParametricRuleViolation<>(rule, node2, "to be filtered"));
+            it.onRuleViolation(violation(rule, loc1));
+            it.onRuleViolation(violation(rule, loc2, "to be filtered"));
         });
 
         Report filtered = r.filterViolations(ruleViolation -> !"to be filtered".equals(ruleViolation.getDescription()));
@@ -110,30 +93,33 @@
     @Test
     public void testUnion() {
         Rule rule = new MockRule("name", "desc", "msg", "rulesetname");
-        Node node1 = getNode(1, 2, true, "file1");
-        Report report1 = Report.buildReport(it -> {
-            it.onRuleViolation(new ParametricRuleViolation<>(rule, node1, rule.getMessage()));
-        });
+        FileLocation loc1 = getNode(1, 2, "file1");
+        Report report1 = Report.buildReport(it -> it.onRuleViolation(violation(rule, loc1)));
 
-        Node node2 = getNode(2, 1, true, "file1");
-        Report report2 = Report.buildReport(it -> {
-            it.onRuleViolation(new ParametricRuleViolation<>(rule, node2, rule.getMessage()));
-        });
+        FileLocation loc2 = getNode(2, 1, "file1");
+        Report report2 = Report.buildReport(it -> it.onRuleViolation(violation(rule, loc2)));
 
         Report union = report1.union(report2);
         assertEquals(2, union.getViolations().size());
     }
 
-    private static Node getNode(int line, int column, boolean nextLine, String filename) {
-        DummyNode s = getNode(line, column, filename);
-        if (nextLine) {
-            s.setCoords(line + 1, column + 4, line + 4, 1);
-        }
-        return s;
->>>>>>> 1deb4b7c
+    private @NonNull RuleViolation violation(Rule rule, FileLocation loc2) {
+        return violation(rule, loc2, rule.getMessage());
     }
 
-    public static String render(Renderer renderer, Consumer<? super FileAnalysisListener> listenerEffects) throws IOException {
+    private @NonNull RuleViolation violation(Rule rule, FileLocation loc1, String rule1) {
+        return new ParametricRuleViolation(rule, loc1, rule1);
+    }
+
+
+    private static FileLocation getNode(int line, int column, String filename) {
+        return FileLocation.range(
+            filename,
+            TextRange2d.range2d(line, column, line, column)
+        );
+    }
+
+    public static String render(Renderer renderer, Consumer<? super FileAnalysisListener> listenerEffects) {
         return renderGlobal(renderer, globalListener -> {
             LanguageVersion dummyVersion = LanguageRegistry.getDefaultLanguage().getDefaultVersion();
 
@@ -146,7 +132,7 @@
         });
     }
 
-    public static String renderGlobal(Renderer renderer, Consumer<? super GlobalAnalysisListener> listenerEffects) throws IOException {
+    public static String renderGlobal(Renderer renderer, Consumer<? super GlobalAnalysisListener> listenerEffects) {
         StringWriter writer = new StringWriter();
         renderer.setWriter(writer);
 
@@ -159,12 +145,4 @@
         return writer.toString();
     }
 
-    public static String render(Renderer renderer, Report report) throws IOException {
-        StringWriter writer = new StringWriter();
-        renderer.setWriter(writer);
-        renderer.start();
-        renderer.renderFileReport(report);
-        renderer.end();
-        return writer.toString();
-    }
 }