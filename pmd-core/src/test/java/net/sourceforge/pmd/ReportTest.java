/*
 * BSD-style license; for more info see http://pmd.sourceforge.net/license.html
 */

package net.sourceforge.pmd;

import static org.junit.Assert.assertEquals;
import static org.junit.Assert.assertTrue;

<<<<<<< HEAD
import java.io.FileInputStream;
=======
>>>>>>> 649ad997
import java.io.IOException;
import java.io.StringWriter;

import org.junit.Test;

import net.sourceforge.pmd.lang.ast.DummyNode;
import net.sourceforge.pmd.lang.ast.Node;
import net.sourceforge.pmd.lang.rule.MockRule;
import net.sourceforge.pmd.lang.rule.ParametricRuleViolation;
import net.sourceforge.pmd.renderers.Renderer;
import net.sourceforge.pmd.renderers.XMLRenderer;

public class ReportTest {

    // Files are grouped together now.
    @Test
    public void testSortedReportFile() throws IOException {
        Report r = new Report();
        Node s = getNode(10, 5);
        Rule rule1 = new MockRule("name", "desc", "msg", "rulesetname");
        r.addRuleViolation(new ParametricRuleViolation<>(rule1, "foo", s, rule1.getMessage()));
        Node s1 = getNode(10, 5);
        Rule rule2 = new MockRule("name", "desc", "msg", "rulesetname");
        r.addRuleViolation(new ParametricRuleViolation<>(rule2, "bar", s1, rule2.getMessage()));
        Renderer rend = new XMLRenderer();
        String result = render(rend, r);
        assertTrue("sort order wrong", result.indexOf("bar") < result.indexOf("foo"));
    }

    @Test
    public void testSortedReportLine() throws IOException {
        Report r = new Report();
        Node node1 = getNode(20, 5); // line 20: after rule2 violation
        Rule rule1 = new MockRule("rule1", "rule1", "msg", "rulesetname");
        r.addRuleViolation(new ParametricRuleViolation<>(rule1, "foo1", node1, rule1.getMessage()));

        Node node2 = getNode(10, 5); // line 10: before rule1 violation
        Rule rule2 = new MockRule("rule2", "rule2", "msg", "rulesetname");
        r.addRuleViolation(new ParametricRuleViolation<>(rule2, "foo1", node2, rule2.getMessage())); // same file!!
        Renderer rend = new XMLRenderer();
        String result = render(rend, r);
        assertTrue("sort order wrong", result.indexOf("rule2") < result.indexOf("rule1"));
    }

    @Test
<<<<<<< HEAD
=======
    public void testListener() {
        class MyListener implements ThreadSafeReportListener {
            boolean hasViolation = false;

            @Override
            public void ruleViolationAdded(RuleViolation ruleViolation) {
                hasViolation = true;
            }
        }

        Report rpt = new Report();
        MyListener listener = new MyListener();
        rpt.addListener(listener);
        Node s = getNode(5, 5);
        Rule rule1 = new MockRule("name", "desc", "msg", "rulesetname");
        rpt.addRuleViolation(new ParametricRuleViolation<>(rule1, "filename", s, rule1.getMessage()));
        assertTrue(listener.hasViolation);
    }


    @Test
>>>>>>> 649ad997
    public void testIterator() {
        Report r = new Report();
        Rule rule = new MockRule("name", "desc", "msg", "rulesetname");
        Node node1 = getNode(5, 5, true);
        r.addRuleViolation(new ParametricRuleViolation<>(rule, "", node1, rule.getMessage()));
        Node node2 = getNode(5, 6, true);
        r.addRuleViolation(new ParametricRuleViolation<>(rule, "", node2, rule.getMessage()));

        assertEquals(2, r.getViolations().size());
    }

    private static Node getNode(int line, int column) {
        DummyNode s = new DummyNode();
        DummyNode parent = new DummyNode();
        parent.setCoords(line, column, line, column + 1);
        parent.addChild(s, 0);
        s.setCoords(line, column, line, column + 1);
        return s;
    }

    private static Node getNode(int line, int column, boolean nextLine) {
        DummyNode s = (DummyNode) getNode(line, column);
        if (nextLine) {
            s.setCoords(line + 1, column + 4, line + 4, 1);
        }
        return s;
    }

    public static String render(Renderer renderer, Report report) throws IOException {
        StringWriter writer = new StringWriter();
        renderer.setWriter(writer);
        renderer.start();
        renderer.renderFileReport(report);
        renderer.end();
        return writer.toString();
    }
}<|MERGE_RESOLUTION|>--- conflicted
+++ resolved
@@ -7,10 +7,7 @@
 import static org.junit.Assert.assertEquals;
 import static org.junit.Assert.assertTrue;
 
-<<<<<<< HEAD
 import java.io.FileInputStream;
-=======
->>>>>>> 649ad997
 import java.io.IOException;
 import java.io.StringWriter;
 
@@ -56,30 +53,6 @@
     }
 
     @Test
-<<<<<<< HEAD
-=======
-    public void testListener() {
-        class MyListener implements ThreadSafeReportListener {
-            boolean hasViolation = false;
-
-            @Override
-            public void ruleViolationAdded(RuleViolation ruleViolation) {
-                hasViolation = true;
-            }
-        }
-
-        Report rpt = new Report();
-        MyListener listener = new MyListener();
-        rpt.addListener(listener);
-        Node s = getNode(5, 5);
-        Rule rule1 = new MockRule("name", "desc", "msg", "rulesetname");
-        rpt.addRuleViolation(new ParametricRuleViolation<>(rule1, "filename", s, rule1.getMessage()));
-        assertTrue(listener.hasViolation);
-    }
-
-
-    @Test
->>>>>>> 649ad997
     public void testIterator() {
         Report r = new Report();
         Rule rule = new MockRule("name", "desc", "msg", "rulesetname");
