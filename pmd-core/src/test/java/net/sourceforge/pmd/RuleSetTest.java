--- conflicted
+++ resolved
@@ -37,20 +37,16 @@
 import net.sourceforge.pmd.Report.ProcessingError;
 import net.sourceforge.pmd.RuleSet.RuleSetBuilder;
 import net.sourceforge.pmd.lang.Dummy2LanguageModule;
-<<<<<<< HEAD
-import net.sourceforge.pmd.lang.ast.DummyNode;
-=======
 import net.sourceforge.pmd.lang.DummyLanguageModule;
 import net.sourceforge.pmd.lang.Language;
 import net.sourceforge.pmd.lang.LanguageRegistry;
->>>>>>> 32a02cec
 import net.sourceforge.pmd.lang.ast.DummyRoot;
 import net.sourceforge.pmd.lang.ast.Node;
 import net.sourceforge.pmd.lang.ast.RootNode;
 import net.sourceforge.pmd.lang.rule.RuleReference;
 import net.sourceforge.pmd.lang.rule.RuleTargetSelector;
 
-public class RuleSetTest extends PmdContextualizedTest {
+public class RuleSetTest {
 
     private final Language dummyLang = LanguageRegistry.getLanguage(DummyLanguageModule.NAME);
 
@@ -86,37 +82,22 @@
 
     @Test
     public void testGetRuleByName() {
-<<<<<<< HEAD
-        MockRule mock = newMockRule("name");
-        RuleSet rs = RulesetsFactoryUtils.defaultFactory().createSingleRuleRuleSet(mock);
-=======
         MockRule mock = new MockRule("name", "desc", "msg", "rulesetname");
         RuleSet rs = RuleSet.forSingleRule(mock);
->>>>>>> 32a02cec
         assertEquals("unable to fetch rule by name", mock, rs.getRuleByName("name"));
     }
 
     @Test
     public void testGetRuleByName2() {
-<<<<<<< HEAD
-        MockRule mock = newMockRule("name");
-        RuleSet rs = RulesetsFactoryUtils.defaultFactory().createSingleRuleRuleSet(mock);
-=======
         MockRule mock = new MockRule("name", "desc", "msg", "rulesetname");
         RuleSet rs = RuleSet.forSingleRule(mock);
->>>>>>> 32a02cec
         assertNull("the rule FooRule must not be found!", rs.getRuleByName("FooRule"));
     }
 
     @Test
     public void testRuleList() {
-<<<<<<< HEAD
-        MockRule rule = newMockRule("name");
-        RuleSet ruleset = RulesetsFactoryUtils.defaultFactory().createSingleRuleRuleSet(rule);
-=======
         MockRule rule = new MockRule("name", "desc", "msg", "rulesetname");
         RuleSet ruleset = RuleSet.forSingleRule(rule);
->>>>>>> 32a02cec
 
         assertEquals("Size of RuleSet isn't one.", 1, ruleset.size());
 
@@ -137,28 +118,23 @@
     @Test
     public void testAddRuleSet() {
         RuleSet set1 = createRuleSetBuilder("ruleset1")
-                .addRule(newMockRule("name"))
+                .addRule(new MockRule("name", "desc", "msg", "rulesetname"))
                 .build();
         RuleSet set2 = createRuleSetBuilder("ruleset2")
-                .addRule(newMockRule("name2"))
+                .addRule(new MockRule("name2", "desc", "msg", "rulesetname"))
                 .addRuleSet(set1)
                 .build();
         assertEquals("ruleset size wrong", 2, set2.size());
-    }
-
-    @NonNull
-    public MockRule newMockRule(String name2) {
-        return dummyRule(new MockRule(name2, "desc", "msg", "rulesetname"));
     }
 
     @Test(expected = RuntimeException.class)
     public void testAddRuleSetByReferenceBad() {
         RuleSet set1 = createRuleSetBuilder("ruleset1")
-                .addRule(newMockRule("name"))
+                .addRule(new MockRule("name", "desc", "msg", "rulesetname"))
                 .build();
 
         createRuleSetBuilder("ruleset2")
-                .addRule(newMockRule("name2"))
+                .addRule(new MockRule("name2", "desc", "msg", "rulesetname"))
                 .addRuleSetByReference(set1, false)
                 .build();
     }
@@ -167,8 +143,8 @@
     public void testAddRuleSetByReferenceAllRule() {
         RuleSet set2 = createRuleSetBuilder("ruleset2")
                 .withFileName("foo")
-                .addRule(newMockRule("name"))
-                .addRule(newMockRule("name2"))
+                .addRule(new MockRule("name", "desc", "msg", "rulesetname"))
+                .addRule(new MockRule("name2", "desc", "msg", "rulesetname"))
                 .build();
         RuleSet set1 = createRuleSetBuilder("ruleset1")
                 .addRuleSetByReference(set2, true)
@@ -186,8 +162,8 @@
     public void testAddRuleSetByReferenceSingleRule() {
         RuleSet set2 = createRuleSetBuilder("ruleset2")
                 .withFileName("foo")
-                .addRule(newMockRule("name"))
-                .addRule(newMockRule("name2"))
+                .addRule(new MockRule("name", "desc", "msg", "rulesetname"))
+                .addRule(new MockRule("name2", "desc", "msg", "rulesetname"))
                 .build();
         RuleSet set1 = createRuleSetBuilder("ruleset1")
                 .addRuleSetByReference(set2, false)
@@ -232,11 +208,11 @@
     @Test
     public void testEquals4() {
         RuleSet s1 = createRuleSetBuilder("my ruleset")
-                .addRule(newMockRule("name"))
+                .addRule(new MockRule("name", "desc", "msg", "rulesetname"))
                 .build();
 
         RuleSet s2 = createRuleSetBuilder("my ruleset")
-                .addRule(newMockRule("name"))
+                .addRule(new MockRule("name", "desc", "msg", "rulesetname"))
                 .build();
 
         assertEquals("2 rulesets with same name and rules must be equals", s1, s2);
@@ -246,11 +222,11 @@
     @Test
     public void testEquals5() {
         RuleSet s1 = createRuleSetBuilder("my ruleset")
-                .addRule(newMockRule("name"))
+                .addRule(new MockRule("name", "desc", "msg", "rulesetname"))
                 .build();
 
         RuleSet s2 = createRuleSetBuilder("my other ruleset")
-                .addRule(newMockRule("name"))
+                .addRule(new MockRule("name", "desc", "msg", "rulesetname"))
                 .build();
 
         assertFalse("2 rulesets with different name but same rules must not be equals", s1.equals(s2));
@@ -259,11 +235,11 @@
     @Test
     public void testEquals6() {
         RuleSet s1 = createRuleSetBuilder("my ruleset")
-                .addRule(newMockRule("name"))
+                .addRule(new MockRule("name", "desc", "msg", "rulesetname"))
                 .build();
 
         RuleSet s2 = createRuleSetBuilder("my ruleset")
-                .addRule(newMockRule("other rule"))
+                .addRule(new MockRule("other rule", "desc", "msg", "rulesetname"))
                 .build();
 
         assertFalse("2 rulesets with same name but different rules must not be equals", s1.equals(s2));
@@ -274,30 +250,9 @@
 
         Rule rule = new MockRule();
 
-<<<<<<< HEAD
-        rule.setLanguage(dummyLanguage());
-=======
->>>>>>> 32a02cec
         assertFalse("Different languages should not apply",
-                RuleSet.applies(rule, languageRegistry().getLanguage(Dummy2LanguageModule.NAME).getDefaultVersion()));
-
-<<<<<<< HEAD
-        rule.setLanguage(dummyLanguage());
-        assertTrue("Same language with no min/max should apply",
-                RuleSet.applies(rule, dummyLanguage().getVersion("1.5")));
-
-        rule.setMinimumLanguageVersion(dummyLanguage().getVersion("1.5"));
-        assertTrue("Same language with valid min only should apply",
-                RuleSet.applies(rule, dummyLanguage().getVersion("1.5")));
-
-        rule.setMaximumLanguageVersion(dummyLanguage().getVersion("1.6"));
-        assertTrue("Same language with valid min and max should apply",
-                RuleSet.applies(rule, dummyLanguage().getVersion("1.5")));
-        assertFalse("Same language with outside range of min/max should not apply",
-                RuleSet.applies(rule, dummyLanguage().getVersion("1.4")));
-        assertFalse("Same language with outside range of min/max should not apply",
-                RuleSet.applies(rule, dummyLanguage().getVersion("1.7")));
-=======
+                RuleSet.applies(rule, LanguageRegistry.getLanguage(Dummy2LanguageModule.NAME).getDefaultVersion()));
+
         assertTrue("Same language with no min/max should apply",
                 RuleSet.applies(rule, dummyLang.getVersion("1.5")));
 
@@ -312,7 +267,6 @@
                 RuleSet.applies(rule, dummyLang.getVersion("1.4")));
         assertFalse("Same language with outside range of min/max should not apply",
                 RuleSet.applies(rule, dummyLang.getVersion("1.7")));
->>>>>>> 32a02cec
     }
 
     @Test
@@ -458,14 +412,7 @@
     public void testIncludeExcludeMultipleRuleSetWithRuleChainApplies() throws Exception {
         Rule rule = new FooRule();
         rule.setName("FooRule1");
-<<<<<<< HEAD
-        rule.setLanguage(dummyLanguage());
-        RuleSet ruleSet1 = createRuleSetBuilder("RuleSet1")
-                .addRule(rule)
-                .build();
-=======
         rule.setLanguage(LanguageRegistry.getLanguage(DummyLanguageModule.NAME));
->>>>>>> 32a02cec
 
         RuleSet ruleSet1 = createRuleSetBuilder("RuleSet1").addRule(rule).build();
         RuleSet ruleSet2 = createRuleSetBuilder("RuleSet2").addRule(rule).build();
@@ -474,18 +421,8 @@
         RuleSets ruleSets = new RuleSets(listOf(ruleSet1, ruleSet2));
 
         // Two violations
-<<<<<<< HEAD
-        RuleContext ctx = new RuleContext();
-        Report r = new Report();
-        ctx.setReport(r);
-        ctx.setSourceCodeFile(file);
-        ctx.setLanguageVersion(dummyLanguage().getDefaultVersion());
-        ruleSets.apply(makeCompilationUnits(), ctx);
-        assertEquals("Violations", 2, r.size());
-=======
         Report report = Report.buildReport(ctx1 -> ruleSets.apply(makeCompilationUnits(), ctx1));
         assertEquals("Violations", 2, report.getViolations().size());
->>>>>>> 32a02cec
 
         // One violation
         ruleSet1 = createRuleSetBuilder("RuleSet1")
@@ -503,10 +440,6 @@
     public void copyConstructorDeepCopies() {
         Rule rule = new FooRule();
         rule.setName("FooRule1");
-<<<<<<< HEAD
-        rule.setLanguage(dummyLanguage());
-=======
->>>>>>> 32a02cec
         RuleSet ruleSet1 = createRuleSetBuilder("RuleSet1")
                 .addRule(rule)
                 .build();
@@ -549,81 +482,38 @@
     @Test
     public void ruleExceptionShouldBeReported() throws Exception {
         RuleSet ruleset = createRuleSetBuilder("ruleExceptionShouldBeReported")
-                .addRule(dummyRule(new MockRule() {
+                .addRule(new MockRule() {
                     @Override
                     public void apply(Node nodes, RuleContext ctx) {
                         throw new IllegalStateException("Test exception while applying rule");
                     }
-                }))
-                .build();
-<<<<<<< HEAD
-        RuleContext context = new RuleContext();
-        context.setReport(new Report());
-        context.setLanguageVersion(dummyLanguage().getDefaultVersion());
-        context.setSourceCodeFile(new File(RuleSetTest.class.getName() + ".ruleExceptionShouldBeReported"));
-        context.setIgnoreExceptions(true); // the default
-        ruleset.apply(makeCompilationUnits(), context);
-=======
->>>>>>> 32a02cec
+                })
+                .build();
 
         Report report = RuleContextTest.getReportForRuleSetApply(ruleset, makeCompilationUnits());
 
-<<<<<<< HEAD
-    @Test(expected = RuntimeException.class)
-    public void ruleExceptionShouldBeThrownIfNotIgnored() {
-        RuleSet ruleset = createRuleSetBuilder("ruleExceptionShouldBeReported")
-                .addRule(dummyRule(new MockRule() {
-                    @Override
-                    public void apply(Node target, RuleContext ctx) {
-                        throw new RuntimeException("Test exception while applying rule");
-                    }
-                }))
-                .build();
-        RuleContext context = new RuleContext();
-        context.setReport(new Report());
-        context.setLanguageVersion(dummyLanguage().getDefaultVersion());
-        context.setSourceCodeFile(new File(RuleSetTest.class.getName() + ".ruleExceptionShouldBeThrownIfNotIgnored"));
-        context.setIgnoreExceptions(false);
-        ruleset.apply(makeCompilationUnits(), context);
-=======
         List<ProcessingError> errors = report.getProcessingErrors();
         assertThat(errors, hasSize(1));
         ProcessingError error = errors.get(0);
         assertThat(error.getMsg(), containsString("java.lang.IllegalStateException: Test exception while applying rule\n"));
         assertThat(error.getMsg(), containsString("Rule applied on node=Foo"));
         assertThat(error.getError().getCause(), instanceOf(IllegalStateException.class));
->>>>>>> 32a02cec
-    }
-
-
-    @Test
-<<<<<<< HEAD
-    public void ruleExceptionShouldNotStopProcessingFile() {
-        RuleSet ruleset = createRuleSetBuilder("ruleExceptionShouldBeReported").addRule(dummyRule(new MockRule() {
-=======
+    }
+
+
+    @Test
     public void ruleExceptionShouldNotStopProcessingFile() throws Exception {
         RuleSet ruleset = createRuleSetBuilder("ruleExceptionShouldBeReported").addRule(new MockRule() {
->>>>>>> 32a02cec
             @Override
             public void apply(Node target, RuleContext ctx) {
                 throw new IllegalStateException("Test exception while applying rule");
             }
-        })).addRule(dummyRule(new MockRule() {
+        }).addRule(new MockRule() {
             @Override
             public void apply(Node target, RuleContext ctx) {
                 addViolationWithMessage(ctx, target, "Test violation of the second rule in the ruleset");
             }
-<<<<<<< HEAD
-        })).build();
-        RuleContext context = new RuleContext();
-        context.setReport(new Report());
-        context.setLanguageVersion(dummyLanguage().getDefaultVersion());
-        context.setSourceCodeFile(new File(RuleSetTest.class.getName() + ".ruleExceptionShouldBeReported"));
-        context.setIgnoreExceptions(true); // the default
-        ruleset.apply(makeCompilationUnits(), context);
-=======
         }).build();
->>>>>>> 32a02cec
 
         Report report = RuleContextTest.getReportForRuleSetApply(ruleset, makeCompilationUnits("samplefile.dummy"));
 
@@ -639,13 +529,8 @@
     }
 
     @Test
-<<<<<<< HEAD
-    public void ruleExceptionShouldNotStopProcessingFileWithRuleChain() {
-        RuleSet ruleset = createRuleSetBuilder("ruleExceptionShouldBeReported").addRule(dummyRule(new MockRule() {
-=======
     public void ruleExceptionShouldNotStopProcessingFileWithRuleChain() throws Exception {
         RuleSet ruleset = createRuleSetBuilder("ruleExceptionShouldBeReported").addRule(new MockRule() {
->>>>>>> 32a02cec
 
             @Override
             protected @NonNull RuleTargetSelector buildTargetSelector() {
@@ -656,7 +541,7 @@
             public void apply(Node target, RuleContext ctx) {
                 throw new UnsupportedOperationException("Test exception while applying rule");
             }
-        })).addRule(dummyRule(new MockRule() {
+        }).addRule(new MockRule() {
 
             @Override
             protected @NonNull RuleTargetSelector buildTargetSelector() {
@@ -667,24 +552,6 @@
             public void apply(Node target, RuleContext ctx) {
                 addViolationWithMessage(ctx, target, "Test violation of the second rule in the ruleset");
             }
-<<<<<<< HEAD
-        })).build();
-        RuleContext context = new RuleContext();
-        context.setReport(new Report());
-        context.setLanguageVersion(dummyLanguage().getDefaultVersion());
-        context.setSourceCodeFile(new File(RuleSetTest.class.getName() + ".ruleExceptionShouldBeReported"));
-        context.setIgnoreExceptions(true); // the default
-        RuleSets rulesets = new RuleSets(ruleset);
-        rulesets.apply(makeCompilationUnits(), context);
-
-        assertTrue("Report should have processing errors", context.getReport().hasErrors());
-        List<ProcessingError> errors = IteratorUtil.toList(context.getReport().errors());
-        assertEquals("Errors expected", 1, errors.size());
-        assertEquals("Wrong error message", "RuntimeException: Test exception while applying rule", errors.get(0).getMsg());
-        assertTrue("Should be a RuntimeException", errors.get(0).getError() instanceof RuntimeException);
-
-        assertEquals("There should be a violation", 1, context.getReport().size());
-=======
         }).build();
 
         Report report = RuleContextTest.getReportForRuleSetApply(ruleset, makeCompilationUnits());
@@ -717,7 +584,6 @@
             setLanguage(dummyLang);
         }
 
->>>>>>> 32a02cec
     }
 
 }