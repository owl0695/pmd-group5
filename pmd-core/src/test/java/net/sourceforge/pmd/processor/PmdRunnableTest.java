/*
 * BSD-style license; for more info see http://pmd.sourceforge.net/license.html
 */

package net.sourceforge.pmd.processor;

import static org.hamcrest.CoreMatchers.instanceOf;
import static org.hamcrest.MatcherAssert.assertThat;
import static org.hamcrest.Matchers.hasSize;
import static org.mockito.Mockito.contains;
import static org.mockito.Mockito.eq;
import static org.mockito.Mockito.mock;
import static org.mockito.Mockito.never;
import static org.mockito.Mockito.spy;
import static org.mockito.Mockito.times;
import static org.mockito.Mockito.verify;

import java.util.List;
import java.util.function.BiConsumer;

<<<<<<< HEAD
import org.junit.jupiter.api.Assertions;
import org.junit.jupiter.api.BeforeEach;
import org.junit.jupiter.api.Test;
=======
import org.junit.Assert;
import org.junit.Before;
import org.junit.Test;
import org.junit.contrib.java.lang.system.RestoreSystemProperties;
import org.junit.rules.TestRule;
import org.mockito.Mockito;
import org.slf4j.event.Level;
>>>>>>> 51c890cf

import net.sourceforge.pmd.PMDConfiguration;
import net.sourceforge.pmd.Report;
import net.sourceforge.pmd.Report.GlobalReportBuilderListener;
import net.sourceforge.pmd.Report.ProcessingError;
import net.sourceforge.pmd.Rule;
import net.sourceforge.pmd.RuleContext;
import net.sourceforge.pmd.RuleSet;
import net.sourceforge.pmd.RuleSets;
import net.sourceforge.pmd.internal.SystemProps;
import net.sourceforge.pmd.internal.util.ContextedAssertionError;
import net.sourceforge.pmd.lang.DummyLanguageModule;
import net.sourceforge.pmd.lang.DummyLanguageModule.Handler;
import net.sourceforge.pmd.lang.Language;
import net.sourceforge.pmd.lang.LanguageRegistry;
import net.sourceforge.pmd.lang.LanguageVersion;
import net.sourceforge.pmd.lang.ast.Node;
import net.sourceforge.pmd.lang.ast.Parser;
import net.sourceforge.pmd.lang.ast.RootNode;
import net.sourceforge.pmd.lang.rule.AbstractRule;
import net.sourceforge.pmd.processor.MonoThreadProcessor.MonothreadRunnable;
import net.sourceforge.pmd.util.datasource.DataSource;
import net.sourceforge.pmd.util.log.MessageReporter;

import com.github.stefanbirkner.systemlambda.SystemLambda;

<<<<<<< HEAD
public class PmdRunnableTest {
=======
    public static final String TEST_MESSAGE_SEMANTIC_ERROR = "An error occurred!";
    private static final String PARSER_REPORTS_SEMANTIC_ERROR = "1.9-semantic_error";
    private static final String THROWS_SEMANTIC_ERROR = "1.9-throws_semantic_error";
    private static final String THROWS_ASSERTION_ERROR = "1.9-throws";


    @org.junit.Rule
    public TestRule restoreSystemProperties = new RestoreSystemProperties();
>>>>>>> 51c890cf


    private final DummyLanguageModule dummyLang = DummyLanguageModule.getInstance();

    private PMDConfiguration configuration;
    private PmdRunnable pmdRunnable;
    private GlobalReportBuilderListener reportBuilder;
    private MessageReporter reporter;
    private Rule rule;

    @BeforeEach
    public void prepare() {
        DataSource dataSource = DataSource.forString("test", "test.dummy");


        rule = spy(new RuleThatThrows());
        configuration = new PMDConfiguration();
        reportBuilder = new GlobalReportBuilderListener();
        reporter = mock(MessageReporter.class);
        configuration.setReporter(reporter);
        pmdRunnable = new MonothreadRunnable(new RuleSets(RuleSet.forSingleRule(rule)),
                                             dataSource,
                                             reportBuilder,
                                             configuration);

    }

    @Test
<<<<<<< HEAD
    public void inErrorRecoveryModeErrorsShouldBeLoggedByParser() throws Exception {
        SystemLambda.restoreSystemProperties(() -> {
            System.setProperty(SystemProps.PMD_ERROR_RECOVERY, "");
            configuration.setDefaultLanguageVersion(dummyThrows);

            pmdRunnable.run();
            reportBuilder.close();
            Assertions.assertEquals(1, reportBuilder.getResult().getProcessingErrors().size());
        });
    }

    @Test
    public void inErrorRecoveryModeErrorsShouldBeLoggedByRule() throws Exception {
        SystemLambda.restoreSystemProperties(() -> {
            System.setProperty(SystemProps.PMD_ERROR_RECOVERY, "");
            configuration.setDefaultLanguageVersion(dummyDefault);

            pmdRunnable.run();
            reportBuilder.close();
            Report report = reportBuilder.getResult();
            List<ProcessingError> errors = report.getProcessingErrors();
            assertThat(errors, hasSize(1));
            assertThat(errors.get(0).getError(), instanceOf(ContextedAssertionError.class));
        });
=======
    public void inErrorRecoveryModeErrorsShouldBeLoggedByParser() {
        System.setProperty(SystemProps.PMD_ERROR_RECOVERY, "");
        configuration.setDefaultLanguageVersion(versionWithParserThatThrowsAssertionError());

        pmdRunnable.run();
        reportBuilder.close();
        Assert.assertEquals(1, reportBuilder.getResult().getProcessingErrors().size());
    }

    @Test
    public void inErrorRecoveryModeErrorsShouldBeLoggedByRule() {
        System.setProperty(SystemProps.PMD_ERROR_RECOVERY, "");
        configuration.setDefaultLanguageVersion(dummyLang.getDefaultVersion());

        pmdRunnable.run();
        reportBuilder.close();
        Report report = reportBuilder.getResult();
        List<ProcessingError> errors = report.getProcessingErrors();
        assertThat(errors, hasSize(1));
        assertThat(errors.get(0).getError(), instanceOf(ContextedAssertionError.class));
>>>>>>> 51c890cf
    }

    @Test
    public void withoutErrorRecoveryModeProcessingShouldBeAbortedByParser() {
<<<<<<< HEAD
        Assertions.assertNull(System.getProperty(SystemProps.PMD_ERROR_RECOVERY));
        configuration.setDefaultLanguageVersion(dummyThrows);
=======
        Assert.assertNull(System.getProperty(SystemProps.PMD_ERROR_RECOVERY));
        configuration.setDefaultLanguageVersion(versionWithParserThatThrowsAssertionError());
>>>>>>> 51c890cf

        Assertions.assertThrows(AssertionError.class, pmdRunnable::run);
    }

    @Test
    public void withoutErrorRecoveryModeProcessingShouldBeAbortedByRule() {
<<<<<<< HEAD
        Assertions.assertNull(System.getProperty(SystemProps.PMD_ERROR_RECOVERY));
        configuration.setDefaultLanguageVersion(dummyDefault);
=======
        Assert.assertNull(System.getProperty(SystemProps.PMD_ERROR_RECOVERY));
        configuration.setDefaultLanguageVersion(dummyLang.getDefaultVersion());
>>>>>>> 51c890cf

        Assertions.assertThrows(AssertionError.class, pmdRunnable::run);
    }


    @Test
    public void semanticErrorShouldAbortTheRun() {
        configuration.setDefaultLanguageVersion(versionWithParserThatReportsSemanticError());

        pmdRunnable.run();

        verify(reporter, times(1)).log(eq(Level.ERROR), eq("at test.dummy :1:1: " + TEST_MESSAGE_SEMANTIC_ERROR));
        verify(rule, never()).apply(Mockito.any(), Mockito.any());

        reportBuilder.close();
        Assert.assertEquals(1, reportBuilder.getResult().getProcessingErrors().size());
    }

    @Test
    public void semanticErrorThrownShouldAbortTheRun() {
        configuration.setDefaultLanguageVersion(getVersionWithParserThatThrowsSemanticError());

        pmdRunnable.run();

        verify(reporter, times(1)).log(eq(Level.ERROR), contains(TEST_MESSAGE_SEMANTIC_ERROR));
        verify(rule, never()).apply(Mockito.any(), Mockito.any());

        reportBuilder.close();
        Assert.assertEquals(1, reportBuilder.getResult().getProcessingErrors().size());
    }

    public static void registerCustomVersions(BiConsumer<String, Handler> addVersion) {
        addVersion.accept(THROWS_ASSERTION_ERROR, new HandlerWithParserThatThrows());
        addVersion.accept(PARSER_REPORTS_SEMANTIC_ERROR, new HandlerWithParserThatReportsSemanticError());
        addVersion.accept(THROWS_SEMANTIC_ERROR, new HandlerWithParserThatThrowsSemanticError());

    }

    public LanguageVersion versionWithParserThatThrowsAssertionError() {
        return dummyLang.getVersion(THROWS_ASSERTION_ERROR);
    }

    public LanguageVersion getVersionWithParserThatThrowsSemanticError() {
        return dummyLang.getVersion(THROWS_SEMANTIC_ERROR);
    }

    public LanguageVersion versionWithParserThatReportsSemanticError() {
        return dummyLang.getVersion(PARSER_REPORTS_SEMANTIC_ERROR);
    }

    private static class RuleThatThrows extends AbstractRule {

        RuleThatThrows() {
            Language dummyLanguage = LanguageRegistry.findLanguageByTerseName(DummyLanguageModule.TERSE_NAME);
            setLanguage(dummyLanguage);
        }

        @Override
        public void apply(Node target, RuleContext ctx) {
            throw new AssertionError("test");
        }
    }

    public static class HandlerWithParserThatThrowsSemanticError extends Handler {

        @Override
        public Parser getParser() {
            return task -> {
                RootNode root = super.getParser().parse(task);
                throw task.getReporter().error(root, TEST_MESSAGE_SEMANTIC_ERROR);
            };
        }
    }

    public static class HandlerWithParserThatThrows extends Handler {

        @Override
        public Parser getParser() {
            return task -> {
                throw new AssertionError("test error while parsing");
            };
        }
    }

    public static class HandlerWithParserThatReportsSemanticError extends Handler {

        @Override
        public Parser getParser() {
            return task -> {
                RootNode root = super.getParser().parse(task);
                task.getReporter().error(root, TEST_MESSAGE_SEMANTIC_ERROR);
                return root;
            };
        }
    }
}<|MERGE_RESOLUTION|>--- conflicted
+++ resolved
@@ -7,6 +7,7 @@
 import static org.hamcrest.CoreMatchers.instanceOf;
 import static org.hamcrest.MatcherAssert.assertThat;
 import static org.hamcrest.Matchers.hasSize;
+import static org.junit.jupiter.api.Assertions.assertEquals;
 import static org.mockito.Mockito.contains;
 import static org.mockito.Mockito.eq;
 import static org.mockito.Mockito.mock;
@@ -18,19 +19,11 @@
 import java.util.List;
 import java.util.function.BiConsumer;
 
-<<<<<<< HEAD
 import org.junit.jupiter.api.Assertions;
 import org.junit.jupiter.api.BeforeEach;
 import org.junit.jupiter.api.Test;
-=======
-import org.junit.Assert;
-import org.junit.Before;
-import org.junit.Test;
-import org.junit.contrib.java.lang.system.RestoreSystemProperties;
-import org.junit.rules.TestRule;
 import org.mockito.Mockito;
 import org.slf4j.event.Level;
->>>>>>> 51c890cf
 
 import net.sourceforge.pmd.PMDConfiguration;
 import net.sourceforge.pmd.Report;
@@ -57,19 +50,12 @@
 
 import com.github.stefanbirkner.systemlambda.SystemLambda;
 
-<<<<<<< HEAD
 public class PmdRunnableTest {
-=======
+
     public static final String TEST_MESSAGE_SEMANTIC_ERROR = "An error occurred!";
     private static final String PARSER_REPORTS_SEMANTIC_ERROR = "1.9-semantic_error";
     private static final String THROWS_SEMANTIC_ERROR = "1.9-throws_semantic_error";
     private static final String THROWS_ASSERTION_ERROR = "1.9-throws";
-
-
-    @org.junit.Rule
-    public TestRule restoreSystemProperties = new RestoreSystemProperties();
->>>>>>> 51c890cf
-
 
     private final DummyLanguageModule dummyLang = DummyLanguageModule.getInstance();
 
@@ -97,23 +83,22 @@
     }
 
     @Test
-<<<<<<< HEAD
-    public void inErrorRecoveryModeErrorsShouldBeLoggedByParser() throws Exception {
+    void inErrorRecoveryModeErrorsShouldBeLoggedByParser() throws Exception {
         SystemLambda.restoreSystemProperties(() -> {
             System.setProperty(SystemProps.PMD_ERROR_RECOVERY, "");
-            configuration.setDefaultLanguageVersion(dummyThrows);
+            configuration.setDefaultLanguageVersion(versionWithParserThatThrowsAssertionError());
 
             pmdRunnable.run();
             reportBuilder.close();
-            Assertions.assertEquals(1, reportBuilder.getResult().getProcessingErrors().size());
+            assertEquals(1, reportBuilder.getResult().getProcessingErrors().size());
         });
     }
 
     @Test
-    public void inErrorRecoveryModeErrorsShouldBeLoggedByRule() throws Exception {
+    void inErrorRecoveryModeErrorsShouldBeLoggedByRule() throws Exception {
         SystemLambda.restoreSystemProperties(() -> {
             System.setProperty(SystemProps.PMD_ERROR_RECOVERY, "");
-            configuration.setDefaultLanguageVersion(dummyDefault);
+            configuration.setDefaultLanguageVersion(dummyLang.getDefaultVersion());
 
             pmdRunnable.run();
             reportBuilder.close();
@@ -122,52 +107,20 @@
             assertThat(errors, hasSize(1));
             assertThat(errors.get(0).getError(), instanceOf(ContextedAssertionError.class));
         });
-=======
-    public void inErrorRecoveryModeErrorsShouldBeLoggedByParser() {
-        System.setProperty(SystemProps.PMD_ERROR_RECOVERY, "");
+    }
+
+    @Test
+    void withoutErrorRecoveryModeProcessingShouldBeAbortedByParser() {
+        Assertions.assertNull(System.getProperty(SystemProps.PMD_ERROR_RECOVERY));
         configuration.setDefaultLanguageVersion(versionWithParserThatThrowsAssertionError());
 
-        pmdRunnable.run();
-        reportBuilder.close();
-        Assert.assertEquals(1, reportBuilder.getResult().getProcessingErrors().size());
-    }
-
-    @Test
-    public void inErrorRecoveryModeErrorsShouldBeLoggedByRule() {
-        System.setProperty(SystemProps.PMD_ERROR_RECOVERY, "");
+        Assertions.assertThrows(AssertionError.class, pmdRunnable::run);
+    }
+
+    @Test
+    public void withoutErrorRecoveryModeProcessingShouldBeAbortedByRule() {
+        Assertions.assertNull(System.getProperty(SystemProps.PMD_ERROR_RECOVERY));
         configuration.setDefaultLanguageVersion(dummyLang.getDefaultVersion());
-
-        pmdRunnable.run();
-        reportBuilder.close();
-        Report report = reportBuilder.getResult();
-        List<ProcessingError> errors = report.getProcessingErrors();
-        assertThat(errors, hasSize(1));
-        assertThat(errors.get(0).getError(), instanceOf(ContextedAssertionError.class));
->>>>>>> 51c890cf
-    }
-
-    @Test
-    public void withoutErrorRecoveryModeProcessingShouldBeAbortedByParser() {
-<<<<<<< HEAD
-        Assertions.assertNull(System.getProperty(SystemProps.PMD_ERROR_RECOVERY));
-        configuration.setDefaultLanguageVersion(dummyThrows);
-=======
-        Assert.assertNull(System.getProperty(SystemProps.PMD_ERROR_RECOVERY));
-        configuration.setDefaultLanguageVersion(versionWithParserThatThrowsAssertionError());
->>>>>>> 51c890cf
-
-        Assertions.assertThrows(AssertionError.class, pmdRunnable::run);
-    }
-
-    @Test
-    public void withoutErrorRecoveryModeProcessingShouldBeAbortedByRule() {
-<<<<<<< HEAD
-        Assertions.assertNull(System.getProperty(SystemProps.PMD_ERROR_RECOVERY));
-        configuration.setDefaultLanguageVersion(dummyDefault);
-=======
-        Assert.assertNull(System.getProperty(SystemProps.PMD_ERROR_RECOVERY));
-        configuration.setDefaultLanguageVersion(dummyLang.getDefaultVersion());
->>>>>>> 51c890cf
 
         Assertions.assertThrows(AssertionError.class, pmdRunnable::run);
     }
@@ -183,7 +136,7 @@
         verify(rule, never()).apply(Mockito.any(), Mockito.any());
 
         reportBuilder.close();
-        Assert.assertEquals(1, reportBuilder.getResult().getProcessingErrors().size());
+        assertEquals(1, reportBuilder.getResult().getProcessingErrors().size());
     }
 
     @Test
@@ -196,7 +149,7 @@
         verify(rule, never()).apply(Mockito.any(), Mockito.any());
 
         reportBuilder.close();
-        Assert.assertEquals(1, reportBuilder.getResult().getProcessingErrors().size());
+        assertEquals(1, reportBuilder.getResult().getProcessingErrors().size());
     }
 
     public static void registerCustomVersions(BiConsumer<String, Handler> addVersion) {
