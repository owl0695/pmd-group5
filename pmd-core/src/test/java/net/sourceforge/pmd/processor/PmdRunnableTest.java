--- conflicted
+++ resolved
@@ -12,10 +12,7 @@
 import static org.mockito.Mockito.mock;
 import static org.mockito.Mockito.never;
 import static org.mockito.Mockito.spy;
-<<<<<<< HEAD
-=======
 import static org.mockito.Mockito.times;
->>>>>>> 9d1782d9
 import static org.mockito.Mockito.verify;
 
 import java.util.List;
@@ -45,17 +42,11 @@
 import net.sourceforge.pmd.lang.LanguageRegistry;
 import net.sourceforge.pmd.lang.LanguageVersion;
 import net.sourceforge.pmd.lang.ast.Node;
-<<<<<<< HEAD
+import net.sourceforge.pmd.lang.ast.Parser;
+import net.sourceforge.pmd.lang.ast.RootNode;
 import net.sourceforge.pmd.lang.document.TextFile;
 import net.sourceforge.pmd.lang.rule.AbstractRule;
 import net.sourceforge.pmd.processor.MonoThreadProcessor.MonothreadRunnable;
-=======
-import net.sourceforge.pmd.lang.ast.Parser;
-import net.sourceforge.pmd.lang.ast.RootNode;
-import net.sourceforge.pmd.lang.rule.AbstractRule;
-import net.sourceforge.pmd.processor.MonoThreadProcessor.MonothreadRunnable;
-import net.sourceforge.pmd.util.datasource.DataSource;
->>>>>>> 9d1782d9
 import net.sourceforge.pmd.util.log.MessageReporter;
 
 public class PmdRunnableTest {
@@ -69,10 +60,9 @@
     @org.junit.Rule
     public TestRule restoreSystemProperties = new RestoreSystemProperties();
 
-<<<<<<< HEAD
-    private LanguageVersion dummyThrows;
-    private LanguageVersion dummyDefault;
-    private LanguageVersion dummySemanticError;
+
+    private final DummyLanguageModule dummyLang = DummyLanguageModule.getInstance();
+
     private PMDConfiguration configuration;
     private PmdRunnable pmdRunnable;
     private MessageReporter reporter;
@@ -81,11 +71,6 @@
 
     @Before
     public void prepare() {
-        Language dummyLanguage = LanguageRegistry.findLanguageByTerseName(DummyLanguageModule.TERSE_NAME);
-        dummyDefault = dummyLanguage.getDefaultVersion();
-        dummyThrows = dummyLanguage.getVersion("1.9-throws");
-        dummySemanticError = dummyLanguage.getVersion("1.9-semantic_error");
-
         // reset data
         rule = spy(new RuleThatThrows());
         configuration = new PMDConfiguration();
@@ -102,27 +87,6 @@
 
         GlobalReportBuilderListener reportBuilder = new GlobalReportBuilderListener();
 
-=======
-
-    private final DummyLanguageModule dummyLang = DummyLanguageModule.getInstance();
-
-    private PMDConfiguration configuration;
-    private PmdRunnable pmdRunnable;
-    private GlobalReportBuilderListener reportBuilder;
-    private MessageReporter reporter;
-    private Rule rule;
-
-    @Before
-    public void prepare() {
-        DataSource dataSource = DataSource.forString("test", "test.dummy");
-
-
-        rule = spy(new RuleThatThrows());
-        configuration = new PMDConfiguration();
-        reportBuilder = new GlobalReportBuilderListener();
-        reporter = mock(MessageReporter.class);
-        configuration.setReporter(reporter);
->>>>>>> 9d1782d9
         pmdRunnable = new MonothreadRunnable(new RuleSets(RuleSet.forSingleRule(rule)),
                                              dataSource,
                                              reportBuilder,
@@ -136,12 +100,8 @@
     @Test
     public void inErrorRecoveryModeErrorsShouldBeLoggedByParser() {
         System.setProperty(SystemProps.PMD_ERROR_RECOVERY, "");
-<<<<<<< HEAD
-=======
-        configuration.setDefaultLanguageVersion(versionWithParserThatThrowsAssertionError());
->>>>>>> 9d1782d9
-
-        Report report = process(dummyThrows);
+
+        Report report = process(versionWithParserThatThrowsAssertionError());
 
         Assert.assertEquals(1, report.getProcessingErrors().size());
     }
@@ -149,12 +109,8 @@
     @Test
     public void inErrorRecoveryModeErrorsShouldBeLoggedByRule() {
         System.setProperty(SystemProps.PMD_ERROR_RECOVERY, "");
-<<<<<<< HEAD
-=======
-        configuration.setDefaultLanguageVersion(dummyLang.getDefaultVersion());
->>>>>>> 9d1782d9
-
-        Report report = process(dummyDefault);
+
+        Report report = process(dummyLang.getDefaultVersion());
 
         List<ProcessingError> errors = report.getProcessingErrors();
         assertThat(errors, hasSize(1));
@@ -164,60 +120,37 @@
     @Test
     public void withoutErrorRecoveryModeProcessingShouldBeAbortedByParser() {
         Assert.assertNull(System.getProperty(SystemProps.PMD_ERROR_RECOVERY));
-<<<<<<< HEAD
-=======
-        configuration.setDefaultLanguageVersion(versionWithParserThatThrowsAssertionError());
->>>>>>> 9d1782d9
-
-        Assert.assertThrows(AssertionError.class, () -> process(dummyThrows));
+
+        Assert.assertThrows(AssertionError.class, () -> process(versionWithParserThatThrowsAssertionError()));
     }
 
     @Test
     public void withoutErrorRecoveryModeProcessingShouldBeAbortedByRule() {
         Assert.assertNull(System.getProperty(SystemProps.PMD_ERROR_RECOVERY));
-<<<<<<< HEAD
-=======
-        configuration.setDefaultLanguageVersion(dummyLang.getDefaultVersion());
->>>>>>> 9d1782d9
-
-
-        Assert.assertThrows(AssertionError.class, () -> process(dummyDefault));
+
+        Assert.assertThrows(AssertionError.class, () -> process(dummyLang.getDefaultVersion()));
     }
 
 
     @Test
     public void semanticErrorShouldAbortTheRun() {
-        process(dummySemanticError);
-
-        verify(reporter).log(eq(Level.INFO), contains("skipping rule analysis"));
+        Report report = process(versionWithParserThatReportsSemanticError());
+
+        verify(reporter, times(1))
+            .log(eq(Level.ERROR), eq("at !debug only! test.dummy:1:1: " + TEST_MESSAGE_SEMANTIC_ERROR));
         verify(rule, never()).apply(Mockito.any(), Mockito.any());
-    }
-
-
-    @Test
-    public void semanticErrorShouldAbortTheRun() {
-        configuration.setDefaultLanguageVersion(versionWithParserThatReportsSemanticError());
-
-        pmdRunnable.run();
-
-        verify(reporter, times(1)).log(eq(Level.ERROR), eq("at test.dummy :1:1: " + TEST_MESSAGE_SEMANTIC_ERROR));
-        verify(rule, never()).apply(Mockito.any(), Mockito.any());
-
-        reportBuilder.close();
-        Assert.assertEquals(1, reportBuilder.getResult().getProcessingErrors().size());
+
+        Assert.assertEquals(1, report.getProcessingErrors().size());
     }
 
     @Test
     public void semanticErrorThrownShouldAbortTheRun() {
-        configuration.setDefaultLanguageVersion(getVersionWithParserThatThrowsSemanticError());
-
-        pmdRunnable.run();
+        Report report = process(getVersionWithParserThatThrowsSemanticError());
 
         verify(reporter, times(1)).log(eq(Level.ERROR), contains(TEST_MESSAGE_SEMANTIC_ERROR));
         verify(rule, never()).apply(Mockito.any(), Mockito.any());
 
-        reportBuilder.close();
-        Assert.assertEquals(1, reportBuilder.getResult().getProcessingErrors().size());
+        Assert.assertEquals(1, report.getProcessingErrors().size());
     }
 
     public static void registerCustomVersions(BiConsumer<String, Handler> addVersion) {
