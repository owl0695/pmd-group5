/*
 * BSD-style license; for more info see http://pmd.sourceforge.net/license.html
 */

package net.sourceforge.pmd.processor;

import static org.hamcrest.CoreMatchers.instanceOf;
import static org.hamcrest.MatcherAssert.assertThat;
import static org.hamcrest.Matchers.hasSize;
import static org.junit.jupiter.api.Assertions.assertEquals;
import static org.junit.jupiter.api.Assertions.assertNull;
import static org.junit.jupiter.api.Assertions.assertThrows;
import static org.mockito.Mockito.contains;
import static org.mockito.Mockito.eq;
import static org.mockito.Mockito.mock;
import static org.mockito.Mockito.never;
import static org.mockito.Mockito.spy;
import static org.mockito.Mockito.times;
import static org.mockito.Mockito.verify;

import java.util.List;
import java.util.function.BiConsumer;

import org.junit.jupiter.api.BeforeEach;
import org.junit.jupiter.api.Test;
import org.mockito.Mockito;
import org.slf4j.event.Level;

import net.sourceforge.pmd.PMDConfiguration;
import net.sourceforge.pmd.Report;
import net.sourceforge.pmd.Report.GlobalReportBuilderListener;
import net.sourceforge.pmd.Report.ProcessingError;
import net.sourceforge.pmd.Rule;
import net.sourceforge.pmd.RuleContext;
import net.sourceforge.pmd.RuleSet;
import net.sourceforge.pmd.RuleSets;
import net.sourceforge.pmd.internal.SystemProps;
import net.sourceforge.pmd.internal.util.ContextedAssertionError;
import net.sourceforge.pmd.lang.DummyLanguageModule;
import net.sourceforge.pmd.lang.DummyLanguageModule.Handler;
import net.sourceforge.pmd.lang.Language;
import net.sourceforge.pmd.lang.LanguageRegistry;
import net.sourceforge.pmd.lang.LanguageVersion;
import net.sourceforge.pmd.lang.ast.Node;
import net.sourceforge.pmd.lang.ast.Parser;
import net.sourceforge.pmd.lang.ast.RootNode;
import net.sourceforge.pmd.lang.document.TextFile;
import net.sourceforge.pmd.lang.rule.AbstractRule;
import net.sourceforge.pmd.processor.MonoThreadProcessor.MonothreadRunnable;
import net.sourceforge.pmd.util.log.MessageReporter;

import com.github.stefanbirkner.systemlambda.SystemLambda;

public class PmdRunnableTest {

    public static final String TEST_MESSAGE_SEMANTIC_ERROR = "An error occurred!";
    private static final String PARSER_REPORTS_SEMANTIC_ERROR = "1.9-semantic_error";
    private static final String THROWS_SEMANTIC_ERROR = "1.9-throws_semantic_error";
    private static final String THROWS_ASSERTION_ERROR = "1.9-throws";

    private PMDConfiguration configuration;
    private PmdRunnable pmdRunnable;
    private MessageReporter reporter;
    private Rule rule;

<<<<<<< HEAD

    @Before
    public void prepare() {
        // reset data
=======
    @BeforeEach
    void prepare() {
        DataSource dataSource = DataSource.forString("test", "test.dummy");


>>>>>>> 942c8f04
        rule = spy(new RuleThatThrows());
        configuration = new PMDConfiguration();
        reporter = mock(MessageReporter.class);
        configuration.setReporter(reporter);

        // will be populated by a call to process(LanguageVersion)
        pmdRunnable = null;
    }


    private Report process(LanguageVersion lv) {
        TextFile dataSource = TextFile.forCharSeq("test", "test.dummy", lv);

        GlobalReportBuilderListener reportBuilder = new GlobalReportBuilderListener();

        pmdRunnable = new MonothreadRunnable(new RuleSets(RuleSet.forSingleRule(rule)),
                                             dataSource,
                                             reportBuilder,
                                             configuration);

        pmdRunnable.run();
        reportBuilder.close();
        return reportBuilder.getResult();
    }

    @Test
<<<<<<< HEAD
    public void inErrorRecoveryModeErrorsShouldBeLoggedByParser() {
        System.setProperty(SystemProps.PMD_ERROR_RECOVERY, "");

        Report report = process(versionWithParserThatThrowsAssertionError());

        Assert.assertEquals(1, report.getProcessingErrors().size());
    }

    @Test
    public void inErrorRecoveryModeErrorsShouldBeLoggedByRule() {
        System.setProperty(SystemProps.PMD_ERROR_RECOVERY, "");

        Report report = process(DummyLanguageModule.getInstance().getDefaultVersion());

        List<ProcessingError> errors = report.getProcessingErrors();
        assertThat(errors, hasSize(1));
        assertThat(errors.get(0).getError(), instanceOf(ContextedAssertionError.class));
    }

    @Test
    public void withoutErrorRecoveryModeProcessingShouldBeAbortedByParser() {
        Assert.assertNull(System.getProperty(SystemProps.PMD_ERROR_RECOVERY));

        Assert.assertThrows(AssertionError.class, () -> process(versionWithParserThatThrowsAssertionError()));
    }

    @Test
    public void withoutErrorRecoveryModeProcessingShouldBeAbortedByRule() {
        Assert.assertNull(System.getProperty(SystemProps.PMD_ERROR_RECOVERY));

        Assert.assertThrows(AssertionError.class, () -> process(DummyLanguageModule.getInstance().getDefaultVersion()));
=======
    void inErrorRecoveryModeErrorsShouldBeLoggedByParser() throws Exception {
        SystemLambda.restoreSystemProperties(() -> {
            System.setProperty(SystemProps.PMD_ERROR_RECOVERY, "");
            configuration.setDefaultLanguageVersion(versionWithParserThatThrowsAssertionError());

            pmdRunnable.run();
            reportBuilder.close();
            assertEquals(1, reportBuilder.getResult().getProcessingErrors().size());
        });
    }

    @Test
    void inErrorRecoveryModeErrorsShouldBeLoggedByRule() throws Exception {
        SystemLambda.restoreSystemProperties(() -> {
            System.setProperty(SystemProps.PMD_ERROR_RECOVERY, "");
            configuration.setDefaultLanguageVersion(DummyLanguageModule.getInstance().getDefaultVersion());

            pmdRunnable.run();
            reportBuilder.close();
            Report report = reportBuilder.getResult();
            List<ProcessingError> errors = report.getProcessingErrors();
            assertThat(errors, hasSize(1));
            assertThat(errors.get(0).getError(), instanceOf(ContextedAssertionError.class));
        });
    }

    @Test
    void withoutErrorRecoveryModeProcessingShouldBeAbortedByParser() {
        assertNull(System.getProperty(SystemProps.PMD_ERROR_RECOVERY));
        configuration.setDefaultLanguageVersion(versionWithParserThatThrowsAssertionError());

        assertThrows(AssertionError.class, pmdRunnable::run);
    }

    @Test
    void withoutErrorRecoveryModeProcessingShouldBeAbortedByRule() {
        assertNull(System.getProperty(SystemProps.PMD_ERROR_RECOVERY));
        configuration.setDefaultLanguageVersion(DummyLanguageModule.getInstance().getDefaultVersion());

        assertThrows(AssertionError.class, pmdRunnable::run);
>>>>>>> 942c8f04
    }


    @Test
<<<<<<< HEAD
    public void semanticErrorShouldAbortTheRun() {
        Report report = process(versionWithParserThatReportsSemanticError());
=======
    void semanticErrorShouldAbortTheRun() {
        configuration.setDefaultLanguageVersion(versionWithParserThatReportsSemanticError());
>>>>>>> 942c8f04

        verify(reporter, times(1))
            .log(eq(Level.ERROR), eq("at !debug only! test.dummy:1:1: " + TEST_MESSAGE_SEMANTIC_ERROR));
        verify(rule, never()).apply(Mockito.any(), Mockito.any());

<<<<<<< HEAD
        Assert.assertEquals(1, report.getProcessingErrors().size());
    }

    @Test
    public void semanticErrorThrownShouldAbortTheRun() {
        Report report = process(getVersionWithParserThatThrowsSemanticError());
=======
        reportBuilder.close();
        assertEquals(1, reportBuilder.getResult().getProcessingErrors().size());
    }

    @Test
    void semanticErrorThrownShouldAbortTheRun() {
        configuration.setDefaultLanguageVersion(getVersionWithParserThatThrowsSemanticError());

        pmdRunnable.run();
>>>>>>> 942c8f04

        verify(reporter, times(1)).log(eq(Level.ERROR), contains(TEST_MESSAGE_SEMANTIC_ERROR));
        verify(rule, never()).apply(Mockito.any(), Mockito.any());

<<<<<<< HEAD
        Assert.assertEquals(1, report.getProcessingErrors().size());
=======
        reportBuilder.close();
        assertEquals(1, reportBuilder.getResult().getProcessingErrors().size());
>>>>>>> 942c8f04
    }

    public static void registerCustomVersions(BiConsumer<String, Handler> addVersion) {
        addVersion.accept(THROWS_ASSERTION_ERROR, new HandlerWithParserThatThrows());
        addVersion.accept(PARSER_REPORTS_SEMANTIC_ERROR, new HandlerWithParserThatReportsSemanticError());
        addVersion.accept(THROWS_SEMANTIC_ERROR, new HandlerWithParserThatThrowsSemanticError());
    }

    public static LanguageVersion versionWithParserThatThrowsAssertionError() {
        return DummyLanguageModule.getInstance().getVersion(THROWS_ASSERTION_ERROR);
    }

    public static LanguageVersion getVersionWithParserThatThrowsSemanticError() {
        return DummyLanguageModule.getInstance().getVersion(THROWS_SEMANTIC_ERROR);
    }

    public static LanguageVersion versionWithParserThatReportsSemanticError() {
        return DummyLanguageModule.getInstance().getVersion(PARSER_REPORTS_SEMANTIC_ERROR);
    }

    private static class RuleThatThrows extends AbstractRule {

        RuleThatThrows() {
            Language dummyLanguage = LanguageRegistry.findLanguageByTerseName(DummyLanguageModule.TERSE_NAME);
            setLanguage(dummyLanguage);
        }

        @Override
        public void apply(Node target, RuleContext ctx) {
            throw new AssertionError("test");
        }
    }

    public static class HandlerWithParserThatThrowsSemanticError extends Handler {

        @Override
        public Parser getParser() {
            return task -> {
                RootNode root = super.getParser().parse(task);
                throw task.getReporter().error(root, TEST_MESSAGE_SEMANTIC_ERROR);
            };
        }
    }

    public static class HandlerWithParserThatThrows extends Handler {

        @Override
        public Parser getParser() {
            return task -> {
                throw new AssertionError("test error while parsing");
            };
        }
    }

    public static class HandlerWithParserThatReportsSemanticError extends Handler {

        @Override
        public Parser getParser() {
            return task -> {
                RootNode root = super.getParser().parse(task);
                task.getReporter().error(root, TEST_MESSAGE_SEMANTIC_ERROR);
                return root;
            };
        }
    }
}<|MERGE_RESOLUTION|>--- conflicted
+++ resolved
@@ -49,8 +49,6 @@
 import net.sourceforge.pmd.processor.MonoThreadProcessor.MonothreadRunnable;
 import net.sourceforge.pmd.util.log.MessageReporter;
 
-import com.github.stefanbirkner.systemlambda.SystemLambda;
-
 public class PmdRunnableTest {
 
     public static final String TEST_MESSAGE_SEMANTIC_ERROR = "An error occurred!";
@@ -63,18 +61,10 @@
     private MessageReporter reporter;
     private Rule rule;
 
-<<<<<<< HEAD
-
-    @Before
+
+    @BeforeEach
     public void prepare() {
         // reset data
-=======
-    @BeforeEach
-    void prepare() {
-        DataSource dataSource = DataSource.forString("test", "test.dummy");
-
-
->>>>>>> 942c8f04
         rule = spy(new RuleThatThrows());
         configuration = new PMDConfiguration();
         reporter = mock(MessageReporter.class);
@@ -101,13 +91,12 @@
     }
 
     @Test
-<<<<<<< HEAD
     public void inErrorRecoveryModeErrorsShouldBeLoggedByParser() {
         System.setProperty(SystemProps.PMD_ERROR_RECOVERY, "");
 
         Report report = process(versionWithParserThatThrowsAssertionError());
 
-        Assert.assertEquals(1, report.getProcessingErrors().size());
+        assertEquals(1, report.getProcessingErrors().size());
     }
 
     @Test
@@ -123,102 +112,38 @@
 
     @Test
     public void withoutErrorRecoveryModeProcessingShouldBeAbortedByParser() {
-        Assert.assertNull(System.getProperty(SystemProps.PMD_ERROR_RECOVERY));
-
-        Assert.assertThrows(AssertionError.class, () -> process(versionWithParserThatThrowsAssertionError()));
+        assertNull(System.getProperty(SystemProps.PMD_ERROR_RECOVERY));
+
+        assertThrows(AssertionError.class, () -> process(versionWithParserThatThrowsAssertionError()));
     }
 
     @Test
     public void withoutErrorRecoveryModeProcessingShouldBeAbortedByRule() {
-        Assert.assertNull(System.getProperty(SystemProps.PMD_ERROR_RECOVERY));
-
-        Assert.assertThrows(AssertionError.class, () -> process(DummyLanguageModule.getInstance().getDefaultVersion()));
-=======
-    void inErrorRecoveryModeErrorsShouldBeLoggedByParser() throws Exception {
-        SystemLambda.restoreSystemProperties(() -> {
-            System.setProperty(SystemProps.PMD_ERROR_RECOVERY, "");
-            configuration.setDefaultLanguageVersion(versionWithParserThatThrowsAssertionError());
-
-            pmdRunnable.run();
-            reportBuilder.close();
-            assertEquals(1, reportBuilder.getResult().getProcessingErrors().size());
-        });
-    }
-
-    @Test
-    void inErrorRecoveryModeErrorsShouldBeLoggedByRule() throws Exception {
-        SystemLambda.restoreSystemProperties(() -> {
-            System.setProperty(SystemProps.PMD_ERROR_RECOVERY, "");
-            configuration.setDefaultLanguageVersion(DummyLanguageModule.getInstance().getDefaultVersion());
-
-            pmdRunnable.run();
-            reportBuilder.close();
-            Report report = reportBuilder.getResult();
-            List<ProcessingError> errors = report.getProcessingErrors();
-            assertThat(errors, hasSize(1));
-            assertThat(errors.get(0).getError(), instanceOf(ContextedAssertionError.class));
-        });
-    }
-
-    @Test
-    void withoutErrorRecoveryModeProcessingShouldBeAbortedByParser() {
         assertNull(System.getProperty(SystemProps.PMD_ERROR_RECOVERY));
-        configuration.setDefaultLanguageVersion(versionWithParserThatThrowsAssertionError());
-
-        assertThrows(AssertionError.class, pmdRunnable::run);
-    }
-
-    @Test
-    void withoutErrorRecoveryModeProcessingShouldBeAbortedByRule() {
-        assertNull(System.getProperty(SystemProps.PMD_ERROR_RECOVERY));
-        configuration.setDefaultLanguageVersion(DummyLanguageModule.getInstance().getDefaultVersion());
-
-        assertThrows(AssertionError.class, pmdRunnable::run);
->>>>>>> 942c8f04
-    }
-
-
-    @Test
-<<<<<<< HEAD
+
+        assertThrows(AssertionError.class, () -> process(DummyLanguageModule.getInstance().getDefaultVersion()));
+    }
+
+
+    @Test
     public void semanticErrorShouldAbortTheRun() {
         Report report = process(versionWithParserThatReportsSemanticError());
-=======
-    void semanticErrorShouldAbortTheRun() {
-        configuration.setDefaultLanguageVersion(versionWithParserThatReportsSemanticError());
->>>>>>> 942c8f04
 
         verify(reporter, times(1))
             .log(eq(Level.ERROR), eq("at !debug only! test.dummy:1:1: " + TEST_MESSAGE_SEMANTIC_ERROR));
         verify(rule, never()).apply(Mockito.any(), Mockito.any());
 
-<<<<<<< HEAD
-        Assert.assertEquals(1, report.getProcessingErrors().size());
+        assertEquals(1, report.getProcessingErrors().size());
     }
 
     @Test
     public void semanticErrorThrownShouldAbortTheRun() {
         Report report = process(getVersionWithParserThatThrowsSemanticError());
-=======
-        reportBuilder.close();
-        assertEquals(1, reportBuilder.getResult().getProcessingErrors().size());
-    }
-
-    @Test
-    void semanticErrorThrownShouldAbortTheRun() {
-        configuration.setDefaultLanguageVersion(getVersionWithParserThatThrowsSemanticError());
-
-        pmdRunnable.run();
->>>>>>> 942c8f04
 
         verify(reporter, times(1)).log(eq(Level.ERROR), contains(TEST_MESSAGE_SEMANTIC_ERROR));
         verify(rule, never()).apply(Mockito.any(), Mockito.any());
 
-<<<<<<< HEAD
-        Assert.assertEquals(1, report.getProcessingErrors().size());
-=======
-        reportBuilder.close();
-        assertEquals(1, reportBuilder.getResult().getProcessingErrors().size());
->>>>>>> 942c8f04
+        assertEquals(1, report.getProcessingErrors().size());
     }
 
     public static void registerCustomVersions(BiConsumer<String, Handler> addVersion) {
