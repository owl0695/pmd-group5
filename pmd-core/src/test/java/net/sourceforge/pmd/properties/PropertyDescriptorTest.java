/**
 * BSD-style license; for more info see http://pmd.sourceforge.net/license.html
 */

package net.sourceforge.pmd.properties;

import static net.sourceforge.pmd.properties.constraints.NumericConstraints.inRange;
import static org.hamcrest.Matchers.allOf;
import static org.hamcrest.Matchers.hasItem;
import static org.junit.Assert.assertEquals;
import static org.junit.Assert.assertThat;

import java.util.ArrayList;
import java.util.Arrays;
import java.util.Collections;
import java.util.HashMap;
import java.util.List;
<<<<<<< HEAD
import java.util.Map;
=======
import java.util.regex.Pattern;
>>>>>>> 34738087

import org.apache.commons.lang3.StringUtils;
import org.hamcrest.Matcher;
import org.hamcrest.Matchers;
import org.hamcrest.core.SubstringMatcher;
import org.junit.Rule;
import org.junit.Test;
import org.junit.rules.ExpectedException;

import net.sourceforge.pmd.FooRule;
import net.sourceforge.pmd.RuleSet;
import net.sourceforge.pmd.RuleSetFactory;
import net.sourceforge.pmd.properties.constraints.PropertyConstraint;


/**
 * Mostly TODO, I'd rather implement tests on the final version of the framework.
 *
 * @author Clément Fournier
 * @since 7.0.0
 */
public class PropertyDescriptorTest {

    @Rule
    public ExpectedException thrown = ExpectedException.none();


    @Test
    public void testConstraintViolationCausesDysfunctionalRule() {
        PropertyDescriptor<Integer> intProperty = PropertyFactory.intProperty("fooProp")
                                                                 .desc("hello")
                                                                 .defaultValue(4)
                                                                 .require(inRange(1, 10))
                                                                 .build();

        FooRule rule = new FooRule();
        rule.definePropertyDescriptor(intProperty);
        rule.setProperty(intProperty, 1000);
        RuleSet ruleSet = new RuleSetFactory().createSingleRuleRuleSet(rule);

        List<net.sourceforge.pmd.Rule> dysfunctional = new ArrayList<>();
        ruleSet.removeDysfunctionalRules(dysfunctional);

        assertEquals(1, dysfunctional.size());
        assertThat(dysfunctional, hasItem(rule));
    }


    @Test
    public void testConstraintViolationCausesDysfunctionalRuleMulti() {
        PropertyDescriptor<List<Double>> descriptor = PropertyFactory.doubleListProperty("fooProp")
                                                                     .desc("hello")
                                                                     .defaultValues(2., 11.) // 11. is in range
                                                                     .requireEach(inRange(1d, 20d))
                                                                     .build();

        FooRule rule = new FooRule();
        rule.definePropertyDescriptor(descriptor);
        rule.setProperty(descriptor, Collections.singletonList(1000d)); // not in range
        RuleSet ruleSet = new RuleSetFactory().createSingleRuleRuleSet(rule);

        List<net.sourceforge.pmd.Rule> dysfunctional = new ArrayList<>();
        ruleSet.removeDysfunctionalRules(dysfunctional);

        assertEquals(1, dysfunctional.size());
        assertThat(dysfunctional, hasItem(rule));
    }

    @Test
    public void testDefaultValueConstraintViolationCausesFailure() {
        PropertyConstraint<Integer> constraint = inRange(1, 10);

        thrown.expect(IllegalArgumentException.class);
        thrown.expectMessage(allOf(containsIgnoreCase("Constraint violat"/*-ed or -ion*/),
                                   containsIgnoreCase(constraint.getConstraintDescription())));

        PropertyFactory.intProperty("fooProp")
                       .desc("hello")
                       .defaultValue(1000)
                       .require(constraint)
                       .build();
    }


    @Test
    public void testDefaultValueConstraintViolationCausesFailureMulti() {
        PropertyConstraint<Double> constraint = inRange(1d, 10d);

        thrown.expect(IllegalStateException.class);
        thrown.expectMessage(allOf(containsIgnoreCase("Constraint violat"/*-ed or -ion*/),
                                   containsIgnoreCase(constraint.getConstraintDescription())));

        PropertyFactory.doubleListProperty("fooProp")
                       .desc("hello")
                       .defaultValues(2., 11.) // 11. is out of range
                       .requireEach(constraint)
                       .build();
    }


    @Test
    public void testNoConstraintViolationCausesIsOkMulti() {

        PropertyDescriptor<List<Double>> descriptor = PropertyFactory.doubleListProperty("fooProp")
                                                                     .desc("hello")
                                                                     .defaultValues(2., 11.) // 11. is in range
                                                                     .requireEach(inRange(1d, 20d))
                                                                     .build();

        assertEquals("fooProp", descriptor.name());
        assertEquals("hello", descriptor.description());
        assertThat(descriptor.defaultValue(), Matchers.contains(2., 11.));
    }



    @Test
    public void testNoConstraintViolationCausesIsOk() {

        PropertyDescriptor<String> descriptor = PropertyFactory.stringProperty("fooProp")
                                                                     .desc("hello")
                                                                     .defaultValue("bazooli")
                                                                     .build();

        assertEquals("fooProp", descriptor.name());
        assertEquals("hello", descriptor.description());
        assertEquals("bazooli", descriptor.defaultValue());
    }

    @Test
<<<<<<< HEAD
    public void testIntProperty() {
        PropertyDescriptor<Integer> descriptor = PropertyFactory.intProperty("intProp")
                .desc("hello")
                .defaultValue(1)
                .build();
        assertEquals(Integer.valueOf(1), descriptor.defaultValue());
        assertEquals("intProp", descriptor.name());
        assertEquals("hello", descriptor.description());

        PropertyDescriptor<List<Integer>> listDescriptor = PropertyFactory.intListProperty("intListProp")
                .desc("hello")
                .defaultValues(1, 2)
                .build();
        assertEquals(Arrays.asList(1, 2), listDescriptor.defaultValue());
        assertEquals("intListProp", listDescriptor.name());
        assertEquals("hello", listDescriptor.description());
    }

    @Test
    public void testDoubleProperty() {
        PropertyDescriptor<Double> descriptor = PropertyFactory.doubleProperty("doubleProp")
                .desc("hello")
                .defaultValue(1.0)
                .build();
        assertEquals(Double.valueOf(1.0), descriptor.defaultValue());

        PropertyDescriptor<List<Double>> listDescriptor = PropertyFactory.doubleListProperty("doubleListProp")
                .desc("hello")
                .defaultValues(1.0, 2.0)
                .build();
        assertEquals(Arrays.asList(1.0, 2.0), listDescriptor.defaultValue());
    }

    @Test
    public void testStringProperty() {
        PropertyDescriptor<String> descriptor = PropertyFactory.stringProperty("stringProp")
                .desc("hello")
                .defaultValue("default value")
                .build();
        assertEquals("default value", descriptor.defaultValue());

        PropertyDescriptor<List<String>> listDescriptor = PropertyFactory.stringListProperty("stringListProp")
                .desc("hello")
                .defaultValues("v1", "v2")
                .build();
        assertEquals(Arrays.asList("v1", "v2"), listDescriptor.defaultValue());
    }

    private enum SampleEnum { A, B, C }

    @Test
    public void testEnumProperty() {
        Map<String, SampleEnum> nameMap = new HashMap<>();
        nameMap.put("TEST_A", SampleEnum.A);
        nameMap.put("TEST_B", SampleEnum.B);
        nameMap.put("TEST_C", SampleEnum.C);

        PropertyDescriptor<SampleEnum> descriptor = PropertyFactory.enumProperty("enumProp", nameMap)
                .desc("hello")
                .defaultValue(SampleEnum.B)
                .build();
        assertEquals(SampleEnum.B, descriptor.defaultValue());

        PropertyDescriptor<List<SampleEnum>> listDescriptor = PropertyFactory.enumListProperty("enumListProp", nameMap)
                .desc("hello")
                .defaultValues(SampleEnum.A, SampleEnum.B)
                .build();
        assertEquals(Arrays.asList(SampleEnum.A, SampleEnum.B), listDescriptor.defaultValue());
=======
    public void testRegexProperty() {
        PropertyDescriptor<Pattern> descriptor = PropertyFactory.regexProperty("regexProp")
                .desc("hello")
                .defaultValue("^[A-Z].*$")
                .build();
        assertEquals("regexProp", descriptor.name());
        assertEquals("hello", descriptor.description());
        assertEquals("^[A-Z].*$", descriptor.defaultValue().toString());
>>>>>>> 34738087
    }

    private static Matcher<String> containsIgnoreCase(final String substring) {
        return new SubstringMatcher(substring) {

            @Override
            protected boolean evalSubstringOf(String string) {
                return StringUtils.indexOfIgnoreCase(string, substring) != -1;
            }


            @Override
            protected String relationship() {
                return "containing ignoring case";
            }
        };
    }

}<|MERGE_RESOLUTION|>--- conflicted
+++ resolved
@@ -15,11 +15,8 @@
 import java.util.Collections;
 import java.util.HashMap;
 import java.util.List;
-<<<<<<< HEAD
 import java.util.Map;
-=======
 import java.util.regex.Pattern;
->>>>>>> 34738087
 
 import org.apache.commons.lang3.StringUtils;
 import org.hamcrest.Matcher;
@@ -150,7 +147,6 @@
     }
 
     @Test
-<<<<<<< HEAD
     public void testIntProperty() {
         PropertyDescriptor<Integer> descriptor = PropertyFactory.intProperty("intProp")
                 .desc("hello")
@@ -219,7 +215,9 @@
                 .defaultValues(SampleEnum.A, SampleEnum.B)
                 .build();
         assertEquals(Arrays.asList(SampleEnum.A, SampleEnum.B), listDescriptor.defaultValue());
-=======
+    }
+
+    @Test
     public void testRegexProperty() {
         PropertyDescriptor<Pattern> descriptor = PropertyFactory.regexProperty("regexProp")
                 .desc("hello")
@@ -228,7 +226,6 @@
         assertEquals("regexProp", descriptor.name());
         assertEquals("hello", descriptor.description());
         assertEquals("^[A-Z].*$", descriptor.defaultValue().toString());
->>>>>>> 34738087
     }
 
     private static Matcher<String> containsIgnoreCase(final String substring) {
