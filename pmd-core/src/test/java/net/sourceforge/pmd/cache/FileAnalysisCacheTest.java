--- conflicted
+++ resolved
@@ -117,11 +117,7 @@
 
         final RuleViolation rv = mock(RuleViolation.class);
         when(rv.getFilename()).thenReturn(sourceFile.getDisplayName());
-<<<<<<< HEAD
-        when(rv.getLocation()).thenReturn(FileLocation.range(sourceFile.getDisplayName(), 1, 2, 3, 4));
-=======
-        when(rv.getLocation()).thenReturn(FileLocation.location(sourceFile.getDisplayName(), TextRange2d.range2d(1, 2, 3, 4)));
->>>>>>> f567b8ca
+        when(rv.getLocation()).thenReturn(FileLocation.range(sourceFile.getDisplayName(), TextRange2d.range2d(1, 2, 3, 4)));
         final net.sourceforge.pmd.Rule rule = mock(net.sourceforge.pmd.Rule.class, Mockito.RETURNS_SMART_NULLS);
         when(rule.getLanguage()).thenReturn(mock(Language.class));
         when(rv.getRule()).thenReturn(rule);
