--- conflicted
+++ resolved
@@ -5,6 +5,7 @@
 package net.sourceforge.pmd.cache;
 
 import static com.github.stefanbirkner.systemlambda.SystemLambda.restoreSystemProperties;
+import static net.sourceforge.pmd.util.CollectionUtil.listOf;
 import static org.junit.jupiter.api.Assertions.assertEquals;
 import static org.junit.jupiter.api.Assertions.assertFalse;
 import static org.junit.jupiter.api.Assertions.assertNotNull;
@@ -35,7 +36,6 @@
 import net.sourceforge.pmd.RuleSets;
 import net.sourceforge.pmd.RuleViolation;
 import net.sourceforge.pmd.lang.Language;
-<<<<<<< HEAD
 import net.sourceforge.pmd.lang.LanguageRegistry;
 import net.sourceforge.pmd.lang.LanguageVersion;
 import net.sourceforge.pmd.lang.document.FileLocation;
@@ -44,13 +44,7 @@
 import net.sourceforge.pmd.lang.document.TextFileContent;
 import net.sourceforge.pmd.lang.document.TextRange2d;
 
-@SuppressWarnings("deprecation")
-public class FileAnalysisCacheTest {
-=======
-import net.sourceforge.pmd.util.datasource.DataSource;
-
 class FileAnalysisCacheTest {
->>>>>>> 942c8f04
 
     @TempDir
     private Path tempFolder;
@@ -65,23 +59,15 @@
     private final LanguageVersion dummyVersion = LanguageRegistry.getDefaultLanguage().getDefaultVersion();
 
 
-<<<<<<< HEAD
-    @Before
+    @BeforeEach
     public void setUp() throws IOException {
-        unexistingCacheFile = new File(tempFolder.getRoot(), "non-existing-file.cache");
-        newCacheFile = new File(tempFolder.getRoot(), "pmd-analysis.cache");
-        emptyCacheFile = tempFolder.newFile();
-        File sourceFile = tempFolder.newFile("Source.java");
-        this.sourceFileBackend = TextFile.forPath(sourceFile.toPath(), Charset.defaultCharset(), dummyVersion);
-        this.sourceFile = TextDocument.create(sourceFileBackend);
-=======
-    @BeforeEach
-    void setUp() throws IOException {
         unexistingCacheFile = tempFolder.resolve("non-existing-file.cache").toFile();
         newCacheFile = tempFolder.resolve("pmd-analysis.cache").toFile();
         emptyCacheFile = Files.createTempFile(tempFolder, null, null).toFile();
-        sourceFile = Files.createTempFile(tempFolder, null, "Source.java").toFile();
->>>>>>> 942c8f04
+        Path sourceFile = tempFolder.resolve("Source.java");
+        Files.write(sourceFile, listOf("dummy text"));
+        this.sourceFileBackend = TextFile.forPath(sourceFile, Charset.defaultCharset(), dummyVersion);
+        this.sourceFile = TextDocument.create(sourceFileBackend);
     }
 
     @Test
@@ -401,12 +387,8 @@
         sourceFile = TextDocument.create(sourceFileBackend);
 
         final FileAnalysisCache cache = new FileAnalysisCache(newCacheFile);
-<<<<<<< HEAD
-        assertFalse("Cache believes a known, changed file is up to date", cache.isUpToDate(sourceFile));
-=======
         assertFalse(cache.isUpToDate(sourceFile),
                 "Cache believes a known, changed file is up to date");
->>>>>>> 942c8f04
     }
 
     private void setupCacheWithFiles(final File cacheFile,
