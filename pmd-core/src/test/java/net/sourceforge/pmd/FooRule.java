/**
 * BSD-style license; for more info see http://pmd.sourceforge.net/license.html
 */

package net.sourceforge.pmd;

import static net.sourceforge.pmd.util.CollectionUtil.setOf;

import org.checkerframework.checker.nullness.qual.NonNull;

import net.sourceforge.pmd.lang.DummyLanguageModule;
import net.sourceforge.pmd.lang.LanguageRegistry;
import net.sourceforge.pmd.lang.ast.Node;
import net.sourceforge.pmd.lang.rule.AbstractRule;
import net.sourceforge.pmd.lang.rule.RuleTargetSelector;

/**
 * Sample rule that detect any node with an image of "Foo". Used for testing.
 */
public class FooRule extends AbstractRule {

    public FooRule() {
        setLanguage(LanguageRegistry.getLanguage(DummyLanguageModule.NAME));
        setName("Foo");
        setDescription("Description with Unicode Character U+2013: \u2013 .");
    }

    @Override
    protected @NonNull RuleTargetSelector buildTargetSelector() {
        return RuleTargetSelector.forXPathNames(setOf("dummyNode", "dummyRootNode"));
    }

    @Override
    public String getMessage() {
        return "blah";
    }

    @Override
    public String getRuleSetName() {
        return "RuleSet";
    }

    @Override
<<<<<<< HEAD
    public String getDescription() {
        return "desc";
    }

    @Override
    public void apply(Node node, RuleContext ctx) {
=======
    public void apply(List<? extends Node> nodes, RuleContext ctx) {
        for (Node node : nodes) {
            apply(node, ctx);
        }
    }

    protected void apply(Node node, RuleContext ctx) {
>>>>>>> 45cb0a0a
        for (int i = 0; i < node.getNumChildren(); i++) {
            apply(node.getChild(i), ctx);
        }
        if ("Foo".equals(node.getImage())) {
            addViolation(ctx, node);
        }
    }
}<|MERGE_RESOLUTION|>--- conflicted
+++ resolved
@@ -41,22 +41,7 @@
     }
 
     @Override
-<<<<<<< HEAD
-    public String getDescription() {
-        return "desc";
-    }
-
-    @Override
     public void apply(Node node, RuleContext ctx) {
-=======
-    public void apply(List<? extends Node> nodes, RuleContext ctx) {
-        for (Node node : nodes) {
-            apply(node, ctx);
-        }
-    }
-
-    protected void apply(Node node, RuleContext ctx) {
->>>>>>> 45cb0a0a
         for (int i = 0; i < node.getNumChildren(); i++) {
             apply(node.getChild(i), ctx);
         }
