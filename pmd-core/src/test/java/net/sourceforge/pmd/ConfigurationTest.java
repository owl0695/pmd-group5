--- conflicted
+++ resolved
@@ -116,8 +116,6 @@
         Assert.assertArrayEquals(expectedUris, uris);
     }
 
-<<<<<<< HEAD
-=======
     @Test
     public void testRuleSetsLegacy() {
         PMDConfiguration configuration = new PMDConfiguration();
@@ -125,7 +123,6 @@
         configuration.setRuleSets("/rulesets/basic.xml");
         assertEquals("Changed RuleSets", "/rulesets/basic.xml", configuration.getRuleSets());
     }
->>>>>>> 80e1265f
 
     @Test
     public void testRuleSets() {
