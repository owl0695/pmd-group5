/**
 * BSD-style license; for more info see http://pmd.sourceforge.net/license.html
 */

package net.sourceforge.pmd.cpd;

import static org.junit.Assert.assertEquals;
import static org.junit.Assert.assertNotSame;
import static org.junit.Assert.assertTrue;

import java.io.IOException;
import java.nio.charset.StandardCharsets;
import java.util.Properties;

import org.apache.commons.io.IOUtils;
import org.junit.Rule;
import org.junit.Test;
import org.junit.rules.ExpectedException;

import net.sourceforge.pmd.PMD;
import net.sourceforge.pmd.lang.ast.TokenMgrError;

public class CPPTokenizerTest {

    @Rule
    public ExpectedException expectedException = ExpectedException.none();

    @Test
    public void testUTFwithBOM() {
        Tokens tokens = parse("\ufeffint start()\n{ int ret = 1;\nreturn ret;\n}\n");
        assertNotSame(TokenEntry.getEOF(), tokens.getTokens().get(0));
        assertEquals(15, tokens.size());
    }

    @Test
    public void testUnicodeSupport() {
        String code = "\ufeff" + "#include <iostream>\n" + "#include <string>\n" + "\n" + "// example\n" + "\n"
                + "int main()\n" + "{\n" + "    std::string text(\"ąęćśźńó\");\n" + "    std::cout << text;\n"
                + "    return 0;\n" + "}\n";
        Tokens tokens = parse(code);
        assertNotSame(TokenEntry.getEOF(), tokens.getTokens().get(0));
        assertEquals(24, tokens.size());
    }
    
    @Test
    public void testIgnoreBetweenSpecialComments() {
        String code = "#include <iostream>\n" + "#include <string>\n" + "\n" + "// CPD-OFF\n"
                + "int main()\n" + "{\n" + "    std::string text(\"ąęćśźńó\");\n" + "    std::cout << text;\n"
                + "    return 0;\n" + "// CPD-ON\n" + "}\n";
        Tokens tokens = parse(code);
        assertNotSame(TokenEntry.getEOF(), tokens.getTokens().get(0));
        assertEquals(2, tokens.size()); // "}" + EOF
    }

    @Test
    public void testMultiLineMacros() {
        Tokens tokens = parse(TEST1);
        assertEquals(7, tokens.size());
    }

    @Test
    public void testDollarSignInIdentifier() {
        parse(TEST2);
    }

    @Test
    public void testDollarSignStartingIdentifier() {
        parse(TEST3);
    }

    @Test
    public void testWideCharacters() {
        parse(TEST4);
    }

    @Test
    public void testTokenizerWithSkipBlocks() throws Exception {
        String test = IOUtils.toString(CPPTokenizerTest.class.getResourceAsStream("cpp/cpp_with_asm.cpp"), StandardCharsets.UTF_8);
        Tokens tokens = parse(test, true, new Tokens());
        assertEquals(19, tokens.size());
    }

    @Test
    public void testTokenizerWithSkipBlocksPattern() throws Exception {
        String test = IOUtils.toString(CPPTokenizerTest.class.getResourceAsStream("cpp/cpp_with_asm.cpp"), StandardCharsets.UTF_8);
        Tokens tokens = new Tokens();
        try {
            parse(test, true, "#if debug|#endif", tokens);
        } catch (TokenMgrError ignored) {
            // ignored
        }
        assertEquals(31, tokens.size());
    }

    @Test
    public void testTokenizerWithoutSkipBlocks() throws Exception {
        String test = IOUtils.toString(CPPTokenizerTest.class.getResourceAsStream("cpp/cpp_with_asm.cpp"), StandardCharsets.UTF_8);
        Tokens tokens = new Tokens();
        try {
            parse(test, false, tokens);
        } catch (TokenMgrError ignored) {
            // ignored
        }
        assertEquals(37, tokens.size());
    }

    @Test
    // ASM code containing the '@' character
    public void testAsmWithAtSign() {
        Tokens tokens = parse(TEST7);
        assertEquals(22, tokens.size());
    }

    @Test
    public void testEOLCommentInPreprocessingDirective() {
        parse("#define LSTFVLES_CPP  //*" + PMD.EOL);
    }

    @Test
    public void testEmptyCharacter() {
        Tokens tokens = parse("std::wstring wsMessage( sMessage.length(), L'');" + PMD.EOL);
        assertEquals(15, tokens.size());
    }

    @Test
    public void testHexCharacter() {
        Tokens tokens = parse("if (*pbuf == '\\0x05')" + PMD.EOL);
        assertEquals(8, tokens.size());
    }

    @Test
    public void testWhiteSpaceEscape() {
        Tokens tokens = parse("szPath = m_sdcacheDir + _T(\"\\    oMedia\");" + PMD.EOL);
        assertEquals(10, tokens.size());
    }

    @Test
    public void testRawStringLiteral() {
        String code = "const char* const KDefaultConfig = R\"(\n" + "    [Sinks.1]\n" + "    Destination=Console\n"
                + "    AutoFlush=true\n"
                + "    Format=\"[%TimeStamp%] %ThreadId% %QueryIdHigh% %QueryIdLow% %LoggerFile%:%Line% (%Severity%) - %Message%\"\n"
                + "    Filter=\"%Severity% >= WRN\"\n" + ")\";\n";
        Tokens tokens = parse(code);
        assertTrue(TokenEntry.getEOF() != tokens.getTokens().get(0));
        assertEquals(9, tokens.size());
    }

    @Test
    public void testLexicalErrorFilename() throws Exception {
        Properties properties = new Properties();
        properties.setProperty(Tokenizer.OPTION_SKIP_BLOCKS, Boolean.toString(false));
        String test = IOUtils.toString(CPPTokenizerTest.class.getResourceAsStream("cpp/issue-1559.cpp"), StandardCharsets.UTF_8);
        SourceCode code = new SourceCode(new SourceCode.StringCodeLoader(test, "issue-1559.cpp"));
        CPPTokenizer tokenizer = new CPPTokenizer();
        tokenizer.setProperties(properties);

        expectedException.expect(TokenMgrError.class);
        expectedException.expectMessage("Lexical error in file issue-1559.cpp at");
        tokenizer.tokenize(code, new Tokens());
    }

<<<<<<< HEAD
    public void testStringPrefix(String code, String expToken, int tokenIndex, int expNoTokens) {
        final Tokens tokens = parse(code);
        final TokenEntry token = tokens.getTokens().get(tokenIndex);
        assertEquals(expNoTokens, tokens.size());
        assertEquals(expToken, token.toString());
    }

    public void testCharacterPrefix(String code, String expToken) {
        testStringPrefix(code, expToken, 3, 6);
    }

    public void testStringPrefix(String code, String expToken) {
        testStringPrefix(code, expToken, 5, 8);
    }

    @Test
    public void testCharacterPrefixNoPrefix() {
        testCharacterPrefix("char a =  '\\x30';", "'\\x30'");
    }

    @Test
    public void testCharacterPrefixWideCharacter() {
        testCharacterPrefix("wchar_t b = L'\\xFFEF';", "L'\\xFFEF'");
    }

    @Test
    public void testCharacterPrefixChar16() {
        testCharacterPrefix("char16_t c = u'\\u00F6';", "u'\\u00F6'");
    }

    @Test
    public void testCharacterPrefixChar32() {
        testCharacterPrefix("char32_t d = U'\\U0010FFFF';", "U'\\U0010FFFF'");
    }

    @Test
    public void testStringPrefixNoPrefix() {
        testStringPrefix("char A[] = \"Hello\\x0A\";", "\"Hello\\x0A\"");
    }

    @Test
    public void testStringPrefixWideString() {
        testStringPrefix("wchar_t B[] = L\"Hell\\xF6\\x0A\";", "L\"Hell\\xF6\\x0A\"");
    }

    @Test
    public void testStringPrefixChar16() {
        testStringPrefix("char16_t C[] = u\"Hell\\u00F6\";", "u\"Hell\\u00F6\"");
    }

    @Test
    public void testStringPrefixChar32() {
        testStringPrefix("char32_t D[] = U\"Hell\\U000000F6\\U0010FFFF\";", "U\"Hell\\U000000F6\\U0010FFFF\"");
    }

    @Test
    public void testStringPrefixUtf8() {
        testStringPrefix("auto E[] = u8\"\\u00F6\\U0010FFFF\";", "u8\"\\u00F6\\U0010FFFF\"");
    }

    @Test
    public void testRawStringLiterals() throws IOException {
        final String code = IOUtils.toString(CPPTokenizerTest.class.getResourceAsStream("cpp/issue-1784.cpp"), StandardCharsets.UTF_8);
        Tokens tokens = parse(code);
        assertTrue(TokenEntry.getEOF() != tokens.getTokens().get(0));
        assertEquals(16, tokens.size());
=======
    @Test
    public void testDigitSeparators() {
        final String code = "auto integer_literal = 1'000'000;" + PMD.EOL
                + "auto floating_point_literal = 0.000'015'3;" + PMD.EOL
                + "auto hex_literal = 0x0F00'abcd'6f3d;" + PMD.EOL
                + "auto silly_example = 1'0'0'000'00;";
        Tokens tokens = parse(code);
        assertTrue(TokenEntry.getEOF() != tokens.getTokens().get(0));
        assertEquals("1'000'000", tokens.getTokens().get(3).toString());
        assertEquals(21, tokens.size());
>>>>>>> 7d276f81
    }

    private Tokens parse(String snippet) {
        try {
            return parse(snippet, false, new Tokens());
        } catch (IOException e) {
            throw new RuntimeException(e);
        }
    }

    private Tokens parse(String snippet, boolean skipBlocks, Tokens tokens) throws IOException {
        return parse(snippet, skipBlocks, null, tokens);
    }

    private Tokens parse(String snippet, boolean skipBlocks, String skipPattern, Tokens tokens) throws IOException {
        Properties properties = new Properties();
        properties.setProperty(Tokenizer.OPTION_SKIP_BLOCKS, Boolean.toString(skipBlocks));
        if (skipPattern != null) {
            properties.setProperty(Tokenizer.OPTION_SKIP_BLOCKS_PATTERN, skipPattern);
        }

        CPPTokenizer tokenizer = new CPPTokenizer();
        tokenizer.setProperties(properties);

        SourceCode code = new SourceCode(new SourceCode.StringCodeLoader(snippet));
        tokenizer.tokenize(code, tokens);
        return tokens;
    }

    private static final String TEST1 = "#define FOO a +\\" + PMD.EOL + "            b +\\" + PMD.EOL
            + "            c +\\" + PMD.EOL + "            d +\\" + PMD.EOL + "            e +\\" + PMD.EOL
            + "            f +\\" + PMD.EOL + "            g" + PMD.EOL + " void main() {}";

    private static final String TEST2 = " void main() { int x$y = 42; }";

    private static final String TEST3 = " void main() { int $x = 42; }";

    private static final String TEST4 = " void main() { char x = L'a'; }";

    private static final String TEST7 = "asm void eSPI_boot()" + PMD.EOL + "{" + PMD.EOL + "  // setup stack pointer"
            + PMD.EOL + "  lis r1, _stack_addr@h" + PMD.EOL + "  ori r1, r1, _stack_addr@l" + PMD.EOL + "}";
}<|MERGE_RESOLUTION|>--- conflicted
+++ resolved
@@ -159,7 +159,6 @@
         tokenizer.tokenize(code, new Tokens());
     }
 
-<<<<<<< HEAD
     public void testStringPrefix(String code, String expToken, int tokenIndex, int expNoTokens) {
         final Tokens tokens = parse(code);
         final TokenEntry token = tokens.getTokens().get(tokenIndex);
@@ -226,7 +225,8 @@
         Tokens tokens = parse(code);
         assertTrue(TokenEntry.getEOF() != tokens.getTokens().get(0));
         assertEquals(16, tokens.size());
-=======
+    }
+
     @Test
     public void testDigitSeparators() {
         final String code = "auto integer_literal = 1'000'000;" + PMD.EOL
@@ -237,7 +237,6 @@
         assertTrue(TokenEntry.getEOF() != tokens.getTokens().get(0));
         assertEquals("1'000'000", tokens.getTokens().get(3).toString());
         assertEquals(21, tokens.size());
->>>>>>> 7d276f81
     }
 
     private Tokens parse(String snippet) {
