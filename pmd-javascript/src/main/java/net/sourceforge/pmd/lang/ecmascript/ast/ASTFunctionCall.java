--- conflicted
+++ resolved
@@ -6,17 +6,8 @@
 
 import org.mozilla.javascript.ast.FunctionCall;
 
-<<<<<<< HEAD
-public final class ASTFunctionCall extends AbstractEcmascriptNode<FunctionCall> {
+public final class ASTFunctionCall extends AbstractFunctionCallNode<FunctionCall> {
     ASTFunctionCall(FunctionCall functionCall) {
-=======
-import net.sourceforge.pmd.annotation.InternalApi;
-
-public class ASTFunctionCall extends AbstractFunctionCallNode<FunctionCall> {
-    @Deprecated
-    @InternalApi
-    public ASTFunctionCall(FunctionCall functionCall) {
->>>>>>> bd6c72e0
         super(functionCall);
     }
 
