--- conflicted
+++ resolved
@@ -4,43 +4,26 @@
 
 package net.sourceforge.pmd.lang.ecmascript.ast;
 
-<<<<<<< HEAD
-import java.util.Collections;
-import java.util.Map;
-
-import org.checkerframework.checker.nullness.qual.NonNull;
-import org.mozilla.javascript.ast.AstRoot;
-
-=======
 import org.mozilla.javascript.ast.AstRoot;
 
 import net.sourceforge.pmd.lang.ast.AstInfo;
->>>>>>> dfffaf77
 import net.sourceforge.pmd.lang.ast.RootNode;
 import net.sourceforge.pmd.util.document.TextDocument;
 
 public final class ASTAstRoot extends AbstractEcmascriptNode<AstRoot> implements RootNode {
 
-<<<<<<< HEAD
-    private Map<Integer, String> noPmdComments = Collections.emptyMap();
-    private TextDocument document;
-=======
     private AstInfo<ASTAstRoot> astInfo;
->>>>>>> dfffaf77
 
     public ASTAstRoot(AstRoot astRoot) {
         super(astRoot);
     }
 
     @Override
-<<<<<<< HEAD
-=======
     public AstInfo<ASTAstRoot> getAstInfo() {
         return astInfo;
     }
 
     @Override
->>>>>>> dfffaf77
     protected <P, R> R acceptJsVisitor(EcmascriptVisitor<? super P, ? extends R> visitor, P data) {
         return visitor.visit(this, data);
     }
