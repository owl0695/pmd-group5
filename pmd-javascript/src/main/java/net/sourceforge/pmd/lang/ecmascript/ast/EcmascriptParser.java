--- conflicted
+++ resolved
@@ -56,17 +56,9 @@
     @Override
     public RootNode parse(ParserTask task) throws FileAnalysisException {
         final List<ParseProblem> parseProblems = new ArrayList<>();
-<<<<<<< HEAD
         final AstRoot astRoot = parseEcmascript(task.getSourceText(), parseProblems);
         final EcmascriptTreeBuilder treeBuilder = new EcmascriptTreeBuilder(parseProblems);
         ASTAstRoot tree = (ASTAstRoot) treeBuilder.build(astRoot);
-        tree.setDocument(task.getTextDocument());
-=======
-        final String sourceCode = task.getSourceText();
-        final AstRoot astRoot = parseEcmascript(sourceCode, parseProblems);
-        final EcmascriptTreeBuilder treeBuilder = new EcmascriptTreeBuilder(sourceCode, parseProblems);
-        final ASTAstRoot tree = (ASTAstRoot) treeBuilder.build(astRoot);
->>>>>>> dfffaf77
 
         Map<Integer, String> suppressMap = new HashMap<>();
         if (astRoot.getComments() != null) {
