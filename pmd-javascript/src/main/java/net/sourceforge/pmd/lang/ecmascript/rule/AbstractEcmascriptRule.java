--- conflicted
+++ resolved
@@ -1,4 +1,4 @@
-/**
+/*
  * BSD-style license; for more info see http://pmd.sourceforge.net/license.html
  */
 
@@ -11,302 +11,10 @@
 
 
 public abstract class AbstractEcmascriptRule extends AbstractRule
-<<<<<<< HEAD
         implements EcmascriptParserVisitor {
-=======
-        implements EcmascriptParserVisitor, ImmutableLanguage {
-
-    private static final PropertyDescriptor<Boolean> RECORDING_COMMENTS_DESCRIPTOR = EcmascriptParserOptions.RECORDING_COMMENTS_DESCRIPTOR;
-    private static final PropertyDescriptor<Boolean> RECORDING_LOCAL_JSDOC_COMMENTS_DESCRIPTOR = EcmascriptParserOptions.RECORDING_LOCAL_JSDOC_COMMENTS_DESCRIPTOR;
-    private static final PropertyDescriptor<Version> RHINO_LANGUAGE_VERSION = EcmascriptParserOptions.RHINO_LANGUAGE_VERSION;
-
-    public AbstractEcmascriptRule() {
-        super.setLanguage(LanguageRegistry.getLanguage(EcmascriptLanguageModule.NAME));
-        // Rule-specific parser options are not supported. What do we do?
-        definePropertyDescriptor(RECORDING_COMMENTS_DESCRIPTOR);
-        definePropertyDescriptor(RECORDING_LOCAL_JSDOC_COMMENTS_DESCRIPTOR);
-        definePropertyDescriptor(RHINO_LANGUAGE_VERSION);
-    }
-
-    @Override
-    public ParserOptions getParserOptions() {
-        return new EcmascriptParserOptions(this);
-    }
-
-    @Override
-    public void apply(List<? extends Node> nodes, RuleContext ctx) {
-        visitAll(nodes, ctx);
-    }
-
-    protected void visitAll(List<? extends Node> nodes, RuleContext ctx) {
-        for (Object element : nodes) {
-            if (element instanceof EcmascriptNode<?>) {
-                ((EcmascriptNode<?>) element).jjtAccept(this, ctx);
-            }
-        }
-    }
-
-    //
-    // The following APIs are identical to those in EcmascriptParserVisitorAdapter.
-    // Due to Java single inheritance, it is preferred to extend from the more
-    // complex Rule base class instead of from relatively simple Visitor.
-    //
-    // CPD-OFF
-
-    @Override
-    public Object visit(EcmascriptNode<?> node, Object data) {
-        node.childrenAccept(this, data);
-        return null;
-    }
-
-    @Override
-    public Object visit(ASTArrayComprehension node, Object data) {
-        return visit((EcmascriptNode<?>) node, data);
-    }
-
-    @Override
-    public Object visit(ASTArrayComprehensionLoop node, Object data) {
-        return visit((EcmascriptNode<?>) node, data);
-    }
-
-    @Override
-    public Object visit(ASTArrayLiteral node, Object data) {
-        return visit((EcmascriptNode<?>) node, data);
-    }
-
-    @Override
-    public Object visit(ASTAssignment node, Object data) {
-        return visit((EcmascriptNode<?>) node, data);
-    }
-
-    @Override
-    public Object visit(ASTAstRoot node, Object data) {
-        return visit((EcmascriptNode<?>) node, data);
-    }
-
-    @Override
-    public Object visit(ASTBlock node, Object data) {
-        return visit((EcmascriptNode<?>) node, data);
-    }
-
-    @Override
-    public Object visit(ASTBreakStatement node, Object data) {
-        return visit((EcmascriptNode<?>) node, data);
-    }
-
-    @Override
-    public Object visit(ASTCatchClause node, Object data) {
-        return visit((EcmascriptNode<?>) node, data);
-    }
->>>>>>> bd6c72e0
 
     @Override
     public void apply(Node target, RuleContext ctx) {
         target.acceptVisitor(this, ctx);
     }
-
-<<<<<<< HEAD
-=======
-    @Override
-    public Object visit(ASTConditionalExpression node, Object data) {
-        return visit((EcmascriptNode<?>) node, data);
-    }
-
-    @Override
-    public Object visit(ASTContinueStatement node, Object data) {
-        return visit((EcmascriptNode<?>) node, data);
-    }
-
-    @Override
-    public Object visit(ASTDoLoop node, Object data) {
-        return visit((EcmascriptNode<?>) node, data);
-    }
-
-    @Override
-    public Object visit(ASTElementGet node, Object data) {
-        return visit((EcmascriptNode<?>) node, data);
-    }
-
-    @Override
-    public Object visit(ASTEmptyExpression node, Object data) {
-        return visit((EcmascriptNode<?>) node, data);
-    }
-
-    @Override
-    public Object visit(ASTExpressionStatement node, Object data) {
-        return visit((EcmascriptNode<?>) node, data);
-    }
-
-    @Override
-    public Object visit(ASTForInLoop node, Object data) {
-        return visit((EcmascriptNode<?>) node, data);
-    }
-
-    @Override
-    public Object visit(ASTForLoop node, Object data) {
-        return visit((EcmascriptNode<?>) node, data);
-    }
-
-    @Override
-    public Object visit(ASTFunctionCall node, Object data) {
-        return visit((EcmascriptNode<?>) node, data);
-    }
-
-    @Override
-    public Object visit(ASTFunctionNode node, Object data) {
-        return visit((EcmascriptNode<?>) node, data);
-    }
-
-    @Override
-    public Object visit(ASTIfStatement node, Object data) {
-        return visit((EcmascriptNode<?>) node, data);
-    }
-
-    @Override
-    public Object visit(ASTInfixExpression node, Object data) {
-        return visit((EcmascriptNode<?>) node, data);
-    }
-
-    @Override
-    public Object visit(ASTKeywordLiteral node, Object data) {
-        return visit((EcmascriptNode<?>) node, data);
-    }
-
-    @Override
-    public Object visit(ASTLabel node, Object data) {
-        return visit((EcmascriptNode<?>) node, data);
-    }
-
-    @Override
-    public Object visit(ASTLabeledStatement node, Object data) {
-        return visit((EcmascriptNode<?>) node, data);
-    }
-
-    @Override
-    public Object visit(ASTLetNode node, Object data) {
-        return visit((EcmascriptNode<?>) node, data);
-    }
-
-    @Override
-    public Object visit(ASTName node, Object data) {
-        return visit((EcmascriptNode<?>) node, data);
-    }
-
-    @Override
-    public Object visit(ASTNewExpression node, Object data) {
-        return visit((EcmascriptNode<?>) node, data);
-    }
-
-    @Override
-    public Object visit(ASTNumberLiteral node, Object data) {
-        return visit((EcmascriptNode<?>) node, data);
-    }
-
-    @Override
-    public Object visit(ASTObjectLiteral node, Object data) {
-        return visit((EcmascriptNode<?>) node, data);
-    }
-
-    @Override
-    public Object visit(ASTObjectProperty node, Object data) {
-        return visit((EcmascriptNode<?>) node, data);
-    }
-
-    @Override
-    public Object visit(ASTParenthesizedExpression node, Object data) {
-        return visit((EcmascriptNode<?>) node, data);
-    }
-
-    @Override
-    public Object visit(ASTPropertyGet node, Object data) {
-        return visit((EcmascriptNode<?>) node, data);
-    }
-
-    @Override
-    public Object visit(ASTRegExpLiteral node, Object data) {
-        return visit((EcmascriptNode<?>) node, data);
-    }
-
-    @Override
-    public Object visit(ASTReturnStatement node, Object data) {
-        return visit((EcmascriptNode<?>) node, data);
-    }
-
-    @Override
-    public Object visit(ASTScope node, Object data) {
-        return visit((EcmascriptNode<?>) node, data);
-    }
-
-    @Override
-    public Object visit(ASTStringLiteral node, Object data) {
-        return visit((EcmascriptNode<?>) node, data);
-    }
-
-    @Override
-    public Object visit(ASTSwitchCase node, Object data) {
-        return visit((EcmascriptNode<?>) node, data);
-    }
-
-    @Override
-    public Object visit(ASTSwitchStatement node, Object data) {
-        return visit((EcmascriptNode<?>) node, data);
-    }
-
-    @Override
-    public Object visit(ASTThrowStatement node, Object data) {
-        return visit((EcmascriptNode<?>) node, data);
-    }
-
-    @Override
-    public Object visit(ASTTryStatement node, Object data) {
-        return visit((EcmascriptNode<?>) node, data);
-    }
-
-    @Override
-    public Object visit(ASTUnaryExpression node, Object data) {
-        return visit((EcmascriptNode<?>) node, data);
-    }
-
-    @Override
-    public Object visit(ASTVariableDeclaration node, Object data) {
-        return visit((EcmascriptNode<?>) node, data);
-    }
-
-    @Override
-    public Object visit(ASTVariableInitializer node, Object data) {
-        return visit((EcmascriptNode<?>) node, data);
-    }
-
-    @Override
-    public Object visit(ASTWhileLoop node, Object data) {
-        return visit((EcmascriptNode<?>) node, data);
-    }
-
-    @Override
-    public Object visit(ASTWithStatement node, Object data) {
-        return visit((EcmascriptNode<?>) node, data);
-    }
-
-    @Override
-    public Object visit(ASTXmlDotQuery node, Object data) {
-        return visit((EcmascriptNode<?>) node, data);
-    }
-
-    @Override
-    public Object visit(ASTXmlExpression node, Object data) {
-        return visit((EcmascriptNode<?>) node, data);
-    }
-
-    @Override
-    public Object visit(ASTXmlMemberGet node, Object data) {
-        return visit((EcmascriptNode<?>) node, data);
-    }
-
-    @Override
-    public Object visit(ASTXmlString node, Object data) {
-        return visit((EcmascriptNode<?>) node, data);
-    }
-
-    // CPD-ON
->>>>>>> bd6c72e0
 }