/**
 * BSD-style license; for more info see http://pmd.sourceforge.net/license.html
 */

package net.sourceforge.pmd;

import static net.sourceforge.pmd.lang.ast.test.TestUtilsKt.assertSize;
import static net.sourceforge.pmd.lang.ast.test.TestUtilsKt.assertSuppressed;

import org.junit.Test;

<<<<<<< HEAD
import net.sourceforge.pmd.lang.ecmascript.EcmascriptLanguageModule;
import net.sourceforge.pmd.lang.ecmascript.ast.ASTFunctionNode;
import net.sourceforge.pmd.lang.ecmascript.ast.JsParsingHelper;
=======
import net.sourceforge.pmd.lang.ecmascript.ast.ASTFunctionNode;
import net.sourceforge.pmd.lang.ecmascript.ast.EcmascriptParserTestBase;
>>>>>>> 32a02cec
import net.sourceforge.pmd.lang.ecmascript.rule.AbstractEcmascriptRule;

public class ReportTest extends EcmascriptParserTestBase {

    @Test
    public void testExclusionsInReportWithNOPMDEcmascript() {
        Rule rule = new AbstractEcmascriptRule() {
            @Override
            public Object visit(ASTFunctionNode node, Object data) {
                addViolationWithMessage(data, node, "Test");
                return data;
            }
        };
<<<<<<< HEAD
        String code = "function(x) // NOPMD test suppress\n" + "{ x = 1; }";
        runTestFromString(code, rule, rpt, JsParsingHelper.DEFAULT.getLanguage().getDefaultVersion());
        assertTrue(rpt.isEmpty());
        assertEquals(1, rpt.getSuppressedRuleViolations().size());
=======
        rule.setLanguage(js.getDefaultVersion().getLanguage());
        Report rpt = js.executeRule(rule, "function(x) // NOPMD test suppress\n{ x = 1; }");

        assertSize(rpt, 0);
        assertSuppressed(rpt, 1);
>>>>>>> 32a02cec
    }
}<|MERGE_RESOLUTION|>--- conflicted
+++ resolved
@@ -9,14 +9,8 @@
 
 import org.junit.Test;
 
-<<<<<<< HEAD
-import net.sourceforge.pmd.lang.ecmascript.EcmascriptLanguageModule;
-import net.sourceforge.pmd.lang.ecmascript.ast.ASTFunctionNode;
-import net.sourceforge.pmd.lang.ecmascript.ast.JsParsingHelper;
-=======
 import net.sourceforge.pmd.lang.ecmascript.ast.ASTFunctionNode;
 import net.sourceforge.pmd.lang.ecmascript.ast.EcmascriptParserTestBase;
->>>>>>> 32a02cec
 import net.sourceforge.pmd.lang.ecmascript.rule.AbstractEcmascriptRule;
 
 public class ReportTest extends EcmascriptParserTestBase {
@@ -30,17 +24,10 @@
                 return data;
             }
         };
-<<<<<<< HEAD
-        String code = "function(x) // NOPMD test suppress\n" + "{ x = 1; }";
-        runTestFromString(code, rule, rpt, JsParsingHelper.DEFAULT.getLanguage().getDefaultVersion());
-        assertTrue(rpt.isEmpty());
-        assertEquals(1, rpt.getSuppressedRuleViolations().size());
-=======
         rule.setLanguage(js.getDefaultVersion().getLanguage());
         Report rpt = js.executeRule(rule, "function(x) // NOPMD test suppress\n{ x = 1; }");
 
         assertSize(rpt, 0);
         assertSuppressed(rpt, 1);
->>>>>>> 32a02cec
     }
 }