--- conflicted
+++ resolved
@@ -1,10 +1,6 @@
 # Changelog
 
-<<<<<<< HEAD
 ## ????? - 5.4.0
-=======
-## ????? - 5.3.2-SNAPSHOT
->>>>>>> fba55905
 
 **New Supported Languages:**
 
@@ -17,15 +13,19 @@
     are not the same instances - and thus no singleton.
 *   New Rule: rulesets/java/design.xml/SingletonClassReturningNewInstance: Verifies that the method called
     "getInstance" returns a cached instance not always a fresh, new instance.
+*   Language Java, ruleset design.xml: The rule "UseSingleton" *has been renamed* to "UseUtilityClass".
+    See also bugs [#1059](https://sourceforge.net/p/pmd/bugs/1059) and [#1339](https://sourceforge.net/p/pmd/bugs/1339/).
 
 **Pull Requests:**
 
-<<<<<<< HEAD
 *   [#21](https://github.com/adangel/pmd/pull/21): Added PMD Rules for Singleton pattern violations.
 *   [#53](https://github.com/pmd/pmd/pull/53): Fix some NullPointerExceptions
 
-=======
->>>>>>> fba55905
 **Bugfixes:**
 
+*   [#1332](https://sourceforge.net/p/pmd/bugs/1332/): False Positive: UnusedPrivateMethod
+*   [#1333](https://sourceforge.net/p/pmd/bugs/1333/): Error while processing Java file with Lambda expressions
+*   [#1337](https://sourceforge.net/p/pmd/bugs/1337/): False positive "Avoid throwing raw exception types" when exception is not thrown
+*   [#1338](https://sourceforge.net/p/pmd/bugs/1338/): The pmd-java8 POM bears the wrong parent module version
+
 **API Changes:**