--- conflicted
+++ resolved
@@ -345,7 +345,7 @@
     *   [#246](https://github.com/pmd/pmd/issues/246): \[java] UnusedModifier doesn't check annotations
     *   [#247](https://github.com/pmd/pmd/issues/247): \[java] UnusedModifier doesn't check annotations inner classes
     *   [#248](https://github.com/pmd/pmd/issues/248): \[java] UnusedModifier doesn't check static keyword on nested enum declaration
-<<<<<<< HEAD
+    *   [#257](https://github.com/pmd/pmd/issues/257): \[java] UnusedLocalVariable false positive
 *   XML
     *   [#1518](https://sourceforge.net/p/pmd/bugs/1518/): \[xml] Error while processing xml file with ".webapp" in the file or directory name
 *   psql
@@ -353,9 +353,6 @@
 *   javascript
     *   [#201](https://github.com/pmd/pmd/issues/201): \[javascript] template strings are not correctly parsed
 
-=======
-    *   [#257](https://github.com/pmd/pmd/issues/257): \[java] UnusedLocalVariable false positive
->>>>>>> 1fc7df7f
 
 ### API Changes
 
