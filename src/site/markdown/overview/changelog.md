--- conflicted
+++ resolved
@@ -216,17 +216,14 @@
 *   [#149](https://github.com/pmd/pmd/pull/149): \[apex] Whitelisting String.isEmpty and casting
 *   [#152](https://github.com/pmd/pmd/pull/152): \[java] fixes #1552 continue does not require break
 *   [#154](https://github.com/pmd/pmd/pull/154): \[java] Fix #1547: UnusedImports: Adjust regex to support underscores
-<<<<<<< HEAD
 *   [#158](https://github.com/pmd/pmd/pull/158): \[apex] Reducing FPs in SOQL with VF getter methods
 *   [#160](https://github.com/pmd/pmd/pull/160): \[apex] Flagging of dangerous method call
 *   [#163](https://github.com/pmd/pmd/pull/163): \[apex] Flagging of System.debug
 *   [#165](https://github.com/pmd/pmd/pull/165): \[apex] Improving open redirect rule to avoid test classes/methods
 *   [#167](https://github.com/pmd/pmd/pull/167): \[apex] GC and thread safety changes
 *   [#169](https://github.com/pmd/pmd/pull/169): \[apex] Improving detection for DML with inline new object
+*   [#170](https://github.com/pmd/pmd/pull/170): \[core] Ant Task Formatter encoding issue with XMLRenderer
 *   [#172](https://github.com/pmd/pmd/pull/172): \[apex] Bug fix, detects both Apex fields and class members
 *   [#175](https://github.com/pmd/pmd/pull/175): \[apex] ApexXSSFromURLParam: Adding missing casting methods
 *   [#176](https://github.com/pmd/pmd/pull/176): \[apex] Bug fix for FP: open redirect for strings prefixed with / is safe
 *   [#179](https://github.com/pmd/pmd/pull/179): \[apex] Legacy test class declaration support
-=======
-*   [#170](https://github.com/pmd/pmd/pull/170): \[core] Ant Task Formatter encoding issue with XMLRenderer
->>>>>>> c8b38c83
