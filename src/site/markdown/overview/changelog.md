--- conflicted
+++ resolved
@@ -10,12 +10,13 @@
 
 **New/Modified/Deprecated Rules:**
 
-<<<<<<< HEAD
 *   Java
     *   Logging Java: **InvalidSlf4jMessageFormat** (rulesets/java/logging-java.xml/InvalidSlf4jMessageFormat)<br/>
         Check for invalid message format in slf4j loggers.
 *   java-comments/CommentRequired: New property `serialVersionUIDCommentRequired` which controls the comment requirements
     for *serialVersionUID* fields. By default, no comment is required for this field.
+*   java-design/UseVargs: public static void main method is ignored now and so are methods, that are annotated
+    with Override. See [PR#79](https://github.com/pmd/pmd/pull/79).
 
 **Pull Requests:**
 
@@ -27,14 +28,7 @@
 *   [#76](https://github.com/pmd/pmd/pull/76): fix formatting typos in an example of the DoNotCallGarbageCollectionExplicitly rule
 *   [#77](https://github.com/pmd/pmd/pull/77): Fix various typos
 *   [#78](https://github.com/pmd/pmd/pull/78): Add Builder pattern check to the MissingStaticMethodInNonInstantiatableClass rule
-=======
-*   java-design/UseVargs: public static void main method is ignored now and so are methods, that are annotated
-    with Override. See [PR#79](https://github.com/pmd/pmd/pull/79).
-
-**Pull Requests:**
-
 *   [#79](https://github.com/pmd/pmd/pull/79): do not flag public static void main(String[]) as UseVarargs; ignore @Override for UseVarargs
->>>>>>> 985ed57c
 
 **Bugfixes:**
 
