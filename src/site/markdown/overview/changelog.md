--- conflicted
+++ resolved
@@ -247,14 +247,11 @@
     *   [#1546](https://sourceforge.net/p/pmd/bugs/1546/): \[java] UnnecessaryFullyQualifiedNameRule doesn't take into consideration conflict resolution
     *   [#1547](https://sourceforge.net/p/pmd/bugs/1547/): \[java] UnusedImportRule - False Positive for only usage in Javadoc - {@link ClassName#CONSTANT}
     *   [#1555](https://sourceforge.net/p/pmd/bugs/1555/): \[java] UnnecessaryFullyQualifiedName: Really necessary fully qualified name
-<<<<<<< HEAD
 *   java-logging-java
     *   [#1541](https://sourceforge.net/p/pmd/bugs/1541/): \[java] InvalidSlf4jMessageFormat: False positive with placeholder and exception
     *   [#1551](https://sourceforge.net/p/pmd/bugs/1551/): \[java] InvalidSlf4jMessageFormat: fails with NPE
-=======
 *   java-unnecessary
     *   [#199](https://github.com/pmd/pmd/issues/199): \[java] UselessParentheses: Parentheses in return statement are incorrectly reported as useless
->>>>>>> 6b1d0063
 *   XML
     *   [#1518](https://sourceforge.net/p/pmd/bugs/1518/): \[xml] Error while processing xml file with ".webapp" in the file or directory name
 *   psql
