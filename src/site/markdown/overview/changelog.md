--- conflicted
+++ resolved
@@ -34,15 +34,8 @@
     *   [#1509](https://sourceforge.net/p/pmd/bugs/1509/) \[java] InvalidSlf4jMessageFormat: NPE
 *   java-typeresolution/CloneMethodMustImplementCloneable
     *   [#1534](https://sourceforge.net/p/pmd/bugs/1534/): \[java] CloneMethodMustImplementCloneable: ClassCastException with Annotation (java8)
-<<<<<<< HEAD
-=======
 *   java-typeresolution/SignatureDeclareThrowsException
     *   [#1535](https://sourceforge.net/p/pmd/bugs/1535/): \[java] SignatureDeclareThrowsException: ClassCastException with Annotation
-*   java-unusedcode/UnusedLocalVariable
-    *   [#1484](https://sourceforge.net/p/pmd/bugs/1484/): UnusedLocalVariable - false positive - parenthesis
-*   java-unusedcode/UnusedModifier
-    *   [#1480](https://sourceforge.net/p/pmd/bugs/1480/): false positive on public modifier used with inner interface in enum
->>>>>>> f8f0afb5
 *   General
     *   [#1506](https://sourceforge.net/p/pmd/bugs/1506/): \[core] When runing any RuleTst, start/end methods not called
     *   [#1517](https://sourceforge.net/p/pmd/bugs/1517/): \[java] CPD reports on Java constructors when using ignoreIdentifiers
