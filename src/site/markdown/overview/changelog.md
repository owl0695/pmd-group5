# Changelog

## ????? - 5.6.0-SNAPSHOT

**New Supported Languages:**

**Feature Requests and Improvements:**

*   java
    *   Type Resolution performance improved by ~15%
*   Core
    *   [#1538](https://sourceforge.net/p/pmd/bugs/1538/): \[core] Incremental analysis - All PMD analysis can now run
        incrementally using a local file cache. This can greatly reduce the analysis time when running from CLI or tools
        such as Ant, Maven or Gradle. New CLI and tasks `cache` argument i exposed.

**New/Modified/Deprecated Rules:**

*   apex
    *   New Security ruleset including:
        *   ApexBadCrypto
        *   ApexCSRF
        *   ApexInsecureEndpoint
        *   ApexOpenRedirect
        *   ApexSharingViolations
        *   ApexSOQLInjection
        *   ApexXSSFromEscapeFalse
        *   ApexXSSFromURLParam

**Pull Requests:**

*   [#123](https://github.com/pmd/pmd/pull/123): \[apex] Changing method names to lowercase so casing doesn't matter
*   [#124](https://github.com/pmd/pmd/pull/124): \[java] CPD: Properly handle enums with `-ignore-identifiers`
*   [#125](https://github.com/pmd/pmd/pull/125): \[core] Incremental analysis
*   [#126](https://github.com/pmd/pmd/pull/126): \[java] Avoid creating a new String to qualify types
*   [#127](https://github.com/pmd/pmd/pull/127): \[java] Don't look twice for the same variables
*   [#128](https://github.com/pmd/pmd/pull/128): \[java] Minor optimizations to type resolution
*   [#129](https://github.com/pmd/pmd/pull/129): \[plsql] Added correct parse of IS [NOT] NULL and multiline DML
*   [#130](https://github.com/pmd/pmd/pull/130); \[core] Reduce thread contention
<<<<<<< HEAD
*   [#131](https://github.com/pmd/pmd/pull/131): \[core] Make RuleSetFactory immutable
*   [#135](https://github.com/pmd/pmd/pull/135): \[apex] New ruleset for Apex security

**Bugfixes:**

*   General
    *   [#1542](https://sourceforge.net/p/pmd/bugs/1542/): \[java] CPD throws an NPE when parsing enums with -ignore-identifiers
*   apex-apexunit
    *   [#1543](https://sourceforge.net/p/pmd/bugs/1543/): \[apex] ApexUnitTestClassShouldHaveAsserts assumes APEX is case sensitive
=======
*   [#133](https://github.com/pmd/pmd/pull/133): \[java] UnnecessaryFullyQualifiedName can detect conflicts

**Bugfixes:**

*   java-imports
    *    [#1546](https://sourceforge.net/p/pmd/bugs/1546/): \[java] UnnecessaryFullyQualifiedNameRule doesn't take into consideration conflict resolution
>>>>>>> 9460758e
*   XML
    *   [#1518](https://sourceforge.net/p/pmd/bugs/1518/): \[xml] Error while processing xml file with ".webapp" in the file or directory name
*   psql
    *   [#1549](https://sourceforge.net/p/pmd/bugs/1549/): \[plsql] Parse error for IS [NOT] NULL construct


**API Changes:**

*   `net.sourceforge.pmd.RuleSetFactory` is now immutable and its behavior cannot be changed anymore.
    It provides constructors to create new adjusted instances. This allows to avoid synchronization in RuleSetFactory.
    See [PR #131](https://github.com/pmd/pmd/pull/131).<|MERGE_RESOLUTION|>--- conflicted
+++ resolved
@@ -36,8 +36,8 @@
 *   [#128](https://github.com/pmd/pmd/pull/128): \[java] Minor optimizations to type resolution
 *   [#129](https://github.com/pmd/pmd/pull/129): \[plsql] Added correct parse of IS [NOT] NULL and multiline DML
 *   [#130](https://github.com/pmd/pmd/pull/130); \[core] Reduce thread contention
-<<<<<<< HEAD
 *   [#131](https://github.com/pmd/pmd/pull/131): \[core] Make RuleSetFactory immutable
+*   [#133](https://github.com/pmd/pmd/pull/133): \[java] UnnecessaryFullyQualifiedName can detect conflicts
 *   [#135](https://github.com/pmd/pmd/pull/135): \[apex] New ruleset for Apex security
 
 **Bugfixes:**
@@ -46,14 +46,8 @@
     *   [#1542](https://sourceforge.net/p/pmd/bugs/1542/): \[java] CPD throws an NPE when parsing enums with -ignore-identifiers
 *   apex-apexunit
     *   [#1543](https://sourceforge.net/p/pmd/bugs/1543/): \[apex] ApexUnitTestClassShouldHaveAsserts assumes APEX is case sensitive
-=======
-*   [#133](https://github.com/pmd/pmd/pull/133): \[java] UnnecessaryFullyQualifiedName can detect conflicts
-
-**Bugfixes:**
-
 *   java-imports
     *    [#1546](https://sourceforge.net/p/pmd/bugs/1546/): \[java] UnnecessaryFullyQualifiedNameRule doesn't take into consideration conflict resolution
->>>>>>> 9460758e
 *   XML
     *   [#1518](https://sourceforge.net/p/pmd/bugs/1518/): \[xml] Error while processing xml file with ".webapp" in the file or directory name
 *   psql
