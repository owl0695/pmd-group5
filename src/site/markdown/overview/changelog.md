--- conflicted
+++ resolved
@@ -2,7 +2,6 @@
 
 ## ????? - 5.6.0-SNAPSHOT
 
-<<<<<<< HEAD
 The PMD team is pleased to announce PMD 5.6.0
 
 The most significant changes are on analysis performance and a whole new **Apex Security Rule Set**.
@@ -31,35 +30,11 @@
 * [New and noteworthy](#New_and_noteworthy)
     * [Incremental Analysis](#Incremental_Analysis)
     * [Apex Security Rule Set](#Apex_Security_Rule_Set)
-=======
-The PMD team is pleased to announce PMD 5.4.4
-
-This is a bug fixing release. The most significant changes are on analysis performance.
-
-Multithread performance has been enhanced by reducing thread-contention on a
-bunch of areas. This is still an area of work, as the speedup of running
-multithreaded analysis is still relatively small (4 threads produce less
-than a 50% speedup). Future releases will keep improving on this area.
-
-Once again, *Symbol Table* has been an area of great performance improvements.
-This time we were able to further improve it's performance by roughly 10% on all
-supported languages. In *Java* in particular, several more improvements were possible,
-improving *Symbol Table* performance by a whooping 30%, that's over 5X faster
-than PMD 5.4.2, when we first started working on it.
-
-Java developers will also appreciate the revamp of `CloneMethodMustImplementCloneable`,
-making it over 500X faster, and `PreserveStackTrace` which is now 7X faster.
-
-### Table Of Contents
-
-* [New and noteworthy](#New_and_noteworthy)
->>>>>>> c6afa6ca
 * [Fixed Issues](#Fixed_Issues)
 * [API Changes](#API_Changes)
 * [External Contributions](#External_Contributions)
 
 ### New and noteworthy
-<<<<<<< HEAD
 
 #### Incremental Analysis
 
@@ -160,12 +135,6 @@
 ```
 
 ##### ApexDangerousMethods
-=======
-
-This is a bug fixing release, no major changes were introduced.
-
-### Fixed Issues
->>>>>>> c6afa6ca
 
 Checks against calling dangerous methods.
 
@@ -257,20 +226,16 @@
 *   java-imports
     *   [#1546](https://sourceforge.net/p/pmd/bugs/1546/): \[java] UnnecessaryFullyQualifiedNameRule doesn't take into consideration conflict resolution
     *   [#1547](https://sourceforge.net/p/pmd/bugs/1547/): \[java] UnusedImportRule - False Positive for only usage in Javadoc - {@link ClassName#CONSTANT}
-<<<<<<< HEAD
+    *   [#1555](https://sourceforge.net/p/pmd/bugs/1555/): \[java] UnnecessaryFullyQualifiedName: Really necessary fully qualified name
 *   java-logging-java
     *   [#1541](https://sourceforge.net/p/pmd/bugs/1541/): \[java] InvalidSlf4jMessageFormat: False positive with placeholder and exception
     *   [#1551](https://sourceforge.net/p/pmd/bugs/1551/): \[java] InvalidSlf4jMessageFormat: fails with NPE
-=======
-    *   [#1555](https://sourceforge.net/p/pmd/bugs/1555/): \[java] UnnecessaryFullyQualifiedName: Really necessary fully qualified name
->>>>>>> c6afa6ca
 *   XML
     *   [#1518](https://sourceforge.net/p/pmd/bugs/1518/): \[xml] Error while processing xml file with ".webapp" in the file or directory name
 *   psql
     *   [#1549](https://sourceforge.net/p/pmd/bugs/1549/): \[plsql] Parse error for IS [NOT] NULL construct
 
 
-<<<<<<< HEAD
 ### API Changes
 
 *   `net.sourceforge.pmd.RuleSetFactory` is now immutable and its behavior cannot be changed anymore.
@@ -298,10 +263,3 @@
 *   [#168](https://github.com/pmd/pmd/pull/167): \[apex] GC and thread safety changes
 *   [#169](https://github.com/pmd/pmd/pull/169): \[apex] Improving detection for DML with inline new object
 *   [#172](https://github.com/pmd/pmd/pull/172): \[apex] Bug fix, detects both Apex fields and class members
-=======
-### External Contributions
-
-*   [#129](https://github.com/pmd/pmd/pull/129): \[plsql] Added correct parse of IS [NOT] NULL and multiline DML
-*   [#152](https://github.com/pmd/pmd/pull/152): \[java] fixes #1552 continue does not require break
-*   [#154](https://github.com/pmd/pmd/pull/154): \[java] Fix #1547: UnusedImports: Adjust regex to support underscores
->>>>>>> c6afa6ca
