--- conflicted
+++ resolved
@@ -45,13 +45,10 @@
     *   [#380](https://github.com/pmd/pmd/issues/380): \[core] NPE in RuleSet.hashCode
     *   [#407](https://github.com/pmd/pmd/issues/407): \[web] Release date is not properly formatted
     *   [#429](https://github.com/pmd/pmd/issues/429): \[core] Error when running PMD from folder with space
-<<<<<<< HEAD
+*   apex
+    *   [#427](https://github.com/pmd/pmd/issues/427): \[apex] CPD error when parsing apex code from release 5.5.3
 *   cpp
     *   [#431](https://github.com/pmd/pmd/issues/431): \[cpp] CPD gives wrong duplication blocks for CPP code
-=======
-*   apex
-    *   [#427](https://github.com/pmd/pmd/issues/427): \[apex] CPD error when parsing apex code from release 5.5.3
->>>>>>> c8a0bc9b
 *   java
     *   [#414](https://github.com/pmd/pmd/issues/414): \[java] Java 8 parsing problem with annotations for wildcards
     *   [#415](https://github.com/pmd/pmd/issues/415): \[java] Parsing Error when having an Annotated Inner class
