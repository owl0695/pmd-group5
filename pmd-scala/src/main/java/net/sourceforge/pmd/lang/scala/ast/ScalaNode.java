/**
 * BSD-style license; for more info see http://pmd.sourceforge.net/license.html
 */

package net.sourceforge.pmd.lang.scala.ast;

import net.sourceforge.pmd.lang.ast.Node;
import net.sourceforge.pmd.lang.ast.NodeStream;

import scala.meta.Tree;

/**
 * A Base interface of a Scala Node. Defines several required methods of all
 * nodes.
 *
 * @param <T>
 *            The Scala node type that extends Scala's Tree trait
 */
public interface ScalaNode<T extends Tree> extends Node {
    /**
     * Accept a visitor and traverse this node.
     *
     * @param <D>
     *            The type of the data input
     * @param <R>
     *            The type of the returned data
     * @param visitor
     *            the visitor to visit this node with
     * @param data
     *            context-specific data to pass along
     * @return context-specific data for this Visitor pattern
     */
    <D, R> R accept(ScalaParserVisitor<D, R> visitor, D data);


    /**
     * Get the underlying Scala Node.
     *
     * @return the Scala Node for this node
     */
    T getNode();


    /**
     * Returns true if the node is implicit. If this node has no non-implicit
     * descendant, then its text bounds identify an empty region of the source
     * document. In that case, the {@linkplain #getEndColumn() end column} is
     * smaller than the {@linkplain #getBeginColumn() begin column}. That's
     * because the end column index is inclusive.
     */
    // TODO this would be useful on the node interface for 7.0.0.
    //  we could filter them out from violations transparently
    //  Apex has the same problem
    boolean isImplicit();


    @Override
    ScalaNode<?> getChild(int idx);


    @Override
    ScalaNode<?> getParent();


    @Override
<<<<<<< HEAD
    NodeStream<ScalaNode<?>> children();
=======
    Iterable<? extends ScalaNode<?>> children();
>>>>>>> 27d7a6c0
}<|MERGE_RESOLUTION|>--- conflicted
+++ resolved
@@ -63,9 +63,5 @@
 
 
     @Override
-<<<<<<< HEAD
-    NodeStream<ScalaNode<?>> children();
-=======
-    Iterable<? extends ScalaNode<?>> children();
->>>>>>> 27d7a6c0
+    NodeStream<? extends ScalaNode<?>> children();
 }