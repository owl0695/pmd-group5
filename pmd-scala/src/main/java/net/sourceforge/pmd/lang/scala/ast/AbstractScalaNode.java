/**
 * BSD-style license; for more info see http://pmd.sourceforge.net/license.html
 */

package net.sourceforge.pmd.lang.scala.ast;

import net.sourceforge.pmd.lang.ast.AbstractNode;
import net.sourceforge.pmd.lang.ast.NodeStream;

import scala.meta.Tree;
import scala.meta.inputs.Position;

/**
 * A Wrapper for translating the Scala Tree Nodes to PMD-compatible Java-base
 * Nodes.
 *
 * @param <T>
 *            the type of the Scala tree node
 */
abstract class AbstractScalaNode<T extends Tree> extends AbstractNode implements ScalaNode<T> {
    private final T node;
    private final Position pos;

    /**
     * Create the node and configure line numbers.
     *
     * @param treeNode
     *            the scala tree node this node wraps
     */
    AbstractScalaNode(T treeNode) {
        super(0);
        node = treeNode;
        pos = node.pos();
    }

    @Override
    @SuppressWarnings("unchecked")
<<<<<<< HEAD
    public NodeStream<ScalaNode<?>> children() {
        return (NodeStream<ScalaNode<?>>) super.children();
=======
    public Iterable<? extends ScalaNode<?>> children() {
        return (Iterable<ScalaNode<?>>) super.children();
>>>>>>> 27d7a6c0
    }

    @Override
    public boolean isImplicit() {
        return pos.end() - pos.start() == 0;
    }

    @Override
    public int getBeginLine() {
        return pos.startLine() + 1;
    }

    @Override
    public int getBeginColumn() {
        return pos.startColumn() + 1;
    }

    @Override
    public int getEndLine() {
        return pos.endLine() + 1;
    }

    @Override
    public int getEndColumn() {
        return pos.endColumn(); // no +1
    }

    @Override
    public void testingOnlySetBeginColumn(int i) {
        throw new UnsupportedOperationException();
    }

    @Override
    public void testingOnlySetBeginLine(int i) {
        throw new UnsupportedOperationException();
    }

    @Override
    public void testingOnlySetEndColumn(int i) {
        throw new UnsupportedOperationException();
    }

    @Override
    public void testingOnlySetEndLine(int i) {
        throw new UnsupportedOperationException();
    }

    @Override
    public abstract <D, R> R accept(ScalaParserVisitor<D, R> visitor, D data);

    @Override
    public T getNode() {
        return node;
    }

    @Override
    public ScalaNode<?> getChild(int index) {
        return (ScalaNode<?>) super.getChild(index);
    }

    @Override
    public ScalaNode<?> getParent() {
        return (ScalaNode<?>) super.getParent();
    }

    @Override
    public String getXPathNodeName() {
        return node.productPrefix().replace(".", "");
    }

}<|MERGE_RESOLUTION|>--- conflicted
+++ resolved
@@ -35,13 +35,8 @@
 
     @Override
     @SuppressWarnings("unchecked")
-<<<<<<< HEAD
-    public NodeStream<ScalaNode<?>> children() {
+    public NodeStream<? extends ScalaNode<?>> children() {
         return (NodeStream<ScalaNode<?>>) super.children();
-=======
-    public Iterable<? extends ScalaNode<?>> children() {
-        return (Iterable<ScalaNode<?>>) super.children();
->>>>>>> 27d7a6c0
     }
 
     @Override
