<?xml version="1.0"?>

<ruleset name="All Java Rules"
         xmlns="http://pmd.sourceforge.net/ruleset/2.0.0"
         xmlns:xsi="http://www.w3.org/2001/XMLSchema-instance"
         xsi:schemaLocation="http://pmd.sourceforge.net/ruleset/2.0.0 https://pmd.sourceforge.io/ruleset_2_0_0.xsd">
    <description>Every java rule in PMD which is used for the regression tests with pmdtester</description>


    <!-- bestpractices.xml -->

    <rule ref="category/java/bestpractices.xml/AbstractClassWithoutAbstractMethod"/>
    <rule ref="category/java/bestpractices.xml/AccessorClassGeneration"/>
    <rule ref="category/java/bestpractices.xml/AccessorMethodGeneration"/>
    <rule ref="category/java/bestpractices.xml/ArrayIsStoredDirectly"/>
    <rule ref="category/java/bestpractices.xml/AvoidMessageDigestField"/>
    <rule ref="category/java/bestpractices.xml/AvoidPrintStackTrace"/>
    <rule ref="category/java/bestpractices.xml/AvoidReassigningCatchVariables"/>
    <rule ref="category/java/bestpractices.xml/AvoidReassigningLoopVariables"/>
    <rule ref="category/java/bestpractices.xml/AvoidReassigningParameters"/>
    <rule ref="category/java/bestpractices.xml/AvoidStringBufferField"/>
    <rule ref="category/java/bestpractices.xml/AvoidUsingHardCodedIP"/>
    <rule ref="category/java/bestpractices.xml/CheckResultSet"/>
    <rule ref="category/java/bestpractices.xml/ConstantsInInterface"/>
    <rule ref="category/java/bestpractices.xml/DefaultLabelNotLastInSwitchStmt"/>
    <rule ref="category/java/bestpractices.xml/DoubleBraceInitialization"/>
    <rule ref="category/java/bestpractices.xml/ForLoopCanBeForeach"/>
    <rule ref="category/java/bestpractices.xml/ForLoopVariableCount"/>
    <rule ref="category/java/bestpractices.xml/GuardLogStatement"/>
    <rule ref="category/java/bestpractices.xml/JUnit4SuitesShouldUseSuiteAnnotation"/>
    <rule ref="category/java/bestpractices.xml/JUnit4TestShouldUseAfterAnnotation"/>
    <rule ref="category/java/bestpractices.xml/JUnit4TestShouldUseBeforeAnnotation"/>
    <rule ref="category/java/bestpractices.xml/JUnit4TestShouldUseTestAnnotation"/>
    <rule ref="category/java/bestpractices.xml/JUnit5TestShouldBePackagePrivate" />
    <rule ref="category/java/bestpractices.xml/JUnitAssertionsShouldIncludeMessage"/>
    <rule ref="category/java/bestpractices.xml/JUnitTestContainsTooManyAsserts"/>
    <rule ref="category/java/bestpractices.xml/JUnitTestsShouldIncludeAssert"/>
    <rule ref="category/java/bestpractices.xml/JUnitUseExpected"/>
    <rule ref="category/java/bestpractices.xml/LiteralsFirstInComparisons"/>
    <rule ref="category/java/bestpractices.xml/LooseCoupling"/>
    <rule ref="category/java/bestpractices.xml/MethodReturnsInternalArray"/>
    <rule ref="category/java/bestpractices.xml/MissingOverride"/>
    <rule ref="category/java/bestpractices.xml/OneDeclarationPerLine"/>
    <rule ref="category/java/bestpractices.xml/PreserveStackTrace"/>
    <rule ref="category/java/bestpractices.xml/PrimitiveWrapperInstantiation"/>
    <rule ref="category/java/bestpractices.xml/ReplaceEnumerationWithIterator"/>
    <rule ref="category/java/bestpractices.xml/ReplaceHashtableWithMap"/>
    <rule ref="category/java/bestpractices.xml/ReplaceVectorWithList"/>
    <rule ref="category/java/bestpractices.xml/SimplifiableTestAssertion" /> 
    <rule ref="category/java/bestpractices.xml/SwitchStmtsShouldHaveDefault"/>
    <rule ref="category/java/bestpractices.xml/SystemPrintln"/>
    <rule ref="category/java/bestpractices.xml/UnusedAssignment"/>
    <rule ref="category/java/bestpractices.xml/UnusedFormalParameter"/>
    <rule ref="category/java/bestpractices.xml/UnusedLocalVariable"/>
    <rule ref="category/java/bestpractices.xml/UnusedPrivateField"/>
    <rule ref="category/java/bestpractices.xml/UnusedPrivateMethod"/>
    <rule ref="category/java/bestpractices.xml/UseCollectionIsEmpty"/>
    <rule ref="category/java/bestpractices.xml/UseStandardCharsets" />
    <rule ref="category/java/bestpractices.xml/UseTryWithResources"/>
    <rule ref="category/java/bestpractices.xml/UseVarargs"/>
    <rule ref="category/java/bestpractices.xml/WhileLoopWithLiteralBoolean"/>

    <!-- codestyle.xml -->

    <rule ref="category/java/codestyle.xml/AtLeastOneConstructor"/>
    <rule ref="category/java/codestyle.xml/AvoidDollarSigns"/>
    <rule ref="category/java/codestyle.xml/AvoidProtectedFieldInFinalClass"/>
    <rule ref="category/java/codestyle.xml/AvoidProtectedMethodInFinalClassNotExtending"/>
    <rule ref="category/java/codestyle.xml/AvoidUsingNativeCode"/>
    <rule ref="category/java/codestyle.xml/BooleanGetMethodName"/>
    <rule ref="category/java/codestyle.xml/CallSuperInConstructor"/>
    <rule ref="category/java/codestyle.xml/ClassNamingConventions"/>
    <rule ref="category/java/codestyle.xml/CommentDefaultAccessModifier"/>
    <rule ref="category/java/codestyle.xml/ConfusingTernary"/>
    <rule ref="category/java/codestyle.xml/ControlStatementBraces"/>
    <rule ref="category/java/codestyle.xml/EmptyMethodInAbstractClassShouldBeAbstract"/>
    <rule ref="category/java/codestyle.xml/ExtendsObject"/>
    <rule ref="category/java/codestyle.xml/FieldDeclarationsShouldBeAtStartOfClass"/>
    <rule ref="category/java/codestyle.xml/FieldNamingConventions"/>
    <!-- <rule ref="category/java/codestyle.xml/FinalParameterInAbstractMethod" /> -->
    <rule ref="category/java/codestyle.xml/ForLoopShouldBeWhileLoop"/>
    <rule ref="category/java/codestyle.xml/FormalParameterNamingConventions"/>
    <rule ref="category/java/codestyle.xml/GenericsNaming"/>
    <rule ref="category/java/codestyle.xml/IdenticalCatchBranches"/>
    <rule ref="category/java/codestyle.xml/LinguisticNaming"/>
    <rule ref="category/java/codestyle.xml/LocalHomeNamingConvention"/>
    <rule ref="category/java/codestyle.xml/LocalInterfaceSessionNamingConvention"/>
    <rule ref="category/java/codestyle.xml/LocalVariableCouldBeFinal"/>
    <rule ref="category/java/codestyle.xml/LocalVariableNamingConventions"/>
    <rule ref="category/java/codestyle.xml/LongVariable"/>
    <rule ref="category/java/codestyle.xml/MDBAndSessionBeanNamingConvention"/>
    <rule ref="category/java/codestyle.xml/MethodArgumentCouldBeFinal"/>
    <rule ref="category/java/codestyle.xml/MethodNamingConventions"/>
    <rule ref="category/java/codestyle.xml/NoPackage"/>
    <rule ref="category/java/codestyle.xml/OnlyOneReturn"/>
    <rule ref="category/java/codestyle.xml/PackageCase"/>
    <rule ref="category/java/codestyle.xml/PrematureDeclaration"/>
    <rule ref="category/java/codestyle.xml/RemoteInterfaceNamingConvention"/>
    <rule ref="category/java/codestyle.xml/RemoteSessionInterfaceNamingConvention"/>
    <rule ref="category/java/codestyle.xml/ShortClassName"/>
    <rule ref="category/java/codestyle.xml/ShortMethodName"/>
    <rule ref="category/java/codestyle.xml/ShortVariable"/>
    <rule ref="category/java/codestyle.xml/TooManyStaticImports"/>
    <rule ref="category/java/codestyle.xml/UnnecessaryAnnotationValueElement"/>
    <rule ref="category/java/codestyle.xml/UnnecessaryCast"/>
    <rule ref="category/java/codestyle.xml/UnnecessaryConstructor"/>
    <rule ref="category/java/codestyle.xml/UnnecessaryBoxing"/>
    <rule ref="category/java/codestyle.xml/UnnecessaryFullyQualifiedName"/>
    <!-- <rule ref="category/java/codestyle.xml/UnnecessaryImport"/> -->
    <rule ref="category/java/codestyle.xml/UnnecessaryLocalBeforeReturn"/>
    <rule ref="category/java/codestyle.xml/UnnecessaryModifier"/>
    <rule ref="category/java/codestyle.xml/UnnecessaryReturn"/>
    <rule ref="category/java/codestyle.xml/UseDiamondOperator"/>
    <rule ref="category/java/codestyle.xml/UseShortArrayInitializer"/>
    <rule ref="category/java/codestyle.xml/UseUnderscoresInNumericLiterals"/>
    <rule ref="category/java/codestyle.xml/UselessParentheses"/>
    <rule ref="category/java/codestyle.xml/UselessQualifiedThis"/>

    <!-- design.xml -->

    <rule ref="category/java/design.xml/AbstractClassWithoutAnyMethod"/>
    <rule ref="category/java/design.xml/AvoidCatchingGenericException"/>
    <!-- <rule ref="category/java/design.xml/AvoidDeeplyNestedIfStmts"/> -->
    <rule ref="category/java/design.xml/AvoidRethrowingException"/>
    <!-- <rule ref="category/java/design.xml/AvoidThrowingNewInstanceOfSameException"/> -->
    <rule ref="category/java/design.xml/AvoidThrowingNullPointerException"/>
    <!-- <rule ref="category/java/design.xml/AvoidThrowingRawExceptionTypes"/> -->
    <rule ref="category/java/design.xml/AvoidUncheckedExceptionsInSignatures"/>
    <rule ref="category/java/design.xml/ClassWithOnlyPrivateConstructorsShouldBeFinal"/>
    <rule ref="category/java/design.xml/CognitiveComplexity" />
    <rule ref="category/java/design.xml/CollapsibleIfStatements"/>
    <!-- <rule ref="category/java/design.xml/CouplingBetweenObjects"/> -->
    <rule ref="category/java/design.xml/CyclomaticComplexity"/>
    <rule ref="category/java/design.xml/DataClass"/>
    <rule ref="category/java/design.xml/DoNotExtendJavaLangError"/>
    <rule ref="category/java/design.xml/ExceptionAsFlowControl"/>
    <rule ref="category/java/design.xml/ExcessiveClassLength"/>
    <rule ref="category/java/design.xml/ExcessiveImports"/>
    <rule ref="category/java/design.xml/ExcessiveMethodLength"/>
    <rule ref="category/java/design.xml/ExcessiveParameterList"/>
    <rule ref="category/java/design.xml/ExcessivePublicCount"/>
    <rule ref="category/java/design.xml/FinalFieldCouldBeStatic"/>
    <rule ref="category/java/design.xml/GodClass"/>
    <rule ref="category/java/design.xml/ImmutableField"/>
    <!-- <rule ref="category/java/design.xml/LawOfDemeter"/> -->
    <rule ref="category/java/design.xml/LogicInversion"/>
    <!-- <rule ref="category/java/design.xml/LoosePackageCoupling"/> -->
    <rule ref="category/java/design.xml/MutableStaticState" />
    <rule ref="category/java/design.xml/NPathComplexity"/>
    <rule ref="category/java/design.xml/NcssCount"/>
    <!-- <rule ref="category/java/design.xml/SignatureDeclareThrowsException"/> -->
    <rule ref="category/java/design.xml/SimplifiedTernary"/>
    <rule ref="category/java/design.xml/SimplifyBooleanExpressions"/>
    <rule ref="category/java/design.xml/SimplifyBooleanReturns"/>
    <rule ref="category/java/design.xml/SimplifyConditional"/>
    <rule ref="category/java/design.xml/SingularField"/>
    <rule ref="category/java/design.xml/SwitchDensity"/>
<<<<<<< HEAD
    <rule ref="category/java/design.xml/TooManyFields"/>
    <rule ref="category/java/design.xml/TooManyMethods"/>
    <!-- <rule ref="category/java/design.xml/UseObjectForClearerAPI"/> -->
=======
    <!-- <rule ref="category/java/design.xml/TooManyFields"/> -->
    <!-- <rule ref="category/java/design.xml/TooManyMethods"/> -->
    <rule ref="category/java/design.xml/UseObjectForClearerAPI"/>
>>>>>>> fbdbb42b
    <rule ref="category/java/design.xml/UseUtilityClass"/>
    <rule ref="category/java/design.xml/UselessOverridingMethod"/>

    <!-- documentation.xml -->

    <rule ref="category/java/documentation.xml/CommentContent"/>
    <rule ref="category/java/documentation.xml/CommentRequired"/>
    <rule ref="category/java/documentation.xml/CommentSize"/>
    <rule ref="category/java/documentation.xml/UncommentedEmptyConstructor"/>
    <rule ref="category/java/documentation.xml/UncommentedEmptyMethodBody"/>

    <!-- errorprone.xml -->

    <rule ref="category/java/errorprone.xml/AssignmentInOperand"/>
    <rule ref="category/java/errorprone.xml/AssignmentToNonFinalStatic"/>
    <rule ref="category/java/errorprone.xml/AvoidAccessibilityAlteration"/>
    <rule ref="category/java/errorprone.xml/AvoidAssertAsIdentifier"/>
    <rule ref="category/java/errorprone.xml/AvoidBranchingStatementAsLastInLoop"/>
    <rule ref="category/java/errorprone.xml/AvoidCallingFinalize"/>
    <rule ref="category/java/errorprone.xml/AvoidCatchingNPE"/>
    <rule ref="category/java/errorprone.xml/AvoidCatchingThrowable"/>
    <rule ref="category/java/errorprone.xml/AvoidDecimalLiteralsInBigDecimalConstructor"/>
    <!-- <rule ref="category/java/errorprone.xml/AvoidDuplicateLiterals"/> -->
    <rule ref="category/java/errorprone.xml/AvoidEnumAsIdentifier"/>
    <rule ref="category/java/errorprone.xml/AvoidFieldNameMatchingMethodName"/>
    <rule ref="category/java/errorprone.xml/AvoidFieldNameMatchingTypeName"/>
    <rule ref="category/java/errorprone.xml/AvoidInstanceofChecksInCatchClause"/>
    <rule ref="category/java/errorprone.xml/AvoidLiteralsInIfCondition"/>
    <rule ref="category/java/errorprone.xml/AvoidLosingExceptionInformation"/>
    <rule ref="category/java/errorprone.xml/AvoidMultipleUnaryOperators"/>
    <rule ref="category/java/errorprone.xml/AvoidUsingOctalValues"/>
    <rule ref="category/java/errorprone.xml/BeanMembersShouldSerialize"/>
    <rule ref="category/java/errorprone.xml/BrokenNullCheck"/>
    <rule ref="category/java/errorprone.xml/CallSuperFirst"/>
    <rule ref="category/java/errorprone.xml/CallSuperLast"/>
    <rule ref="category/java/errorprone.xml/CheckSkipResult"/>
    <rule ref="category/java/errorprone.xml/ClassCastExceptionWithToArray"/>
    <rule ref="category/java/errorprone.xml/CloneMethodMustBePublic"/>
    <rule ref="category/java/errorprone.xml/CloneMethodMustImplementCloneable"/>
    <rule ref="category/java/errorprone.xml/CloneMethodReturnTypeMustMatchClassName"/>
    <!-- <rule ref="category/java/errorprone.xml/CloneThrowsCloneNotSupportedException"/> -->
    <rule ref="category/java/errorprone.xml/CloseResource"/>
    <rule ref="category/java/errorprone.xml/CompareObjectsWithEquals"/>
    <rule ref="category/java/errorprone.xml/ComparisonWithNaN"/>
    <rule ref="category/java/errorprone.xml/ConstructorCallsOverridableMethod"/>
    <!-- <rule ref="category/java/errorprone.xml/DataflowAnomalyAnalysis"/> -->
    <rule ref="category/java/errorprone.xml/DetachedTestCase"/>
    <rule ref="category/java/errorprone.xml/DoNotCallGarbageCollectionExplicitly"/>
    <rule ref="category/java/errorprone.xml/DoNotExtendJavaLangThrowable"/>
    <rule ref="category/java/errorprone.xml/DoNotHardCodeSDCard"/>
    <rule ref="category/java/errorprone.xml/DoNotThrowExceptionInFinally"/>
    <rule ref="category/java/errorprone.xml/DontImportSun"/>
    <rule ref="category/java/errorprone.xml/DontUseFloatTypeForLoopIndices"/>
    <rule ref="category/java/errorprone.xml/EmptyCatchBlock"/>
    <rule ref="category/java/errorprone.xml/EmptyFinalizer"/>
    <rule ref="category/java/errorprone.xml/EmptyFinallyBlock"/>
    <rule ref="category/java/errorprone.xml/EmptyIfStmt"/>
    <rule ref="category/java/errorprone.xml/EmptyInitializer"/>
    <rule ref="category/java/errorprone.xml/EmptyStatementBlock"/>
    <rule ref="category/java/errorprone.xml/EmptyStatementNotInLoop"/>
    <rule ref="category/java/errorprone.xml/EmptySwitchStatements"/>
    <rule ref="category/java/errorprone.xml/EmptySynchronizedBlock"/>
    <rule ref="category/java/errorprone.xml/EmptyTryBlock"/>
    <rule ref="category/java/errorprone.xml/EmptyWhileStmt"/>
    <rule ref="category/java/errorprone.xml/EqualsNull"/>
    <rule ref="category/java/errorprone.xml/FinalizeDoesNotCallSuperFinalize"/>
    <rule ref="category/java/errorprone.xml/FinalizeOnlyCallsSuperFinalize"/>
    <rule ref="category/java/errorprone.xml/FinalizeOverloaded"/>
    <rule ref="category/java/errorprone.xml/FinalizeShouldBeProtected"/>
    <rule ref="category/java/errorprone.xml/IdempotentOperations"/>
    <rule ref="category/java/errorprone.xml/ImplicitSwitchFallThrough"/>
    <rule ref="category/java/errorprone.xml/InstantiationToGetClass"/>
    <rule ref="category/java/errorprone.xml/InvalidLogMessageFormat"/>
    <rule ref="category/java/errorprone.xml/JUnitSpelling"/>
    <rule ref="category/java/errorprone.xml/JUnitStaticSuite"/>
    <rule ref="category/java/errorprone.xml/JumbledIncrementer"/>
    <rule ref="category/java/errorprone.xml/MethodWithSameNameAsEnclosingClass"/>
    <rule ref="category/java/errorprone.xml/MisplacedNullCheck"/>
    <rule ref="category/java/errorprone.xml/MissingSerialVersionUID"/>
    <rule ref="category/java/errorprone.xml/MissingStaticMethodInNonInstantiatableClass"/>
    <rule ref="category/java/errorprone.xml/MoreThanOneLogger"/>
    <rule ref="category/java/errorprone.xml/NonCaseLabelInSwitchStatement"/>
    <rule ref="category/java/errorprone.xml/NonStaticInitializer"/>
    <rule ref="category/java/errorprone.xml/NullAssignment"/>
    <rule ref="category/java/errorprone.xml/OverrideBothEqualsAndHashcode"/>
    <rule ref="category/java/errorprone.xml/ProperCloneImplementation"/>
    <rule ref="category/java/errorprone.xml/ProperLogger"/>
    <rule ref="category/java/errorprone.xml/ReturnEmptyCollectionRatherThanNull"/>
    <rule ref="category/java/errorprone.xml/ReturnFromFinallyBlock"/>
    <rule ref="category/java/errorprone.xml/SimpleDateFormatNeedsLocale"/>
    <rule ref="category/java/errorprone.xml/SingleMethodSingleton"/>
    <rule ref="category/java/errorprone.xml/SingletonClassReturningNewInstance"/>
    <rule ref="category/java/errorprone.xml/StaticEJBFieldShouldBeFinal"/>
    <rule ref="category/java/errorprone.xml/StringBufferInstantiationWithChar"/>
    <rule ref="category/java/errorprone.xml/SuspiciousEqualsMethodName"/>
    <rule ref="category/java/errorprone.xml/SuspiciousHashcodeMethodName"/>
    <rule ref="category/java/errorprone.xml/SuspiciousOctalEscape"/>
    <rule ref="category/java/errorprone.xml/TestClassWithoutTestCases"/>
    <rule ref="category/java/errorprone.xml/UnconditionalIfStatement"/>
    <rule ref="category/java/errorprone.xml/UnnecessaryBooleanAssertion"/>
    <rule ref="category/java/errorprone.xml/UnnecessaryCaseChange"/>
    <rule ref="category/java/errorprone.xml/UnnecessaryConversionTemporary"/>
    <rule ref="category/java/errorprone.xml/UnusedNullCheckInEquals"/>
    <rule ref="category/java/errorprone.xml/UseCorrectExceptionLogging"/>
    <rule ref="category/java/errorprone.xml/UseEqualsToCompareStrings"/>
    <rule ref="category/java/errorprone.xml/UseLocaleWithCaseConversions"/>
    <rule ref="category/java/errorprone.xml/UseProperClassLoader"/>
    <rule ref="category/java/errorprone.xml/UselessOperationOnImmutable"/>

    <!-- multithreading.xml -->

    <rule ref="category/java/multithreading.xml/AvoidSynchronizedAtMethodLevel"/>
    <rule ref="category/java/multithreading.xml/AvoidThreadGroup"/>
    <rule ref="category/java/multithreading.xml/AvoidUsingVolatile"/>
    <rule ref="category/java/multithreading.xml/DoNotUseThreads"/>
    <rule ref="category/java/multithreading.xml/DontCallThreadRun"/>
    <rule ref="category/java/multithreading.xml/DoubleCheckedLocking"/>
    <rule ref="category/java/multithreading.xml/NonThreadSafeSingleton"/>
    <rule ref="category/java/multithreading.xml/UnsynchronizedStaticFormatter"/>
    <rule ref="category/java/multithreading.xml/UseConcurrentHashMap"/>
    <rule ref="category/java/multithreading.xml/UseNotifyAllInsteadOfNotify"/>

    <!-- performance.xml -->

    <rule ref="category/java/performance.xml/AddEmptyString"/>
    <rule ref="category/java/performance.xml/AppendCharacterWithChar"/>
    <rule ref="category/java/performance.xml/AvoidArrayLoops"/>
    <rule ref="category/java/performance.xml/AvoidCalendarDateCreation"/>
    <rule ref="category/java/performance.xml/AvoidFileStream"/>
    <rule ref="category/java/performance.xml/AvoidInstantiatingObjectsInLoops"/>
    <rule ref="category/java/performance.xml/BigIntegerInstantiation"/>
    <rule ref="category/java/performance.xml/ConsecutiveAppendsShouldReuse"/>
    <rule ref="category/java/performance.xml/ConsecutiveLiteralAppends"/>
    <rule ref="category/java/performance.xml/InefficientEmptyStringCheck"/>
    <rule ref="category/java/performance.xml/InefficientStringBuffering"/>
    <rule ref="category/java/performance.xml/InsufficientStringBufferDeclaration"/>
    <rule ref="category/java/performance.xml/OptimizableToArrayCall"/>
    <rule ref="category/java/performance.xml/RedundantFieldInitializer"/>
    <rule ref="category/java/performance.xml/StringInstantiation"/>
    <rule ref="category/java/performance.xml/StringToString"/>
    <rule ref="category/java/performance.xml/TooFewBranchesForASwitchStatement"/>
    <rule ref="category/java/performance.xml/UseArrayListInsteadOfVector"/>
    <rule ref="category/java/performance.xml/UseArraysAsList"/>
    <rule ref="category/java/performance.xml/UseIOStreamsWithApacheCommonsFileItem"/>
    <rule ref="category/java/performance.xml/UseIndexOfChar"/>
    <rule ref="category/java/performance.xml/UseStringBufferForStringAppends"/>
    <rule ref="category/java/performance.xml/UseStringBufferLength"/>
    <rule ref="category/java/performance.xml/UselessStringValueOf"/>

    <!-- security.xml -->

    <rule ref="category/java/security.xml/HardCodedCryptoKey"/>
    <rule ref="category/java/security.xml/InsecureCryptoIv"/>

</ruleset><|MERGE_RESOLUTION|>--- conflicted
+++ resolved
@@ -155,15 +155,9 @@
     <rule ref="category/java/design.xml/SimplifyConditional"/>
     <rule ref="category/java/design.xml/SingularField"/>
     <rule ref="category/java/design.xml/SwitchDensity"/>
-<<<<<<< HEAD
     <rule ref="category/java/design.xml/TooManyFields"/>
     <rule ref="category/java/design.xml/TooManyMethods"/>
-    <!-- <rule ref="category/java/design.xml/UseObjectForClearerAPI"/> -->
-=======
-    <!-- <rule ref="category/java/design.xml/TooManyFields"/> -->
-    <!-- <rule ref="category/java/design.xml/TooManyMethods"/> -->
     <rule ref="category/java/design.xml/UseObjectForClearerAPI"/>
->>>>>>> fbdbb42b
     <rule ref="category/java/design.xml/UseUtilityClass"/>
     <rule ref="category/java/design.xml/UselessOverridingMethod"/>
 
