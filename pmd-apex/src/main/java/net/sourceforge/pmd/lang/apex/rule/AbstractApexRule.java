--- conflicted
+++ resolved
@@ -1,4 +1,4 @@
-/**
+/*
  * BSD-style license; for more info see http://pmd.sourceforge.net/license.html
  */
 
@@ -16,545 +16,10 @@
 
     public AbstractApexRule() {
         super.setLanguage(LanguageRegistry.getLanguage(ApexLanguageModule.NAME));
-<<<<<<< HEAD
-=======
-        definePropertyDescriptor(CODECLIMATE_CATEGORIES);
-        definePropertyDescriptor(CODECLIMATE_REMEDIATION_MULTIPLIER);
-        definePropertyDescriptor(CODECLIMATE_BLOCK_HIGHLIGHTING);
-    }
-
-    @Override
-    public ParserOptions getParserOptions() {
-        return new ApexParserOptions();
-    }
-
-    @Override
-    public void apply(List<? extends Node> nodes, RuleContext ctx) {
-        visitAll(nodes, ctx);
-    }
-
-    protected void visitAll(List<? extends Node> nodes, RuleContext ctx) {
-        for (Object element : nodes) {
-            if (element instanceof ApexNode<?>) {
-                ((ApexNode<?>) element).jjtAccept(this, ctx);
-            }
-        }
-    }
-
-    /**
-     * @deprecated Use {@link #visit(ApexNode, Object)}. That method
-     *     also visits comments now.
-     */
-    @Deprecated
-    @Override
-    public Object visit(AbstractApexNodeBase node, Object data) {
-        node.childrenAccept(this, data);
-        return null;
-    }
-
-    //
-    // The following APIs are identical to those in ApexParserVisitorAdapter.
-    // Due to Java single inheritance, it is preferred to extend from the more
-    // complex Rule base class instead of from relatively simple Visitor.
-    //
-    // CPD-OFF
-
-    @Override
-    public Object visit(ApexNode<?> node, Object data) {
-        for (ApexNode<?> child : node.children()) {
-            child.jjtAccept(this, data);
-        }
-        return data;
-    }
-
-    @Override
-    public Object visit(ASTMethod node, Object data) {
-        return visit((ApexNode<?>) node, data);
-    }
-
-    @Override
-    public Object visit(ASTUserClass node, Object data) {
-        return visit((ApexNode<?>) node, data);
-    }
-
-    @Override
-    public Object visit(ASTModifierNode node, Object data) {
-        return visit((ApexNode<?>) node, data);
-    }
-
-    @Override
-    public Object visit(ASTParameter node, Object data) {
-        return visit((ApexNode<?>) node, data);
-    }
-
-    @Override
-    public Object visit(ASTBlockStatement node, Object data) {
-        return visit((ApexNode<?>) node, data);
-    }
-
-    @Override
-    public Object visit(ASTUserClassMethods node, Object data) {
-        return visit((ApexNode<?>) node, data);
-    }
-
-    @Override
-    public Object visit(ASTBridgeMethodCreator node, Object data) {
-        return visit((ApexNode<?>) node, data);
-    }
-
-    @Override
-    public Object visit(ASTReturnStatement node, Object data) {
-        return visit((ApexNode<?>) node, data);
-    }
-
-    @Override
-    public Object visit(ASTLiteralExpression node, Object data) {
-        return visit((ApexNode<?>) node, data);
-    }
-
-    @Override
-    public Object visit(ASTConstructorPreambleStatement node, Object data) {
-        return visit((ApexNode<?>) node, data);
-    }
-
-    @Override
-    public Object visit(ASTUserInterface node, Object data) {
-        return visit((ApexNode<?>) node, data);
-    }
-
-    @Override
-    public Object visit(ASTUserEnum node, Object data) {
-        return visit((ApexNode<?>) node, data);
-    }
-
-    @Override
-    public Object visit(ASTFieldDeclaration node, Object data) {
-        return visit((ApexNode<?>) node, data);
-    }
-
-    @Override
-    public Object visit(ASTWhileLoopStatement node, Object data) {
-        return visit((ApexNode<?>) node, data);
-    }
-
-    @Override
-    public Object visit(ASTTryCatchFinallyBlockStatement node, Object data) {
-        return visit((ApexNode<?>) node, data);
-    }
-
-    @Override
-    public Object visit(ASTForLoopStatement node, Object data) {
-        return visit((ApexNode<?>) node, data);
-    }
-
-    @Override
-    public Object visit(ASTIfElseBlockStatement node, Object data) {
-        return visit((ApexNode<?>) node, data);
-    }
-
-    @Override
-    public Object visit(ASTIfBlockStatement node, Object data) {
-        return visit((ApexNode<?>) node, data);
-    }
-
-    @Override
-    public Object visit(ASTForEachStatement node, Object data) {
-        return visit((ApexNode<?>) node, data);
-    }
-
-    @Override
-    public Object visit(ASTField node, Object data) {
-        return visit((ApexNode<?>) node, data);
->>>>>>> bd6c72e0
     }
 
     @Override
     public void apply(Node target, RuleContext ctx) {
         target.acceptVisitor(this, ctx);
     }
-
-<<<<<<< HEAD
-=======
-    @Override
-    public Object visit(ASTThrowStatement node, Object data) {
-        return visit((ApexNode<?>) node, data);
-    }
-
-    @Override
-    public Object visit(ASTDoLoopStatement node, Object data) {
-        return visit((ApexNode<?>) node, data);
-    }
-
-    @Override
-    public Object visit(ASTTernaryExpression node, Object data) {
-        return visit((ApexNode<?>) node, data);
-    }
-
-    @Override
-    public Object visit(ASTSoqlExpression node, Object data) {
-        return visit((ApexNode<?>) node, data);
-    }
-
-    @Override
-    public Object visit(ASTBooleanExpression node, Object data) {
-        return visit((ApexNode<?>) node, data);
-    }
-
-    @Override
-    public Object visit(ASTAnnotation node, Object data) {
-        return visit((ApexNode<?>) node, data);
-    }
-
-    @Override
-    public Object visit(ASTAnonymousClass node, Object data) {
-        return visit((ApexNode<?>) node, data);
-    }
-
-    @Override
-    public Object visit(ASTArrayLoadExpression node, Object data) {
-        return visit((ApexNode<?>) node, data);
-    }
-
-    @Override
-    public Object visit(ASTArrayStoreExpression node, Object data) {
-        return visit((ApexNode<?>) node, data);
-    }
-
-    @Override
-    public Object visit(ASTAssignmentExpression node, Object data) {
-        return visit((ApexNode<?>) node, data);
-    }
-
-    @Override
-    public Object visit(ASTBinaryExpression node, Object data) {
-        return visit((ApexNode<?>) node, data);
-    }
-
-    @Override
-    public Object visit(ASTBindExpressions node, Object data) {
-        return visit((ApexNode<?>) node, data);
-    }
-
-    @Override
-    public Object visit(ASTCatchBlockStatement node, Object data) {
-        return visit((ApexNode<?>) node, data);
-    }
-
-    @Override
-    public Object visit(ASTClassRefExpression node, Object data) {
-        return visit((ApexNode<?>) node, data);
-    }
-
-    @Override
-    public Object visit(ASTContinueStatement node, Object data) {
-        return visit((ApexNode<?>) node, data);
-    }
-
-    @Override
-    public Object visit(ASTDmlDeleteStatement node, Object data) {
-        return visit((ApexNode<?>) node, data);
-    }
-
-    @Override
-    public Object visit(ASTDmlInsertStatement node, Object data) {
-        return visit((ApexNode<?>) node, data);
-    }
-
-    @Override
-    public Object visit(ASTDmlMergeStatement node, Object data) {
-        return visit((ApexNode<?>) node, data);
-    }
-
-    @Override
-    public Object visit(ASTDmlUndeleteStatement node, Object data) {
-        return visit((ApexNode<?>) node, data);
-    }
-
-    @Override
-    public Object visit(ASTDmlUpdateStatement node, Object data) {
-        return visit((ApexNode<?>) node, data);
-    }
-
-    @Override
-    public Object visit(ASTDmlUpsertStatement node, Object data) {
-        return visit((ApexNode<?>) node, data);
-    }
-
-    @Override
-    public Object visit(ASTExpression node, Object data) {
-        return visit((ApexNode<?>) node, data);
-    }
-
-    @Override
-    public Object visit(ASTExpressionStatement node, Object data) {
-        return visit((ApexNode<?>) node, data);
-    }
-
-    @Override
-    public Object visit(ASTFieldDeclarationStatements node, Object data) {
-        return visit((ApexNode<?>) node, data);
-    }
-
-    @Override
-    public Object visit(ASTInstanceOfExpression node, Object data) {
-        return visit((ApexNode<?>) node, data);
-    }
-
-    @Override
-    public Object visit(ASTInvalidDependentCompilation node, Object data) {
-        return visit((ApexNode<?>) node, data);
-    }
-
-    @Override
-    public Object visit(ASTJavaMethodCallExpression node, Object data) {
-        return visit((ApexNode<?>) node, data);
-    }
-
-    @Override
-    public Object visit(ASTJavaVariableExpression node, Object data) {
-        return visit((ApexNode<?>) node, data);
-    }
-
-    @Override
-    public Object visit(ASTMapEntryNode node, Object data) {
-        return visit((ApexNode<?>) node, data);
-    }
-
-    @Override
-    public Object visit(ASTMethodCallExpression node, Object data) {
-        return visit((ApexNode<?>) node, data);
-    }
-
-    @Override
-    public Object visit(ASTModifierOrAnnotation node, Object data) {
-        return visit((ApexNode<?>) node, data);
-    }
-
-    @Override
-    public Object visit(ASTNewListInitExpression node, Object data) {
-        return visit((ApexNode<?>) node, data);
-    }
-
-    @Override
-    public Object visit(ASTNewListLiteralExpression node, Object data) {
-        return visit((ApexNode<?>) node, data);
-    }
-
-    @Override
-    public Object visit(ASTNewMapInitExpression node, Object data) {
-        return visit((ApexNode<?>) node, data);
-    }
-
-    @Override
-    public Object visit(ASTNewMapLiteralExpression node, Object data) {
-        return visit((ApexNode<?>) node, data);
-    }
-
-    @Override
-    public Object visit(ASTNewObjectExpression node, Object data) {
-        return visit((ApexNode<?>) node, data);
-    }
-
-    @Override
-    public Object visit(ASTNewSetInitExpression node, Object data) {
-        return visit((ApexNode<?>) node, data);
-    }
-
-    @Override
-    public Object visit(ASTNewSetLiteralExpression node, Object data) {
-        return visit((ApexNode<?>) node, data);
-    }
-
-    @Override
-    public Object visit(ASTPackageVersionExpression node, Object data) {
-        return visit((ApexNode<?>) node, data);
-    }
-
-    @Override
-    public Object visit(ASTPostfixExpression node, Object data) {
-        return visit((ApexNode<?>) node, data);
-    }
-
-    @Override
-    public Object visit(ASTPrefixExpression node, Object data) {
-        return visit((ApexNode<?>) node, data);
-    }
-
-    @Override
-    public Object visit(ASTProperty node, Object data) {
-        return visit((ApexNode<?>) node, data);
-    }
-
-    @Override
-    public Object visit(ASTReferenceExpression node, Object data) {
-        return visit((ApexNode<?>) node, data);
-    }
-
-    @Override
-    public Object visit(ASTRunAsBlockStatement node, Object data) {
-        return visit((ApexNode<?>) node, data);
-    }
-
-    @Override
-    public Object visit(ASTSoslExpression node, Object data) {
-        return visit((ApexNode<?>) node, data);
-    }
-
-    @Override
-    public Object visit(ASTStandardCondition node, Object data) {
-        return visit((ApexNode<?>) node, data);
-    }
-
-    @Override
-    public Object visit(ASTStatement node, Object data) {
-        return visit((ApexNode<?>) node, data);
-    }
-
-    @Override
-    public Object visit(ASTSuperMethodCallExpression node, Object data) {
-        return visit((ApexNode<?>) node, data);
-    }
-
-    @Override
-    public Object visit(ASTSuperVariableExpression node, Object data) {
-        return visit((ApexNode<?>) node, data);
-    }
-
-    @Override
-    public Object visit(ASTThisMethodCallExpression node, Object data) {
-        return visit((ApexNode<?>) node, data);
-    }
-
-    @Override
-    public Object visit(ASTThisVariableExpression node, Object data) {
-        return visit((ApexNode<?>) node, data);
-    }
-
-    @Override
-    public Object visit(ASTTriggerVariableExpression node, Object data) {
-        return visit((ApexNode<?>) node, data);
-    }
-
-    @Override
-    public Object visit(ASTUserExceptionMethods node, Object data) {
-        return visit((ApexNode<?>) node, data);
-    }
-
-    @Override
-    public Object visit(ASTUserTrigger node, Object data) {
-        return visit((ApexNode<?>) node, data);
-    }
-
-    @Override
-    public Object visit(ASTVariableDeclaration node, Object data) {
-        return visit((ApexNode<?>) node, data);
-    }
-
-    @Override
-    public Object visit(ASTVariableDeclarationStatements node, Object data) {
-        return visit((ApexNode<?>) node, data);
-    }
-
-    @Override
-    public Object visit(ASTVariableExpression node, Object data) {
-        return visit((ApexNode<?>) node, data);
-    }
-
-    @Override
-    public Object visit(ASTAnnotationParameter node, Object data) {
-        return visit((ApexNode<?>) node, data);
-    }
-
-    @Override
-    public Object visit(ASTCastExpression node, Object data) {
-        return visit((ApexNode<?>) node, data);
-    }
-
-    @Override
-    public Object visit(ASTConstructorPreamble node, Object data) {
-        return visit((ApexNode<?>) node, data);
-    }
-
-    @Override
-    public Object visit(ASTIllegalStoreExpression node, Object data) {
-        return visit((ApexNode<?>) node, data);
-    }
-
-    @Override
-    public Object visit(ASTMethodBlockStatement node, Object data) {
-        return visit((ApexNode<?>) node, data);
-    }
-
-    @Override
-    public Object visit(ASTModifier node, Object data) {
-        return visit((ApexNode<?>) node, data);
-    }
-
-    @Override
-    public Object visit(ASTMultiStatement node, Object data) {
-        return visit((ApexNode<?>) node, data);
-    }
-
-    @Override
-    public Object visit(ASTNestedExpression node, Object data) {
-        return visit((ApexNode<?>) node, data);
-    }
-
-    @Override
-    public Object visit(ASTNestedStoreExpression node, Object data) {
-        return visit((ApexNode<?>) node, data);
-    }
-
-    @Override
-    public Object visit(ASTNewKeyValueObjectExpression node, Object data) {
-        return visit((ApexNode<?>) node, data);
-    }
-
-    @Override
-    public Object visit(ASTStatementExecuted node, Object data) {
-        return visit((ApexNode<?>) node, data);
-    }
-
-    @Override
-    public Object visit(ASTFormalComment node, Object data) {
-        return visit((ApexNode<?>) node, data);
-    }
-
-    @Override
-    public Object visit(ASTSwitchStatement node, Object data) {
-        return visit((ApexNode<?>) node, data);
-    }
-
-    @Override
-    public Object visit(ASTElseWhenBlock node, Object data) {
-        return visit((ApexNode<?>) node, data);
-    }
-
-    @Override
-    public Object visit(ASTTypeWhenBlock node, Object data) {
-        return visit((ApexNode<?>) node, data);
-    }
-
-    @Override
-    public Object visit(ASTValueWhenBlock node, Object data) {
-        return visit((ApexNode<?>) node, data);
-    }
-
-    @Override
-    public Object visit(ASTIdentifierCase node, Object data) {
-        return visit((ApexNode<?>) node, data);
-    }
-
-    @Override
-    public Object visit(ASTLiteralCase node, Object data) {
-        return visit((ApexNode<?>) node, data);
-    }
-
-    @Override
-    public Object visit(ASTEmptyReferenceExpression node, Object data) {
-        return visit((ApexNode<?>) node, data);
-    }
-
-    // CPD-ON
->>>>>>> bd6c72e0
 }