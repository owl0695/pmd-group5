--- conflicted
+++ resolved
@@ -66,14 +66,6 @@
     }
 
     @Override
-<<<<<<< HEAD
-    public Object visit(ASTMethodCallExpression node, Object data) {
-        return countNodeChildren(node, data);
-    }
-
-    @Override
-=======
->>>>>>> 6459aaaa
     public Object visit(ASTFieldDeclaration node, Object data) {
         return NumericConstants.ONE;
     }
