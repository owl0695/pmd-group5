/**
 * BSD-style license; for more info see http://pmd.sourceforge.net/license.html
 */

package net.sourceforge.pmd.lang.apex.rule.design;

import net.sourceforge.pmd.lang.apex.ast.ASTBreakStatement;
import net.sourceforge.pmd.lang.apex.ast.ASTContinueStatement;
import net.sourceforge.pmd.lang.apex.ast.ASTDoLoopStatement;
import net.sourceforge.pmd.lang.apex.ast.ASTFieldDeclaration;
import net.sourceforge.pmd.lang.apex.ast.ASTForEachStatement;
import net.sourceforge.pmd.lang.apex.ast.ASTForLoopStatement;
import net.sourceforge.pmd.lang.apex.ast.ASTIfBlockStatement;
import net.sourceforge.pmd.lang.apex.ast.ASTIfElseBlockStatement;
import net.sourceforge.pmd.lang.apex.ast.ASTMethod;
import net.sourceforge.pmd.lang.apex.ast.ASTMethodCallExpression;
import net.sourceforge.pmd.lang.apex.ast.ASTReturnStatement;
import net.sourceforge.pmd.lang.apex.ast.ASTStatement;
import net.sourceforge.pmd.lang.apex.ast.ASTThrowStatement;
import net.sourceforge.pmd.lang.apex.ast.ASTTryCatchFinallyBlockStatement;
import net.sourceforge.pmd.lang.apex.ast.ASTUserClass;
import net.sourceforge.pmd.lang.apex.ast.ASTUserEnum;
import net.sourceforge.pmd.lang.apex.ast.ASTUserInterface;
import net.sourceforge.pmd.lang.apex.ast.ASTWhileLoopStatement;
<<<<<<< HEAD
import net.sourceforge.pmd.lang.apex.ast.AbstractApexNodeBase;
import net.sourceforge.pmd.lang.apex.ast.ApexNode;
import net.sourceforge.pmd.lang.apex.ast.ApexParserVisitorAdapter;
import net.sourceforge.pmd.lang.apex.rule.internal.AbstractCounterCheckRule;
import net.sourceforge.pmd.lang.ast.Node;
=======
import net.sourceforge.pmd.lang.apex.ast.ApexNode;
import net.sourceforge.pmd.lang.apex.rule.AbstractStatisticalApexRule;
import net.sourceforge.pmd.stat.DataPoint;
import net.sourceforge.pmd.util.NumericConstants;
>>>>>>> d68c072c

/**
 * Abstract superclass for NCSS counting methods. Counts tokens according to
 * <a href="http://www.kclee.de/clemens/java/javancss/">JavaNCSS rules</a>.
 *
 * @author ported from Java original of Jason Bennett
 */
public abstract class AbstractNcssCountRule<T extends ApexNode<?>> extends AbstractCounterCheckRule<T> {


    /**
     * Count the nodes of the given type using NCSS rules.
     *
     * @param nodeClass class of node to count
     */
    protected AbstractNcssCountRule(Class<T> nodeClass) {
        super(nodeClass);
    }


    @Override
<<<<<<< HEAD
    protected int getMetric(T node) {
        return (Integer) new NcssVisitor().visit(node, null) + 1;
    }

    private static class NcssVisitor extends ApexParserVisitorAdapter {

        @Override
        public Object visit(AbstractApexNodeBase node, Object data) {
            return countNodeChildren(node, data);
=======
    public Object visit(ApexNode<?> node, Object data) {
        int numNodes = 0;

        for (ApexNode<?> child : node.children()) {
            numNodes += (Integer) child.jjtAccept(this, data);
>>>>>>> d68c072c
        }

        /**
         * Count the number of children of the given node. Adds one to count the
         * node itself.
         *
         * @param node node having children counted
         * @param data node data
         *
         * @return count of the number of children of the node, plus one
         */
        protected Integer countNodeChildren(Node node, Object data) {
            int nodeCount = 0;
            for (int i = 0; i < node.getNumChildren(); i++) {
                nodeCount += (Integer) ((AbstractApexNodeBase) node.getChild(i)).jjtAccept(this, data);
            }
            return nodeCount;
        }

        @Override
        public Object visit(ASTForLoopStatement node, Object data) {
            return countNodeChildren(node, data) + 1;
        }

<<<<<<< HEAD
        @Override
        public Object visit(ASTForEachStatement node, Object data) {
            return countNodeChildren(node, data) + 1;
        }
=======
    /**
     * Count the number of children of the given node. Adds one to count the
     * node itself.
     *
     * @param node
     *            node having children counted
     * @param data
     *            node data
     * @return count of the number of children of the node, plus one
     */
    protected Integer countNodeChildren(ApexNode<?> node, Object data) {
        Integer nodeCount;
        int lineCount = 0;
        for (ApexNode<?> child : node.children()) {
            nodeCount = (Integer) child.jjtAccept(this, data);
            lineCount += nodeCount;
        }
        return ++lineCount;
    }
>>>>>>> d68c072c

        @Override
        public Object visit(ASTDoLoopStatement node, Object data) {
            return countNodeChildren(node, data) + 1;
        }

        @Override
        public Object visit(ASTIfBlockStatement node, Object data) {
            return countNodeChildren(node, data) + 1;
        }

        @Override
        public Object visit(ASTIfElseBlockStatement node, Object data) {
            return countNodeChildren(node, data) + 2;
        }

        @Override
        public Object visit(ASTWhileLoopStatement node, Object data) {
            return countNodeChildren(node, data) + 1;
        }

        @Override
        public Object visit(ASTBreakStatement node, Object data) {
            return 1;
        }

        @Override
        public Object visit(ASTTryCatchFinallyBlockStatement node, Object data) {
            return countNodeChildren(node, data) + 1;
        }

        @Override
        public Object visit(ASTContinueStatement node, Object data) {
            return 1;
        }

        @Override
        public Object visit(ASTReturnStatement node, Object data) {
            return countNodeChildren(node, data) + 1;
        }

        @Override
        public Object visit(ASTThrowStatement node, Object data) {
            return countNodeChildren(node, data) + 1;
        }

        @Override
        public Object visit(ASTStatement node, Object data) {
            return 1;
        }

        @Override
        public Object visit(ASTMethodCallExpression node, Object data) {
            return 1;
        }

        @Override
        public Object visit(ASTMethod node, Object data) {
            return node.isSynthetic() ? 0 : countNodeChildren(node, data);
        }

        @Override
        public Object visit(ASTUserClass node, Object data) {
            return countNodeChildren(node, data) + 1;
        }

        @Override
        public Object visit(ASTUserEnum node, Object data) {
            return countNodeChildren(node, data) + 1;
        }

        @Override
        public Object visit(ASTUserInterface node, Object data) {
            return countNodeChildren(node, data) + 1;
        }

        @Override
        public Object visit(ASTFieldDeclaration node, Object data) {
            return 1;
        }
    }
}<|MERGE_RESOLUTION|>--- conflicted
+++ resolved
@@ -22,18 +22,11 @@
 import net.sourceforge.pmd.lang.apex.ast.ASTUserEnum;
 import net.sourceforge.pmd.lang.apex.ast.ASTUserInterface;
 import net.sourceforge.pmd.lang.apex.ast.ASTWhileLoopStatement;
-<<<<<<< HEAD
 import net.sourceforge.pmd.lang.apex.ast.AbstractApexNodeBase;
 import net.sourceforge.pmd.lang.apex.ast.ApexNode;
 import net.sourceforge.pmd.lang.apex.ast.ApexParserVisitorAdapter;
 import net.sourceforge.pmd.lang.apex.rule.internal.AbstractCounterCheckRule;
 import net.sourceforge.pmd.lang.ast.Node;
-=======
-import net.sourceforge.pmd.lang.apex.ast.ApexNode;
-import net.sourceforge.pmd.lang.apex.rule.AbstractStatisticalApexRule;
-import net.sourceforge.pmd.stat.DataPoint;
-import net.sourceforge.pmd.util.NumericConstants;
->>>>>>> d68c072c
 
 /**
  * Abstract superclass for NCSS counting methods. Counts tokens according to
@@ -55,7 +48,6 @@
 
 
     @Override
-<<<<<<< HEAD
     protected int getMetric(T node) {
         return (Integer) new NcssVisitor().visit(node, null) + 1;
     }
@@ -63,15 +55,8 @@
     private static class NcssVisitor extends ApexParserVisitorAdapter {
 
         @Override
-        public Object visit(AbstractApexNodeBase node, Object data) {
+        public Object visit(ApexNode<?> node, Object data) {
             return countNodeChildren(node, data);
-=======
-    public Object visit(ApexNode<?> node, Object data) {
-        int numNodes = 0;
-
-        for (ApexNode<?> child : node.children()) {
-            numNodes += (Integer) child.jjtAccept(this, data);
->>>>>>> d68c072c
         }
 
         /**
@@ -96,32 +81,10 @@
             return countNodeChildren(node, data) + 1;
         }
 
-<<<<<<< HEAD
         @Override
         public Object visit(ASTForEachStatement node, Object data) {
             return countNodeChildren(node, data) + 1;
         }
-=======
-    /**
-     * Count the number of children of the given node. Adds one to count the
-     * node itself.
-     *
-     * @param node
-     *            node having children counted
-     * @param data
-     *            node data
-     * @return count of the number of children of the node, plus one
-     */
-    protected Integer countNodeChildren(ApexNode<?> node, Object data) {
-        Integer nodeCount;
-        int lineCount = 0;
-        for (ApexNode<?> child : node.children()) {
-            nodeCount = (Integer) child.jjtAccept(this, data);
-            lineCount += nodeCount;
-        }
-        return ++lineCount;
-    }
->>>>>>> d68c072c
 
         @Override
         public Object visit(ASTDoLoopStatement node, Object data) {
