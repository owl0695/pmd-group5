/**
 * BSD-style license; for more info see http://pmd.sourceforge.net/license.html
 */

package net.sourceforge.pmd.lang.apex.rule.security;

import java.util.List;

import net.sourceforge.pmd.lang.apex.ast.ASTLiteralExpression;
import net.sourceforge.pmd.lang.apex.ast.ASTMethodCallExpression;
import net.sourceforge.pmd.lang.apex.ast.ASTUserClass;
import net.sourceforge.pmd.lang.apex.ast.ASTVariableExpression;
import net.sourceforge.pmd.lang.apex.rule.AbstractApexRule;
import net.sourceforge.pmd.lang.apex.rule.internal.Helper;

/**
 * Finds all .addError method calls that are not HTML escaped on purpose
 *
 * @author sergey.gorbaty
 *
 */
public class ApexXSSFromEscapeFalseRule extends AbstractApexRule {
    private static final String ADD_ERROR = "addError";

<<<<<<< HEAD
=======
    public ApexXSSFromEscapeFalseRule() {
        addRuleChainVisit(ASTUserClass.class);
        setProperty(CODECLIMATE_CATEGORIES, "Security");
        setProperty(CODECLIMATE_REMEDIATION_MULTIPLIER, 100);
        setProperty(CODECLIMATE_BLOCK_HIGHLIGHTING, false);
    }

>>>>>>> 5e850c05
    @Override
    public Object visit(ASTUserClass node, Object data) {
        if (Helper.isTestMethodOrClass(node) || Helper.isSystemLevelClass(node)) {
            return data; // stops all the rules
        }

        List<ASTMethodCallExpression> methodCalls = node.findDescendantsOfType(ASTMethodCallExpression.class);
        for (ASTMethodCallExpression methodCall : methodCalls) {
            if (Helper.isMethodName(methodCall, ADD_ERROR)) {
                validateBooleanParameter(methodCall, data);
            }
        }
        return data;
    }

    private void validateBooleanParameter(ASTMethodCallExpression methodCall, Object data) {
        int numberOfChildren = methodCall.getNumChildren();
        if (numberOfChildren == 3) { // addError('',false)
            Object potentialLiteral = methodCall.getChild(2);
            if (potentialLiteral instanceof ASTLiteralExpression) {
                ASTLiteralExpression parameter = (ASTLiteralExpression) potentialLiteral;
                if (parameter.isBoolean()) {
                    boolean paramValue = Boolean.parseBoolean(parameter.getImage());
                    if (!paramValue) {
                        validateLiteralPresence(methodCall, data);
                    }
                }
            }
        }
    }

    private void validateLiteralPresence(ASTMethodCallExpression methodCall, Object data) {
        List<ASTVariableExpression> variables = methodCall.findDescendantsOfType(ASTVariableExpression.class);
        for (ASTVariableExpression v : variables) {
            addViolation(data, v);
        }
    }

}<|MERGE_RESOLUTION|>--- conflicted
+++ resolved
@@ -22,16 +22,10 @@
 public class ApexXSSFromEscapeFalseRule extends AbstractApexRule {
     private static final String ADD_ERROR = "addError";
 
-<<<<<<< HEAD
-=======
     public ApexXSSFromEscapeFalseRule() {
         addRuleChainVisit(ASTUserClass.class);
-        setProperty(CODECLIMATE_CATEGORIES, "Security");
-        setProperty(CODECLIMATE_REMEDIATION_MULTIPLIER, 100);
-        setProperty(CODECLIMATE_BLOCK_HIGHLIGHTING, false);
     }
 
->>>>>>> 5e850c05
     @Override
     public Object visit(ASTUserClass node, Object data) {
         if (Helper.isTestMethodOrClass(node) || Helper.isSystemLevelClass(node)) {
