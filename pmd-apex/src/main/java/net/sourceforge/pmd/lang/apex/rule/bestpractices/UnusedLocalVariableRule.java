/*
 * BSD-style license; for more info see http://pmd.sourceforge.net/license.html
 */

package net.sourceforge.pmd.lang.apex.rule.bestpractices;

import java.util.ArrayList;
import java.util.Arrays;
import java.util.HashSet;
import java.util.List;
import java.util.Locale;
import java.util.Set;
import java.util.regex.Matcher;
import java.util.regex.Pattern;
import java.util.stream.Collectors;

import org.apache.commons.lang3.StringUtils;
import org.checkerframework.checker.nullness.qual.NonNull;

import net.sourceforge.pmd.lang.apex.ast.ASTBlockStatement;
import net.sourceforge.pmd.lang.apex.ast.ASTLiteralExpression;
import net.sourceforge.pmd.lang.apex.ast.ASTMethodCallExpression;
import net.sourceforge.pmd.lang.apex.ast.ASTReferenceExpression;
import net.sourceforge.pmd.lang.apex.ast.ASTVariableDeclaration;
import net.sourceforge.pmd.lang.apex.ast.ASTVariableExpression;
import net.sourceforge.pmd.lang.apex.ast.ApexNode;
import net.sourceforge.pmd.lang.apex.rule.AbstractApexRule;
import net.sourceforge.pmd.lang.rule.RuleTargetSelector;

public class UnusedLocalVariableRule extends AbstractApexRule {
<<<<<<< HEAD

    @Override
    protected @NonNull RuleTargetSelector buildTargetSelector() {
        return RuleTargetSelector.forTypes(ASTVariableDeclaration.class);
=======
    private static final Set<String> DATABASE_QUERY_METHODS = new HashSet<>(Arrays.asList(
            "Database.query".toLowerCase(Locale.ROOT),
            "Database.getQueryLocator".toLowerCase(Locale.ROOT),
            "Database.countQuery".toLowerCase(Locale.ROOT)
    ));

    private static final Pattern BINDING_VARIABLE = Pattern.compile("(?i):([a-z0-9]+)");

    public UnusedLocalVariableRule() {
        addRuleChainVisit(ASTVariableDeclaration.class);
>>>>>>> 473241b2
    }

    @Override
    public Object visit(ASTVariableDeclaration node, Object data) {
        String variableName = node.getImage();

        ASTBlockStatement variableContext = node.getFirstParentOfType(ASTBlockStatement.class);
        if (variableContext == null) {
            // if there is no parent BlockStatement, e.g. in triggers
            return data;
        }

        List<ApexNode<?>> potentialUsages = new ArrayList<>();

        // Variable expression catch things like the `a` in `a + b`
        potentialUsages.addAll(variableContext.findDescendantsOfType(ASTVariableExpression.class));
        // Reference expressions catch things like the `a` in `a.foo()`
        potentialUsages.addAll(variableContext.findDescendantsOfType(ASTReferenceExpression.class));

        for (ApexNode<?> usage : potentialUsages) {
            if (usage.getParent() == node) {
                continue;
            }

            if (StringUtils.equalsIgnoreCase(variableName, usage.getImage())) {
                return data;
            }
        }

        List<String> soqlBindingVariables = findBindingsInSOQLStringLiterals(variableContext);
        if (soqlBindingVariables.contains(variableName.toLowerCase(Locale.ROOT))) {
            return data;
        }

        addViolation(data, node, variableName);
        return data;
    }

    private List<String> findBindingsInSOQLStringLiterals(ASTBlockStatement variableContext) {
        List<String> bindingVariables = new ArrayList<>();

        List<ASTMethodCallExpression> methodCalls = variableContext.findDescendantsOfType(ASTMethodCallExpression.class)
            .stream()
            .filter(m -> DATABASE_QUERY_METHODS.contains(m.getFullMethodName().toLowerCase(Locale.ROOT)))
            .collect(Collectors.toList());

        methodCalls.forEach(databaseMethodCall -> {
            List<String> stringLiterals = new ArrayList<>();
            stringLiterals.addAll(databaseMethodCall.findDescendantsOfType(ASTLiteralExpression.class)
                    .stream()
                    .filter(ASTLiteralExpression::isString)
                    .map(ASTLiteralExpression::getImage)
                    .collect(Collectors.toList()));

            databaseMethodCall.findDescendantsOfType(ASTVariableExpression.class).forEach(variableUsage -> {
                String referencedVariable = variableUsage.getImage();

                // Search other usages of the same variable within this code block
                variableContext.findDescendantsOfType(ASTVariableExpression.class)
                        .stream()
                        .filter(usage -> referencedVariable.equalsIgnoreCase(usage.getImage()))
                        .forEach(usage -> {
                            stringLiterals.addAll(usage.getParent()
                                    .findChildrenOfType(ASTLiteralExpression.class)
                                    .stream()
                                    .filter(ASTLiteralExpression::isString)
                                    .map(ASTLiteralExpression::getImage)
                                    .collect(Collectors.toList()));
                        });
            });

            stringLiterals.forEach(s -> {
                Matcher matcher = BINDING_VARIABLE.matcher(s);
                while (matcher.find()) {
                    bindingVariables.add(matcher.group(1).toLowerCase(Locale.ROOT));
                }
            });
        });

        return bindingVariables;
    }
}<|MERGE_RESOLUTION|>--- conflicted
+++ resolved
@@ -28,12 +28,6 @@
 import net.sourceforge.pmd.lang.rule.RuleTargetSelector;
 
 public class UnusedLocalVariableRule extends AbstractApexRule {
-<<<<<<< HEAD
-
-    @Override
-    protected @NonNull RuleTargetSelector buildTargetSelector() {
-        return RuleTargetSelector.forTypes(ASTVariableDeclaration.class);
-=======
     private static final Set<String> DATABASE_QUERY_METHODS = new HashSet<>(Arrays.asList(
             "Database.query".toLowerCase(Locale.ROOT),
             "Database.getQueryLocator".toLowerCase(Locale.ROOT),
@@ -42,9 +36,9 @@
 
     private static final Pattern BINDING_VARIABLE = Pattern.compile("(?i):([a-z0-9]+)");
 
-    public UnusedLocalVariableRule() {
-        addRuleChainVisit(ASTVariableDeclaration.class);
->>>>>>> 473241b2
+    @Override
+    protected @NonNull RuleTargetSelector buildTargetSelector() {
+        return RuleTargetSelector.forTypes(ASTVariableDeclaration.class);
     }
 
     @Override
