/*
 * BSD-style license; for more info see http://pmd.sourceforge.net/license.html
 */

package net.sourceforge.pmd.lang.apex.ast;

import java.util.List;
import java.util.stream.Collectors;

import apex.jorje.data.Identifier;
import apex.jorje.data.ast.TypeRef;
import apex.jorje.semantic.ast.compilation.UserClass;

public final class ASTUserClass extends BaseApexClass<UserClass> implements ASTUserClassOrInterface<UserClass> {

    ASTUserClass(UserClass userClass) {
        super(userClass);
    }

<<<<<<< HEAD

=======
>>>>>>> d1ea31a1
    @Override
    protected <P, R> R acceptApexVisitor(ApexVisitor<? super P, ? extends R> visitor, P data) {
        return visitor.visit(this, data);
    }

    public String getSuperClassName() {
        return node.getDefiningType().getCodeUnitDetails().getSuperTypeRef().map(TypeRef::getNames)
            .map(it -> it.stream().map(Identifier::getValue).collect(Collectors.joining(".")))
            .orElse("");
    }

    public List<String> getInterfaceNames() {
        return node.getDefiningType().getCodeUnitDetails().getInterfaceTypeRefs().stream()
                .map(TypeRef::getNames).map(it -> it.stream().map(Identifier::getValue).collect(Collectors.joining(".")))
                .collect(Collectors.toList());
    }
}<|MERGE_RESOLUTION|>--- conflicted
+++ resolved
@@ -17,10 +17,6 @@
         super(userClass);
     }
 
-<<<<<<< HEAD
-
-=======
->>>>>>> d1ea31a1
     @Override
     protected <P, R> R acceptApexVisitor(ApexVisitor<? super P, ? extends R> visitor, P data) {
         return visitor.visit(this, data);
