--- conflicted
+++ resolved
@@ -129,13 +129,9 @@
 
 final class ApexTreeBuilder extends AstVisitor<AdditionalPassScope> {
 
-<<<<<<< HEAD
     private static final Pattern COMMENT_PATTERN =
         // we only need to check for \n as the input is normalized
         Pattern.compile("/\\*\\*([^*]++|\\*(?!/))*+\\*/|//[^\n]++\n");
-=======
-    private static final String DOC_COMMENT_PREFIX = "/**";
->>>>>>> d1ea31a1
 
     private static final Map<Class<? extends AstNode>, Constructor<? extends AbstractApexNode<?>>>
         NODE_TYPE_TO_NODE_ADAPTER_TYPE = new HashMap<>();
@@ -256,29 +252,14 @@
 
     private final AdditionalPassScope scope = new AdditionalPassScope(Errors.createErrors());
 
-<<<<<<< HEAD
     private final TextDocument sourceCode;
     private final ParserTask task;
-    private final List<ApexDocTokenLocation> apexDocTokenLocations;
-    private final Map<Integer, String> suppressMap;
+    private final CommentInformation commentInfo;
 
     ApexTreeBuilder(ParserTask task) {
         this.sourceCode = task.getTextDocument();
         this.task = task;
-
-        CommentInformation commentInformation = extractInformationFromComments(sourceCode, task.getCommentMarker());
-        apexDocTokenLocations = commentInformation.docTokenLocations;
-        suppressMap = commentInformation.suppressMap;
-=======
-    private final SourceCodePositioner sourceCodePositioner;
-    private final String sourceCode;
-    private final CommentInformation commentInfo;
-
-    ApexTreeBuilder(String sourceCode, String suppressMarker, SourceCodePositioner positioner) {
-        this.sourceCode = sourceCode;
-        sourceCodePositioner = positioner;
-        commentInfo = extractInformationFromComments(sourceCode, suppressMarker);
->>>>>>> d1ea31a1
+        commentInfo = extractInformationFromComments(sourceCode, task.getCommentMarker());
     }
 
     static <T extends AstNode> AbstractApexNode<T> createNodeAdapter(T node) {
@@ -302,7 +283,7 @@
 
     ASTApexFile buildTree(Compilation astNode, ApexMultifileAnalysis analysisHandler) {
         assert nodes.isEmpty() : "stack should be empty";
-        ASTApexFile root = new ASTApexFile(task, astNode, suppressMap, analysisHandler);
+        ASTApexFile root = new ASTApexFile(task, astNode, commentInfo.suppressMap, analysisHandler);
         nodes.push(root);
         parents.push(astNode);
 
@@ -330,20 +311,12 @@
         astNode.traverse(this, scope);
         nodes.pop();
         parents.pop();
-    }
-
-    private void closeTree(AbstractApexNode<?> node) {
-        node.closeNode(sourceCode);
-        for (ApexNode<?> child : node.children()) {
-            closeTree((AbstractApexNode<?>) child);
-        }
-<<<<<<< HEAD
-=======
-
-        // calculate line numbers after the tree is built
-        // so that we can look at parent/children to figure
-        // out the positions if necessary.
-        node.calculateLineNumbers(sourceCodePositioner);
+
+
+        if (nodes.isEmpty()) {
+            // add the comments only at the end of the processing as the last step
+            addFormalComments();
+        }
 
         // If appropriate, determine whether this node contains comments or not
         if (node instanceof AbstractApexCommentContainerNode) {
@@ -352,9 +325,13 @@
                 commentContainer.setContainsComment(true);
             }
         }
-
-        return node;
->>>>>>> d1ea31a1
+    }
+
+    private void closeTree(AbstractApexNode<?> node) {
+        node.closeNode(sourceCode);
+        for (ApexNode<?> child : node.children()) {
+            closeTree((AbstractApexNode<?>) child);
+        }
     }
 
     private boolean containsComments(ASTCommentContainer<?> commentContainer) {
@@ -383,15 +360,7 @@
         for (ApexDocTokenLocation tokenLocation : commentInfo.docTokenLocations) {
             AbstractApexNode<?> parent = tokenLocation.nearestNode;
             if (parent != null) {
-<<<<<<< HEAD
                 parent.insertChild(new ASTFormalComment(tokenLocation.region, tokenLocation.image), 0);
-=======
-                ASTFormalComment comment = new ASTFormalComment(tokenLocation.token);
-                comment.calculateLineNumbers(sourceCodePositioner, tokenLocation.index,
-                                             tokenLocation.index + tokenLocation.token.getText().length());
-
-                parent.insertChild(comment, 0);
->>>>>>> d1ea31a1
             }
         }
     }
@@ -420,15 +389,9 @@
             return;
         }
         // find the token, that appears as close as possible before the node
-<<<<<<< HEAD
         TextRegion nodeRegion = node.getRegion();
-        for (ApexDocTokenLocation comment : apexDocTokenLocations) {
+        for (ApexDocTokenLocation comment : commentInfo.docTokenLocations) {
             if (comment.region.compareTo(nodeRegion) > 0) {
-=======
-        int nodeStart = loc.getStartIndex();
-        for (ApexDocTokenLocation tokenLocation : commentInfo.docTokenLocations) {
-            if (tokenLocation.index > nodeStart) {
->>>>>>> d1ea31a1
                 // this and all remaining tokens are after the node
                 // so no need to check the remaining tokens.
                 break;
@@ -445,64 +408,40 @@
     private static CommentInformation extractInformationFromComments(TextDocument source, String suppressMarker) {
         Chars text = source.getText();
 
-<<<<<<< HEAD
         boolean checkForCommentSuppression = suppressMarker != null;
-        List<ApexDocTokenLocation> tokenLocations = new LinkedList<>();
+        ArrayList<TokenLocation> allCommentTokens = new ArrayList<>();
+        List<ApexDocTokenLocation> tokenLocations = new ArrayList<>();
         Map<Integer, String> suppressMap = new HashMap<>();
 
+
+        int index = 0;
         Matcher matcher = COMMENT_PATTERN.matcher(text);
         while (matcher.find()) {
             int startIdx = matcher.start();
             int endIdx = matcher.end();
             Chars commentText = text.subSequence(startIdx, endIdx);
-
+            TextRegion commentRegion = TextRegion.fromBothOffsets(startIdx, endIdx);
+
+            final TokenLocation tok;
             if (commentText.startsWith("/**")) {
-                TextRegion commentRegion = TextRegion.fromBothOffsets(startIdx, endIdx);
-                tokenLocations.add(new ApexDocTokenLocation(commentRegion, commentText));
-            } else if (checkForCommentSuppression && commentText.startsWith("//")) {
+                ApexDocTokenLocation doctok = new ApexDocTokenLocation(index, commentRegion, commentText);
+                tokenLocations.add(doctok);
+                tok = doctok;
+            } else {
+                tok = new TokenLocation(index, commentRegion);
+            }
+            index++;
+            assert tok.index == allCommentTokens.size();
+            allCommentTokens.add(tok);
+
+            if (checkForCommentSuppression && commentText.startsWith("//")) {
                 Chars trimmed = commentText.subSequence("//".length(), commentText.length()).trimStart();
                 if (trimmed.startsWith(suppressMarker)) {
                     Chars userMessage = trimmed.subSequence(suppressMarker.length(), trimmed.length()).trim();
                     suppressMap.put(source.lineNumberAt(startIdx), userMessage.toString());
-=======
-        ArrayList<TokenLocation> allCommentTokens = new ArrayList<>();
-        List<ApexDocTokenLocation> tokenLocations = new ArrayList<>();
-        Map<Integer, String> suppressMap = new HashMap<>();
-
-        int startIndex = 0;
-        Token token = lexer.nextToken();
-        int endIndex = lexer.getCharIndex();
-
-        boolean checkForCommentSuppression = suppressMarker != null;
-
-        while (token.getType() != Token.EOF) {
-            // Keep track of all comment tokens
-            if (token.getType() == ApexLexer.BLOCK_COMMENT || token.getType() == ApexLexer.EOL_COMMENT) {
-                assert allCommentTokens.isEmpty()
-                    || allCommentTokens.get(allCommentTokens.size() - 1).index < startIndex
-                    : "Comments should be sorted";
-                if (!token.getText().startsWith(DOC_COMMENT_PREFIX)) {
-                    allCommentTokens.add(new TokenLocation(startIndex, token));
                 }
             }
-
-            if (token.getType() == ApexLexer.BLOCK_COMMENT) {
-                // Filter only block comments starting with "/**"
-                if (token.getText().startsWith(DOC_COMMENT_PREFIX)) {
-                    tokenLocations.add(new ApexDocTokenLocation(startIndex, token));
-                }
-            } else if (checkForCommentSuppression && token.getType() == ApexLexer.EOL_COMMENT) {
-                // check if it starts with the suppress marker
-                String trimmedCommentText = token.getText().substring(2).trim();
-
-                if (trimmedCommentText.startsWith(suppressMarker)) {
-                    String userMessage = trimmedCommentText.substring(suppressMarker.length()).trim();
-                    suppressMap.put(token.getLine(), userMessage);
->>>>>>> d1ea31a1
-                }
-            }
-        }
-
+        }
         return new CommentInformation(suppressMap, allCommentTokens, tokenLocations);
     }
 
@@ -514,7 +453,7 @@
         final List<ApexDocTokenLocation> docTokenLocations;
 
         <T extends List<TokenLocation> & RandomAccess>
-            CommentInformation(Map<Integer, String> suppressMap, T allCommentTokens, List<ApexDocTokenLocation> docTokenLocations) {
+        CommentInformation(Map<Integer, String> suppressMap, T allCommentTokens, List<ApexDocTokenLocation> docTokenLocations) {
             this.suppressMap = suppressMap;
             this.allCommentTokens = allCommentTokens;
             this.docTokenLocations = docTokenLocations;
@@ -548,36 +487,27 @@
         }
     }
 
-<<<<<<< HEAD
-    private static class ApexDocTokenLocation {
-
-        private final TextRegion region;
+    private static class TokenLocation {
+
+        final TextRegion region;
+        final int index;
+
+        TokenLocation(int index, TextRegion region) {
+            this.index = index;
+            this.region = region;
+        }
+    }
+
+    private static class ApexDocTokenLocation extends TokenLocation {
+
         private final Chars image;
 
         private AbstractApexNode<?> nearestNode;
         private int nearestNodeDistance;
 
-        ApexDocTokenLocation(TextRegion commentRegion, Chars image) {
-            this.region = commentRegion;
+        ApexDocTokenLocation(int index, TextRegion commentRegion, Chars image) {
+            super(index, commentRegion);
             this.image = image;
-=======
-    private static class TokenLocation {
-        int index;
-        Token token;
-
-        TokenLocation(int index, Token token) {
-            this.index = index;
-            this.token = token;
-        }
-    }
-
-    private static class ApexDocTokenLocation extends TokenLocation {
-        AbstractApexNode<?> nearestNode;
-        int nearestNodeDistance;
-
-        ApexDocTokenLocation(int index, Token token) {
-            super(index, token);
->>>>>>> d1ea31a1
         }
     }
 
