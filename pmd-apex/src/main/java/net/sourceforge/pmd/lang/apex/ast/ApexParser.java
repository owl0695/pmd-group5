/*
 * BSD-style license; for more info see http://pmd.sourceforge.net/license.html
 */

package net.sourceforge.pmd.lang.apex.ast;

import java.io.IOException;
import java.io.Reader;

import org.apache.commons.io.IOUtils;

import net.sourceforge.pmd.annotation.InternalApi;
import net.sourceforge.pmd.lang.AbstractParser;
import net.sourceforge.pmd.lang.ParserOptions;
import net.sourceforge.pmd.lang.apex.ApexJorjeLogging;
<<<<<<< HEAD
import net.sourceforge.pmd.lang.apex.ApexParserOptions;
import net.sourceforge.pmd.lang.apex.multifile.ApexMultifileAnalysis;
=======
>>>>>>> 9aa9e8cd
import net.sourceforge.pmd.lang.ast.ParseException;
import net.sourceforge.pmd.lang.ast.RootNode;
import net.sourceforge.pmd.lang.ast.SourceCodePositioner;

import apex.jorje.data.Locations;
import apex.jorje.semantic.ast.compilation.Compilation;

@InternalApi
public final class ApexParser extends AbstractParser {

    public ApexParser(ParserOptions parserOptions) {
        super(parserOptions);
        ApexJorjeLogging.disableLogging();
        Locations.useIndexFactory();
    }

<<<<<<< HEAD
    public ApexNode<Compilation> parse(final String fileName, final Reader reader) {
=======
    @Override
    public RootNode parse(final String filename, final Reader reader) {
>>>>>>> 9aa9e8cd
        try {
            final String sourceCode = IOUtils.toString(reader);
            final Compilation astRoot = CompilerService.INSTANCE.parseApex(filename, sourceCode);

            if (astRoot == null) {
                throw new ParseException("Couldn't parse the source - there is not root node - Syntax Error??");
            }

<<<<<<< HEAD
            ApexMultifileAnalysis analysisHandler =
                    ApexMultifileAnalysis.getAnalysisInstance(parserOptions.getMultiFileAnalysisDirectory());

            ApexRootNode<Compilation> treeRoot = (ApexRootNode) treeBuilder.build(astRoot);
            treeRoot.setNoPmdComments(treeBuilder.getSuppressMap());
            treeRoot.setMultifileAnalysis(fileName, analysisHandler);
            return treeRoot;
=======
            SourceCodePositioner positioner = new SourceCodePositioner(sourceCode);
            final ApexTreeBuilder treeBuilder = new ApexTreeBuilder(sourceCode, getParserOptions(), positioner);
            AbstractApexNode<Compilation> treeRoot = treeBuilder.build(astRoot);
            ASTApexFile fileNode = new ASTApexFile(positioner, treeRoot);
            fileNode.setNoPmdComments(treeBuilder.getSuppressMap());
            return fileNode;
>>>>>>> 9aa9e8cd
        } catch (IOException | apex.jorje.services.exception.ParseException e) {
            throw new ParseException(e);
        }
    }
}<|MERGE_RESOLUTION|>--- conflicted
+++ resolved
@@ -7,17 +7,14 @@
 import java.io.IOException;
 import java.io.Reader;
 
+
 import org.apache.commons.io.IOUtils;
 
 import net.sourceforge.pmd.annotation.InternalApi;
 import net.sourceforge.pmd.lang.AbstractParser;
 import net.sourceforge.pmd.lang.ParserOptions;
 import net.sourceforge.pmd.lang.apex.ApexJorjeLogging;
-<<<<<<< HEAD
-import net.sourceforge.pmd.lang.apex.ApexParserOptions;
 import net.sourceforge.pmd.lang.apex.multifile.ApexMultifileAnalysis;
-=======
->>>>>>> 9aa9e8cd
 import net.sourceforge.pmd.lang.ast.ParseException;
 import net.sourceforge.pmd.lang.ast.RootNode;
 import net.sourceforge.pmd.lang.ast.SourceCodePositioner;
@@ -34,12 +31,8 @@
         Locations.useIndexFactory();
     }
 
-<<<<<<< HEAD
-    public ApexNode<Compilation> parse(final String fileName, final Reader reader) {
-=======
     @Override
     public RootNode parse(final String filename, final Reader reader) {
->>>>>>> 9aa9e8cd
         try {
             final String sourceCode = IOUtils.toString(reader);
             final Compilation astRoot = CompilerService.INSTANCE.parseApex(filename, sourceCode);
@@ -48,22 +41,16 @@
                 throw new ParseException("Couldn't parse the source - there is not root node - Syntax Error??");
             }
 
-<<<<<<< HEAD
             ApexMultifileAnalysis analysisHandler =
-                    ApexMultifileAnalysis.getAnalysisInstance(parserOptions.getMultiFileAnalysisDirectory());
+                    ApexMultifileAnalysis.getAnalysisInstance(getParserOptions().getMultiFileAnalysisDirectory());
 
-            ApexRootNode<Compilation> treeRoot = (ApexRootNode) treeBuilder.build(astRoot);
-            treeRoot.setNoPmdComments(treeBuilder.getSuppressMap());
-            treeRoot.setMultifileAnalysis(fileName, analysisHandler);
-            return treeRoot;
-=======
             SourceCodePositioner positioner = new SourceCodePositioner(sourceCode);
             final ApexTreeBuilder treeBuilder = new ApexTreeBuilder(sourceCode, getParserOptions(), positioner);
             AbstractApexNode<Compilation> treeRoot = treeBuilder.build(astRoot);
             ASTApexFile fileNode = new ASTApexFile(positioner, treeRoot);
             fileNode.setNoPmdComments(treeBuilder.getSuppressMap());
+            fileNode.setMultifileAnalysis(filename, analysisHandler);
             return fileNode;
->>>>>>> 9aa9e8cd
         } catch (IOException | apex.jorje.services.exception.ParseException e) {
             throw new ParseException(e);
         }
