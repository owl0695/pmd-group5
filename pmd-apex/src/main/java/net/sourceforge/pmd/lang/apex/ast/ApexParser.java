/**
 * BSD-style license; for more info see http://pmd.sourceforge.net/license.html
 */

package net.sourceforge.pmd.lang.apex.ast;

import java.io.IOException;
import java.io.Reader;

import org.apache.commons.io.IOUtils;

import net.sourceforge.pmd.lang.apex.ApexJorjeLogging;
import net.sourceforge.pmd.lang.apex.ApexParserOptions;
import net.sourceforge.pmd.lang.ast.ParseException;

import apex.jorje.data.Locations;
import apex.jorje.semantic.ast.compilation.Compilation;
import apex.jorje.semantic.ast.compilation.UserClass;
import apex.jorje.semantic.ast.compilation.UserEnum;
import apex.jorje.semantic.ast.compilation.UserInterface;
import apex.jorje.semantic.ast.compilation.UserTrigger;
import apex.jorje.semantic.ast.visitor.AdditionalPassScope;
import apex.jorje.semantic.ast.visitor.AstVisitor;

public class ApexParser {
    protected final ApexParserOptions parserOptions;

    public ApexParser(ApexParserOptions parserOptions) {
        ApexJorjeLogging.disableLogging();
        this.parserOptions = parserOptions;
    }

    public Compilation parseApex(final String sourceCode) throws ParseException {

        TopLevelVisitor visitor = new TopLevelVisitor();
        Locations.useIndexFactory();
        CompilerService.INSTANCE.visitAstFromString(sourceCode, visitor);

        return visitor.getTopLevel();
    }

    public ApexNode<Compilation> parse(final Reader reader) {
        try {
            final String sourceCode = IOUtils.toString(reader);
            final Compilation astRoot = parseApex(sourceCode);
            final ApexTreeBuilder treeBuilder = new ApexTreeBuilder(sourceCode, parserOptions);

            if (astRoot == null) {
                throw new ParseException("Couldn't parse the source - there is not root node - Syntax Error??");
            }

<<<<<<< HEAD
            ApexRootNode<Compilation> treeRoot = (ApexRootNode) treeBuilder.build(astRoot);
            treeRoot.setNoPmdComments(treeBuilder.getSuppressMap());
            return treeRoot;
        } catch (IOException e) {
=======
            return treeBuilder.build(astRoot);
        } catch (IOException | apex.jorje.services.exception.ParseException e) {
>>>>>>> 4b832b24
            throw new ParseException(e);
        }
    }

    private class TopLevelVisitor extends AstVisitor<AdditionalPassScope> {
        Compilation topLevel;

        public Compilation getTopLevel() {
            return topLevel;
        }

        @Override
        public void visitEnd(UserClass node, AdditionalPassScope scope) {
            topLevel = node;
        }

        @Override
        public void visitEnd(UserEnum node, AdditionalPassScope scope) {
            topLevel = node;
        }

        @Override
        public void visitEnd(UserInterface node, AdditionalPassScope scope) {
            topLevel = node;
        }

        @Override
        public void visitEnd(UserTrigger node, AdditionalPassScope scope) {
            topLevel = node;
        }
    }
}<|MERGE_RESOLUTION|>--- conflicted
+++ resolved
@@ -49,15 +49,10 @@
                 throw new ParseException("Couldn't parse the source - there is not root node - Syntax Error??");
             }
 
-<<<<<<< HEAD
             ApexRootNode<Compilation> treeRoot = (ApexRootNode) treeBuilder.build(astRoot);
             treeRoot.setNoPmdComments(treeBuilder.getSuppressMap());
             return treeRoot;
-        } catch (IOException e) {
-=======
-            return treeBuilder.build(astRoot);
         } catch (IOException | apex.jorje.services.exception.ParseException e) {
->>>>>>> 4b832b24
             throw new ParseException(e);
         }
     }
