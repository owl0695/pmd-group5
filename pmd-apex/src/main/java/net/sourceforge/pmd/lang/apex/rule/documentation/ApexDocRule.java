--- conflicted
+++ resolved
@@ -24,11 +24,8 @@
 import net.sourceforge.pmd.lang.apex.ast.ASTUserInterface;
 import net.sourceforge.pmd.lang.apex.ast.ApexNode;
 import net.sourceforge.pmd.lang.apex.rule.AbstractApexRule;
-<<<<<<< HEAD
 import net.sourceforge.pmd.lang.rule.RuleTargetSelector;
-=======
 import net.sourceforge.pmd.properties.PropertyDescriptor;
->>>>>>> 1d6195cc
 
 public class ApexDocRule extends AbstractApexRule {
 
@@ -42,30 +39,23 @@
     private static final String UNEXPECTED_RETURN_MESSAGE = "Unexpected ApexDoc @return";
     private static final String MISMATCHED_PARAM_MESSAGE = "Missing or mismatched ApexDoc @param";
 
-<<<<<<< HEAD
-    @Override
-    protected @NonNull RuleTargetSelector buildTargetSelector() {
-        return RuleTargetSelector.forTypes(ASTUserClass.class, ASTUserInterface.class, ASTMethod.class, ASTProperty.class);
-=======
     private static final PropertyDescriptor<Boolean> REPORT_PRIVATE_DESCRIPTOR =
             booleanProperty("reportPrivate")
-                .desc("Report private classes and methods").defaultValue(false).build();
+                    .desc("Report private classes and methods").defaultValue(false).build();
 
     private static final PropertyDescriptor<Boolean> REPORT_PROTECTED_DESCRIPTOR =
             booleanProperty("reportProtected")
-                .desc("Report protected methods").defaultValue(false).build();
+                    .desc("Report protected methods").defaultValue(false).build();
 
     public ApexDocRule() {
         definePropertyDescriptor(REPORT_PRIVATE_DESCRIPTOR);
         definePropertyDescriptor(REPORT_PROTECTED_DESCRIPTOR);
-
-        addRuleChainVisit(ASTUserClass.class);
-        addRuleChainVisit(ASTUserInterface.class);
-        addRuleChainVisit(ASTMethod.class);
-        addRuleChainVisit(ASTProperty.class);
->>>>>>> 1d6195cc
     }
 
+    @Override
+    protected @NonNull RuleTargetSelector buildTargetSelector() {
+        return RuleTargetSelector.forTypes(ASTUserClass.class, ASTUserInterface.class, ASTMethod.class, ASTProperty.class);
+    }
 
     @Override
     public Object visit(ASTUserClass node, Object data) {
