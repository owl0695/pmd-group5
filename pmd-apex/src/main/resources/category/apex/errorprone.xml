<?xml version="1.0"?>

<ruleset name="Error Prone"
         xmlns="http://pmd.sourceforge.net/ruleset/2.0.0"
         xmlns:xsi="http://www.w3.org/2001/XMLSchema-instance"
         xsi:schemaLocation="http://pmd.sourceforge.net/ruleset/2.0.0 https://pmd.sourceforge.io/ruleset_2_0_0.xsd">

    <description>
Rules to detect constructs that are either broken, extremely confusing or prone to runtime errors.
    </description>

    <rule name="ApexCSRF"
          language="apex"
          since="5.5.3"
          message="Avoid making DML operations in Apex class constructor or initializers"
          class="net.sourceforge.pmd.lang.apex.rule.errorprone.ApexCSRFRule"
          externalInfoUrl="${pmd.website.baseurl}/pmd_rules_apex_errorprone.html#apexcsrf">
        <description>
Having DML operations in Apex class constructor or initializers can have unexpected side effects:
By just accessing a page, the DML statements would be executed and the database would be modified.
Just querying the database is permitted.

In addition to constructors and initializers, any method called `init` is checked as well.

Salesforce Apex already protects against this scenario and raises a runtime exception.

Note: This rule has been moved from category "Security" to "Error Prone" with PMD 6.21.0, since
using DML in constructors is not a security problem, but crashes the application.
        </description>
        <priority>3</priority>
        <example>
<![CDATA[
public class Foo {
    // initializer
    {
        insert data;
    }

    // static initializer
    static {
        insert data;
    }

    // constructor
    public Foo() {
        insert data;
    }
}
]]>
        </example>
    </rule>

    <rule name="AvoidDirectAccessTriggerMap"
          language="apex"
          since="6.0.0"
          message="Avoid directly accessing Trigger.old and Trigger.new"
          class="net.sourceforge.pmd.lang.rule.XPathRule"
          externalInfoUrl="${pmd.website.baseurl}/pmd_rules_apex_errorprone.html#avoiddirectaccesstriggermap">
        <description>
Avoid directly accessing Trigger.old and Trigger.new as it can lead to a bug. Triggers should be bulkified and iterate through the map to handle the actions for each item separately.
        </description>
        <priority>3</priority>
            <properties>
            <property name="xpath">
                <value>
<![CDATA[
//ArrayLoadExpression[TriggerVariableExpression and LiteralExpression]
]]>
                </value>
            </property>
        </properties>
        <example>
<![CDATA[
trigger AccountTrigger on Account (before insert, before update) {
   Account a = Trigger.new[0]; //Bad: Accessing the trigger array directly is not recommended.

   for ( Account a : Trigger.new ) {
        //Good: Iterate through the trigger.new array instead.
   }
}
]]>
        </example>
    </rule>

    <rule name="AvoidHardcodingId"
          language="apex"
          since="6.0.0"
          message="Hardcoding Id's is bound to break when changing environments."
          class="net.sourceforge.pmd.lang.apex.rule.errorprone.AvoidHardcodingIdRule"
          externalInfoUrl="${pmd.website.baseurl}/pmd_rules_apex_errorprone.html#avoidhardcodingid">
        <description>
When deploying Apex code between sandbox and production environments, or installing Force.com AppExchange packages,
it is essential to avoid hardcoding IDs in the Apex code. By doing so, if the record IDs change between environments,
the logic can dynamically identify the proper data to operate against and not fail.
        </description>
        <priority>3</priority>
        <example>
<![CDATA[
public without sharing class Foo {
    void foo() {
        //Error - hardcoded the record type id
        if (a.RecordTypeId == '012500000009WAr') {
            //do some logic here.....
        } else if (a.RecordTypeId == '0123000000095Km') {
            //do some logic here for a different record type...
        }
    }
}
]]>
        </example>
    </rule>

    <rule name="AvoidNonExistentAnnotations"
          language="apex"
          since="6.5.0"
          message="Use of non existent annotations will lead to broken Apex code which will not compile in the future."
          class="net.sourceforge.pmd.lang.apex.rule.errorprone.AvoidNonExistentAnnotationsRule"
          externalInfoUrl="${pmd.website.baseurl}/pmd_rules_apex_errorprone.html#avoidnonexistentannotations">
        <description>
            Apex supported non existent annotations for legacy reasons.
            In the future, use of such non-existent annotations could result in broken apex code that will not compile.
            This will prevent users of garbage annotations from being able to use legitimate annotations added to Apex in the future.
            A full list of supported annotations can be found at https://developer.salesforce.com/docs/atlas.en-us.apexcode.meta/apexcode/apex_classes_annotation.htm
        </description>
        <priority>3</priority>
        <example>
<![CDATA[
@NonExistentAnnotation public class ClassWithNonexistentAnnotation {
    @NonExistentAnnotation public void methodWithNonExistentAnnotation() {
        // ...
    }
}
]]>
        </example>
    </rule>

    <rule name="EmptyCatchBlock"
          language="apex"
          since="6.0.0"
          message="Avoid empty catch blocks"
          class="net.sourceforge.pmd.lang.rule.XPathRule"
          externalInfoUrl="${pmd.website.baseurl}/pmd_rules_apex_errorprone.html#emptycatchblock">
        <description>
Empty Catch Block finds instances where an exception is caught, but nothing is done.
In most circumstances, this swallows an exception which should either be acted on
or reported.
        </description>
        <priority>3</priority>
        <properties>
            <property name="xpath">
                <value>
<![CDATA[
//CatchBlockStatement[./BlockStatement[count(*) = 0]]
]]>
                </value>
            </property>
        </properties>
        <example>
<![CDATA[
public void doSomething() {
    ...
    try {
        insert accounts;
    } catch (DmlException dmle) {
        // not good
    }
}
]]>
        </example>
    </rule>

    <rule name="EmptyIfStmt"
          language="apex"
          since="6.0.0"
          message="Avoid empty 'if' statements"
          class="net.sourceforge.pmd.lang.rule.XPathRule"
          externalInfoUrl="${pmd.website.baseurl}/pmd_rules_apex_errorprone.html#emptyifstmt">
        <description>
Empty If Statement finds instances where a condition is checked but nothing is done about it.
        </description>
        <priority>3</priority>
        <properties>
            <property name="xpath">
                <value>
<![CDATA[
//IfBlockStatement
 [BlockStatement[count(*) = 0]]
]]>
                </value>
            </property>
        </properties>
        <example>
<![CDATA[
public class Foo {
    public void bar(Integer x) {
        if (x == 0) {
            // empty!
        }
    }
}
]]>
        </example>
    </rule>

    <rule name="EmptyStatementBlock"
          language="apex"
          since="6.0.0"
          message="Avoid empty block statements."
          class="net.sourceforge.pmd.lang.rule.XPathRule"
          externalInfoUrl="${pmd.website.baseurl}/pmd_rules_apex_errorprone.html#emptystatementblock">
        <description>
Empty block statements serve no purpose and should be removed.
        </description>
        <priority>3</priority>
        <properties>
<<<<<<< HEAD
=======
            <property name="version" value="2.0"/>
            <property name="reportEmptyPrivateNoArgConstructor" type="Boolean" value="true" description="If false, empty private no-arg constructors are not flagged. This supports a common idiom used by singleton pattern implementations, utility classes, etc."/>
            <property name="reportEmptyVirtualMethod" type="Boolean" value="true" description="If false, empty virtual methods are not flagged. This supports abstract base classes with default no-op implementations."/>
>>>>>>> fb731c25
            <property name="xpath">
                <value>
<![CDATA[
//Method[$reportEmptyPrivateNoArgConstructor = true() or (@Constructor != true() or ./ModifierNode[@Private != true()] or ./Parameter[count(*) > 0])]/ModifierNode[@Abstract != true() and ($reportEmptyVirtualMethod = true() or @Virtual != true()) and ../BlockStatement[count(*) = 0]]
| //Method/BlockStatement//BlockStatement[count(*) = 0 and @Location != parent::*/@Location]
]]>
                </value>
            </property>
        </properties>
        <example>
<![CDATA[
public class Foo {

   private Integer _bar;

   public void setBar(Integer bar) {
        // empty
   }

}
]]>
        </example>
    </rule>

    <rule name="EmptyTryOrFinallyBlock"
          language="apex"
          since="6.0.0"
          message="Avoid empty try or finally blocks"
          class="net.sourceforge.pmd.lang.rule.XPathRule"
          externalInfoUrl="${pmd.website.baseurl}/pmd_rules_apex_errorprone.html#emptytryorfinallyblock">
        <description>
Avoid empty try or finally blocks - what's the point?
        </description>
        <priority>3</priority>
        <properties>
            <property name="xpath">
                <value>
<![CDATA[
//TryCatchFinallyBlockStatement[./BlockStatement[count(*) = 0]]
]]>
                </value>
            </property>
        </properties>
        <example>
<![CDATA[
public class Foo {
    public void bar() {
        try {
          // empty !
        } catch (Exception e) {
            e.printStackTrace();
        }
    }
}

public class Foo {
    public void bar() {
        try {
            Integer x=2;
        } finally {
            // empty!
        }
    }
}
]]>
        </example>
    </rule>

    <rule name="EmptyWhileStmt"
          language="apex"
          since="6.0.0"
          message="Avoid empty 'while' statements"
          class="net.sourceforge.pmd.lang.rule.XPathRule"
          externalInfoUrl="${pmd.website.baseurl}/pmd_rules_apex_errorprone.html#emptywhilestmt">
        <description>
Empty While Statement finds all instances where a while statement does nothing.
If it is a timing loop, then you should use Thread.sleep() for it; if it is
a while loop that does a lot in the exit expression, rewrite it to make it clearer.
        </description>
        <priority>3</priority>
        <properties>
            <property name="xpath">
                <value>
<![CDATA[
//WhileLoopStatement[./BlockStatement[count(*) = 0]]
]]>
                </value>
            </property>
        </properties>
        <example>
<![CDATA[
public void bar(Integer a, Integer b) {
  while (a == b) {
    // empty!
  }
}
]]>
        </example>
    </rule>

    <rule name="InaccessibleAuraEnabledGetter"
          language="apex"
          since="6.36.0"
          message="AuraEnabled getter must be public or global if is referenced in Lightning components"
          class="net.sourceforge.pmd.lang.apex.rule.errorprone.InaccessibleAuraEnabledGetterRule"
          externalInfoUrl="${pmd.website.baseurl}/pmd_rules_apex_errorprone.html#inaccessibleauraenabledgetter">
        <description>
In the Summer '21 release, a mandatory security update enforces access modifiers on Apex properties in
Lightning component markup. The update prevents access to private or protected Apex getters from Aura
and Lightning Web Components.
        </description>
        <priority>3</priority>
        <example>
<![CDATA[
public class Foo {
    @AuraEnabled
    public Integer counter { private get; set; } // Violating - Private getter is inaccessible to Lightning components

    @AuraEnabled
    public static Foo bar()
    {
        Foo foo = new Foo();
        foo.counter = 2; 
        return foo;
    }
}
]]>
        </example>
        <example>
<![CDATA[
public class Foo {
    @AuraEnabled
    public Integer counter { protected get; set; } // Violating - Protected getter is inaccessible to Lightning components

    @AuraEnabled
    public static Foo bar()
    {
        Foo foo = new Foo();
        foo.counter = 2; 
        return foo;
    }
}
]]>
        </example>
        <example>
<![CDATA[
public class Foo {
    @AuraEnabled
    public Integer counter { get; set; } // Compliant - Public getter is accessible to Lightning components

    @AuraEnabled
    public static Foo bar()
    {
        Foo foo = new Foo();
        foo.counter = 2; 
        return foo;
    }
}
]]>
        </example>
    </rule>

    <rule name="MethodWithSameNameAsEnclosingClass"
          language="apex"
          since="5.5.0"
          message="Classes should not have non-constructor methods with the same name as the class"
          class="net.sourceforge.pmd.lang.apex.rule.errorprone.MethodWithSameNameAsEnclosingClassRule"
          externalInfoUrl="${pmd.website.baseurl}/pmd_rules_apex_errorprone.html#methodwithsamenameasenclosingclass">
        <description>
Non-constructor methods should not have the same name as the enclosing class.
        </description>
        <priority>3</priority>
        <example>
<![CDATA[
public class MyClass {
    // this is OK because it is a constructor
    public MyClass() {}
    // this is bad because it is a method
    public void MyClass() {}
}
]]>
        </example>
    </rule>

    <rule name="OverrideBothEqualsAndHashcode"
          language="apex"
          since="6.31.0"
          message="Ensure you override both equals() and hashCode()"
          class="net.sourceforge.pmd.lang.apex.rule.errorprone.OverrideBothEqualsAndHashcodeRule"
          externalInfoUrl="${pmd.website.baseurl}/pmd_rules_apex_errorprone.html#overridebothequalsandhashcode">
        <description>
Override both `public Boolean equals(Object obj)`, and `public Integer hashCode()`, or override neither.
Even if you are inheriting a hashCode() from a parent class, consider implementing hashCode and explicitly
delegating to your superclass.

This is especially important when [Using Custom Types in Map Keys and Sets](https://developer.salesforce.com/docs/atlas.en-us.apexcode.meta/apexcode/langCon_apex_collections_maps_keys_userdefined.htm).
        </description>
        <priority>3</priority>
        <example>
<![CDATA[
public class Bar {        // poor, missing a hashCode() method
    public Boolean equals(Object o) {
      // do some comparison
    }
}
public class Baz {        // poor, missing an equals() method
    public Integer hashCode() {
      // return some hash value
    }
}
public class Foo {        // perfect, both methods provided
    public Boolean equals(Object other) {
      // do some comparison
    }
    public Integer hashCode() {
      // return some hash value
    }
}
]]>
        </example>
    </rule>

    <rule name="TestMethodsMustBeInTestClasses"
          language="apex"
          since="6.22.0"
          message="Test methods must be in test classes"
          class="net.sourceforge.pmd.lang.rule.XPathRule"
          externalInfoUrl="${pmd.website.baseurl}/pmd_rules_apex_errorprone.html#testmethodsmustbeintestclasses">
       <description>
          Test methods marked as a testMethod or annotated with @IsTest,
          but not residing in a test class should be moved to a proper
          class or have the @IsTest annotation added to the class.

          Support for tests inside functional classes was removed in Spring-13 (API Version 27.0),
          making classes that violate this rule fail compile-time. This rule is mostly usable when
          dealing with legacy code.
       </description>
       <priority>3</priority>
       <properties>
          <property name="xpath">
             <value>
    <![CDATA[
    //UserClass[
      not(./ModifierNode/Annotation[lower-case(@Image) = 'istest']) and
      (
        (./Method/ModifierNode/Annotation[lower-case(@Image) = 'istest']) or
        (./Method/ModifierNode[@Test = true()])
      )
    ]

    ]]>
             </value>
          </property>
       </properties>
       <example>
           <![CDATA[// Violating
private class TestClass {
  @IsTest static void myTest() {
    // Code here
  }
}

private class TestClass {
  static testMethod void myTest() {
    // Code here
  }
}

// Compliant
@IsTest
private class TestClass {
  @IsTest static void myTest() {
    // Code here
  }
}

@IsTest
private class TestClass {
  static testMethod void myTest() {
    // Code here
  }
}
]]>
       </example>
    </rule>
</ruleset><|MERGE_RESOLUTION|>--- conflicted
+++ resolved
@@ -213,12 +213,8 @@
         </description>
         <priority>3</priority>
         <properties>
-<<<<<<< HEAD
-=======
-            <property name="version" value="2.0"/>
             <property name="reportEmptyPrivateNoArgConstructor" type="Boolean" value="true" description="If false, empty private no-arg constructors are not flagged. This supports a common idiom used by singleton pattern implementations, utility classes, etc."/>
             <property name="reportEmptyVirtualMethod" type="Boolean" value="true" description="If false, empty virtual methods are not flagged. This supports abstract base classes with default no-op implementations."/>
->>>>>>> fb731c25
             <property name="xpath">
                 <value>
 <![CDATA[
