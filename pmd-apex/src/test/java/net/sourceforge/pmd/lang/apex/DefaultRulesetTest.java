/**
 * BSD-style license; for more info see http://pmd.sourceforge.net/license.html
 */

package net.sourceforge.pmd.lang.apex;

import java.util.logging.Handler;
import java.util.logging.LogRecord;
import java.util.logging.Logger;

import org.junit.After;
import org.junit.Assert;
import org.junit.Rule;
import org.junit.Test;
import org.junit.contrib.java.lang.system.SystemErrRule;

import net.sourceforge.pmd.RuleSet;
<<<<<<< HEAD
import net.sourceforge.pmd.RuleSetFactory;
=======
>>>>>>> 7d69a67a
import net.sourceforge.pmd.RuleSetLoader;

public class DefaultRulesetTest {
    @Rule
    public final SystemErrRule systemErrRule = new SystemErrRule().enableLog().muteForSuccessfulTests();

<<<<<<< HEAD
    private RuleSetFactory factory = new RuleSetLoader().enableCompatibility(false).toFactory();

=======
>>>>>>> 7d69a67a
    @Test
    public void loadDefaultRuleset() {
        RuleSet ruleset = rulesetLoader().loadFromResource("rulesets/apex/ruleset.xml");
        Assert.assertNotNull(ruleset);
    }

    @After
    public void cleanup() {
        Handler[] handlers = Logger.getLogger(RuleSetLoader.class.getName()).getHandlers();
        for (Handler handler : handlers) {
            Logger.getLogger(RuleSetLoader.class.getName()).removeHandler(handler);
        }
    }

    @Test
    public void loadQuickstartRuleset() {
        Logger.getLogger(RuleSetLoader.class.getName()).addHandler(new Handler() {
            @Override
            public void publish(LogRecord record) {
                Assert.fail("No Logging expected: " + record.getMessage());
            }

            @Override
            public void flush() {
            }

            @Override
            public void close() throws SecurityException {
            }
        });
        RuleSet ruleset = rulesetLoader().loadFromResource("rulesets/apex/quickstart.xml");
        Assert.assertNotNull(ruleset);
    }

    private RuleSetLoader rulesetLoader() {
        return new RuleSetLoader().enableCompatibility(false);
    }
}<|MERGE_RESOLUTION|>--- conflicted
+++ resolved
@@ -15,21 +15,12 @@
 import org.junit.contrib.java.lang.system.SystemErrRule;
 
 import net.sourceforge.pmd.RuleSet;
-<<<<<<< HEAD
-import net.sourceforge.pmd.RuleSetFactory;
-=======
->>>>>>> 7d69a67a
 import net.sourceforge.pmd.RuleSetLoader;
 
 public class DefaultRulesetTest {
     @Rule
     public final SystemErrRule systemErrRule = new SystemErrRule().enableLog().muteForSuccessfulTests();
 
-<<<<<<< HEAD
-    private RuleSetFactory factory = new RuleSetLoader().enableCompatibility(false).toFactory();
-
-=======
->>>>>>> 7d69a67a
     @Test
     public void loadDefaultRuleset() {
         RuleSet ruleset = rulesetLoader().loadFromResource("rulesets/apex/ruleset.xml");
