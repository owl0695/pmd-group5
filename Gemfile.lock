--- conflicted
+++ resolved
@@ -1,10 +1,6 @@
 GIT
   remote: https://github.com/pmd/pmd-regression-tester.git
-<<<<<<< HEAD
-  revision: 2d250897c6f4f51cb8f9a372887193e9e5e2c7b1
-=======
   revision: 6875868e8be772807498ab46411e44d163633d64
->>>>>>> 9bda5b36
   specs:
     pmdtester (1.1.0.pre.SNAPSHOT)
       differ (~> 0.1)
@@ -45,11 +41,7 @@
       multipart-post (>= 1.2, < 3)
     faraday-http-cache (1.3.1)
       faraday (~> 0.8)
-<<<<<<< HEAD
-    fugit (1.3.9)
-=======
     fugit (1.4.0)
->>>>>>> 9bda5b36
       et-orbi (~> 1.1, >= 1.1.8)
       raabro (~> 1.4)
     git (1.7.0)
