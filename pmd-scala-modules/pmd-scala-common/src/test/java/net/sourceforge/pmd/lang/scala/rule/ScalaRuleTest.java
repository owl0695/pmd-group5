--- conflicted
+++ resolved
@@ -42,11 +42,7 @@
         ScalaRule rule = new ScalaRule() {
             @Override
             public String getMessage() {
-<<<<<<< HEAD
-                return "message";
-=======
                 return "a message";
->>>>>>> 3f5ec00a
             }
 
             @Override
