--- conflicted
+++ resolved
@@ -490,22 +490,9 @@
                 </executions>
             </plugin>
             <plugin>
-<<<<<<< HEAD
-              <groupId>net.sourceforge.pmd</groupId>
-              <artifactId>pmd-build</artifactId>
-              <version>0.7-SNAPSHOT</version>
-              <executions>
-                <execution>
-                <phase>pre-site</phase>
-                <goals>
-                  <goal>pmd-pre-site</goal>
-                </goals>
-                </execution>
-              </executions>
-=======
                 <groupId>net.sourceforge.pmd</groupId>
                 <artifactId>pmd-build</artifactId>
-                <version>0.6</version>
+                <version>0.7-SNAPSHOT</version>
                 <executions>
                     <execution>
                         <phase>pre-site</phase>
@@ -514,7 +501,6 @@
                         </goals>
                     </execution>
                 </executions>
->>>>>>> 54cfe412
             </plugin>
             <plugin>
                 <groupId>org.apache.maven.plugins</groupId>
