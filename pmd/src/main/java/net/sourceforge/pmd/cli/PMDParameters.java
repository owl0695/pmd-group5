--- conflicted
+++ resolved
@@ -65,7 +65,7 @@
 	
 	@Parameter(names = {"-version","-v"}, description = "specify version of a language PMD should use")
 	//private String version = Language.getDefaultLanguage().getDefaultVersion().getVersion();
-	private String version = null ; //version is dependent on language
+	private String version = Language.getDefaultLanguage().getDefaultVersion().getVersion() ; //version is dependent on language
 	
 	@Parameter(names = {"-language", "-l"}, description = "specify a language PMD should use")
 	private String language = Language.getDefaultLanguage().getTerseName();
@@ -128,23 +128,13 @@
     	configuration.setSuppressMarker(params.getSuppressmarker());
     	configuration.setThreads(params.getThreads()); 
     	for ( LanguageVersion language : LanguageVersion.findVersionsForLanguageTerseName( params.getLanguage() ) ) {
-<<<<<<< HEAD
-
-                //Set the language version to the specified version, falling back to the language-specific default version
-                String languageVersion = 
-                  (null == params.getVersion() )  // Version was not specified explicitly 
-                  ? LanguageVersion.getDefaultVersion(language.getLanguage()).getVersion() //default language version 
-                  : params.getVersion() //  Assign explicitly specified version 
-                  ;
-
-        	configuration.getLanguageVersionDiscoverer().setDefaultLanguageVersion(language.getLanguage().getVersion( languageVersion ));    		
-=======
-        	LanguageVersion languageVersion = language.getLanguage().getVersion(params.getVersion());
+
+            LanguageVersion languageVersion = language.getLanguage().getVersion(params.getVersion());
         	if (languageVersion == null) {
             		languageVersion = language.getLanguage().getDefaultVersion();
         	}
         	configuration.getLanguageVersionDiscoverer().setDefaultLanguageVersion(languageVersion);
->>>>>>> 36c8a31c
+
     	}
         try {
             configuration.prependClasspath(params.getAuxclasspath());
