--- conflicted
+++ resolved
@@ -8,7 +8,6 @@
 
 import com.beust.jcommander.JCommander;
 import com.beust.jcommander.ParameterException;
-<<<<<<< HEAD
 import java.net.URISyntaxException;
 import java.util.logging.Logger;
 import net.sourceforge.pmd.util.database.DBURI;
@@ -17,10 +16,6 @@
         private final static String CLASS_NAME = CPDCommandLineInterface.class.getCanonicalName();
 
         private final static Logger LOGGER = Logger.getLogger(CLASS_NAME); 
-=======
-
-public class CPDCommandLineInterface {
->>>>>>> a7397942
 
 	private static final int DUPLICATE_CODE_FOUND = 4;
 
@@ -65,7 +60,19 @@
 		// implementation to retrieve their associate values...
 		CPDConfiguration.setSystemProperties(arguments);
 		CPD cpd = new CPD(arguments);
-		addSourcesFilesToCPD(arguments.getFiles(), cpd, !arguments.isNonRecursive());
+
+                //Add files 
+                if ( null != arguments.getFiles() && ! arguments.getFiles().isEmpty() )
+                {
+                  addSourcesFilesToCPD(arguments.getFiles(),cpd, !arguments.isNonRecursive());
+                }
+
+                //Add Database URIS
+                if ( null != arguments.getURI() && ! "".equals(arguments.getURI()) )
+                {
+                  addSourceURIToCPD(arguments.getURI(),cpd);
+                }
+
 		cpd.go();
 		if (cpd.getMatches().hasNext()) {
 			System.out.println(arguments.getRenderer().render(cpd.getMatches()));
@@ -85,11 +92,41 @@
 		}
 	}
 
+	private static void addSourceURIToCPD(String uri, CPD cpd) {
+          try {
+                        LOGGER.fine(String.format("Attempting DBURI=%s" , uri));
+                            DBURI dburi = new DBURI(uri);
+                            LOGGER.fine(String.format("Initialised DBURI=%s"
+                                                 , dburi
+                                                 )
+                                      );
+                            LOGGER.fine(String.format("Adding DBURI=%s with DBType=%s"
+                                                 , dburi.toString() 
+                                                 , dburi.getDbType().toString()
+                                                 )
+                                      );
+                            cpd.add(dburi);
+              } catch (IOException e) {
+                      throw new IllegalStateException( "uri="+uri, e);
+              } catch (URISyntaxException ex) {
+                      throw new IllegalStateException( "uri="+uri, ex);
+              } catch (Exception ex) {
+                throw new IllegalStateException( "uri="+uri, ex);
+              }
+	}
+
+	private static void addSourceURIsToCPD(List<String> uris, CPD cpd) {
+            for (String uri : uris)
+            {
+              addSourceURIToCPD(uri, cpd) ;
+            }
+	}
+
 	private static final char EOL = '\n';
 	public static String buildUsageText() {
 		String helpText = "Usage:";
 
-		helpText += " java net.sourceforge.pmd.cpd.CPD --minimum-tokens xxx --files xxx [--language xxx] [--encoding xxx] [--format (xml|text|csv|vs)] [--skip-duplicate-files] [--non-recursive]" + EOL;
+		helpText += " java net.sourceforge.pmd.cpd.CPD --minimum-tokens xxx --files xxx [--language xxx] [--encoding xxx] [--format (xml|text|csv|vs)] [--skip-duplicate-files] " + EOL;
 		helpText += "i.e: " + EOL;
 
 		helpText += " java net.sourceforge.pmd.cpd.CPD --minimum-tokens 100 --files c:\\jdk14\\src\\java " + EOL;
