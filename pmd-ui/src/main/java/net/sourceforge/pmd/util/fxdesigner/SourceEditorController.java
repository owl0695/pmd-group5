/**
 * BSD-style license; for more info see http://pmd.sourceforge.net/license.html
 */

package net.sourceforge.pmd.util.fxdesigner;

import static java.util.Collections.emptyList;
import static java.util.Collections.singleton;
<<<<<<< HEAD
=======
import static net.sourceforge.pmd.internal.util.IteratorUtil.toIterable;
import static net.sourceforge.pmd.util.fxdesigner.util.DesignerIteratorUtil.parentIterator;
>>>>>>> 72900e25

import java.io.File;
import java.io.IOException;
import java.time.Duration;
import java.util.Arrays;
import java.util.Collection;
import java.util.List;
import java.util.Locale;
import java.util.Objects;
import java.util.Optional;
import java.util.function.IntFunction;
import java.util.stream.Collectors;

import org.apache.commons.lang3.StringUtils;
import org.fxmisc.richtext.LineNumberFactory;
import org.reactfx.value.Val;
import org.reactfx.value.Var;

import net.sourceforge.pmd.lang.Language;
import net.sourceforge.pmd.lang.LanguageVersion;
import net.sourceforge.pmd.lang.ast.Node;
import net.sourceforge.pmd.lang.symboltable.NameOccurrence;
import net.sourceforge.pmd.util.ClasspathClassLoader;
import net.sourceforge.pmd.util.fxdesigner.model.ASTManager;
import net.sourceforge.pmd.util.fxdesigner.model.ParseAbortedException;
import net.sourceforge.pmd.util.fxdesigner.popups.AuxclasspathSetupController;
import net.sourceforge.pmd.util.fxdesigner.util.AbstractController;
import net.sourceforge.pmd.util.fxdesigner.util.DesignerUtil;
import net.sourceforge.pmd.util.fxdesigner.util.TextAwareNodeWrapper;
import net.sourceforge.pmd.util.fxdesigner.util.beans.SettingsPersistenceUtil.PersistentProperty;
import net.sourceforge.pmd.util.fxdesigner.util.codearea.AvailableSyntaxHighlighters;
import net.sourceforge.pmd.util.fxdesigner.util.codearea.HighlightLayerCodeArea;
import net.sourceforge.pmd.util.fxdesigner.util.codearea.HighlightLayerCodeArea.LayerId;
import net.sourceforge.pmd.util.fxdesigner.util.controls.ASTTreeItem;
import net.sourceforge.pmd.util.fxdesigner.util.controls.NodeParentageCrumbBar;
import net.sourceforge.pmd.util.fxdesigner.util.controls.ASTTreeView;
import net.sourceforge.pmd.util.fxdesigner.util.controls.ToolbarTitledPane;

import javafx.application.Platform;
import javafx.css.PseudoClass;
import javafx.fxml.FXML;
import javafx.scene.control.MenuButton;
import javafx.scene.control.RadioMenuItem;
import javafx.scene.control.ToggleGroup;


/**
 * One editor, i.e. source editor and ast tree view.
 *
 * @author Clément Fournier
 * @since 6.0.0
 */
public class SourceEditorController extends AbstractController {

    private static final Duration AST_REFRESH_DELAY = Duration.ofMillis(100);

    @FXML
<<<<<<< HEAD
    private ToolbarTitledPane astTitledPane;
    @FXML
    private ToolbarTitledPane editorTitledPane;
    @FXML
    private MenuButton languageSelectionMenuButton;
    @FXML
    private ASTTreeView astTreeView;
=======
    private MenuButton languageSelectionMenuButton;
    @FXML
    private ToolbarTitledPane editorTitledPane;
    @FXML
    private ToolbarTitledPane astViewTitledPane;
    @FXML
    private TreeView<Node> astTreeView;
>>>>>>> 72900e25
    @FXML
    private HighlightLayerCodeArea<StyleLayerIds> codeEditorArea;
    @FXML
    private NodeParentageCrumbBar focusNodeParentageCrumbBar;

    private final ASTManager astManager;

    private final MainDesignerController parent;

    private final Var<Node> currentFocusNode = Var.newSimpleVar(null);

    private final Var<List<File>> auxclasspathFiles = Var.newSimpleVar(emptyList());
    private final Val<ClassLoader> auxclasspathClassLoader = auxclasspathFiles.map(fileList -> {
        try {
            return new ClasspathClassLoader(fileList, SourceEditorController.class.getClassLoader());
        } catch (IOException e) {
            e.printStackTrace();
            return SourceEditorController.class.getClassLoader();
        }
    });

    private Var<LanguageVersion> languageVersionUIProperty;


    public SourceEditorController(DesignerRoot owner, MainDesignerController mainController) {
        parent = mainController;
        astManager = new ASTManager(owner);

    }


    @Override
    protected void beforeParentInit() {

        initializeLanguageSelector(); // languageVersionProperty() must be initialized

        languageVersionProperty().values()
                                 .filterMap(Objects::nonNull, LanguageVersion::getLanguage)
                                 .distinct()
                                 .subscribe(this::updateSyntaxHighlighter);

        languageVersionProperty().values()
                                 .filter(Objects::nonNull)
                                 .map(LanguageVersion::getShortName)
                                 .map(lang -> "Source Code (" + lang + ")")
                                 .subscribe(editorTitledPane::setTitle);


        codeEditorArea.plainTextChanges()
                      .filter(t -> !t.isIdentity())
                      .successionEnds(AST_REFRESH_DELAY)
                      // Refresh the AST anytime the text, classloader, or language version changes
                      .or(auxclasspathClassLoader.changes())
                      .or(languageVersionProperty().changes())
                      .subscribe(tick -> {
                          // Discard the AST if the language version has changed
                          tick.ifRight(c -> astTreeView.setRoot(null));
                          Platform.runLater(parent::refreshAST);
                      });

        codeEditorArea.setParagraphGraphicFactory(lineNumberFactory());

        astTreeView.onNodeClickedHandlerProperty().setValue(parent::onNodeItemSelected);

    }


    @Override
    protected void afterParentInit() {
        DesignerUtil.rewire(astManager.languageVersionProperty(), languageVersionUIProperty);

        // Focus the crumb
        focusNodeParentageCrumbBar.setOnRegularCrumbAction(treeitem -> {
            if (treeitem != null && treeitem.getValue() != null) {
                astTreeView.focusNode(treeitem.getValue());
            }
        });
    }


    private void initializeLanguageSelector() {

        ToggleGroup languageToggleGroup = new ToggleGroup();

        DesignerUtil.getSupportedLanguageVersions()
                    .stream()
                    .sorted(LanguageVersion::compareTo)
                    .map(lv -> {
                        RadioMenuItem item = new RadioMenuItem(lv.getShortName());
                        item.setUserData(lv);
                        return item;
                    })
                    .forEach(item -> {
                        languageToggleGroup.getToggles().add(item);
                        languageSelectionMenuButton.getItems().add(item);
                    });

        languageVersionUIProperty = DesignerUtil.mapToggleGroupToUserData(languageToggleGroup, DesignerUtil::defaultLanguageVersion);
    }




    private IntFunction<javafx.scene.Node> lineNumberFactory() {
        IntFunction<javafx.scene.Node> base = LineNumberFactory.get(codeEditorArea);
        Val<Integer> activePar = Val.wrap(codeEditorArea.currentParagraphProperty());

        return idx -> {

            javafx.scene.Node label = base.apply(idx);

            activePar.conditionOnShowing(label)
                     .values()
                     .subscribe(p -> label.pseudoClassStateChanged(PseudoClass.getPseudoClass("has-caret"), idx == p));

            // adds a pseudo class if part of the focus node appears on this line
            currentFocusNode.conditionOnShowing(label)
                            .values()
                            .subscribe(n -> label.pseudoClassStateChanged(PseudoClass.getPseudoClass("is-focus-node"),
                                                                          n != null && idx + 1 <= n.getEndLine() && idx + 1 >= n.getBeginLine()));

            return label;
        };
    }


    /**
     * Refreshes the AST and returns the new compilation unit if the parse didn't fail.
     */
    public Optional<Node> refreshAST() {
        String source = getText();

        if (StringUtils.isBlank(source)) {
            astTreeView.setRoot(null);
            return Optional.empty();
        }

        Optional<Node> current;

        try {
            current = astManager.updateIfChanged(source, auxclasspathClassLoader.getValue());
        } catch (ParseAbortedException e) {
<<<<<<< HEAD
            astTitledPane.setTitle("Abstract syntax tree (error)");
=======
            astViewTitledPane.setTitle("Abstract syntax tree (error)");
>>>>>>> 72900e25
            return Optional.empty();
        }

        current.ifPresent(this::setUpToDateCompilationUnit);
        return current;
    }


    public void showAuxclasspathSetupPopup(DesignerRoot root) {
        new AuxclasspathSetupController(root).show(root.getMainStage(),
                                                   auxclasspathFiles.getValue(),
                                                   auxclasspathFiles::setValue);
    }

    private void setUpToDateCompilationUnit(Node node) {
        parent.invalidateAst();
<<<<<<< HEAD
        astTitledPane.setTitle("Abstract syntax tree");
=======
        astViewTitledPane.setTitle("Abstract syntax tree");
>>>>>>> 72900e25
        ASTTreeItem root = ASTTreeItem.getRoot(node);
        astTreeView.setRoot(root);
    }


    private void updateSyntaxHighlighter(Language language) {
        codeEditorArea.setSyntaxHighlighter(AvailableSyntaxHighlighters.getHighlighterForLanguage(language)
                                                                       .orElse(null));
    }


    /** Clears the error nodes. */
    public void clearErrorNodes() {
        codeEditorArea.clearStyleLayer(StyleLayerIds.ERROR);
    }


    /** Clears the name occurrences. */
    public void clearNameOccurences() {
        codeEditorArea.clearStyleLayer(StyleLayerIds.NAME_OCCURENCE);
    }


    /** Clears the highlighting of XPath results. */
    public void clearXPathHighlight() {
        codeEditorArea.clearStyleLayer(StyleLayerIds.XPATH_RESULT);
    }


    /**
     * Highlights the given node (or nothing if null).
     * Removes highlighting on the previously highlighted node.
     */
    public void setFocusNode(Node node) {
        if (Objects.equals(node, currentFocusNode.getValue())) {
            return;
        }

        Platform.runLater(() -> focusNodeInTreeView(node));

        codeEditorArea.styleNodes(node == null ? emptyList() : singleton(node), StyleLayerIds.FOCUS, true);

        if (node != null) {
            scrollEditorToNode(node);
        }

        currentFocusNode.setValue(node);
        Platform.runLater(() -> astTreeView.focusNode(node));
        focusNodeParentageCrumbBar.setFocusNode(node);
    }


    /** Highlights xpath results (xpath highlight). */
    public void highlightXPathResults(Collection<? extends Node> nodes) {
        codeEditorArea.styleNodes(nodes, StyleLayerIds.XPATH_RESULT, true);
    }


    /** Highlights name occurrences (secondary highlight). */
    public void highlightNameOccurrences(Collection<? extends NameOccurrence> occs) {
        codeEditorArea.styleNodes(occs.stream().map(NameOccurrence::getLocation).collect(Collectors.toList()), StyleLayerIds.NAME_OCCURENCE, true);
    }


    /** Highlights nodes that are in error (secondary highlight). */
    public void highlightErrorNodes(Collection<? extends Node> nodes) {
        codeEditorArea.styleNodes(nodes, StyleLayerIds.ERROR, true);
        if (!nodes.isEmpty()) {
            scrollEditorToNode(nodes.iterator().next());
        }
    }


    /** Scroll the editor to a node and makes it visible. */
    private void scrollEditorToNode(Node node) {

        codeEditorArea.moveTo(node.getBeginLine() - 1, 0);

        if (codeEditorArea.getVisibleParagraphs().size() < 1) {
            return;
        }

        int visibleLength = codeEditorArea.lastVisibleParToAllParIndex() - codeEditorArea.firstVisibleParToAllParIndex();

        if (node.getEndLine() - node.getBeginLine() > visibleLength
                || node.getBeginLine() < codeEditorArea.firstVisibleParToAllParIndex()) {
            codeEditorArea.showParagraphAtTop(Math.max(node.getBeginLine() - 2, 0));
        } else if (node.getEndLine() > codeEditorArea.lastVisibleParToAllParIndex()) {
            codeEditorArea.showParagraphAtBottom(Math.min(node.getEndLine(), codeEditorArea.getParagraphs().size()));
        }
    }


    public void clearStyleLayers() {
        codeEditorArea.clearStyleLayers();
    }


<<<<<<< HEAD
=======
    private void focusNodeInTreeView(Node node) {
        SelectionModel<TreeItem<Node>> selectionModel = astTreeView.getSelectionModel();
>>>>>>> 72900e25



    /** Moves the caret to a position and makes the view follow it. */
    public void moveCaret(int line, int column) {
        codeEditorArea.moveTo(line, column);
        codeEditorArea.requestFollowCaret();
    }


    public TextAwareNodeWrapper wrapNode(Node node) {
        return codeEditorArea.wrapNode(node);
    }

    @PersistentProperty
    public LanguageVersion getLanguageVersion() {
        return languageVersionUIProperty.getValue();
    }


    public void setLanguageVersion(LanguageVersion version) {
        languageVersionUIProperty.setValue(version);
    }


    public Var<LanguageVersion> languageVersionProperty() {
        return languageVersionUIProperty;
    }

    /**
     * Returns the most up-to-date compilation unit, or empty if it can't be parsed.
     */
    public Optional<Node> getCompilationUnit() {
        return astManager.getCompilationUnit();
    }


    @PersistentProperty
    public String getText() {
        return codeEditorArea.getText();
    }


    public void setText(String expression) {
        codeEditorArea.replaceText(expression);
    }


    public Val<String> textProperty() {
        return Val.wrap(codeEditorArea.textProperty());
    }


    @PersistentProperty
    public String getAuxclasspathFiles() {
        return auxclasspathFiles.getValue().stream().map(File::getAbsolutePath).collect(Collectors.joining(File.pathSeparator));
    }


    public void setAuxclasspathFiles(String files) {
        List<File> newVal = Arrays.stream(files.split(File.pathSeparator)).map(File::new).collect(Collectors.toList());
        auxclasspathFiles.setValue(newVal);
    }


    /** Style layers for the code area. */
    private enum StyleLayerIds implements LayerId {
        // caution, the name of the constants are used as style classes

        /** For the currently selected node. */
        FOCUS,
        /** For declaration usages. */
        NAME_OCCURENCE,
        /** For nodes in error. */
        ERROR,
        /** For xpath results. */
        XPATH_RESULT;

        private final String styleClass; // the id will be used as a style class


        StyleLayerIds() {
            this.styleClass = name().toLowerCase(Locale.ROOT).replace('_', '-') + "-highlight";
        }


        /** focus-highlight, xpath-highlight, error-highlight, name-occurrence-highlight */
        @Override
        public String getStyleClass() {
            return styleClass;
        }

    }

}<|MERGE_RESOLUTION|>--- conflicted
+++ resolved
@@ -6,11 +6,6 @@
 
 import static java.util.Collections.emptyList;
 import static java.util.Collections.singleton;
-<<<<<<< HEAD
-=======
-import static net.sourceforge.pmd.internal.util.IteratorUtil.toIterable;
-import static net.sourceforge.pmd.util.fxdesigner.util.DesignerIteratorUtil.parentIterator;
->>>>>>> 72900e25
 
 import java.io.File;
 import java.io.IOException;
@@ -45,8 +40,8 @@
 import net.sourceforge.pmd.util.fxdesigner.util.codearea.HighlightLayerCodeArea;
 import net.sourceforge.pmd.util.fxdesigner.util.codearea.HighlightLayerCodeArea.LayerId;
 import net.sourceforge.pmd.util.fxdesigner.util.controls.ASTTreeItem;
+import net.sourceforge.pmd.util.fxdesigner.util.controls.ASTTreeView;
 import net.sourceforge.pmd.util.fxdesigner.util.controls.NodeParentageCrumbBar;
-import net.sourceforge.pmd.util.fxdesigner.util.controls.ASTTreeView;
 import net.sourceforge.pmd.util.fxdesigner.util.controls.ToolbarTitledPane;
 
 import javafx.application.Platform;
@@ -68,7 +63,6 @@
     private static final Duration AST_REFRESH_DELAY = Duration.ofMillis(100);
 
     @FXML
-<<<<<<< HEAD
     private ToolbarTitledPane astTitledPane;
     @FXML
     private ToolbarTitledPane editorTitledPane;
@@ -76,15 +70,8 @@
     private MenuButton languageSelectionMenuButton;
     @FXML
     private ASTTreeView astTreeView;
-=======
-    private MenuButton languageSelectionMenuButton;
-    @FXML
-    private ToolbarTitledPane editorTitledPane;
     @FXML
     private ToolbarTitledPane astViewTitledPane;
-    @FXML
-    private TreeView<Node> astTreeView;
->>>>>>> 72900e25
     @FXML
     private HighlightLayerCodeArea<StyleLayerIds> codeEditorArea;
     @FXML
@@ -227,11 +214,7 @@
         try {
             current = astManager.updateIfChanged(source, auxclasspathClassLoader.getValue());
         } catch (ParseAbortedException e) {
-<<<<<<< HEAD
             astTitledPane.setTitle("Abstract syntax tree (error)");
-=======
-            astViewTitledPane.setTitle("Abstract syntax tree (error)");
->>>>>>> 72900e25
             return Optional.empty();
         }
 
@@ -248,11 +231,7 @@
 
     private void setUpToDateCompilationUnit(Node node) {
         parent.invalidateAst();
-<<<<<<< HEAD
         astTitledPane.setTitle("Abstract syntax tree");
-=======
-        astViewTitledPane.setTitle("Abstract syntax tree");
->>>>>>> 72900e25
         ASTTreeItem root = ASTTreeItem.getRoot(node);
         astTreeView.setRoot(root);
     }
@@ -291,8 +270,6 @@
             return;
         }
 
-        Platform.runLater(() -> focusNodeInTreeView(node));
-
         codeEditorArea.styleNodes(node == null ? emptyList() : singleton(node), StyleLayerIds.FOCUS, true);
 
         if (node != null) {
@@ -349,14 +326,6 @@
     public void clearStyleLayers() {
         codeEditorArea.clearStyleLayers();
     }
-
-
-<<<<<<< HEAD
-=======
-    private void focusNodeInTreeView(Node node) {
-        SelectionModel<TreeItem<Node>> selectionModel = astTreeView.getSelectionModel();
->>>>>>> 72900e25
-
 
 
     /** Moves the caret to a position and makes the view follow it. */
