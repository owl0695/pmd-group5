--- conflicted
+++ resolved
@@ -18,13 +18,10 @@
 import net.sourceforge.pmd.lang.ast.Parser;
 import net.sourceforge.pmd.lang.ast.Parser.ParserTask;
 import net.sourceforge.pmd.lang.ast.SemanticErrorReporter;
-<<<<<<< HEAD
-=======
 import net.sourceforge.pmd.lang.html.ast.ASTHtmlComment;
 import net.sourceforge.pmd.lang.html.ast.ASTHtmlDocument;
 import net.sourceforge.pmd.lang.html.ast.ASTHtmlTextNode;
 import net.sourceforge.pmd.lang.html.ast.HtmlParsingHelper;
->>>>>>> 8248f6e4
 import net.sourceforge.pmd.lang.rule.XPathRule;
 import net.sourceforge.pmd.lang.rule.xpath.XPathVersion;
 
@@ -53,8 +50,6 @@
         List<RuleViolation> violations = runXPath(LIGHTNING_WEB_COMPONENT, xpath);
         Assert.assertEquals(1, violations.size());
         Assert.assertEquals(3, violations.get(0).getBeginLine());
-<<<<<<< HEAD
-=======
     }
 
     @Test
@@ -76,7 +71,6 @@
         ASTHtmlDocument document = HtmlParsingHelper.DEFAULT.parse("<p><!-- a comment --></p>");
         ASTHtmlComment comment = document.getFirstDescendantOfType(ASTHtmlComment.class);
         Assert.assertEquals("#comment", comment.getXPathNodeName());
->>>>>>> 8248f6e4
     }
 
     @Test
@@ -88,8 +82,6 @@
         List<RuleViolation> violations = runXPath(LIGHTNING_WEB_COMPONENT, xpath);
         Assert.assertEquals(1, violations.size());
         Assert.assertEquals(4, violations.get(0).getBeginLine());
-<<<<<<< HEAD
-=======
     }
 
     @Test
@@ -111,7 +103,6 @@
         List<RuleViolation> violations = runXPath(LIGHTNING_WEB_COMPONENT, xpath);
         Assert.assertEquals(1, violations.size());
         Assert.assertEquals(10, violations.get(0).getBeginLine());
->>>>>>> 8248f6e4
     }
 
     private List<RuleViolation> runXPath(String html, String xpath) {
