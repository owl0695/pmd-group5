--- conflicted
+++ resolved
@@ -1,7 +1,6 @@
 /*
  * BSD-style license; for more info see http://pmd.sourceforge.net/license.html
  */
-
 
 package net.sourceforge.pmd.lang.html.ast;
 
@@ -9,12 +8,7 @@
 
 import net.sourceforge.pmd.lang.ast.test.BaseParsingHelper;
 import net.sourceforge.pmd.lang.ast.test.BaseTreeDumpTest;
-<<<<<<< HEAD
-import net.sourceforge.pmd.lang.rule.xpath.Attribute;
-import net.sourceforge.pmd.util.CollectionUtil;
-=======
 import net.sourceforge.pmd.lang.ast.test.CoordinatesPrinter;
->>>>>>> 915b7f8b
 
 public class PositionTest extends BaseTreeDumpTest {
     public PositionTest() {
@@ -30,16 +24,4 @@
     public void testPositions() {
         doTest("SimpleHtmlFile2");
     }
-<<<<<<< HEAD
-
-    private static class PositionRenderer extends BaseNodeAttributePrinter {
-        private final Set<String> pos = CollectionUtil.setOf("BeginLine", "BeginColumn", "EndLine", "EndColumn");
-
-        @Override
-        protected boolean ignoreAttribute(Node node, Attribute attribute) {
-            return !pos.contains(attribute.getName());
-        }
-    }
-=======
->>>>>>> 915b7f8b
 }