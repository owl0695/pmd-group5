/*
 * BSD-style license; for more info see http://pmd.sourceforge.net/license.html
 */


package net.sourceforge.pmd.lang.html.ast;

import java.util.Map;

import org.jsoup.nodes.Document;

import net.sourceforge.pmd.lang.ast.AstInfo;
import net.sourceforge.pmd.lang.ast.Parser;
import net.sourceforge.pmd.lang.ast.RootNode;

public final class ASTHtmlDocument extends ASTHtmlElement implements RootNode {

    private final AstInfo<ASTHtmlDocument> astInfo;

    ASTHtmlDocument(Document document,
                    Parser.ParserTask task,
                    Map<Integer, String> suppressMap) {
        super(document);
<<<<<<< HEAD
        this.astInfo = new AstInfo<>(task, this, suppressMap);
=======
        this.astInfo = new AstInfo<>(task, this).withSuppressMap(suppressMap);
>>>>>>> eee8b95a
    }

    @Override
    protected <P, R> R acceptHtmlVisitor(HtmlVisitor<? super P, ? extends R> visitor, P data) {
        return visitor.visit(this, data);
    }

    @Override
    public AstInfo<ASTHtmlDocument> getAstInfo() {
        return astInfo;
    }
}<|MERGE_RESOLUTION|>--- conflicted
+++ resolved
@@ -21,11 +21,7 @@
                     Parser.ParserTask task,
                     Map<Integer, String> suppressMap) {
         super(document);
-<<<<<<< HEAD
-        this.astInfo = new AstInfo<>(task, this, suppressMap);
-=======
         this.astInfo = new AstInfo<>(task, this).withSuppressMap(suppressMap);
->>>>>>> eee8b95a
     }
 
     @Override
