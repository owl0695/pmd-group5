<?xml version="1.0" encoding="UTF-8"?>
<project xmlns="http://maven.apache.org/POM/4.0.0" xmlns:xsi="http://www.w3.org/2001/XMLSchema-instance" xsi:schemaLocation="http://maven.apache.org/POM/4.0.0 http://maven.apache.org/xsd/maven-4.0.0.xsd">
  <modelVersion>4.0.0</modelVersion>
  <artifactId>pmd-apex-jorje</artifactId>
  <name>PMD Apex Jorje Parser Library</name>
  <packaging>pom</packaging>

  <parent>
    <groupId>net.sourceforge.pmd</groupId>
    <artifactId>pmd</artifactId>
    <version>7.0.0-SNAPSHOT</version>
    <relativePath>../</relativePath>
  </parent>

  <properties>
<<<<<<< HEAD
    <apex.jorje.version>2020-09-10-5a5192</apex.jorje.version>
=======
    <java.version>8</java.version>
    <apex.jorje.version>2021-10-08-631b8c</apex.jorje.version>
>>>>>>> f5fd79d4
  </properties>

  <build>
    <plugins>
      <plugin>
        <groupId>org.codehaus.mojo</groupId>
        <artifactId>build-helper-maven-plugin</artifactId>
        <version>3.0.0</version>
        <executions>
            <execution>
                <id>attach-apex-jorje</id>
                <phase>package</phase>
                <goals>
                    <goal>attach-artifact</goal>
                </goals>
                <configuration>
                    <artifacts>
                        <artifact>
                            <file>${basedir}/repo/apex/apex-jorje-lsp-minimized/${apex.jorje.version}/apex-jorje-lsp-minimized-${apex.jorje.version}.jar</file>
                            <type>jar</type>
                            <classifier>lib</classifier>
                        </artifact>
                    </artifacts>
                </configuration>
            </execution>
        </executions>
      </plugin>
    </plugins>
  </build>
  <dependencies>
    <!-- transitive dependencies of apex-jorje -->
    <dependency>
        <groupId>cglib</groupId>
        <artifactId>cglib</artifactId>
        <version>3.2.0</version>
    </dependency>
    <dependency>
        <groupId>ch.qos.logback</groupId>
        <artifactId>logback-classic</artifactId>
        <version>1.2.3</version>
    </dependency>
    <dependency>
        <groupId>ch.qos.logback</groupId>
        <artifactId>logback-core</artifactId>
        <version>1.2.3</version>
    </dependency>
    <dependency>
        <groupId>com.google.code.findbugs</groupId>
        <artifactId>jsr305</artifactId>
        <version>3.0.2</version>
    </dependency>
    <dependency>
        <groupId>com.google.code.gson</groupId>
        <artifactId>gson</artifactId>
        <version>2.7</version>
    </dependency>
    <dependency>
        <groupId>com.google.errorprone</groupId>
        <artifactId>error_prone_annotations</artifactId>
        <version>2.1.3</version>
    </dependency>
    <dependency>
        <groupId>com.google.guava</groupId>
        <artifactId>guava</artifactId>
    </dependency>
    <dependency>
        <groupId>com.google.j2objc</groupId>
        <artifactId>j2objc-annotations</artifactId>
        <version>1.1</version>
    </dependency>
    <dependency>
        <groupId>org.antlr</groupId>
        <artifactId>antlr-runtime</artifactId>
    </dependency>
    <dependency>
        <groupId>org.antlr</groupId>
        <artifactId>stringtemplate</artifactId>
        <version>3.2.1</version>
    </dependency>
    <dependency>
        <groupId>org.apache.commons</groupId>
        <artifactId>commons-lang3</artifactId>
        <version>3.0</version>
    </dependency>
    <dependency>
        <groupId>org.codehaus.mojo</groupId>
        <artifactId>animal-sniffer-annotations</artifactId>
        <version>1.14</version>
    </dependency>
    <dependency>
        <groupId>org.openjdk.jol</groupId>
        <artifactId>jol-core</artifactId>
        <version>0.4</version>
    </dependency>
    <dependency>
        <groupId>org.slf4j</groupId>
        <artifactId>slf4j-api</artifactId>
        <version>1.7.20</version>
    </dependency>
    <dependency>
        <groupId>org.yaml</groupId>
        <artifactId>snakeyaml</artifactId>
        <version>1.26</version>
    </dependency>
    <dependency>
        <groupId>aopalliance</groupId>
        <artifactId>aopalliance</artifactId>
        <version>1.0</version>
    </dependency>
    <dependency>
        <groupId>javax.inject</groupId>
        <artifactId>javax.inject</artifactId>
        <version>1</version>
    </dependency>
    <dependency>
        <groupId>org.ow2.asm</groupId>
        <artifactId>asm</artifactId>
        <version>5.0.3</version>
        <scope>runtime</scope>
    </dependency>
  </dependencies>
</project><|MERGE_RESOLUTION|>--- conflicted
+++ resolved
@@ -13,12 +13,7 @@
   </parent>
 
   <properties>
-<<<<<<< HEAD
-    <apex.jorje.version>2020-09-10-5a5192</apex.jorje.version>
-=======
-    <java.version>8</java.version>
     <apex.jorje.version>2021-10-08-631b8c</apex.jorje.version>
->>>>>>> f5fd79d4
   </properties>
 
   <build>
