--- conflicted
+++ resolved
@@ -6819,7 +6819,6 @@
       ]
     },
     {
-<<<<<<< HEAD
       "login": "Suvashri",
       "name": "Suvashri",
       "avatar_url": "https://avatars.githubusercontent.com/u/112872981?v=4",
@@ -6835,14 +6834,15 @@
       "profile": "https://github.com/osiegmar",
       "contributions": [
         "financial"
-=======
+      ]
+    },
+    {
       "login": "OlegAndreych",
       "name": "Oleg Andreych",
       "avatar_url": "https://avatars.githubusercontent.com/u/2041351?v=4",
       "profile": "https://github.com/OlegAndreych",
       "contributions": [
         "code"
->>>>>>> 94d343e6
       ]
     }
   ],
