--- conflicted
+++ resolved
@@ -8,11 +8,7 @@
 
 import org.junit.Test;
 
-<<<<<<< HEAD
-import net.sourceforge.pmd.testframework.AbstractTokenizerTest;
-=======
 import net.sourceforge.pmd.cpd.test.CpdTextComparisonTest;
->>>>>>> 534bfe3c
 
 public class PythonTokenizerTest extends CpdTextComparisonTest {
 
@@ -37,33 +33,6 @@
     }
 
     @Test
-<<<<<<< HEAD
-    public void testIgnoreBetweenSpecialComments() throws IOException {
-        SourceCode sourceCode = new SourceCode(new SourceCode.StringCodeLoader("import logging\n"
-                + "# CPD-OFF\n"
-                + "logger = logging.getLogger('django.request')\n"
-                + "class BaseHandler(object):\n"
-                + "    def __init__(self):\n"
-                + "        self._request_middleware = None\n"
-                + "        # CPD-ON\n"
-        ));
-        Tokens tokens = new Tokens();
-        tokenizer.tokenize(sourceCode, tokens);
-        TokenEntry.getEOF();
-        assertEquals(3, tokens.size()); // 3 tokens: "import" + "logging" + EOF
-    }
-
-    @Test
-    public void testBackticks() throws IOException {
-        SourceCode sourceCode = new SourceCode(new SourceCode.StringCodeLoader("test = 'hello'\n"
-                + "quoted = `test`\n"
-                + "print quoted\n"
-        ));
-        Tokens tokens = new Tokens();
-        tokenizer.tokenize(sourceCode, tokens); // should not result in parse error
-        TokenEntry.getEOF();
-        assertEquals(3, tokens.getTokens().get(tokens.getTokens().size() - 2).getBeginLine());
-=======
     public void specialComments() {
         doTest("special_comments");
     }
@@ -71,6 +40,5 @@
     @Test
     public void testBackticks() {
         doTest("backticks");
->>>>>>> 534bfe3c
     }
 }