/*
 * BSD-style license; for more info see http://pmd.sourceforge.net/license.html
 */

package net.sourceforge.pmd.lang.plsql.ast;

<<<<<<< HEAD
import org.checkerframework.checker.nullness.qual.NonNull;

import net.sourceforge.pmd.lang.Parser.ParserTask;
=======
import net.sourceforge.pmd.lang.ast.AstInfo;
import net.sourceforge.pmd.lang.ast.Parser.ParserTask;
>>>>>>> dfffaf77
import net.sourceforge.pmd.lang.ast.RootNode;
import net.sourceforge.pmd.util.document.TextDocument;

public final class ASTInput extends AbstractPLSQLNode implements RootNode {

<<<<<<< HEAD
    private TextDocument textDocument;
=======
    private AstInfo<ASTInput> astInfo;
>>>>>>> dfffaf77

    ASTInput(int id) {
        super(id);
    }

<<<<<<< HEAD

    @Override
    public @NonNull TextDocument getTextDocument() {
        return textDocument;
    }

    ASTInput addTaskInfo(ParserTask task) {
        textDocument = task.getTextDocument();
=======
    @Override
    public AstInfo<ASTInput> getAstInfo() {
        return astInfo;
    }

    ASTInput addTaskInfo(ParserTask task) {
        this.astInfo = new AstInfo<>(task, this);
>>>>>>> dfffaf77
        return this;
    }


    @Override
    protected <P, R> R acceptPlsqlVisitor(PlsqlVisitor<? super P, ? extends R> visitor, P data) {
        return visitor.visit(this, data);
    }

    public String getSourcecode() {
        return getAstInfo().getSourceText();
    }
}<|MERGE_RESOLUTION|>--- conflicted
+++ resolved
@@ -4,39 +4,18 @@
 
 package net.sourceforge.pmd.lang.plsql.ast;
 
-<<<<<<< HEAD
-import org.checkerframework.checker.nullness.qual.NonNull;
-
-import net.sourceforge.pmd.lang.Parser.ParserTask;
-=======
 import net.sourceforge.pmd.lang.ast.AstInfo;
 import net.sourceforge.pmd.lang.ast.Parser.ParserTask;
->>>>>>> dfffaf77
 import net.sourceforge.pmd.lang.ast.RootNode;
-import net.sourceforge.pmd.util.document.TextDocument;
 
 public final class ASTInput extends AbstractPLSQLNode implements RootNode {
 
-<<<<<<< HEAD
-    private TextDocument textDocument;
-=======
     private AstInfo<ASTInput> astInfo;
->>>>>>> dfffaf77
 
     ASTInput(int id) {
         super(id);
     }
 
-<<<<<<< HEAD
-
-    @Override
-    public @NonNull TextDocument getTextDocument() {
-        return textDocument;
-    }
-
-    ASTInput addTaskInfo(ParserTask task) {
-        textDocument = task.getTextDocument();
-=======
     @Override
     public AstInfo<ASTInput> getAstInfo() {
         return astInfo;
@@ -44,7 +23,6 @@
 
     ASTInput addTaskInfo(ParserTask task) {
         this.astInfo = new AstInfo<>(task, this);
->>>>>>> dfffaf77
         return this;
     }
 
