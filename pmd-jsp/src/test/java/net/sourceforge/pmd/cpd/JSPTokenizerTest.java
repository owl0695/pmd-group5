--- conflicted
+++ resolved
@@ -4,48 +4,6 @@
 
 package net.sourceforge.pmd.cpd;
 
-<<<<<<< HEAD
-import org.junit.Assert;
-import org.junit.Test;
-
-import net.sourceforge.pmd.PMD;
-import net.sourceforge.pmd.lang.jsp.JspParserTest;
-
-public class JSPTokenizerTest extends JspParserTest {
-
-    @Test
-    public void scriptletWithString() throws Exception {
-        JSPTokenizer tokenizer = new JSPTokenizer();
-        Tokens tokenEntries = new Tokens();
-        String code = jsp.readResource("scriptletWithString.jsp");
-        SourceCode sourceCode = new SourceCode(new SourceCode.StringCodeLoader(code));
-        tokenizer.tokenize(sourceCode, tokenEntries);
-
-        String[] expectedTokens = new String[] {
-            "<%--",
-            PMD.EOL + "BSD-style license; for more info see http://pmd.sourceforge.net/license.html" + PMD.EOL,
-            "--%>",
-            "<%",
-            PMD.EOL + "String nodeContent = \"<% %>\";" + PMD.EOL,
-            "%>",
-            "<%",
-            PMD.EOL + "<![cdata[" + PMD.EOL
-                + "String nodeContent = \"<% %>\";" + PMD.EOL
-                + "]]>" + PMD.EOL,
-            "%>",
-            "",
-            };
-
-
-
-        Assert.assertEquals(expectedTokens.length, tokenEntries.getTokens().size());
-        for (int i = 0; i < expectedTokens.length - 1; i++) {
-            TokenEntry tokenEntry = tokenEntries.getTokens().get(i);
-            Assert.assertEquals(expectedTokens[i], tokenEntry.toString());
-        }
-    }
-
-=======
 import java.util.Properties;
 
 import org.junit.Test;
@@ -73,5 +31,4 @@
     public void scriptletWithString() {
         doTest("scriptletWithString");
     }
->>>>>>> 534bfe3c
 }