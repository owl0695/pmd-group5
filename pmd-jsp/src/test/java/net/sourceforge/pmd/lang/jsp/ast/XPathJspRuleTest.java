--- conflicted
+++ resolved
@@ -12,28 +12,15 @@
 import net.sourceforge.pmd.Rule;
 import net.sourceforge.pmd.RuleViolation;
 
-<<<<<<< HEAD
-class XPathJspRuleTest extends RuleTst {
-=======
-public class XPathJspRuleTest extends AbstractJspNodesTst {
->>>>>>> f6176f37
+class XPathJspRuleTest extends AbstractJspNodesTst {
 
     /**
      * Test matching a XPath expression against a JSP source.
      */
     @Test
-<<<<<<< HEAD
     void testExpressionMatching() {
-        Rule rule = new XPathRule(XPathVersion.XPATH_3_1, XPATH_EXPRESSION);
-        rule.setMessage("Test");
-        rule.setLanguage(LanguageRegistry.getLanguage(JspLanguageModule.NAME));
-
-        Report report = JspParsingHelper.DEFAULT.executeRule(rule, MATCH);
-=======
-    public void testExpressionMatching() {
         Rule rule = jsp.newXpathRule("//Element [@Name='hr']");
         Report report = jsp.executeRule(rule, "<html><hr/></html>");
->>>>>>> f6176f37
 
         assertEquals(1, report.getViolations().size(), "One violation expected!");
 
