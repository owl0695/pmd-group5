/*
 * BSD-style license; for more info see http://pmd.sourceforge.net/license.html
 */

package net.sourceforge.pmd.lang.jsp.ast;

<<<<<<< HEAD
import org.checkerframework.checker.nullness.qual.NonNull;

import net.sourceforge.pmd.lang.Parser.ParserTask;
=======
import net.sourceforge.pmd.lang.ast.AstInfo;
import net.sourceforge.pmd.lang.ast.Parser.ParserTask;
>>>>>>> dfffaf77
import net.sourceforge.pmd.lang.ast.RootNode;
import net.sourceforge.pmd.util.document.TextDocument;

public final class ASTCompilationUnit extends AbstractJspNode implements RootNode {

<<<<<<< HEAD
    private TextDocument textDocument;
=======
    private AstInfo<ASTCompilationUnit> astInfo;
>>>>>>> dfffaf77

    ASTCompilationUnit(int id) {
        super(id);
    }

    @Override
<<<<<<< HEAD
    public @NonNull TextDocument getTextDocument() {
        return textDocument;
    }

    ASTCompilationUnit addTaskInfo(ParserTask task) {
        this.textDocument = task.getTextDocument();
=======
    public AstInfo<ASTCompilationUnit> getAstInfo() {
        return astInfo;
    }

    ASTCompilationUnit makeTaskInfo(ParserTask task) {
        this.astInfo = new AstInfo<>(task, this);
>>>>>>> dfffaf77
        return this;
    }

    @Override
    protected <P, R> R acceptVisitor(JspVisitor<? super P, ? extends R> visitor, P data) {
        return visitor.visit(this, data);
    }
}<|MERGE_RESOLUTION|>--- conflicted
+++ resolved
@@ -4,45 +4,26 @@
 
 package net.sourceforge.pmd.lang.jsp.ast;
 
-<<<<<<< HEAD
-import org.checkerframework.checker.nullness.qual.NonNull;
-
-import net.sourceforge.pmd.lang.Parser.ParserTask;
-=======
 import net.sourceforge.pmd.lang.ast.AstInfo;
 import net.sourceforge.pmd.lang.ast.Parser.ParserTask;
->>>>>>> dfffaf77
 import net.sourceforge.pmd.lang.ast.RootNode;
 import net.sourceforge.pmd.util.document.TextDocument;
 
 public final class ASTCompilationUnit extends AbstractJspNode implements RootNode {
 
-<<<<<<< HEAD
-    private TextDocument textDocument;
-=======
     private AstInfo<ASTCompilationUnit> astInfo;
->>>>>>> dfffaf77
 
     ASTCompilationUnit(int id) {
         super(id);
     }
 
     @Override
-<<<<<<< HEAD
-    public @NonNull TextDocument getTextDocument() {
-        return textDocument;
-    }
-
-    ASTCompilationUnit addTaskInfo(ParserTask task) {
-        this.textDocument = task.getTextDocument();
-=======
     public AstInfo<ASTCompilationUnit> getAstInfo() {
         return astInfo;
     }
 
     ASTCompilationUnit makeTaskInfo(ParserTask task) {
         this.astInfo = new AstInfo<>(task, this);
->>>>>>> dfffaf77
         return this;
     }
 
