/*
 * BSD-style license; for more info see http://pmd.sourceforge.net/license.html
 */

package net.sourceforge.pmd.lang.jsp.ast;

import net.sourceforge.pmd.annotation.InternalApi;

public class ASTContent extends AbstractJspNode {
<<<<<<< HEAD
    ASTContent(int id) {
        super(id);
    }

    /**
     * Accept the visitor. *
     */
=======
    @InternalApi
    @Deprecated
    public ASTContent(int id) {
        super(id);
    }

    @InternalApi
    @Deprecated
    public ASTContent(JspParser p, int id) {
        super(p, id);
    }

>>>>>>> 84ca3c63
    @Override
    public Object jjtAccept(JspParserVisitor visitor, Object data) {
        return visitor.visit(this, data);
    }
}<|MERGE_RESOLUTION|>--- conflicted
+++ resolved
@@ -7,28 +7,10 @@
 import net.sourceforge.pmd.annotation.InternalApi;
 
 public class ASTContent extends AbstractJspNode {
-<<<<<<< HEAD
     ASTContent(int id) {
         super(id);
     }
 
-    /**
-     * Accept the visitor. *
-     */
-=======
-    @InternalApi
-    @Deprecated
-    public ASTContent(int id) {
-        super(id);
-    }
-
-    @InternalApi
-    @Deprecated
-    public ASTContent(JspParser p, int id) {
-        super(p, id);
-    }
-
->>>>>>> 84ca3c63
     @Override
     public Object jjtAccept(JspParserVisitor visitor, Object data) {
         return visitor.visit(this, data);
