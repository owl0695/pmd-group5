/**
 * BSD-style license; for more info see http://pmd.sourceforge.net/license.html
 */

package net.sourceforge.pmd.lang.jsp.ast;

import net.sourceforge.pmd.lang.ast.Node;
import net.sourceforge.pmd.lang.ast.NodeStream;

public interface JspNode extends Node {

    /**
     * Accept the visitor. *
     */
    Object jjtAccept(JspParserVisitor visitor, Object data);


    /**
     * Accept the visitor. *
     * @deprecated This method is not useful, the logic for combining
     *     children values should be present on the visitor, not the node
     */
    @Deprecated
    Object childrenAccept(JspParserVisitor visitor, Object data);


    @Override
    JspNode getChild(int index);


    @Override
    JspNode getParent();


    @Override
<<<<<<< HEAD
    NodeStream<JspNode> children();
=======
    Iterable<? extends JspNode> children();
>>>>>>> 27d7a6c0
}<|MERGE_RESOLUTION|>--- conflicted
+++ resolved
@@ -33,9 +33,5 @@
 
 
     @Override
-<<<<<<< HEAD
-    NodeStream<JspNode> children();
-=======
-    Iterable<? extends JspNode> children();
->>>>>>> 27d7a6c0
+    NodeStream<? extends JspNode> children();
 }