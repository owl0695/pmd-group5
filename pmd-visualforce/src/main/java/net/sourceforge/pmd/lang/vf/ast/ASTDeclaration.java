/*
 * BSD-style license; for more info see http://pmd.sourceforge.net/license.html
 */

package net.sourceforge.pmd.lang.vf.ast;

<<<<<<< HEAD
public class ASTDeclaration extends AbstractVfNode {

    private String name;

    ASTDeclaration(int id) {
        super(id);
    }

    /**
     * @return Returns the name.
     */
=======
import net.sourceforge.pmd.annotation.InternalApi;

public class ASTDeclaration extends AbstractVFNode {

    private String name;

    @Deprecated
    @InternalApi
    public ASTDeclaration(int id) {
        super(id);
    }

    @Deprecated
    @InternalApi
    public ASTDeclaration(VfParser p, int id) {
        super(p, id);
    }

>>>>>>> 84ca3c63
    public String getName() {
        return name;
    }

    @Deprecated
    @InternalApi
    public void setName(String name) {
        this.name = name;
    }

    @Override
    public Object jjtAccept(VfParserVisitor visitor, Object data) {
        return visitor.visit(this, data);
    }
}<|MERGE_RESOLUTION|>--- conflicted
+++ resolved
@@ -4,7 +4,8 @@
 
 package net.sourceforge.pmd.lang.vf.ast;
 
-<<<<<<< HEAD
+import net.sourceforge.pmd.annotation.InternalApi;
+
 public class ASTDeclaration extends AbstractVfNode {
 
     private String name;
@@ -13,29 +14,6 @@
         super(id);
     }
 
-    /**
-     * @return Returns the name.
-     */
-=======
-import net.sourceforge.pmd.annotation.InternalApi;
-
-public class ASTDeclaration extends AbstractVFNode {
-
-    private String name;
-
-    @Deprecated
-    @InternalApi
-    public ASTDeclaration(int id) {
-        super(id);
-    }
-
-    @Deprecated
-    @InternalApi
-    public ASTDeclaration(VfParser p, int id) {
-        super(p, id);
-    }
-
->>>>>>> 84ca3c63
     public String getName() {
         return name;
     }
