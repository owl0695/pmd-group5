--- conflicted
+++ resolved
@@ -4,32 +4,13 @@
 
 package net.sourceforge.pmd.lang.vf.ast;
 
-<<<<<<< HEAD
-public class ASTElExpression extends AbstractVfNode {
+import net.sourceforge.pmd.annotation.InternalApi;
+
+public final class ASTElExpression extends AbstractVfNode {
     ASTElExpression(int id) {
         super(id);
     }
 
-    /**
-     * Accept the visitor. *
-     */
-=======
-import net.sourceforge.pmd.annotation.InternalApi;
-
-public class ASTElExpression extends AbstractVFNode {
-    @Deprecated
-    @InternalApi
-    public ASTElExpression(int id) {
-        super(id);
-    }
-
-    @Deprecated
-    @InternalApi
-    public ASTElExpression(VfParser p, int id) {
-        super(p, id);
-    }
-
->>>>>>> 84ca3c63
     @Override
     public Object jjtAccept(VfParserVisitor visitor, Object data) {
         return visitor.visit(this, data);
