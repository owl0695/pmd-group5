--- conflicted
+++ resolved
@@ -4,58 +4,6 @@
 
 package net.sourceforge.pmd.lang.vf;
 
-<<<<<<< HEAD
-import java.io.File;
-import java.util.Collections;
-import java.util.List;
-
-import net.sourceforge.pmd.lang.AbstractPmdLanguageVersionHandler;
-import net.sourceforge.pmd.lang.ast.Parser;
-import net.sourceforge.pmd.lang.vf.ast.VfParser;
-import net.sourceforge.pmd.properties.PropertyDescriptor;
-import net.sourceforge.pmd.properties.PropertyFactory;
-import net.sourceforge.pmd.properties.PropertySource;
-
-public class VfHandler extends AbstractPmdLanguageVersionHandler {
-
-    static final List<String> DEFAULT_APEX_DIRECTORIES = Collections.singletonList(".." + File.separator + "classes");
-    static final List<String> DEFAULT_OBJECT_DIRECTORIES = Collections.singletonList(".." + File.separator + "objects");
-
-    /**
-     * Directory that contains Apex classes that may be referenced from a Visualforce page.
-     *
-     * <p>Env variable is {@code PMD_VF_APEXDIRECTORIES}.
-     */
-    public static final PropertyDescriptor<List<String>> APEX_DIRECTORIES_DESCRIPTOR =
-        PropertyFactory.stringListProperty("apexDirectories")
-                       .desc("Location of Apex Class directories. Absolute or relative to the Visualforce directory.")
-                       .defaultValue(DEFAULT_APEX_DIRECTORIES)
-                       .delim(',')
-                       .build();
-
-    /**
-     * Directory that contains Object definitions that may be referenced from a Visualforce page.
-     *
-     * <p>Env variable is {@code PMD_VF_OBJECTSDIRECTORIES}.
-     */
-    public static final PropertyDescriptor<List<String>> OBJECTS_DIRECTORIES_DESCRIPTOR =
-        PropertyFactory.stringListProperty("objectsDirectories")
-                       .desc("Location of Custom Object directories. Absolute or relative to the Visualforce directory.")
-                       .defaultValue(DEFAULT_OBJECT_DIRECTORIES)
-                       .delim(',')
-                       .build();
-
-    @Override
-    public Parser getParser() {
-        return new VfParser();
-    }
-
-    @Override
-    public void declareParserTaskProperties(PropertySource source) {
-        source.definePropertyDescriptor(APEX_DIRECTORIES_DESCRIPTOR);
-        source.definePropertyDescriptor(OBJECTS_DIRECTORIES_DESCRIPTOR);
-        overridePropertiesFromEnv(VfLanguageModule.TERSE_NAME, source);
-=======
 import net.sourceforge.pmd.lang.LanguageVersionHandler;
 import net.sourceforge.pmd.lang.ast.Parser;
 import net.sourceforge.pmd.lang.vf.ast.VfParser;
@@ -71,6 +19,5 @@
     @Override
     public Parser getParser() {
         return new VfParser(properties);
->>>>>>> eee8b95a
     }
 }