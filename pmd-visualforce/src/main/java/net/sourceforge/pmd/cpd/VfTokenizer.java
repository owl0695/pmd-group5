/*
 * BSD-style license; for more info see http://pmd.sourceforge.net/license.html
 */

package net.sourceforge.pmd.cpd;

import net.sourceforge.pmd.cpd.internal.JavaCCTokenizer;
import net.sourceforge.pmd.lang.TokenManager;
import net.sourceforge.pmd.lang.ast.impl.javacc.CharStream;
import net.sourceforge.pmd.lang.ast.impl.javacc.JavaccToken;
<<<<<<< HEAD
import net.sourceforge.pmd.lang.ast.impl.javacc.JavaccTokenDocument;
import net.sourceforge.pmd.lang.ast.impl.javacc.JavaccTokenDocument.TokenDocumentBehavior;
import net.sourceforge.pmd.lang.ast.impl.javacc.JavaEscapeTranslator;
import net.sourceforge.pmd.lang.ast.impl.javacc.MalformedSourceException;
=======
>>>>>>> e5453eea
import net.sourceforge.pmd.lang.document.TextDocument;
import net.sourceforge.pmd.lang.vf.ast.VfTokenKinds;

/**
 * @author sergey.gorbaty
 */
public class VfTokenizer extends JavaCCTokenizer {

    @Override
    protected TokenManager<JavaccToken> makeLexerImpl(CharStream sourceCode) {
        return VfTokenKinds.newTokenManager(sourceCode);
    }

    @Override
<<<<<<< HEAD
    protected TokenDocumentBehavior tokenBehavior() {
        return new JavaccTokenDocument.TokenDocumentBehavior(VfTokenKinds.TOKEN_NAMES) {
            @Override
            protected TextDocument translate(TextDocument text) throws MalformedSourceException {
                return new JavaEscapeTranslator(text).translateDocument();
            }
        };
=======
    protected CharStream makeCharStream(TextDocument sourceCode) {
        return CharStreamFactory.javaCharStream(sourceCode);
>>>>>>> e5453eea
    }

}<|MERGE_RESOLUTION|>--- conflicted
+++ resolved
@@ -7,14 +7,11 @@
 import net.sourceforge.pmd.cpd.internal.JavaCCTokenizer;
 import net.sourceforge.pmd.lang.TokenManager;
 import net.sourceforge.pmd.lang.ast.impl.javacc.CharStream;
+import net.sourceforge.pmd.lang.ast.impl.javacc.JavaEscapeTranslator;
 import net.sourceforge.pmd.lang.ast.impl.javacc.JavaccToken;
-<<<<<<< HEAD
 import net.sourceforge.pmd.lang.ast.impl.javacc.JavaccTokenDocument;
 import net.sourceforge.pmd.lang.ast.impl.javacc.JavaccTokenDocument.TokenDocumentBehavior;
-import net.sourceforge.pmd.lang.ast.impl.javacc.JavaEscapeTranslator;
 import net.sourceforge.pmd.lang.ast.impl.javacc.MalformedSourceException;
-=======
->>>>>>> e5453eea
 import net.sourceforge.pmd.lang.document.TextDocument;
 import net.sourceforge.pmd.lang.vf.ast.VfTokenKinds;
 
@@ -29,7 +26,6 @@
     }
 
     @Override
-<<<<<<< HEAD
     protected TokenDocumentBehavior tokenBehavior() {
         return new JavaccTokenDocument.TokenDocumentBehavior(VfTokenKinds.TOKEN_NAMES) {
             @Override
@@ -37,10 +33,6 @@
                 return new JavaEscapeTranslator(text).translateDocument();
             }
         };
-=======
-    protected CharStream makeCharStream(TextDocument sourceCode) {
-        return CharStreamFactory.javaCharStream(sourceCode);
->>>>>>> e5453eea
     }
 
 }