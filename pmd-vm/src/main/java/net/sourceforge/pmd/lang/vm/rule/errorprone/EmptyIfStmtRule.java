--- conflicted
+++ resolved
@@ -37,13 +37,8 @@
         final ASTBlock block = node.getFirstChildOfType(ASTBlock.class);
         if (block.getNumChildren() == 0) {
             addViolation(data, node);
-<<<<<<< HEAD
-        } else if (block.jjtGetNumChildren() == 1 && block.jjtGetChild(0) instanceof ASTText
-                && StringUtils.isBlank(((AbstractVmNode) block.jjtGetChild(0)).getFirstToken().getImage())) {
-=======
         } else if (block.getNumChildren() == 1 && block.getChild(0) instanceof ASTText
-                && StringUtils.isBlank(((AbstractVmNode) block.getChild(0)).getFirstToken().toString())) {
->>>>>>> 7756ad9d
+                && StringUtils.isBlank(((AbstractVmNode) block.getChild(0)).getFirstToken().getImage())) {
             addViolation(data, node);
         }
     }
