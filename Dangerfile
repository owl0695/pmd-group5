--- conflicted
+++ resolved
@@ -20,26 +20,11 @@
 
 def run_pmdtester
   Dir.chdir('..') do
-<<<<<<< HEAD
     begin
       @base_branch = ENV['PMD_CI_BRANCH']
       @logger.info "Run against PR base #{@base_branch}"
+      download_baseline(@base_branch)
       runner = PmdTester::Runner.new(get_args(@base_branch))
-=======
-    branch_name = "#{ENV['PMD_CI_BRANCH']}"
-    argv = ['--local-git-repo', './pmd',
-            '--list-of-project', './pmd/.ci/files/project-list.xml',
-            '--base-branch', branch_name,
-            '--patch-branch', 'HEAD',
-            '--patch-config', './pmd/.ci/files/all-java.xml',
-            '--mode', 'online',
-            '--auto-gen-config',
-            # '--debug',
-            ]
-    begin
-      download_baseline(branch_name)
-      runner = PmdTester::Runner.new(argv)
->>>>>>> ee2005a8
       @new_errors, @removed_errors, @new_violations, @removed_violations, @new_configerrors, @removed_configerrors = runner.run
 
       unless Dir.exist?('target/reports/diff')
@@ -55,6 +40,7 @@
       unless ENV['PMD_CI_BRANCH'] == 'master'
         @base_branch = 'master'
         @logger.info "Run against #{@base_branch}"
+        download_baseline(@base_branch)
         runner = PmdTester::Runner.new(get_args(@base_branch))
         @new_errors, @removed_errors, @new_violations, @removed_violations, @new_configerrors, @removed_configerrors = runner.run
         # move the generated report out of the way
@@ -83,7 +69,6 @@
   end
 end
 
-<<<<<<< HEAD
 def create_message
   "Compared to #{@base_branch}:\n"\
   "This changeset introduces "\
@@ -91,14 +76,14 @@
   "#{@new_configerrors} new configuration errors,\n"\
   "removes #{@removed_violations} violations, #{@removed_errors} errors and "\
   "#{@removed_configerrors} configuration errors.\n"
-=======
+end
+
 def download_baseline(branch_name)
     branch_filename = branch_name&.tr('/', '_')
     url = "https://pmd-code.org/pmd-regression-tester/#{branch_filename}"
     cmd = "mkdir -p target/reports; cd target/reports; wget #{url}"
     @logger.info "Downloading baseline for branch #{branch_name}: cmd=#{cmd}"
     system(cmd)
->>>>>>> ee2005a8
 end
 
 def upload_report
