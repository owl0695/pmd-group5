--- conflicted
+++ resolved
@@ -83,17 +83,8 @@
 end
 
 def upload_report
-<<<<<<< HEAD
   Dir.chdir('target') do
-    tar_filename = "pr-#{ENV['PMD_CI_PULL_REQUEST_NUMBER']}-diff-report-#{Time.now.strftime("%Y-%m-%dT%H-%M-%SZ")}.tar"
-=======
-  Dir.chdir('target/reports') do
     tar_filename = "pr-#{ENV['PMD_CI_PULL_REQUEST_NUMBER']}-diff-report-#{Time.now.strftime("%Y-%m-%dT%H-%M-%SZ")}.tar.gz"
-    unless Dir.exist?('diff/')
-      message("No java rules are changed!", sticky: true)
-      return
-    end
->>>>>>> 07bfe2c4
 
     `tar czf #{tar_filename} diff1/ diff2/`
     tar_size = (10 * File.size(tar_filename) / 1024 / 1024)/10.0
