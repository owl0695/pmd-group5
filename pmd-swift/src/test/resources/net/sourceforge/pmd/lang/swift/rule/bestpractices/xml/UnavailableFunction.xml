--- conflicted
+++ resolved
@@ -14,14 +14,8 @@
         fatalError("init(coder:) has not been implemented")
     }
 }
-<<<<<<< HEAD
      ]]></code>
 </test-code>
-=======
-        ]]></code>
-    </test-code>
-
->>>>>>> 08613786
     <test-code>
         <description>Good example #2</description>
         <expected-problems>0</expected-problems>
@@ -36,14 +30,8 @@
     }
     fatalError()
 }
-<<<<<<< HEAD
      ]]></code>
 </test-code>
-=======
-        ]]></code>
-    </test-code>
-
->>>>>>> 08613786
     <test-code>
         <description>Bad example #1</description>
         <expected-problems>1</expected-problems>
@@ -53,14 +41,8 @@
         fatalError("init(coder:) has not been implemented")
     }
 }
-<<<<<<< HEAD
      ]]></code>
 </test-code>
-=======
-        ]]></code>
-    </test-code>
-
->>>>>>> 08613786
     <test-code>
         <description>Bad example #2</description>
         <expected-problems>1</expected-problems>
@@ -68,11 +50,6 @@
 func doSomething() {
     fatalError("doSomething() has not been implemented")
 }
-<<<<<<< HEAD
      ]]></code>
 </test-code>
-=======
-        ]]></code>
-    </test-code>
->>>>>>> 08613786
 </test-data>