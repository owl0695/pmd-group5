--- conflicted
+++ resolved
@@ -5,11 +5,8 @@
     branches:
       - main
       - master
-<<<<<<< HEAD
       - pmd/7.0.x
-=======
       - experimental-apex-parser
->>>>>>> bdde4b7f
     tags:
       - '**'
   pull_request:
